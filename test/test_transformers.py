# Owner(s): ["module: multi-headed-attention"]

import contextlib
from functools import partial
from collections import namedtuple
import sys
import os
import torch
import torch.nn as nn
import torch.nn.functional as F
from torch.nn.functional import scaled_dot_product_attention
from torch.nn.attention import sdpa_kernel, SDPBackend
from torch.nn.attention.bias import CausalVariant, causal_lower_right, causal_upper_left
from torch.nn.parameter import Parameter
import unittest
from unittest.mock import patch, MagicMock, ANY
import math
import itertools
import torch.optim as optim
from torch.testing._internal.common_device_type import instantiate_device_type_tests, onlyCUDA, onlyCPU
from typing import List, Tuple, Optional, Dict
import torch.utils.cpp_extension
from torch.testing._internal.common_nn import NNTestCase
from torch.testing._internal.common_utils import (
    IS_FBCODE,
    TEST_WITH_ROCM,
    skipIfRocm,
    skipIfTorchDynamo,
    TEST_FAIRSEQ,
    run_tests,
    parametrize,
    freeze_rng_state,
    TEST_WITH_CROSSREF,
    slowTest,
    set_default_dtype,
    gradcheck,
    make_tensor,
    NOTEST_CPU,
    IS_WINDOWS,
    TEST_WITH_TORCHDYNAMO,
    TEST_XPU,
)
from torch._dynamo.testing import CompileCounterWithBackend


from torch.testing._internal.common_methods_invocations import wrapper_set_seed
from torch.testing._internal.common_cuda import (
    IS_JETSON, SM80OrLater, PLATFORM_SUPPORTS_FLASH_ATTENTION,
    PLATFORM_SUPPORTS_MEM_EFF_ATTENTION,
    PLATFORM_SUPPORTS_FUSED_ATTENTION,
    PLATFORM_SUPPORTS_CUDNN_ATTENTION,
    SM90OrLater,
    tf32_on_and_off
)

if not IS_FBCODE:
    from test_cpp_extensions_open_device_registration import (
        remove_build_path,
        generate_faked_module
    )

if TEST_FAIRSEQ:
    import fairseq.models.transformer as fairseq_transformer

SdpaShape = namedtuple('Sdpa_Shape', ['batch', 'num_heads', 'seq_len', 'head_dim'])
Tolerances = namedtuple('Tolerances', ['atol', 'rtol'])

@contextlib.contextmanager
def use_deterministic_algorithims(mode: bool, warn_only: bool):
    r"""
    This context manager can be used to temporarily enable or disable deterministic algorithms.
    Upon exiting the context manager, the previous state of the flag will be restored.
    """
    previous_mode: bool = torch.are_deterministic_algorithms_enabled()
    previous_warn_only: bool = torch.is_deterministic_algorithms_warn_only_enabled()
    try:
        torch.use_deterministic_algorithms(mode, warn_only=warn_only)
        yield {}
    finally:
        torch.use_deterministic_algorithms(previous_mode, warn_only=previous_warn_only)


# Found in torch/testing/_comparison.py
default_atol = {torch.float16: 1e-3, torch.bfloat16: 1e-3, torch.float32: 1e-5}
default_rtol = {torch.float16: 1e-3, torch.bfloat16: 1.6e-2, torch.float32: 1.3e-6}

isSM8XDevice = torch.cuda.is_available() and torch.cuda.get_device_capability() in [(8, 6), (8, 7), (8, 9)]
isSM90Device = torch.cuda.is_available() and torch.cuda.get_device_capability() == (9, 0)
isSM5xDevice = torch.cuda.is_available() and torch.cuda.get_device_capability()[0] == 5
isLessThanSM80Device = torch.cuda.is_available() and torch.cuda.get_device_capability()[0] < 8


def _check_equal(
    golden: torch.Tensor,
    reference: torch.Tensor,
    test: torch.Tensor,
    fudge_factor: float,
    tensor_name: Optional[str] = None
) -> None:
    """
    Compare test tensor against golden and reference tensors.
    Golden is the highest precision possible serving as the "ground truth"
    Refernce is the same precision as test and should also serve as less precisie ground truth.
    We calcculate the "reference error" by comparing the golden to reference and use this as the
    measruing stick for the test tensor.

    Raises ValueError if compiled error exceeds threshold.

    Args:
        golden (torch.Tensor): The golden tensor to compare against.
        reference (torch.Tensor): The reference tensor for error calculation.
        test (torch.Tensor): The test tensor to be evaluated.
        fudge_factor (float): A multiplier for the reference error to determine the threshold.
        tensor_name (Optional[str], optional): Name of the tensor for error reporting. Defaults to None.

    Raises:
        ValueError: If the test tensor contains NaN values while the reference does not,
                    or if the test error exceeds the calculated threshold.

    Notes:
        - For nested tensors, the function recursively calls itself on each nested element.
        - The error threshold is calculated as the maximum of a default tolerance for float32
          and the product of the reference error and the fudge_factor.
        - If the test error exceeds the threshold, a ValueError is raised with a detailed message.
    """
    if golden.is_nested and reference.is_nested and test.is_nested:
        for gold, ref, tst in zip(golden.unbind(), reference.unbind(), test.unbind()):
            _check_equal(gold, ref, tst, fudge_factor, tensor_name)
        return

    # Compute error between golden
    test_error = (golden - test).abs().max()
    ref_error = (golden - reference).abs().max()

    if torch.isnan(test_error).any() and not torch.isnan(ref_error).any():
        raise ValueError("Output/Grad with NaN")

    # Calculate the error threshold as the maximum of:
    # 1. A predefined default tolerance for float32
    # 2. The reference error multiplied by the fudge factor
    threshold = max(default_atol[torch.float32], ref_error * fudge_factor)
    if test_error > threshold:
        name = tensor_name or ""
        msg = f"{name} Test error {test_error} is greater than threshold {threshold}!"
        raise ValueError(msg)


def check_out_and_grad(
    out_tuple: Tuple[torch.Tensor, torch.Tensor, torch.Tensor],
    grad_query_tuple: Tuple[torch.Tensor, torch.Tensor, torch.Tensor],
    grad_key_tuple: Tuple[torch.Tensor, torch.Tensor, torch.Tensor],
    grad_value_tuple: Tuple[torch.Tensor, torch.Tensor, torch.Tensor],
    grad_attn_mask_tuple: Optional[Tuple[torch.Tensor, torch.Tensor, torch.Tensor]] = None,
    fudge_factors: Optional[Dict[str, float]] = None
) -> None:
    """
    Check output and gradients of attention mechanism tensors.
    Compares compiled results against reference and low-precision reference tensors.

    Args:
        out_tuple: Tuple of (ref, lp_ref, compiled) for output tensor
        grad_query_tuple: Tuple of (ref, lp_ref, compiled) for query gradient
        grad_key_tuple: Tuple of (ref, lp_ref, compiled) for key gradient
        grad_value_tuple: Tuple of (ref, lp_ref, compiled) for value gradient
        grad_attn_mask_tuple: Optional tuple of (ref, lp_ref, compiled) for attention mask gradient
        fudge_factors: Dictionary of fudge factors for each tensor type (default uses 5.0 for all)
    """
    default_fudge_factor = 5.0
    if fudge_factors is None:
        fudge_factors = {}

    out_ref, out_lp_ref, out = out_tuple

    with torch.no_grad():
        _check_equal(out_ref, out_lp_ref, out, fudge_factors.get('out', default_fudge_factor), "out")

        grad_checks = [
            (grad_query_tuple, "grad_query"),
            (grad_key_tuple, "grad_key"),
            (grad_value_tuple, "grad_value")
        ]

        for grad_tuple, name in grad_checks:
            ref_grad, lp_ref_grad, comp_grad = grad_tuple
            _check_equal(ref_grad, lp_ref_grad, comp_grad, fudge_factors.get(name, default_fudge_factor), name)

        if grad_attn_mask_tuple:
            attn_mask_ref_grad, attn_mask_ref_lp_grad, attn_mask_grad = grad_attn_mask_tuple
            _check_equal(
                attn_mask_ref_grad,
                attn_mask_ref_lp_grad,
                attn_mask_grad,
                fudge_factors.get("grad_attn_mask", default_fudge_factor),
                "grad_attn_mask",
            )


def query_key_value_clones(query: torch.Tensor, key: torch.Tensor, value: torch.Tensor, dtype: torch.dtype = None):
    """ Clones the query, key, and value tensors and moves them to the specified dtype. """
    if dtype is None:
        dtype = query.dtype
    query_ref = query.clone().detach().to(dtype).requires_grad_(query.requires_grad)
    key_ref = key.clone().detach().to(dtype).requires_grad_(key.requires_grad)
    value_ref = value.clone().detach().to(dtype).requires_grad_(value.requires_grad)
    return query_ref, key_ref, value_ref

def get_platform_specific_sdpa():
    ret = []
    if PLATFORM_SUPPORTS_FLASH_ATTENTION:
        ret.append(SDPBackend.FLASH_ATTENTION)
    if PLATFORM_SUPPORTS_MEM_EFF_ATTENTION:
        ret.append(SDPBackend.EFFICIENT_ATTENTION)
    if PLATFORM_SUPPORTS_CUDNN_ATTENTION:
        ret.append(SDPBackend.CUDNN_ATTENTION)
    if not ret:
        # Add a placeholder, an empty list causes "An empty arg_values was passed to @parametrize"
        ret.append(SDPBackend.EFFICIENT_ATTENTION)
    return ret

PLATFORM_SPECIFIC_SDPA = get_platform_specific_sdpa()
# Indicate the Efficient attention backend can support:
# 1. sequence longher than 512
# 2. head dimsion larger than 64
MEM_EFF_CAPABILITY_MATCHES_SM80 = SM80OrLater or TEST_WITH_ROCM

def rand_sdpa_tensor(shape: SdpaShape, device: str, dtype: torch.dtype, type: str,
                     requires_grad: bool = False, packed: bool = False) -> torch.Tensor:
    """Creates rand dense or nested tensor with given shape and type.

    Args:
        shape (Tuple[int]): Shape of Tensor to construct
        device (str): which device to create tensor on
        dtype (torch.dtype): Tensors' dtype
        type (str): Nested or Dense
        requires_grad (bool, optional): Tensors grad status. Defaults to False.
        packed (bool, optional): Whether to create a single QKV packed or not. Defaults to False.

    Returns:
        torch.Tensor: A new tensor
    """
    batch, num_heads, seq_len, head_dim = shape.batch, shape.num_heads, shape.seq_len, shape.head_dim
    if type == "nested":
        if isinstance(seq_len, list):
            def _size(i):
                return (seq_len[i], num_heads, head_dim) if not packed else (seq_len[i], 3 * num_heads * head_dim)

            return torch.nested.nested_tensor([
                torch.randn(_size(i), device=device, dtype=dtype, requires_grad=requires_grad)
                for i in range(batch)])
        else:
            size = (seq_len, num_heads, head_dim) if not packed else (seq_len, 3 * num_heads * head_dim)
            return torch.nested.nested_tensor([
                torch.randn(size, device=device, dtype=dtype, requires_grad=requires_grad)
                for _ in range(batch)])
    else:
        assert (isinstance(seq_len, int))
        size = (batch, seq_len, num_heads, head_dim) if not packed else (batch, seq_len, 3 * num_heads * head_dim)
        return torch.randn(size, device=device, dtype=dtype, requires_grad=requires_grad)


class TestTransformers(NNTestCase):
    _do_cuda_memory_leak_check = True
    _do_cuda_non_default_stream = True

    @onlyCUDA
    @unittest.skip("4D mask not supported yet - activate when 4D mask supported")
    def test_self_attn_TxT_attn_mask(self, device):
        embed_dim = 16
        num_heads = 4
        batch_size = 10
        tgt_len = 16

        query = torch.rand(batch_size, tgt_len, embed_dim, device=device)  # [N, T, D]
        attn_mask = torch.randint(0, 2, (tgt_len, tgt_len)).cuda().float()  # [T, T]
        attn_mask = attn_mask.masked_fill(attn_mask == 0, float('-inf')).masked_fill(attn_mask == 1, 0.0)

        attn_mask_4d = attn_mask.expand(batch_size, num_heads, tgt_len, tgt_len)

        mta_model = torch.nn.MultiheadAttention(embed_dim, num_heads, batch_first=True).cuda()
        mta_model.eval()

        # Generate 3D results
        with torch.inference_mode():
            output_mask_4d = mta_model(query, query, query, attn_mask=attn_mask_4d)[0]
            output_mask_4d = output_mask_4d.transpose(0, 1)  # [N, T, D]

            output_mask_TxT = mta_model(query, query, query, attn_mask=attn_mask)[0]
            output_mask_TxT = output_mask_TxT.transpose(0, 1)  # [N, T, D]

            self.assertEqual(output_mask_4d, output_mask_TxT)

    @slowTest
    def test_train_with_pad_and_catch_error(self, device):
        iters = 100
        pad_mask = torch.tensor([[1, 1, 0, 0]], dtype=torch.bool).to(device)
        layer = nn.TransformerEncoderLayer(
            d_model=2,
            dim_feedforward=4,
            nhead=2,
            batch_first=True,
            activation="gelu",
            dropout=0,
        )
        criterion = nn.MSELoss()
        encoder = nn.TransformerEncoder(layer, 2).to(device)
        optimizer = optim.SGD(encoder.parameters(), lr=0.1, momentum=0.9)
        encoder.train()
        for i in range(iters):
            encoder.train()
            optimizer.zero_grad()
            inputs = torch.cat([torch.randn(1, 2, 2), torch.zeros(1, 2, 2)], dim=1).to(device)

            outputs = encoder(inputs, src_key_padding_mask=pad_mask)

            loss = criterion(outputs[:, 0:2, :], inputs[:, 0:2, :])
            loss.backward()
            optimizer.step()

            with torch.no_grad():
                test = torch.cat([torch.randn(1, 2, 2), torch.zeros(1, 2, 2)], dim=1).to(device)

                # Expect uint8 type not supported
                ex = None
                try:
                    test_train_uint8 = encoder(test, src_key_padding_mask=pad_mask.to(torch.uint8))
                except AssertionError as e:
                    continue
                self.assertFalse(e, "Failed to catch unsupported uint8 type exception")  # noqa: F821

                test_train_bool = encoder(test, src_key_padding_mask=pad_mask)
                encoder.eval()

                # Expect long type not supported
                ex = None
                try:
                    test_eval_uint8 = encoder(test, src_key_padding_mask=pad_mask.to(torch.int64))
                except AssertionError as e:
                    continue
                self.assertFalse(e, "Failed to catch unsupported Long type exception")  # noqa: F821

                test_eval_bool = encoder(test, src_key_padding_mask=pad_mask)
                l1_bool = nn.L1Loss()(test_train_bool[:, 0:2, :], test_eval_bool[:, 0:2, :]).item()
                self.assertTrue(l1_bool < 1e-4, "Eval/Train difference in pad_mask BOOL")

    @tf32_on_and_off(0.001)
    @parametrize("attn_mask_dim", [2, 3, None])
    @parametrize("key_padding_mask_dim", [2, None])
    @parametrize("mask_dtype", [torch.bool, torch.float32])
    def test_multiheadattention_fastpath_attn_mask(self, device, attn_mask_dim, key_padding_mask_dim, mask_dtype):
<<<<<<< HEAD
=======
        if TEST_WITH_ROCM:
            if attn_mask_dim is not None and mask_dtype == torch.bool:
                self.skipTest("boolean mask is not fully supported on ROCm yet.")
>>>>>>> d1bb8e82
        # MHA converts all
        with torch.no_grad():
            B = 2
            L = 4
            D = 8
            H = 4

            if attn_mask_dim == 2:
                attn_mask = make_tensor((L, L), dtype=mask_dtype, device=device)
            elif attn_mask_dim == 3:
                attn_mask = make_tensor((B, 1, L, L), dtype=mask_dtype, device=device).expand(B, H, L, L).reshape(B * H, L, L)
            elif attn_mask_dim is None:
                attn_mask = None

            if key_padding_mask_dim == 2:
                key_padding_mask = make_tensor((B, L), dtype=mask_dtype, device=device)
            elif key_padding_mask_dim is None:
                key_padding_mask = None

            mha = nn.MultiheadAttention(D, H, batch_first=True, device=device)
            X = torch.randn(B, L, D, device=device)

            mha.train()  # disable fast path
            out, _ = mha(X, X, X, attn_mask=attn_mask, key_padding_mask=key_padding_mask, need_weights=False)
            mha.eval()  # enable fast path
            out_fp, _ = mha(X, X, X, attn_mask=attn_mask, key_padding_mask=key_padding_mask, need_weights=False)
            # The FP kernel will return NaNs while the sdpa kernel which is ran when the fast path is turned off returns 0 instead
            # of NaNs for fully masked rows
            torch.testing.assert_close(out, out_fp.nan_to_num())

    @parametrize("nhead", [1, 4, 8])
    def test_transformerencoderlayer_src_mask(self, device, nhead):
        batch_size = 2
        seqlen = 4
        d_model = 8
        dim_feedforward = 32

        model = torch.nn.TransformerEncoderLayer(
            d_model=d_model,
            nhead=nhead,
            dim_feedforward=dim_feedforward,
            batch_first=True).to(device)
        src = torch.rand(batch_size, seqlen, d_model).to(device)  # bs, seqlen, d_model
        src_mask = torch.zeros(seqlen, seqlen).to(torch.bool).to(device)

        model(src, src_mask=src_mask)
        model.eval()
        with torch.no_grad():
            model(src, src_mask=src_mask)

    @parametrize("nhead", [3, 4])
    def test_transformerencoderlayer_no_fastpath_with_hooks(self, device, nhead):
        batch_size = 2
        seqlen = 4
        d_model = 12

        model = torch.nn.TransformerEncoderLayer(
            d_model=d_model,
            nhead=nhead,
            dim_feedforward=d_model,
            batch_first=True).to(device).eval()
        src = torch.rand(batch_size, seqlen, d_model).to(device)  # bs, seqlen, d_model

        cache = []

        # forward hook to save output
        def hook(module, inputs, output):
            cache.append(output[0].detach())

        # register hook to get the output of the self-attention layer
        handle = model.self_attn.register_forward_hook(hook)

        # forward pass
        with torch.inference_mode():
            model(src)

        # output of the self-attention layer
        assert len(cache) == 1, f"Expected 1 output, got {len(cache)}"

        # remove hook
        handle.remove()

    @skipIfRocm
    @tf32_on_and_off(0.001)
    @parametrize("use_torchscript", [False])
    @parametrize("enable_nested_tensor", [True, False])
    @parametrize("use_autocast", [True, False])
    @parametrize("d_model", [12, 256])
    def test_transformerencoder_fastpath(self, device, use_torchscript, enable_nested_tensor, use_autocast, d_model):
        """
        Test TransformerEncoder fastpath output matches slowpath output
        """
        torch.manual_seed(1234)
        nhead = 4
        dim_feedforward = d_model
        batch_first = True

        model = torch.nn.TransformerEncoder(
            torch.nn.TransformerEncoderLayer(
                d_model=d_model,
                nhead=nhead,
                dim_feedforward=dim_feedforward,
                batch_first=batch_first),
            num_layers=2,
            enable_nested_tensor=enable_nested_tensor
        ).to(device).eval()

        if use_torchscript:
            model = torch.jit.script(model)

        # each input is (input, mask)
        input_mask_pairs = [
            (
                torch.rand(3, 2, d_model),
                [
                    [0, 1],
                    [0, 1],
                    [1, 1]
                ]
            ),
            (
                torch.rand(2, 100, d_model),
                [
                    [0] * 98 + [1] * 2,
                    [0] * 90 + [1] * 10
                ]
            ),
            # softmax.cu switches from fast->slowpath at masked seqlen 1024. test 1024.
            (
                torch.rand(2, 1024, d_model),
                [
                    [0] * 1020 + [1] * 4,
                    [0] * 1024,
                ]
            ),
            (
                torch.rand(1, 1026, d_model),
                [[0] * 1024 + [1] * 2]
            ),
            # softmax.cu switches from fast->slowpath at masked seqlen 1024. test range of masks above 1024.
            (
                torch.rand(4, 1040, d_model),
                [
                    [0] * 1024 + [1] * 16,
                    [0] * 1025 + [1] * 15,
                    [0] * 1031 + [1] * 9,
                    [0] * 1040,
                ]
            )
        ]
        input_mask_pairs = [
            (
                torch.tensor(pair[0], device=device, dtype=torch.get_default_dtype()),  # float input
                torch.tensor(pair[1], device=device, dtype=torch.bool)  # bool mask
            ) for pair in input_mask_pairs
        ]

        maybe_autocast = torch.autocast("cuda", dtype=torch.float16) if use_autocast else contextlib.nullcontext()
        with maybe_autocast:
            for input, src_key_padding_mask in input_mask_pairs:
                with torch.no_grad():
                    fastpath_output = model(input, src_key_padding_mask=src_key_padding_mask)
                slowpath_output = model(input, src_key_padding_mask=src_key_padding_mask)  # reference
                # Make sure fastpath_output is same shape as slowpath_output and mask.
                # When enable_nested_tensor=true, fastpath_output may be smaller than input tensor.
                # Eg if input bs=1, seqlen=6, and we mask out 2 tokens, fastpath_output will have bs=1, seqlen=4.
                # Expand back to old size to match.
                bs, true_seqlen, embed_dim = fastpath_output.shape
                expanded_seqlen = src_key_padding_mask.shape[1]
                fastpath_output_expanded = torch.zeros(bs, expanded_seqlen, embed_dim, device=device)
                fastpath_output_expanded[:, :true_seqlen, :] = fastpath_output
                # no garauntees on output corresponding to masked tokens, so they may vary between slow/fast path. set all to 0.
                fastpath_output_expanded = fastpath_output_expanded.masked_fill(src_key_padding_mask.unsqueeze(-1), 0)
                slowpath_output = slowpath_output.masked_fill(src_key_padding_mask.unsqueeze(-1), 0)
                self.assertEqual(fastpath_output_expanded, slowpath_output)

    @tf32_on_and_off(0.001)
    @parametrize("with_no_grad", [True, False])
    @parametrize("training", [True, False])
    @parametrize("enable_nested_tensor", [False])
    def test_transformerencoder_square_input(self, with_no_grad, training, enable_nested_tensor, device):
        """
        Test for edge cases when input of shape (batch size, sequence length, embedding dimension) has
        batch size == sequence length
        """
        model = torch.nn.TransformerEncoder(
            torch.nn.TransformerEncoderLayer(d_model=4, nhead=2, dim_feedforward=16, dropout=0.0, batch_first=True),
            num_layers=2,
            enable_nested_tensor=enable_nested_tensor
        ).to(device)

        with torch.no_grad():
            # set constant weights of the model
            for idx, p in enumerate(model.parameters()):
                x = p.data
                sz = x.view(-1).size(0)
                shape = x.shape
                x = torch.cos(torch.arange(0, sz).float().view(shape))
                p.data.copy_(x)

        if training:
            model = model.train()
        else:
            model = model.eval()
        x = torch.arange(0, 16).reshape(2, 2, 4).to(torch.get_default_dtype()).to(device)
        src_mask = torch.Tensor([[0, 1], [0, 0]]).to(torch.bool).to(device)

        if with_no_grad:
            cm = torch.no_grad()
        else:
            cm = contextlib.nullcontext()
        with cm:
            result = model(x, mask=src_mask)

        ref_output = torch.Tensor([[[2.420306205749512, 0.017629241570830, -0.607857942581177, -0.085519507527351],
                                    [2.420306205749512, 0.017629241570830, -0.607857942581177, -0.085519507527351]],
                                   [[2.419836044311523, 0.017548924311996, -0.608187675476074, -0.085347734391689],
                                    [2.419836044311523, 0.017548924311996, -0.608187675476074, -0.085347734391689]]]
                                  ).to(device)
        self.assertEqual(tuple(result.shape), tuple(ref_output.shape))
        self.assertEqual(result, ref_output)

    @parametrize("batch_first", [True, False])
    @parametrize("training", [True, False])
    @parametrize("enable_nested_tensor", [True, False])
    def test_transformerencoder(self, batch_first, training, enable_nested_tensor, device):
        def get_a_test_layer(activation, batch_first=False):
            d_model = 4
            nhead = 2
            dim_feedforward = 16
            dropout = 0.0

            layer = nn.TransformerEncoderLayer(
                d_model,
                nhead,
                dim_feedforward=dim_feedforward,
                dropout=dropout,
                activation=activation,
                batch_first=batch_first,
            ).to(device)

            with torch.no_grad():
                # set constant weights of the model
                for idx, p in enumerate(layer.parameters()):
                    x = p.data
                    sz = x.view(-1).size(0)
                    shape = x.shape
                    x = torch.cos(torch.arange(0, sz).float().view(shape))
                    p.data.copy_(x)

            return layer

        # this is a deterministic test for TransformerEncoder
        activation = F.relu

        def _test(batch_first, training, enable_nested_tensor):
            def perm_fn(x):
                return x.transpose(1, 0) if batch_first else x

            encoder_layer = get_a_test_layer(activation=activation,
                                             batch_first=batch_first)

            model = nn.TransformerEncoder(
                encoder_layer, 1, enable_nested_tensor=enable_nested_tensor
            ).to(device)

            if not training:
                model = model.eval()

            # deterministic input
            encoder_input = perm_fn(torch.tensor([[[0.7462, 0.6653, 0.5679, 0.4891],
                                                   [0.5387, 0.1655, 0.3565, 0.0471]],
                                                  [[0.8335, 0.2799, 0.5031, 0.2947],
                                                   [0.1402, 0.0318, 0.7636, 0.1346]],
                                                  [[0.6333, 0.9344, 0.1376, 0.9938],
                                                   [0.8924, 0.2872, 0.6692, 0.2944]],
                                                  [[0.9897, 0.6915, 0.3154, 0.1733],
                                                   [0.8645, 0.3513, 0.3064, 0.0767]],
                                                  [[0.8117, 0.2366, 0.4838, 0.7881],
                                                   [0.3718, 0.4945, 0.9511, 0.0864]]]
                                                 )).to(device)
            result = model(encoder_input)
            ref_output = perm_fn(torch.tensor([[[2.428589, 0.020835, -0.602055, -0.085249],
                                                [2.427987, 0.021213, -0.602496, -0.084103]],
                                               [[2.424689, 0.019155, -0.604793, -0.085672],
                                                [2.413863, 0.022211, -0.612486, -0.072490]],
                                               [[2.433774, 0.021598, -0.598343, -0.087548],
                                                [2.425104, 0.019748, -0.604515, -0.084839]],
                                               [[2.436185, 0.022682, -0.596625, -0.087261],
                                                [2.433556, 0.021891, -0.598509, -0.086832]],
                                               [[2.416246, 0.017512, -0.610712, -0.082961],
                                                [2.422901, 0.024187, -0.606178, -0.074929]]]
                                              )).to(device)
            self.assertEqual(tuple(result.shape), tuple(ref_output.shape))
            torch.testing.assert_close(result, ref_output, rtol=1e-7, atol=1e-5)

            # all 0 src_mask
            src_mask = torch.zeros([5, 5]).to(device) == 1
            result = model(encoder_input, mask=src_mask)
            self.assertEqual(tuple(result.shape), tuple(ref_output.shape))
            torch.testing.assert_close(result, ref_output, rtol=1e-7, atol=1e-5)

            # all 0
            mask = torch.zeros([2, 5]).to(device) == 1
            result = model(encoder_input, src_key_padding_mask=mask)
            self.assertEqual(tuple(result.shape), tuple(ref_output.shape))
            torch.testing.assert_close(result, ref_output, rtol=1e-7, atol=1e-5)

            mask[0, 1] = 1
            mask[1, 3] = 1
            mask[1, 4] = 1
            result = model(encoder_input, src_key_padding_mask=mask)
            ref_output = perm_fn(torch.tensor([[[2.429026, 0.020793, -0.601741, -0.085642],
                                                [2.428811, 0.021445, -0.601912, -0.084252]],
                                               [[2.425009, 0.019155, -0.604566, -0.085899],
                                                [2.415408, 0.02249, -0.611415, -0.073]],
                                               [[2.434199, 0.021682, -0.598039, -0.087699],
                                                [2.42598, 0.019941, -0.603896, -0.085091]],
                                               [[2.436457, 0.022736, -0.59643, -0.08736],
                                                [2.434021, 0.022093, -0.598179, -0.08679]],
                                               [[2.416531, 0.017498, -0.610513, -0.083181],
                                                [2.4242, 0.024653, -0.605266, -0.074959]]]
                                              )).to(device)
            self.assertEqual(tuple(result.shape), tuple(ref_output.shape))
            torch.testing.assert_close(result, ref_output, rtol=1e-7, atol=1e-5)

            # test case 2, multiple layers no norm
            model = nn.TransformerEncoder(encoder_layer, 2, enable_nested_tensor=enable_nested_tensor).to(device)
            if not training:
                model = model.eval()
            result = model(encoder_input, src_key_padding_mask=mask)
            ref_output = perm_fn(torch.tensor([[[2.419051, 0.017446, -0.608738, -0.085003],
                                                [2.419102, 0.017452, -0.608703, -0.085026]],
                                               [[2.419043, 0.017445, -0.608744, -0.084999],
                                                [2.419052, 0.017446, -0.608738, -0.085004]],
                                               [[2.419067, 0.017448, -0.608727, -0.085010],
                                                [2.419098, 0.017452, -0.608706, -0.085024]],
                                               [[2.419072, 0.017449, -0.608724, -0.085012],
                                                [2.419119, 0.017455, -0.608691, -0.085034]],
                                               [[2.419019, 0.017442, -0.608761, -0.084989],
                                                [2.419075, 0.017449, -0.608722, -0.085014]]]
                                              )).to(device)
            self.assertEqual(tuple(result.shape), tuple(ref_output.shape))
            torch.testing.assert_close(result, ref_output, rtol=1e-7, atol=1e-5)

            model = nn.TransformerEncoder(encoder_layer, 6, enable_nested_tensor=enable_nested_tensor).to(device)
            if not training:
                model = model.eval()
            result = model(encoder_input, src_key_padding_mask=mask)
            ref_output = perm_fn(torch.tensor([[[2.419101, 0.017453, -0.608703, -0.085025],
                                                [2.419101, 0.017453, -0.608704, -0.085025]],
                                               [[2.419101, 0.017453, -0.608703, -0.085025],
                                                [2.419101, 0.017453, -0.608704, -0.085025]],
                                               [[2.419101, 0.017453, -0.608703, -0.085025],
                                                [2.419101, 0.017453, -0.608704, -0.085025]],
                                               [[2.419101, 0.017453, -0.608703, -0.085025],
                                                [2.419101, 0.017453, -0.608704, -0.085025]],
                                               [[2.419101, 0.017453, -0.608703, -0.085025],
                                                [2.419101, 0.017453, -0.608704, -0.085025]]]
                                              )).to(device)
            self.assertEqual(tuple(result.shape), tuple(ref_output.shape))
            torch.testing.assert_close(result, ref_output, rtol=1e-7, atol=1e-5)

            # test case 3, multiple layers with norm
            # d_model = 4
            norm = nn.LayerNorm(4)
            model = nn.TransformerEncoder(encoder_layer, 2, norm=norm,
                                          enable_nested_tensor=enable_nested_tensor).to(device)
            if not training:
                model = model.eval()
            result = model(encoder_input, src_key_padding_mask=mask)
            ref_output = perm_fn(torch.tensor([[[1.695949, -0.357635, -0.893077, -0.445238],
                                                [1.695955, -0.357639, -0.893050, -0.445266]],
                                               [[1.695948, -0.357634, -0.893082, -0.445233],
                                                [1.695950, -0.357635, -0.893077, -0.445238]],
                                               [[1.695951, -0.357636, -0.893069, -0.445246],
                                                [1.695955, -0.357639, -0.893052, -0.445264]],
                                               [[1.695952, -0.357636, -0.893066, -0.445249],
                                                [1.695957, -0.357641, -0.893041, -0.445276]],
                                               [[1.695946, -0.357632, -0.893095, -0.445220],
                                                [1.695952, -0.357637, -0.893065, -0.445251]]]
                                              )).to(device)
            self.assertEqual(tuple(result.shape), tuple(ref_output.shape))
            torch.testing.assert_close(result, ref_output, rtol=1e-7, atol=1e-5)

            model = nn.TransformerEncoder(encoder_layer, 6, norm=norm,
                                          enable_nested_tensor=enable_nested_tensor).to(device)
            if not training:
                model = model.eval()
            result = model(encoder_input, src_key_padding_mask=mask)
            ref_output = perm_fn(torch.tensor([[[1.695955, -0.357639, -0.893051, -0.445265],
                                                [1.695955, -0.357639, -0.893051, -0.445265]],
                                               [[1.695955, -0.357639, -0.893051, -0.445265],
                                                [1.695955, -0.357639, -0.893051, -0.445265]],
                                               [[1.695955, -0.357639, -0.893051, -0.445265],
                                                [1.695955, -0.357639, -0.893051, -0.445265]],
                                               [[1.695955, -0.357639, -0.893051, -0.445265],
                                                [1.695955, -0.357639, -0.893051, -0.445265]],
                                               [[1.695955, -0.357639, -0.893051, -0.445265],
                                                [1.695955, -0.357639, -0.893051, -0.445265]]]
                                              )).to(device)
            self.assertEqual(tuple(result.shape), tuple(ref_output.shape))
            torch.testing.assert_close(result, ref_output, rtol=1e-7, atol=1e-5)

        # TODO: remove set default dtype to double by making ref_output more precise.
        # Added because this test was copied from test_nn.py, which has default
        # dtype double. If default dtype is float, tests will say tensors not close because
        # ref output precision too low
        with set_default_dtype(torch.double):
            if training:
                cm = contextlib.nullcontext()
            else:
                cm = torch.no_grad()  # transformer fast path requires no grad
            with cm:
                _test(batch_first, training, enable_nested_tensor)

    @unittest.skipIf(sys.version_info < (3, 11), "not supported on pre-3.11 Python")
    def test_encoder_padding_and_src_mask_bool(self):
        encoder_layer = nn.TransformerEncoderLayer(
            d_model=16,
            nhead=2,
            dim_feedforward=32,
            dropout=0.1,
            activation='relu',
            batch_first=True,
        )
        encoder_norm = nn.LayerNorm(16)
        encoder = nn.TransformerEncoder(
            encoder_layer, 2, encoder_norm
        )

        inputs = torch.randn(2, 3, 16)

        src_mask = torch.ones(3, 3, dtype=torch.bool).triu_(diagonal=1)
        input_seq_len = torch.tensor([3, 2])
        padding_mask = (
            torch.arange(3)[None, :].cpu() >= input_seq_len[:, None]
        )

        with (self.assertNoLogs(None) if not TEST_WITH_TORCHDYNAMO else contextlib.nullcontext()):
            encoder(
                inputs,
                mask=src_mask,
                src_key_padding_mask=padding_mask,
            )

    @unittest.skipIf(sys.version_info < (3, 11), "not supported on pre-3.11 Python")
    def test_decoder_padding_and_src_mask_bool(self):

        def transformer_decoder(inputs, input_seq_len, memory):
            decoder_layer = nn.TransformerDecoderLayer(
                d_model=16,
                nhead=2,
                dim_feedforward=32,
                dropout=0.1,
                activation='relu',
                batch_first=True,
            )
            decoder_norm = nn.LayerNorm(16)
            decoder = nn.TransformerDecoder(
                decoder_layer, 2, decoder_norm
            )

            src_mask = torch.ones(
                inputs.shape[1], inputs.shape[1], dtype=torch.bool
            ).triu_(diagonal=1)
            padding_mask = (
                torch.arange(inputs.shape[1])[None, :].cpu()
                >= input_seq_len[:, None]
            )

            return decoder(
                inputs,
                memory,
                tgt_mask=src_mask,
                tgt_key_padding_mask=padding_mask,
                memory_key_padding_mask=padding_mask,
            )

        inputs = torch.randn(2, 3, 16)
        memory = torch.randn(2, 3, 16)
        input_seq_len = torch.tensor([3, 2])

        with self.assertNoLogs(None):
            transformer_decoder(inputs, input_seq_len, memory)

    def test_encoder_is_causal(self):

        d_model = 3
        layer = torch.nn.TransformerEncoderLayer(d_model, 1, 6, batch_first=True)
        layer.eval()
        x = torch.randn(1, 5, d_model)
        unmasked_output = layer(x)
        mask = torch.nn.Transformer.generate_square_subsequent_mask(x.size(1))
        is_causal_output = layer(x, src_mask=mask, is_causal=True)
        masked_output = layer(x, src_mask=mask)

        self.assertEqual(masked_output, is_causal_output)

    @onlyCUDA
    @unittest.skipIf(
        not PLATFORM_SUPPORTS_FLASH_ATTENTION, "Platform does not supposrt pre-SM80 hardware"
    )
    def test_math_backend_high_precision(self):
        xq = torch.rand([1, 128, 2, 80], device="cuda", dtype=torch.bfloat16) * 5
        xk = torch.rand([1, 128, 2, 80], device="cuda", dtype=torch.bfloat16) * 5
        xv = torch.randn([1, 128, 2, 80], device="cuda", dtype=torch.bfloat16)
        mask = None

        def scaled_dot_product_attention(
            xq: torch.Tensor, xk: torch.Tensor, xv: torch.Tensor, mask: Optional[torch.Tensor], backend: SDPBackend
        ) -> torch.Tensor:
            n_rep = 1
            xq, xk, xv = (tensor.transpose(1, 2) for tensor in (xq, xk, xv))
            xk = xk.repeat_interleave(n_rep, dim=1)
            xv = xv.repeat_interleave(n_rep, dim=1)

            with sdpa_kernel(backends=[backend]):
                attn_output = F.scaled_dot_product_attention(
                    xq, xk, xv, attn_mask=mask, dropout_p=0.0
                )
            return attn_output.transpose(1, 2)

        torch.backends.cuda.allow_fp16_bf16_reduction_math_sdp(True)
        sdp_math_low_prec_out = scaled_dot_product_attention(xq, xk, xv, mask, SDPBackend.MATH)
        torch.backends.cuda.allow_fp16_bf16_reduction_math_sdp(False)
        sdp_math_high_prec_out = scaled_dot_product_attention(xq, xk, xv, mask, SDPBackend.MATH)

        sdp_math_fp64_out_ref = scaled_dot_product_attention(
            xq.double(), xk.double(), xv.double(), mask, SDPBackend.MATH
        ).bfloat16()

        torch.testing.assert_close(sdp_math_high_prec_out, sdp_math_fp64_out_ref, atol=1e-2, rtol=1e-2)

        with self.assertRaisesRegex(AssertionError, "Tensor-likes are not close"):
            torch.testing.assert_close(sdp_math_low_prec_out, sdp_math_fp64_out_ref, atol=1e-2, rtol=1e-2)

    @onlyCUDA
    @parametrize("nb_heads", [1, 8])
    @parametrize("bias", [True, False])
    def test_mha_native_args(self, nb_heads, bias):

        B, L, F = 8, 100, 128
        batch_first = True
        fast_path = True
        use_pad_mask = (bias % 2) == 1

        mha = nn.MultiheadAttention(
            embed_dim=F,
            num_heads=nb_heads,
            batch_first=batch_first,
            bias=bias
        ).cuda()
        mha.eval()

        ctx = torch.no_grad if fast_path else contextlib.nullcontext
        with ctx():
            x = torch.randn(B, L, F).cuda()
            if not batch_first:
                x = x.transpose(0, 1)

            pad_mask = None
            if use_pad_mask:
                pad_mask = torch.zeros((B, L), dtype=torch.bool).cuda()

            mha(query=x, key=x, value=x, key_padding_mask=pad_mask)

    def test_kpm_mask_trailing_column_with_nested_tensor(self, device):
        encoder_layer = nn.TransformerEncoderLayer(
            d_model=256,
            nhead=4,
            dim_feedforward=512,
            activation='gelu',
            norm_first=False,
            batch_first=False,
        )
        transformer_encoder = nn.TransformerEncoder(encoder_layer, num_layers=3, enable_nested_tensor=True).to(device)

        x = torch.randn(10, 6, 256).to(device)
        mask = torch.ones(6, 10)
        mask[0, :] = 0  # here I masked 5 columns instead of just one
        mask = mask.bool().to(device)
        out = transformer_encoder(src=x, src_key_padding_mask=mask)
        self.assertEqual(out.shape[1], 6)

    # CPU unit test has_torch_functions in test environment,
    #   preventing successful completion
    @onlyCUDA
    def test_with_nested_tensor_input(self, device):
        encoder_layer = nn.TransformerEncoderLayer(
            d_model=256,
            nhead=4,
            dim_feedforward=512,
            activation='gelu',
            norm_first=False,
            batch_first=True,
        )
        transformer_encoder = nn.TransformerEncoder(encoder_layer, num_layers=3, enable_nested_tensor=True).to(device)

        transformer_encoder.eval()
        with torch.no_grad():
            x = torch.randn(6, 10, 256).to(device)
            mask = torch.ones(6, 10)
            mask[0, 0:] = 0  # here I masked 5 columns instead of just one
            mask[2, 2:] = 0  # here I masked 5 columns instead of just one
            mask[4, 4:] = 0  # here I masked 5 columns instead of just one
            mask[5, 8:] = 0  # here I masked 5 columns instead of just one
            mask = mask.bool().to(device)
            x = torch._nested_tensor_from_mask(x, mask.logical_not(), mask_check=False)
            out = transformer_encoder(src=x, src_key_padding_mask=None)

        self.assertEqual(out.is_nested, True)



    def test_script_encoder_subclass(self, device):
        class MyCustomLayer(nn.TransformerEncoderLayer):
            pass

        encoder = nn.TransformerEncoder(
            MyCustomLayer(d_model=256, nhead=8), num_layers=6
        ).to(device=device)
        torch.jit.script(encoder)

    # brazenly adapted from test_transformerencoderlayer_src_mask to test execution of
    # torchscripted transformerencoderlayer subclass
    def test_transformerencoderlayer_subclass(self, device):
        class MyCustomLayer(nn.TransformerEncoderLayer):
            pass

        nhead = 4
        batch_size = 2
        seqlen = 4
        d_model = 8
        dim_feedforward = 32

        model = MyCustomLayer(
            d_model=d_model,
            nhead=nhead,
            dim_feedforward=dim_feedforward,
            batch_first=True).to(device)
        script_model = torch.jit.script(model)

        src = torch.rand(batch_size, seqlen, d_model).to(device)  # bs, seqlen, d_model
        src_mask = torch.zeros(seqlen, seqlen).to(torch.bool).to(device)

        torch.manual_seed(42)
        result = model(src, src_mask=src_mask)
        torch.manual_seed(42)
        scripted_result = script_model(src, src_mask=src_mask)
        self.assertEqual(result, scripted_result)

        model.eval()
        script_model = torch.jit.script(model)

        with torch.no_grad():
            result = model(src, src_mask=src_mask)
            scripted_result = script_model(src, src_mask=src_mask)
            self.assertEqual(result, scripted_result)


    def test_transformerencoderlayer_subclass_model(self, device):
        class MyCustomLayer(nn.TransformerEncoderLayer):
            pass

        nhead = 4
        batch_size = 2
        seqlen = 4
        d_model = 8
        dim_feedforward = 32

        layer = MyCustomLayer(
            d_model=d_model,
            nhead=nhead,
            dim_feedforward=dim_feedforward,
            batch_first=True)
        model = nn.TransformerEncoder(
            layer, num_layers=6
        ).to(device=device)
        script_model = torch.jit.script(model)

        src = torch.rand(batch_size, seqlen, d_model).to(device)  # bs, seqlen, d_model
        src_mask = torch.zeros(seqlen, seqlen).to(torch.bool).to(device)

        torch.manual_seed(42)
        result = model(src, mask=src_mask)
        torch.manual_seed(42)
        scripted_result = script_model(src, mask=src_mask)
        self.assertEqual(result, scripted_result)

        model.eval()
        script_model = torch.jit.script(model)

        with torch.no_grad():
            result = model(src, mask=src_mask)
            scripted_result = script_model(src, mask=src_mask)
            self.assertEqual(result, scripted_result)


    @onlyCUDA
    @unittest.skipIf(not TEST_FAIRSEQ, "Fairseq not found")
    def test_decoder_only_layer(self):
        DEFAULT_PADDING_IDX = 0

        class FairseqDecoder(torch.nn.Module):
            def __init__(
                self,
                embed_dim,
                attention_heads,
                ffn_embed_dim,
                num_layers,
                embedding_layer,  # torch.nn.Embedding. Must have a padding_idx field
                dropout=0,
                normalize_before=False,
                torch_encoder=None,  # torch encoder that you can map weights from
                activation="relu",
            ):
                super().__init__()

                cfg = fairseq_transformer.TransformerConfig()
                cfg.decoder.embed_dim = embed_dim
                cfg.decoder.output_dim = embed_dim
                cfg.decoder.attention_heads = attention_heads
                cfg.decoder.ffn_embed_dim = ffn_embed_dim
                cfg.dropout = dropout
                cfg.decoder.normalize_before = normalize_before
                cfg.decoder.layers = num_layers
                # make embedding behavior same as other encoders
                cfg.no_token_positional_embeddings = True
                cfg.no_scale_embedding = True
                cfg.activation_fn = activation

                dictionary = {}  # TODO: verify what this is

                self.decoder = fairseq_transformer.TransformerDecoder(
                    cfg,
                    dictionary,
                    embedding_layer,
                    no_encoder_attn=True,
                    output_projection=None,
                )

                if torch_encoder is not None:
                    self.decoder = torch_to_fairseq(torch_encoder, self.decoder)  # noqa: F821
                self.decoder = self.decoder.eval().cuda().half()

            def forward(
                self,
                tokens,
                src_lengths=None,
                with_triangle_mask=False,
                incremental_state=None,
            ):
                return self.decoder(
                    prev_output_tokens=tokens,
                    encoder_out=None,
                    incremental_state=incremental_state,
                    features_only=True,
                    full_context_alignment=not with_triangle_mask,
                    alignment_layer=None,
                    alignment_heads=None,
                    src_lengths=src_lengths,
                    return_all_hiddens=False,
                )[0]

    @tf32_on_and_off(0.003)
    @parametrize("input_dim,attn_mask_dim,is_causal",
                 [(3, None, False), (3, 2, False), (3, 2, True), (3, 3, False), (3, 3, True),
                  (4, None, False), (4, 2, False), (4, 2, True), (4, 4, False), (4, 4, True)],
                 name_fn=lambda input_dim, attn_dim, is_causal: (
                     f"{input_dim}D_input_dim_" + (
                         f"{attn_dim}D_{'causal_' if is_causal else ''}attn_mask"
                         if attn_dim is not None else "no_attn_mask")))
    @parametrize("dropout_p", [0.0, 0.2, 0.5])
    @sdpa_kernel(backends=[SDPBackend.MATH])
    def test_scaled_dot_product_attention(self, device, input_dim, attn_mask_dim, is_causal, dropout_p):
        def sdp_ref(
                q,
                k,
                v,
                attn_mask=None,
                dropout_p=0.0):
            E = q.size(-1)
            q = q / math.sqrt(E)
            # (B, Nt, E) x (B, E, Ns) -> (B, Nt, Ns)
            if attn_mask is not None:
                attn = torch.baddbmm(attn_mask, q, k.transpose(-2, -1))
            else:
                attn = torch.bmm(q, k.transpose(-2, -1))

            attn = torch.nn.functional.softmax(attn, dim=-1)
            if dropout_p > 0.0:
                attn = torch.nn.functional.dropout(attn, p=dropout_p)
            # (B, Nt, Ns) x (B, Ns, E) -> (B, Nt, E)
            output = torch.bmm(attn, v)
            return output
        # TODO: Support cross-device / dtype testing properly when instantiate_device_type_tests() is used.
        dtypes = [torch.double, torch.float]
        for dtype in dtypes:

            def rand_tensor(*shape):
                return torch.randn(shape, device=device, dtype=dtype)

            # This test compares python and C++ implementations of SDP.
            N, N_prime, L, S, E = 5, 2, 4, 3, 6
            if input_dim == 3:
                query = rand_tensor(N, L, E)
                key = rand_tensor(N, S, E)
                value = rand_tensor(N, S, E)
            elif input_dim == 4:
                query = rand_tensor(N, N_prime, L, E)
                key = rand_tensor(N, N_prime, S, E)
                value = rand_tensor(N, N_prime, S, E)
            else:
                self.fail(f'Invalid input_dim {input_dim} encountered in SDP test')

            attn_mask = None
            if attn_mask_dim is not None:
                assert attn_mask_dim in [2, input_dim]
                mask_size = (L, S) if attn_mask_dim == 2 else ((N, L, S) if input_dim == 3 else (N, N_prime, L, S))
                attn_mask = (torch.ones(mask_size, device=device, dtype=torch.bool).tril() if is_causal
                             else torch.randint(0, 2, size=mask_size, device=device, dtype=torch.bool))

            with freeze_rng_state():
                # Python impl only supports float mask and 3D inputs.
                attn_mask_float = attn_mask
                if attn_mask_float is not None:
                    attn_mask_float = torch.zeros_like(attn_mask, dtype=query.dtype)
                    attn_mask_float.masked_fill_(attn_mask.logical_not(), float("-inf"))
                q, k, v = query.view(-1, L, E), key.view(-1, S, E), value.view(-1, S, E)
                a = attn_mask_float
                if a is not None and attn_mask_dim > 3:
                    a = a.view(-1, L, S)
                expected = sdp_ref(q, k, v, attn_mask=a, dropout_p=dropout_p)
                if input_dim > 3:
                    expected = expected.view(-1, N_prime, L, E)

            with freeze_rng_state():
                if is_causal:
                    # NB: Don't pass attn_mask here
                    actual = torch.nn.functional.scaled_dot_product_attention(
                        query, key, value, None, dropout_p, is_causal)

                    # Error case: both explicit attn_mask and is_causal are set
                    with self.assertRaisesRegex(RuntimeError,
                                                "Explicit attn_mask should not be set when is_causal=True"):
                        torch.nn.functional.scaled_dot_product_attention(
                            query, key, value, attn_mask, dropout_p, is_causal)
                else:
                    actual = torch.nn.functional.scaled_dot_product_attention(
                        query, key, value, attn_mask, dropout_p, is_causal)
                    # This test the fully masked out rows case
                if torch.isnan(expected).any():
                    row_sums = attn_mask.sum(dim=-1)
                    masked_out_rows = (row_sums == 0)

                    for _ in range((input_dim - attn_mask_dim) - 1):
                        masked_out_rows = masked_out_rows.unsqueeze(0)

                    masked_out_rows = masked_out_rows.expand(expected.shape[:-1])
                    # Slice out the fully masked rows from expected and actual
                    expected_masked_out = expected[masked_out_rows]
                    actual_masked_out = actual[masked_out_rows]

                    expected_all_nan = torch.isnan(expected_masked_out).all()
                    actual_all_zero = (actual_masked_out.abs().sum() == 0)

                    self.assertTrue(expected_all_nan)
                    self.assertTrue(actual_all_zero)
                    return

                self.assertEqual(actual, expected)

        if attn_mask_dim is None:
            q = q.double().clone()
            k = k.double().clone()
            v = v.double().clone()
            q.requires_grad_()
            k.requires_grad_()
            v.requires_grad_()

            assert gradcheck(lambda *args, **kwargs: wrapper_set_seed(sdp_ref, *args, **kwargs),
                             (q, k, v, attn_mask, dropout_p))
            assert gradcheck(lambda *args, **kwargs:
                             wrapper_set_seed(torch.nn.functional.scaled_dot_product_attention, *args, **kwargs),
                             (q, k, v, attn_mask, dropout_p))

        def test_incompatible_mask(self, device):
            def ones_tensor(*shape):
                return torch.ones(shape, dtype=torch.float32)
            S, L, E, H = 1, 2, 4, 1
            qkv = ones_tensor(S, L, E)

            mha = nn.MultiheadAttention(E, H)
            mha.in_proj_weight = Parameter(torch.ones((E * 3, E)))
            mha.out_proj.weight = Parameter(torch.ones((E, E)))
            qkv = qkv.to(float)
            kpm = ones_tensor(S, L) * float("-inf")
            am = ones_tensor(L, L).to(bool)

            def func():
                return mha(qkv, qkv, qkv, need_weights=False, key_padding_mask=kpm, attn_mask=am)

            self.assertRaises(RuntimeError, func)

    @unittest.skipIf(TEST_WITH_CROSSREF, 'Fastpath not available with crossref')
    @torch.no_grad()
    def test_mask_check_fastpath(self):
        """
        Test that fastpath is executed independently of the masks that are passed.
        If the passed key padding mask is left aligned or mask_check=False, test that nested tensors are used
        (sparsity fastpath), otherwise use fastpath with traditional tensors.
        Also test that fast path is executed with both key padding mask and attention mask passed at the same time.
        """

        x = torch.Tensor([[[1, 2], [3, 4], [5, 6]]]).to(torch.float)

        def _test_fastpath(model, key_padding_mask, mock_return_value, attn_mask=None, nested_tensors=True):
            with patch('torch._transformer_encoder_layer_fwd') as fastpath_mock:
                fastpath_mock.return_value = mock_return_value
                model(x, src_key_padding_mask=key_padding_mask, mask=attn_mask)

                # If mock was called, fastpath was taken
                self.assertTrue(fastpath_mock.called)

                # If mock was called with nested tensors, sparsity fastpath was taken
                for call_args, _ in fastpath_mock.call_args_list:
                    self.assertEqual(call_args[0].is_nested, nested_tensors)

        encoder_layer = torch.nn.TransformerEncoderLayer(d_model=2, nhead=2, dim_feedforward=8, batch_first=True)

        model = torch.nn.TransformerEncoder(encoder_layer, num_layers=2, enable_nested_tensor=True, mask_check=True)
        model.eval()

        aligned_key_padding_mask = torch.Tensor([[0, 0, 1]]).to(torch.bool)
        not_aligned_key_padding_mask = torch.Tensor([[1, 0, 1]]).to(torch.bool)
        attn_mask = torch.Tensor([[1, 0, 1], [0, 1, 0], [1, 0, 1]]).to(torch.bool)
        nested_tensor_return_value = torch.nested.nested_tensor([torch.ones((2, 2), dtype=torch.float)])
        tensor_return_value = torch.ones((1, 3, 2), dtype=torch.float)

        # Left aligned mask results in sparsity fastpath
        _test_fastpath(model, aligned_key_padding_mask, nested_tensor_return_value, nested_tensors=True)

        # Not aligned mask results in fastpath
        _test_fastpath(model, not_aligned_key_padding_mask, tensor_return_value, nested_tensors=False)

        model = torch.nn.TransformerEncoder(encoder_layer, num_layers=2, enable_nested_tensor=False, mask_check=True)
        model.eval()

        # If nested tensor disabled, fastpath is always taken
        _test_fastpath(model, aligned_key_padding_mask, tensor_return_value, nested_tensors=False)
        _test_fastpath(model, not_aligned_key_padding_mask, tensor_return_value, nested_tensors=False)
        # Fast path is taken if both attention mask and key padding mask are present
        _test_fastpath(model, aligned_key_padding_mask, tensor_return_value, attn_mask=attn_mask, nested_tensors=False)

        model = torch.nn.TransformerEncoder(encoder_layer, num_layers=2, enable_nested_tensor=True, mask_check=False)
        model.eval()

        # Mask check disabled results in sparisty fastpath, independently of the mask
        _test_fastpath(model, aligned_key_padding_mask, nested_tensor_return_value, nested_tensors=True)
        _test_fastpath(model, not_aligned_key_padding_mask, nested_tensor_return_value, nested_tensors=True)

    # Test failing MHA when bias was NoneType
    def test_bias_is_none(self):
        x = torch.rand((1, 5, 10))
        model = torch.nn.modules.activation.MultiheadAttention(10, 1, bias=False, batch_first=True)
        model.eval()
        model(x, x, x)
        # completes without error

    def test_transformer_bias_is_none(self, device):
        batch_size = 2
        seqlen = 3
        d_model = 8
        nhead = 4

        encoder_layer = torch.nn.TransformerEncoderLayer(d_model, nhead, bias=False, batch_first=True, device=device)
        encoder_layer.eval()
        x = torch.randn(batch_size, seqlen, d_model, device=device)
        # runs without error
        encoder_layer(x)

        with self.assertWarnsRegex(UserWarning, "encoder_layer.self_attn was passed bias=False"):
            encoder = torch.nn.TransformerEncoder(encoder_layer, num_layers=1).eval()
            encoder(x)

        with self.assertWarnsRegex(UserWarning, "self_attn was passed bias=False"):
            transformer = torch.nn.Transformer(
                d_model=d_model, nhead=nhead, bias=False, batch_first=True, device=device
            ).eval()
            transformer(x, x)

    def test_train_with_is_causal(self, device):
        # training with is_causal
        S, L, E, H = 1, 2, 2, 1
        layer = nn.TransformerEncoderLayer(
            d_model=2,
            dim_feedforward=4,
            nhead=H,
            batch_first=True,
            activation="gelu",
            dropout=0,
        )
        criterion = nn.MSELoss()
        encoder = nn.TransformerEncoder(layer, 2).to(device)
        optimizer = optim.SGD(encoder.parameters(), lr=0.1, momentum=0.9)
        encoder.train()

        encoder.train()
        optimizer.zero_grad()
        inputs = torch.randn(S, L, E).to(device)
        mask = torch.nn.Transformer.generate_square_subsequent_mask(
            inputs.size(1), device=device
        )

        outputs = encoder(inputs, mask=mask, is_causal=True)

        loss = criterion(outputs[:, 0:2, :], inputs[:, 0:2, :])
        loss.backward()
        optimizer.step()

        # inference with is_causal
        t_qvk = torch.randn((S, L, E), device=device, dtype=torch.float32)
        mha = nn.MultiheadAttention(E, H).to(device)
        mask = torch.nn.Transformer.generate_square_subsequent_mask(
            S, device=device
        )

        attn_out, _ = mha(t_qvk, t_qvk, t_qvk, attn_mask=mask, is_causal=True)

        # Can't give only is_causal
        attn_mask = torch.randint(0, 2, size=(L, L), device=device, dtype=torch.bool)
        with self.assertRaises(RuntimeError):
            _ = mha(t_qvk, t_qvk, t_qvk, is_causal=True)

        # # Passing a causal mask sets is_causal to 1
        causal_mask = torch.triu(
            torch.ones(L, L, device=inputs.device) * float('-inf'), diagonal=1
        ).to(torch.bool)

        mock_layer = MagicMock(torch.nn.MultiheadAttention(E, H), return_value=inputs)
        encoder.layers[1] = mock_layer
        outputs = encoder(inputs, mask=causal_mask)
        mock_layer.assert_called_with(ANY, src_mask=ANY, is_causal=True, src_key_padding_mask=ANY)

        # check expected numerical values with all kernels
        self.is_causal_kernels([SDPBackend.MATH], device)

    def is_causal_kernels(self, kernels, device):
        def ones_tensor(*shape):
            return torch.ones(shape, device=device, dtype=torch.float32).to(device)
        S, L, E, H = 1, 2, 4, 1
        qkv = ones_tensor(S, L, E)

        mha = nn.MultiheadAttention(E, H).to(device)
        mha.in_proj_weight = Parameter(torch.ones((E * 3, E), device=device))
        mha.out_proj.weight = Parameter(torch.ones((E, E), device=device))
        expected = torch.ones(size=(S, L, E)).to(device) * 16
        mask = torch.nn.Transformer.generate_square_subsequent_mask(
            qkv.size(1), device=device
        )

        for kernel in kernels:
            with sdpa_kernel(backends=[kernel]):
                actual, _ = mha(qkv, qkv, qkv, attn_mask=mask, need_weights=False, is_causal=True)
                self.assertTrue(torch.equal(actual, expected))

                if kernel != SDPBackend.MATH:
                    # fails with embedding size not multiple of 4
                    with self.assertRaisesRegex(RuntimeError, "No available kernel"):
                        qkv_f, mha_f = ones_tensor(S, L, 2), nn.MultiheadAttention(2, H).to(device)
                        mask = torch.nn.Transformer.generate_square_subsequent_mask(
                            qkv_f.size(1), device=device
                        )
                        _ = mha_f(qkv_f, qkv_f, qkv_f, attn_mask=mask, need_weights=False, is_causal=True)
                        torch.cuda.synchronize()

    @skipIfRocm  # Missing EFFICIENT_ATTENTION
    @unittest.skipIf(
        not PLATFORM_SUPPORTS_FLASH_ATTENTION, "Platform does not supposrt fused SDPA or pre-SM80 hardware"
    )
    def test_is_causal_gpu(self):
        device = 'cuda'
        self.is_causal_kernels([SDPBackend.MATH, SDPBackend.EFFICIENT_ATTENTION], device)

    def test_script_mha_in_proj_weight_none(self):
        mha = torch.nn.MultiheadAttention(
            embed_dim=128, num_heads=8, kdim=256, vdim=256
        ).eval()

        torch.jit.script(mha)

    @unittest.skipIf(TEST_WITH_CROSSREF, 'Fastpath not available with crossref')
    @torch.no_grad()
    def test_disable_fastpath(self, device):
        def _test_te_fastpath_called(model, args, kwargs=None, return_value=None, is_called=True):
            if kwargs is None:
                kwargs = {}
            with patch('torch._transformer_encoder_layer_fwd') as fastpath_mock:
                fastpath_mock.return_value = return_value
                output = model(*args, **kwargs)
                self.assertTrue(fastpath_mock.called == is_called)

        def _test_mha_fastpath_called(model, args, kwargs=None, return_value=None, is_called=True):
            if kwargs is None:
                kwargs = {}
            with patch('torch._native_multi_head_attention') as fastpath_mock:
                fastpath_mock.return_value = return_value
                output = model(*args, **kwargs)
                self.assertTrue(fastpath_mock.called == is_called)

        inp = torch.tensor([[[1, 2], [3, 4], [5, 6]]], dtype=torch.float32, device=device)
        aligned_key_padding_mask = torch.tensor([[0, 0, 1]], dtype=torch.bool, device=device)
        src_key_padding_mask = torch.tensor([[1, 0, 1]], dtype=torch.bool, device=device)
        attn_mask = torch.tensor([[1, 0, 1], [0, 1, 0], [1, 0, 1]], dtype=torch.bool, device=device)
        te_return_value = torch.ones((1, 3, 2), dtype=torch.float32)

        encoder_layer = torch.nn.TransformerEncoderLayer(d_model=2, nhead=2, dim_feedforward=8, batch_first=True)
        te = torch.nn.TransformerEncoder(encoder_layer, num_layers=2, enable_nested_tensor=True, mask_check=True)
        te = te.to(device).eval()

        t = torch.nn.Transformer(d_model=2, nhead=2, batch_first=True, device=device).eval()
        src = torch.tensor([[[0, 1], [2, 3], [4, 5]]], dtype=torch.float32, device=device)
        tgt = torch.tensor([[[0, 1], [2, 3], [4, 5], [6, 7]]], dtype=torch.float32, device=device)
        t_return_value = torch.ones((1, 3, 2), dtype=torch.float32, device=device)

        mha = nn.MultiheadAttention(2, 2, batch_first=True, device=device).eval()
        q = torch.tensor([[[0, 1], [2, 3]]], dtype=torch.float32, device=device)
        mha_return_value = torch.ones((1, 3, 2), dtype=torch.float32, device=device)

        _test_te_fastpath_called(
            te, (inp,), kwargs={'src_key_padding_mask': src_key_padding_mask},
            return_value=te_return_value, is_called=True
        )
        _test_te_fastpath_called(t, (src, tgt), return_value=t_return_value, is_called=True)
        _test_mha_fastpath_called(mha, (q, q, q,), return_value=mha_return_value, is_called=True)

        torch.backends.mha.set_fastpath_enabled(False)
        _test_te_fastpath_called(
            te, (inp,), kwargs={'src_key_padding_mask': src_key_padding_mask},
            return_value=te_return_value, is_called=False
        )
        _test_te_fastpath_called(t, (src, tgt), return_value=t_return_value, is_called=False)
        _test_mha_fastpath_called(mha, (q, q, q,), return_value=mha_return_value, is_called=False)

        torch.backends.mha.set_fastpath_enabled(True)
        _test_te_fastpath_called(
            te, (inp,), kwargs={'src_key_padding_mask': src_key_padding_mask},
            return_value=te_return_value, is_called=True
        )
        _test_te_fastpath_called(t, (src, tgt), return_value=t_return_value, is_called=True)
        _test_mha_fastpath_called(mha, (q, q, q,), return_value=mha_return_value, is_called=True)


class TestSDPAFailureModes(NNTestCase):
    """ Used to test the failure modes of scaled_dot_product_attention
    """
    _do_cuda_memory_leak_check = True
    _do_cuda_non_default_stream = True

    @onlyCUDA
    @unittest.skipIf(
        not PLATFORM_SUPPORTS_FLASH_ATTENTION or not isSM8XDevice,
        "Does not support fused SDPA or not SM86+ hardware",
    )
    @parametrize("head_dim", [193, 256])
    @parametrize("dropout_p", [0.0, 0.2])
    def test_flash_backward_failure_sm86plus(self, device, head_dim: int, dropout_p: float):
        dtype = torch.float16
        make_tensor = partial(torch.rand, device=device, dtype=dtype)
        # See check_requires_grad_and_head_dim_gt192_constraints_on_sm86_89 in
        # pytorch/aten/src/ATen/native/transformers/cuda/sdp_utils.h
        size = (2, 2, 4, head_dim)
        q, k, v = make_tensor(size), make_tensor(size), make_tensor(size)

        with sdpa_kernel(backends=[SDPBackend.MATH]):
            math_ref = torch.nn.functional.scaled_dot_product_attention(q, k, v, None, 0.0, False)

        with sdpa_kernel(backends=[SDPBackend.FLASH_ATTENTION]):
            # Should not fail because inputs don't require grad
            flash_ref = torch.nn.functional.scaled_dot_product_attention(q, k, v, None, 0.0, False)

            self.assertEqual(math_ref, flash_ref, atol=1e-3, rtol=1e-3)

            # Should fail because inputs require grad
            q = make_tensor(size, requires_grad=True)
            k = make_tensor(size, requires_grad=True)
            v = make_tensor(size, requires_grad=True)
            if 192 < head_dim <= 224 or (head_dim > 224 and dropout_p != 0.0):
                self.assertRaises(
                    RuntimeError,
                    lambda: torch.nn.functional.scaled_dot_product_attention(
                        q, k, v, None, dropout_p, False
                    ),
                )
            else:
                flash_ref = torch.nn.functional.scaled_dot_product_attention(q, k, v, None, dropout_p, False)

    @onlyCUDA
    def test_dispatch_fails_no_backend(self, device):
        dtype = torch.float16
        with sdpa_kernel(backends=[SDPBackend.ERROR]):
            size = (2, 3, 4)
            q = torch.randn(size, device=device, dtype=dtype)
            k = torch.randn(size, device=device, dtype=dtype)
            v = torch.randn(size, device=device, dtype=dtype)
            self.assertRaisesRegex(RuntimeError, "No viable backend for scaled_dot_product_attention was found.",
                                   lambda: torch._fused_sdp_choice(q, k, v))
            self.assertRaisesRegex(RuntimeError, "No viable backend for scaled_dot_product_attention was found.",
                                   lambda: torch.nn.functional.scaled_dot_product_attention(q, k, v))

    @onlyCUDA
    @unittest.skipIf(not PLATFORM_SUPPORTS_FUSED_ATTENTION, "Does not support fused scaled dot product attention")
    @parametrize(
        "kernel",
        PLATFORM_SPECIFIC_SDPA,
    )
    def test_invalid_fused_inputs_dim_3(self, device, kernel: SDPBackend):
        with sdpa_kernel(backends=[kernel]):
            # Dim is not 4
            size = (2, 3, 8)
            dtype = torch.float16
            q = torch.randn(size, device=device, dtype=dtype)
            k = torch.randn(size, device=device, dtype=dtype)
            v = torch.randn(size, device=device, dtype=dtype)
            with self.assertWarnsRegex(UserWarning, "All fused kernels requires query, key and value to be 4 dimensional"):
                self.assertRaises(RuntimeError, lambda: torch.nn.functional.scaled_dot_product_attention(
                    q, k, v, None, 0.0, False))

    @onlyCUDA
    @unittest.skipIf(not PLATFORM_SUPPORTS_FUSED_ATTENTION, "Does not support fused scaled dot product attention")
    @parametrize(
        "kernel",
        PLATFORM_SPECIFIC_SDPA,
    )
    def test_invalid_fused_inputs_broadcast(self, device, kernel: SDPBackend):
        with sdpa_kernel(backends=[kernel]):
            #  Fused Kernels don't support broadcasting for dense inputs
            dtype = torch.float16
            size = (2, 4, 3, 8)
            size_broadcast = (1, 4, 3, 8)
            q = torch.randn(size_broadcast, device=device, dtype=dtype)
            k = torch.randn(size, device=device, dtype=dtype)
            v = torch.randn(size, device=device, dtype=dtype)
            self.assertRaises(RuntimeError, lambda: torch.nn.functional.scaled_dot_product_attention(
                q, k, v, None, 0.0, False))

    @onlyCUDA
    @unittest.skipIf(not PLATFORM_SUPPORTS_FUSED_ATTENTION, "Does not support fused scaled dot product attention")
    @parametrize("kernel", PLATFORM_SPECIFIC_SDPA)
    def test_invalid_sequence_lengths(self, device, kernel: SDPBackend):
        with sdpa_kernel(backends=[kernel]):
            # Passing in a q,k,v with 0 length sequences will error
            dtype = torch.float16
            make_tensor = partial(torch.rand, device=device, dtype=dtype)
            size = SdpaShape(2, 2, 0, 8)
            q, k, v = make_tensor(size), make_tensor(size), make_tensor(size)
            with self.assertWarnsRegex(UserWarning, "All fused kernels do not support zero seq_len_q or seq_len_kv."):
                self.assertRaises(RuntimeError, lambda: torch.nn.functional.scaled_dot_product_attention(
                    q, k, v, None, 0.0, False))

    @onlyCUDA
    @unittest.skipIf(not PLATFORM_SUPPORTS_FUSED_ATTENTION, "Does not support fused scaled dot product attention")
    @parametrize("kernel", PLATFORM_SPECIFIC_SDPA)
    def test_invalid_last_dim_stride(self, device, kernel: SDPBackend):
        with sdpa_kernel(backends=[kernel]):
            # Passing in a q,k,v with last dim stride not equal to 1 will error
            dtype = torch.float16
            make_tensor = partial(torch.rand, device=device, dtype=dtype)
            size = SdpaShape(2, 2, 8, 8)
            q, k, v = make_tensor(size), make_tensor(size), make_tensor(size)
            q.as_strided_(size, [2, 2, 2, 2])
            with self.assertWarnsRegex(UserWarning, "All fused kernels require the last dimension of the input to have stride 1."):
                self.assertRaises(RuntimeError, lambda: torch.nn.functional.scaled_dot_product_attention(
                    q, k, v, None, 0.0, False))

    @onlyCUDA
    @skipIfRocm(msg='enable_gqa=True unsupported')
    @unittest.skipIf(not PLATFORM_SUPPORTS_MEM_EFF_ATTENTION, "Does not support SDPA or pre-SM80 hardware")
    @parametrize("fused_kernel", [SDPBackend.EFFICIENT_ATTENTION])
    def test_invalid_sdpa_kernel_grouped_query_attention_cuda(self, device, fused_kernel):
        rand_query = torch.rand(8, 8, 64, 64, device=device, dtype=torch.float16, requires_grad=True)
        rand_key = torch.rand(8, 4, 64, 64, device=device, dtype=torch.float16, requires_grad=True)
        rand_value = torch.rand(8, 4, 64, 64, device=device, dtype=torch.float16, requires_grad=True)

        with sdpa_kernel(fused_kernel):
            with self.assertRaisesRegex(RuntimeError, "No available kernel"):
                with self.assertWarnsRegex(UserWarning, "For dense inputs, both fused kernels require query, "
                                           "key and value to have"):
                    F.scaled_dot_product_attention(rand_query, rand_key, rand_value, dropout_p=0.0,
                                                   is_causal=False, enable_gqa=True)

    @onlyCPU
    @skipIfRocm(msg='enable_gqa=True unsupported')
    def test_invalid_sdpa_kernel_grouped_query_attention_cpu(self, device):
        rand_query = torch.rand(8, 8, 64, 64, device=device, dtype=torch.float16, requires_grad=True)
        rand_key = torch.rand(8, 4, 64, 64, device=device, dtype=torch.float16, requires_grad=True)
        rand_value = torch.rand(8, 4, 64, 64, device=device, dtype=torch.float16, requires_grad=True)

        with sdpa_kernel(backends=[SDPBackend.FLASH_ATTENTION]):
            with self.assertRaisesRegex(RuntimeError, "No available kernel"):
                with self.assertWarnsRegex(UserWarning, "For dense inputs, both fused kernels require query, "
                                           "key and value to have"):
                    F.scaled_dot_product_attention(rand_query, rand_key, rand_value, dropout_p=0.0,
                                                   is_causal=False, enable_gqa=True)

    @onlyCUDA
    @unittest.skipIf(not PLATFORM_SUPPORTS_FLASH_ATTENTION, "Does not flash_attention fused scaled dot product attention")
    @parametrize("kernel", PLATFORM_SPECIFIC_SDPA)
    def test_invalid_fused_inputs_head_dim(self, device, kernel: SDPBackend):
        with sdpa_kernel(backends=[kernel]):
            # The embed dim per head is not divisible by 8 for flash attention
            dtype = torch.float16
            make_tensor = partial(torch.rand, device=device, dtype=dtype)
            size = SdpaShape(2, 2, 3, 9) if kernel == SDPBackend.EFFICIENT_ATTENTION else SdpaShape(2, 2, 3, 257)
            if TEST_WITH_ROCM:  # On ROCM, FA and EA share the backend GPU kernels
                size = SdpaShape(2, 2, 3, 257)
            q, k, v = make_tensor(size), make_tensor(size), make_tensor(size)
            self.assertRaises(RuntimeError, lambda: torch.nn.functional.scaled_dot_product_attention(
                q, k, v, None, 0.0, False))

    @onlyCUDA
    @unittest.skipIf(not PLATFORM_SUPPORTS_FUSED_ATTENTION, "Does not support fused scaled dot product attention")
    @parametrize(
        "kernel",
        PLATFORM_SPECIFIC_SDPA,
    )
    def test_invalid_fused_inputs_invalid_dtype(self, device, kernel: SDPBackend):
        with sdpa_kernel(backends=[kernel]):
            # Invalid dtype for both Flash Attention and Mem Efficient Attention
            size = SdpaShape(2, 2, 3, 16)
            make_tensor = partial(torch.rand, device=device, dtype=torch.float64)
            q, k, v = make_tensor(size), make_tensor(size), make_tensor(size)
            self.assertRaises(RuntimeError, lambda: torch.nn.functional.scaled_dot_product_attention(
                q, k, v, None, 0.0, False))

    @onlyCUDA
    @unittest.skipIf(not PLATFORM_SUPPORTS_FLASH_ATTENTION, "Does not support flash attention")
    @parametrize("kernel", [SDPBackend.FLASH_ATTENTION])
    def test_invalid_fused_inputs_attn_mask_present(self, device, kernel: SDPBackend):
        with sdpa_kernel(backends=[kernel]):
            # Failures for unsupported SDP args
            size = SdpaShape(2, 2, 3, 16)
            make_tensor = partial(torch.rand, size, device=device, dtype=torch.float16)
            q, k, v = make_tensor(), make_tensor(), make_tensor()
            # Non-None attention mask
            mask = torch.ones((2, 2, 3, 3), device=device, dtype=q.dtype)
            self.assertRaises(RuntimeError, lambda: torch.nn.functional.scaled_dot_product_attention(
                q, k, v, mask, 0.0, False))

    @onlyCUDA
    @unittest.skipIf(not PLATFORM_SUPPORTS_FLASH_ATTENTION, "Does not support fused SDPA or pre-SM80 hardware")
    def test_unaligned_tensors(self, device):
        # The alignment is depdent on arch so we specifiy SM80OrLater
        dtype = torch.float16
        size = SdpaShape(2, 2, 8, 5)
        make_tensor = partial(torch.rand, size, device=device, dtype=dtype)
        q, k, v = make_tensor(), make_tensor(), make_tensor()
        with sdpa_kernel(backends=[SDPBackend.EFFICIENT_ATTENTION]):
            ctxmgr = self.assertRaises(RuntimeError) if not TEST_WITH_ROCM else contextlib.nullcontext()
            with ctxmgr:
                torch.nn.functional.scaled_dot_product_attention(q, k, v, None, 0.0, False)

    @onlyCUDA
    @unittest.skipIf(not PLATFORM_SUPPORTS_FLASH_ATTENTION, "Does not support fused SDPA or pre-SM80 hardware")
    def test_flash_fail_fp32(self, device):
        dtype = torch.float
        size = SdpaShape(16, 16, 32, 32)
        make_tensor = partial(torch.rand, size, device=device, dtype=dtype)
        q, k, v = make_tensor(), make_tensor(), make_tensor()
        with sdpa_kernel(backends=[SDPBackend.FLASH_ATTENTION]):
            with self.assertWarnsRegex(UserWarning, "Expected query, key and value to all be of dtype: {Half, BFloat16}"):
                self.assertRaises(RuntimeError, lambda: torch.nn.functional.scaled_dot_product_attention(
                    q, k, v, None, 0.0, False))

    @onlyCUDA
    @unittest.skipIf(not PLATFORM_SUPPORTS_FLASH_ATTENTION, "Does not support SDPA or pre-SM80 hardware")
    def test_flash_autocast_fp32_float16(self, device):
        dtype = torch.float
        size = SdpaShape(16, 16, 32, 32)
        make_tensor = partial(torch.rand, size, device=device, dtype=dtype)
        q, k, v = make_tensor(), make_tensor(), make_tensor()
        with torch.autocast(device_type='cuda', dtype=torch.float16):
            with sdpa_kernel(backends=[SDPBackend.FLASH_ATTENTION]):
                _ = torch.nn.functional.scaled_dot_product_attention(
                    q, k, v, None, 0.0, False)

    @onlyCUDA
    @unittest.skipIf(not PLATFORM_SUPPORTS_FLASH_ATTENTION, "Does not support SDPA or pre-SM80 hardware")
    def test_flash_autocast_fp32_bfloat16(self, device):
        dtype = torch.float
        size = SdpaShape(16, 16, 32, 32)
        make_tensor = partial(torch.rand, size, device=device, dtype=dtype)
        q, k, v = make_tensor(), make_tensor(), make_tensor()
        with torch.autocast(device_type='cuda', dtype=torch.bfloat16):
            with sdpa_kernel(backends=[SDPBackend.FLASH_ATTENTION]):
                _ = torch.nn.functional.scaled_dot_product_attention(
                    q, k, v, None, 0.0, False)

    # Note: do not truncate the list according to platforms. These tests should always raise errors.
    @parametrize("kernel", [SDPBackend.MATH, SDPBackend.FLASH_ATTENTION, SDPBackend.EFFICIENT_ATTENTION])
    def test_invalid_inputs_different_datatypes(self, device, kernel: SDPBackend):
        with sdpa_kernel(backends=[kernel]):
            # Different datatypes
            shape = (1, 4, 8, 16)
            query = torch.randn(shape, dtype=torch.float32, device=device)
            key = torch.randn(shape, dtype=torch.float16, device=device)
            value = torch.randn(shape, dtype=torch.float16, device=device)
            self.assertRaises(RuntimeError, lambda: F.scaled_dot_product_attention(query, key, value))

    @onlyCUDA
    @parametrize("kernel", [SDPBackend.MATH, SDPBackend.FLASH_ATTENTION, SDPBackend.EFFICIENT_ATTENTION])
    def test_invalid_inputs_different_devices(self, device, kernel: SDPBackend):
        # Different devices
        shape = (1, 4, 8, 16)
        query = torch.randn(shape, dtype=torch.float32, device=device)
        key = torch.randn(shape, dtype=torch.float16, device='cpu')
        value = torch.randn(shape, dtype=torch.float16, device='cpu')
        self.assertRaises(RuntimeError, lambda: F.scaled_dot_product_attention(query, key, value))

    @parametrize("kernel", [SDPBackend.MATH, SDPBackend.FLASH_ATTENTION, SDPBackend.EFFICIENT_ATTENTION])
    def test_invalid_inputs_1_dimensional_inputs(self, device, kernel: SDPBackend):
        with sdpa_kernel(backends=[kernel]):
            # 1 dimensional input
            shape = (1, 4)
            query = torch.randn(4, dtype=torch.float16, device=device)
            key = torch.randn(shape, dtype=torch.float16, device=device)
            value = torch.randn(shape, dtype=torch.float16, device=device)
            self.assertRaises(RuntimeError, lambda: F.scaled_dot_product_attention(query, key, value))

    @onlyCUDA
    @skipIfRocm  # Missing EFFICIENT_ATTENTION
    @unittest.skipIf(not PLATFORM_SUPPORTS_MEM_EFF_ATTENTION, "Fused SDPA was not built for this system")
    def test_fused_kernels_nested_broadcasting_error_cases(self, device):
        # one of k,v needs to be broadcasted and other has non consistent seq_len dim
        rand_nested_tensor = partial(rand_sdpa_tensor, type="nested", device=device, dtype=torch.float32)
        batch, num_heads, head_dim = 32, 8, 64
        seq_lens_q = torch.randint(low=1, high=32, size=(batch,)).tolist()
        seq_lens_v = torch.randint(low=1, high=32, size=(batch,)).tolist()

        q_shape = SdpaShape(batch, num_heads, seq_lens_q, head_dim)
        k_shape = SdpaShape(1, num_heads, 1, head_dim)
        v_shape = SdpaShape(batch, num_heads, seq_lens_v, head_dim)

        query = rand_nested_tensor(q_shape).transpose(1, 2)
        key = rand_nested_tensor(k_shape).transpose(1, 2)
        value = rand_nested_tensor(v_shape).transpose(1, 2)

        with sdpa_kernel(backends=[SDPBackend.EFFICIENT_ATTENTION]):
            with self.assertRaisesRegex(RuntimeError, "No available kernel"):
                torch.nn.functional.scaled_dot_product_attention(
                    query, key, value, attn_mask=None, dropout_p=0.0, is_causal=False)

    @onlyCUDA
    @unittest.skipIf(not PLATFORM_SUPPORTS_FLASH_ATTENTION, "Fused SDPA was not built for this system")
    def test_nested_fails_on_padding_head_dim(self, device):
        dtype = torch.bfloat16
        seq_len_list = [2, 4, 5, 6, 7]
        shape = SdpaShape(5, 8, seq_len_list, 57)
        make_tensor = partial(rand_sdpa_tensor, shape=shape, type="nested", device=device, dtype=dtype)
        q, k, v = make_tensor().transpose(1, 2), make_tensor().transpose(1, 2), make_tensor().transpose(1, 2)

        with sdpa_kernel(backends=[SDPBackend.FLASH_ATTENTION]):
            with self.assertWarnsRegex(UserWarning, "For NestedTensor inputs, Flash attention requires"):
                self.assertRaises(RuntimeError, lambda: torch.nn.functional.scaled_dot_product_attention(
                    q, k, v, None, 0.0, False))

    @onlyCUDA
    @unittest.skipIf(not PLATFORM_SUPPORTS_FUSED_ATTENTION or not isLessThanSM80Device,
                     "Current platform does not support fused SDPA or is an SM80+ device.")
    def test_mem_efficient_fail_bfloat16_less_than_sm80(self, device):
        dtype = torch.bfloat16
        size = SdpaShape(16, 16, 32, 32)
        make_tensor = partial(torch.rand, size, device=device, dtype=dtype)
        q, k, v = make_tensor(), make_tensor(), make_tensor()
        with sdpa_kernel(backends=[SDPBackend.EFFICIENT_ATTENTION]):
            with self.assertWarnsRegex(UserWarning, "Expected query, key and value to all be of dtype: {Half, Float}"):
                self.assertRaises(RuntimeError, lambda: torch.nn.functional.scaled_dot_product_attention(
                    q, k, v, None, 0.0, False))

    @onlyCUDA
    @unittest.skipIf(not PLATFORM_SUPPORTS_FLASH_ATTENTION, "Does not support flash attention")
    def test_flash_atteention_large_bf16_nan_values(self, device):
        query = torch.full((1, 1, 1, 64), 133120.0, dtype=torch.bfloat16, device="cuda")
        key = torch.full((1, 1, 1, 64), 133120.0, dtype=torch.bfloat16, device="cuda")
        value = torch.full((1, 1, 1, 64), 133120.0, dtype=torch.bfloat16, device="cuda")

        with sdpa_kernel(SDPBackend.FLASH_ATTENTION):
            out = torch.nn.functional.scaled_dot_product_attention(query, key, value)

        self.assertFalse(torch.isnan(out).any(), "Output should not contain NaNs!")

    @onlyCUDA
    @unittest.skipIf(not PLATFORM_SUPPORTS_FUSED_ATTENTION, "Fused SDPA was not built for this system")
    @parametrize("fused_kernel", [SDPBackend.FLASH_ATTENTION, SDPBackend.EFFICIENT_ATTENTION] if
                 PLATFORM_SUPPORTS_FLASH_ATTENTION else [SDPBackend.EFFICIENT_ATTENTION])
    def test_fused_kernels_seq_len_0_inputs(self, device, fused_kernel):
        rand_nested_tensor = partial(rand_sdpa_tensor, type="nested", device=device, dtype=torch.float16)
        batch, num_heads, head_dim = 32, 16, 64
        seq_lens = torch.randint(low=1, high=32, size=(batch,))
        # make sure some seq_lens are 0
        num_zeros = 10
        indices = torch.randint(low=0, high=batch, size=(num_zeros,))
        seq_lens.scatter_(0, indices, 0)

        shape = SdpaShape(batch, num_heads, seq_lens.tolist(), head_dim)
        query = rand_nested_tensor(shape)
        key = rand_nested_tensor(shape)
        value = rand_nested_tensor(shape)

        query = query.transpose(1, 2)
        key = key.transpose(1, 2)
        value = value.transpose(1, 2)

        with sdpa_kernel(backends=[fused_kernel]):
            with self.assertRaisesRegex(RuntimeError, "No available kernel"):
                torch.nn.functional.scaled_dot_product_attention(
                    query, key, value, attn_mask=None, dropout_p=0.0, is_causal=False)

    @onlyCUDA
    @unittest.skipIf(not PLATFORM_SUPPORTS_FLASH_ATTENTION, "Fused SDPA was not built for this system")
    def test_fused_kernels_nested_broadcasting_requires_grad_failure(self, device):
        rand_nested_tensor = partial(rand_sdpa_tensor, type="nested", device=device, dtype=torch.float16, requires_grad=True)
        batch, num_heads, head_dim, head_dim_v = 32, 16, 64, 64
        seq_lens = torch.randint(low=1, high=32, size=(batch,)).tolist()
        q_shape = SdpaShape(1, num_heads, 1, head_dim)
        k_shape = SdpaShape(batch, num_heads, seq_lens, head_dim)
        v_shape = SdpaShape(batch, 1, seq_lens, head_dim_v)

        # create a dense query
        query = torch.randn(q_shape, device=device, dtype=torch.float16, requires_grad=True)
        key = rand_nested_tensor(k_shape)
        value = rand_nested_tensor(v_shape)

        query = query.transpose(1, 2)
        key = key.transpose(1, 2)
        value = value.transpose(1, 2)

        with sdpa_kernel(backends=[SDPBackend.FLASH_ATTENTION]):
            with self.assertWarnsRegex(UserWarning, "Both fused kernels do not support training with broadcasted NT inputs"):
                with self.assertRaisesRegex(RuntimeError, "No available kernel"):
                    torch.nn.functional.scaled_dot_product_attention(
                        query, key, value, attn_mask=None, dropout_p=0.0, is_causal=False)

    @onlyCUDA
    @unittest.skipIf(not PLATFORM_SUPPORTS_FLASH_ATTENTION, "Does not support flash attention")
    def test_flash_attention_fail_with_non_square_causal_attention(self, device):
        dtype = torch.bfloat16
        q_shape = SdpaShape(1, 1, 8, 16)
        kv_shape = SdpaShape(1, 1, 12, 16)
        make_q = partial(torch.rand, q_shape, device=device, dtype=dtype)
        make_kv = partial(torch.rand, kv_shape, device=device, dtype=dtype)
        q, k, v = make_q(), make_kv(), make_kv()
        warning_str = "Flash attention does not support the is_causal flag when seqlen_q != seqlen_k."
        with sdpa_kernel(backends=[SDPBackend.FLASH_ATTENTION]):
            with self.assertWarnsRegex(UserWarning, warning_str):
                self.assertRaises(RuntimeError, lambda: torch.nn.functional.scaled_dot_product_attention(
                    q, k, v, None, 0.0, is_causal=True))

def _get_block_size_n(device, head_dim, is_dropout, is_causal):
    # This should match the block sizes in the CUDA kernel
    assert head_dim <= 256
    major, minor = torch.cuda.get_device_capability(device)
    is_sm8x = major == 8 and minor > 0  # Only include sm86 and sm89, exclude sm80 (A100)
    is_sm80 = major == 8 and minor == 0
    is_sm90 = major == 9 and minor == 0
    if head_dim <= 32:
        return 128
    if head_dim <= 64:
        return 128 if not is_dropout else 64
    elif head_dim <= 96:
        return 64
    elif head_dim <= 128:
        if is_sm8x:
            return 64 if (not is_dropout and is_causal) else 32
        else:
            return 64 if not is_dropout else 32
    elif head_dim <= 160:
        if is_sm8x:
            return 64
        else:
            return 32
    elif head_dim <= 192:
        return 64
    elif head_dim <= 224:
        return 64
    elif head_dim <= 256:
        return 64


def pad_last_dim(input_tensor, alignment_size, slice: bool = False):
    last_dim_size = input_tensor.size(-1)
    if (last_dim_size % alignment_size == 0):
        return input_tensor, last_dim_size
    pad_count = alignment_size - (last_dim_size % alignment_size)
    padded_tensor = F.pad(input_tensor, (0, pad_count))
    if slice:
        return padded_tensor[..., :last_dim_size], last_dim_size
    return padded_tensor, last_dim_size


class TestSDPA(NNTestCase):
    """ Used to test generic functionality of scaled_dot_product_attention
    Summary:
        If you are adding a new test to this class, make sure that it runs
        for both cpu and cuda. If you're test is only applicable to cuda,
        add it to TestSDPACudaOnly.
    """
    @parametrize("contiguous_inputs", [True, False])
    def test_sdp_math_gradcheck(self, device, contiguous_inputs: bool):

        batch_size, seq_len, num_heads, head_dim = 4, 4, 2, 16
        shape = SdpaShape(batch_size, num_heads, seq_len, head_dim)
        make_tensor = partial(rand_sdpa_tensor, type="dense", device=device,
                              dtype=torch.float64, requires_grad=True, packed=True)

        qkv = make_tensor(shape)
        query, key, value = qkv.chunk(3, dim=-1)

        query = query.view(batch_size, -1, num_heads, head_dim).transpose(1, 2)
        key = key.view(batch_size, -1, num_heads, head_dim).transpose(1, 2)
        value = value.view(batch_size, -1, num_heads, head_dim).transpose(1, 2)

        if contiguous_inputs:
            query = query.contiguous()
            key = key.contiguous()
            value = value.contiguous()

        with sdpa_kernel(backends=[SDPBackend.MATH]):
            assert gradcheck(lambda *args, **kwargs:
                             wrapper_set_seed(torch.nn.functional.scaled_dot_product_attention, *args, **kwargs),
                             (query, key, value, None, 0.0, False)
                             )

    @parametrize("kernel", [SDPBackend.MATH])
    def test_scaled_dot_product_attention_math_with_negative_scale(self, device, kernel: SDPBackend):
        # https://github.com/pytorch/pytorch/issues/105190.
        def ref(x):
            v1 = torch.matmul(x, x.transpose(-1, -2))
            v2 = v1 / -0.0001
            v3 = v2.softmax(dim=-1)
            v4 = torch.matmul(v3, x)
            return v4

        x = torch.randn(1, 3, 64, 64, device=device)
        ref_result = ref(x)
        with sdpa_kernel(backends=[kernel]):
            sdp_math = torch.nn.functional.scaled_dot_product_attention(x, x, x, scale=-1.0 / 0.0001)
        self.assertEqual(ref_result, sdp_math)


class TestSDPACpuOnly(NNTestCase):
    """ Used to test CPU only functionality of scaled_dot_product_attention """

    @parametrize("type", ["dense", "nested"])
    @parametrize("dropout", [0.0, 0.7])
    @parametrize("dtype", [torch.float64, torch.float32, torch.bfloat16, torch.half])
    @skipIfTorchDynamo()
    def test_fused_sdp_choice_cpu(self, device, type: str, dropout: float, dtype: torch.dtype):
        # Test that cpu and nestedtensor cpu return MATH backend
        make_tensor = partial(rand_sdpa_tensor, type=type, device=device, dtype=dtype)
        size = SdpaShape(2, 8, 128, 64)
        q, k, v = make_tensor(size), make_tensor(size), make_tensor(size)
        if type == "nested" \
                or dropout > 0.0 \
                or dtype not in [torch.float32, torch.float64, torch.bfloat16, torch.float16]:
            assert torch._fused_sdp_choice(q, k, v, dropout_p=dropout) == SDPBackend.MATH.value
        else:
            assert torch._fused_sdp_choice(q, k, v, dropout_p=dropout) == SDPBackend.FLASH_ATTENTION.value

    @parametrize("fused_kernel", [SDPBackend.FLASH_ATTENTION])
    @parametrize("dtype", [torch.float64, torch.float32, torch.bfloat16, torch.float16])
    @parametrize("batch_size", [2, 12])
    @parametrize("q_seq_len", [11, 514, 1030])
    @parametrize("kv_seq_len", [17, 514])
    @parametrize("n_head", [1, 3])
    @parametrize("head_dim", [8])
    @parametrize("mask_dim", [2, 4])
    @parametrize("bool_mask", [False, True])
    @parametrize("train", [True, False])
    @parametrize("casual", [True, False])
    @parametrize("set_attn_mask", [True, False])
    def test_scaled_dot_product_fused_attention_mask_vs_math_cpu(
        self,
        device,
        fused_kernel,
        dtype,
        batch_size,
        q_seq_len,
        kv_seq_len,
        n_head,
        head_dim,
        mask_dim,
        bool_mask,
        train,
        casual,
        set_attn_mask,
    ):
        tol = Tolerances(1e-5, 5e-6)
        if dtype is torch.bfloat16:
            tol = Tolerances(5e-2, 5e-2)
        if dtype is torch.float16:
            tol = Tolerances(1e-2, 1e-2)
        for mask_shape in itertools.product(
            [q_seq_len, 1], [kv_seq_len, 1]
        ) if mask_dim == 2 else itertools.product(
            [batch_size, 1], [n_head, 1], [q_seq_len, 1], [kv_seq_len, 1]
        ):
            make_tensor = partial(rand_sdpa_tensor, type="dense", device=device, dtype=dtype, requires_grad=False)
            q_shape = SdpaShape(batch_size, n_head, q_seq_len, head_dim)
            kv_shape = SdpaShape(batch_size, n_head, kv_seq_len, head_dim)
            q = make_tensor(q_shape)
            k = make_tensor(kv_shape)
            v = make_tensor(kv_shape)
            q2, k2, v2 = q.clone(), k.clone(), v.clone()

            if train:
                q.requires_grad_(True)
                k.requires_grad_(True)
                v.requires_grad_(True)
                q2.requires_grad_(True)
                k2.requires_grad_(True)
                v2.requires_grad_(True)

            if dtype in [torch.bfloat16, torch.float16]:
                q2, k2, v2 = q2.float(), k2.float(), v2.float()
            # (B, nh, T, hs)
            q = q.view(batch_size, q_seq_len, n_head, head_dim).transpose(1, 2)
            k = k.view(batch_size, kv_seq_len, n_head, head_dim).transpose(1, 2)
            v = v.view(batch_size, kv_seq_len, n_head, head_dim).transpose(1, 2)
            if set_attn_mask and not casual:
                if bool_mask:
                    attn_mask = torch.randint(0, 2, size=mask_shape, dtype=torch.bool, device=device)
                else:
                    attn_mask = torch.randn(mask_shape, dtype=dtype, device=device)
            else:
                attn_mask = None
            q2 = q2.view(batch_size, q_seq_len, n_head, head_dim).transpose(1, 2)
            k2 = k2.view(batch_size, kv_seq_len, n_head, head_dim).transpose(1, 2)
            v2 = v2.view(batch_size, kv_seq_len, n_head, head_dim).transpose(1, 2)

            with sdpa_kernel(backends=[fused_kernel]):
                actual = torch.nn.functional.scaled_dot_product_attention(
                    q, k, v, attn_mask=attn_mask, dropout_p=0.0, is_causal=casual)
            with sdpa_kernel(backends=[SDPBackend.MATH]):
                if not bool_mask and dtype in [torch.bfloat16, torch.float16] and attn_mask is not None:
                    attn_mask = attn_mask.float()
                math_ref = torch.nn.functional.scaled_dot_product_attention(
                    q2, k2, v2, attn_mask=attn_mask, dropout_p=0.0, is_causal=casual)

            if dtype in [torch.bfloat16, torch.float16]:
                math_ref = math_ref.to(dtype)

            self.assertFalse(torch.isnan(math_ref).any())
            self.assertFalse(torch.isnan(actual).any())

            self.assertEqual(actual, math_ref, atol=tol.atol, rtol=tol.rtol)

            if train:
                actual.sum().backward()
                math_ref.sum().backward()

                grad_q_actual, grad_k_actual, grad_v_actual = q.grad, k.grad, v.grad
                grad_q_ref, grad_k_ref, grad_v_ref = q2.grad, k2.grad, v2.grad

                self.assertEqual(grad_q_actual, grad_q_ref, atol=tol.atol, rtol=tol.rtol)
                self.assertEqual(grad_k_actual, grad_k_ref, atol=tol.atol, rtol=tol.rtol)
                self.assertEqual(grad_v_actual, grad_v_ref, atol=tol.atol, rtol=tol.rtol)

    def test_sdpa_with_inf(self, device):
        # https://github.com/pytorch/pytorch/issues/127055.
        full = torch.full((600, 600), float("-inf"), device=device)
        mask = torch.triu(full, diagonal=1) + torch.tril(full, diagonal=-10)
        make_tensor = partial(rand_sdpa_tensor, type="dense", device=device, dtype=torch.float32, requires_grad=False)
        input_shape = SdpaShape(1, 600, 2, 8)
        q = make_tensor(input_shape)
        k = make_tensor(input_shape)
        v = make_tensor(input_shape)
        with sdpa_kernel(backends=[SDPBackend.MATH]):
            math_ref = torch.nn.functional.scaled_dot_product_attention(q, k, v, attn_mask=mask)
        with sdpa_kernel(backends=[SDPBackend.FLASH_ATTENTION]):
            actual = torch.nn.functional.scaled_dot_product_attention(q, k, v, attn_mask=mask)
        self.assertEqual(math_ref, actual)

<<<<<<< HEAD
=======
    def test_sdpa_backward_with_gradient(self, device):
        # https://github.com/pytorch/pytorch/issues/133671.
        def sdpa_helper():
            torch.manual_seed(777)
            query = (
                torch.empty(size=[2, 2, 49, 32], dtype=torch.float32, device=device)
                .uniform_(-1, 1)
                .requires_grad_(True)
            )
            key = (
                torch.empty(size=[2, 2, 49, 32], dtype=torch.float32, device=device)
                .uniform_(-1, 1)
                .requires_grad_(True)
            )
            value = (
                torch.empty(size=[2, 2, 49, 32], dtype=torch.float32, device=device)
                .uniform_(-1, 1)
                .requires_grad_(True)
            )
            res = torch.nn.functional.scaled_dot_product_attention(
                query, key, value, None, 0.0, False
            )
            res_grad = (
                torch.empty_like(res, device=device)
                .uniform_(-1, 1)
            )
            res.backward(res_grad, retain_graph=True)
            return res, query.grad, key.grad, value.grad
        with sdpa_kernel(backends=[SDPBackend.MATH]):
            res_ref, query_grad_ref, key_grad_ref, value_grad_ref = sdpa_helper()
        with sdpa_kernel(backends=[SDPBackend.FLASH_ATTENTION]):
            res_actual, query_grad_actual, key_grad_actual, value_grad_actual = sdpa_helper()
        self.assertEqual(res_ref, res_actual)
        self.assertEqual(query_grad_ref, query_grad_actual)
        self.assertEqual(key_grad_ref, key_grad_actual)
        self.assertEqual(value_grad_ref, value_grad_actual)

>>>>>>> d1bb8e82
    @unittest.skipIf(not PLATFORM_SUPPORTS_FUSED_ATTENTION, "Fused SDPA was not built for this system")
    @parametrize("backend", [SDPBackend.EFFICIENT_ATTENTION, SDPBackend.FLASH_ATTENTION])
    @parametrize("seq_len", [32, 64, 128])
    @parametrize("head_dim", [16, 32])
    @parametrize("dtype", [torch.float32, torch.float16])
    def test_fully_masked_out_rows(self, backend, device, seq_len, head_dim, dtype):
        def attention_inputs(seq_len, head_dim, device, dtype, mask_every_n_rows=4):
            query = torch.rand(1, 1, seq_len, head_dim, requires_grad=True, device=device, dtype=dtype)
            key = torch.rand(1, 1, seq_len, head_dim, requires_grad=True, device=device, dtype=dtype)
            value = torch.rand(1, 1, seq_len, head_dim, requires_grad=True, device=device, dtype=dtype)

            # Create a mask with deterministic row masking
            mask = torch.ones(1, 1, seq_len, seq_len, dtype=torch.bool, device=device)

            # Mask every nth row
            mask[0, 0, ::mask_every_n_rows, :] = False

            # Create a fixed pattern for element-wise masking
            element_mask = torch.zeros(seq_len, seq_len, dtype=torch.bool, device=device)
            element_mask[torch.arange(seq_len)[:, None] % 5 == torch.arange(seq_len) % 5] = True

            # Combine row masking and element-wise masking
            mask = mask & element_mask.unsqueeze(0).unsqueeze(0)

            return query, key, value, mask

        def compute_output_and_grads(query, key, value, mask, backend):
            with sdpa_kernel(backend):
                masked_out = scaled_dot_product_attention(query, key, value, attn_mask=mask)
                loss = masked_out.sum()
            grads = torch.autograd.grad(loss, [query, key, value])
            return masked_out, grads

        if backend == SDPBackend.FLASH_ATTENTION and "cuda" in str(device):
            unittest.skip("FlashAttention does not support masks on cuda")
            return
        if backend == SDPBackend.EFFICIENT_ATTENTION and "cpu" in str(device):
            unittest.skip("EfficientAttention does not support masks on cpu")
            return
        query, key, value, mask = attention_inputs(seq_len, head_dim, device, dtype)

        # Compute results for the tested backend
        backend_out, backend_grads = compute_output_and_grads(query, key, value, mask, backend)

        # Compute results for the Math backend
        math_out, math_grads = compute_output_and_grads(query, key, value, mask, SDPBackend.MATH)

        # Compare outputs
        torch.testing.assert_close(backend_out, math_out, atol=5e-3, rtol=0)
        self.assertFalse(backend_out.isnan().any())
        self.assertFalse(math_out.isnan().any())
        # Compare gradients
        for bg, mg in zip(backend_grads, math_grads):
            torch.testing.assert_close(bg, mg, atol=3e-3, rtol=0)
            self.assertFalse(bg.isnan().any())
            self.assertFalse(mg.isnan().any())

        # Check if masked rows are zero in output
        mask_sum = mask.sum(dim=-1, keepdim=True)
        masked_rows = (mask_sum == 0).expand_as(backend_out)
        self.assertTrue((mask_sum == 0).sum() > 0, "No fully masked out rows found")
        assert torch.all(backend_out[masked_rows] == 0), \
            f"Non-zero values in fully masked rows for {backend=}"

        # Check if gradients for masked rows are zero
        grad_query = backend_grads[0]
        assert torch.all(grad_query[masked_rows] == 0), f"Non-zero gradients in fully masked rows for {backend=}"

    @parametrize("dtype", [torch.float32, torch.float16])
    @parametrize("fill_val", [float("inf")])
    def test_non_masked_rows_nan_props(self, device, dtype, fill_val):
        query = torch.randn(1, 2, 4, 16, device=device, dtype=dtype)
        # a single NaN in the query input
        query[0, 1, 2, 3] = fill_val
        query = query.detach().requires_grad_(True)
        key = torch.randn(1, 2, 4, 16, device=device, dtype=dtype, requires_grad=True)
        value = torch.randn(1, 2, 4, 16, device=device, dtype=dtype, requires_grad=True)

        out = torch.nn.functional.scaled_dot_product_attention(query, key, value)
        self.assertTrue(torch.isnan(out).any())
        out.sum().backward()
        self.assertTrue(torch.isnan(query.grad).any())

    @parametrize("kernel", [SDPBackend.MATH])
    def test_scaled_dot_product_attention_math_with_negative_scale(self, device, kernel: SDPBackend):
        # https://github.com/pytorch/pytorch/issues/105190.
        def ref(x):
            v1 = torch.matmul(x, x.transpose(-1, -2))
            v2 = v1 / -0.0001
            v3 = v2.softmax(dim=-1)
            v4 = torch.matmul(v3, x)
            return v4

        x = torch.randn(1, 3, 64, 64, device=device)
        ref_result = ref(x)
        with sdpa_kernel(backends=[kernel]):
            sdp_math = torch.nn.functional.scaled_dot_product_attention(x, x, x, scale=-1.0 / 0.0001)
        self.assertEqual(ref_result, sdp_math)

class TestSDPACudaOnly(NNTestCase):
    """ Used to test CUDA only functionality of scaled_dot_product_attention
    Quarks:
        There is some trickiness with this function. Its runtime behavior
        is dependent on the CUDA architecture you are testing it on. See
        `PLATFORM_SUPPORTS_FUSED_ATTENTION` at the top of the file.
        Summary:
            Math: always supported
            FlashAttention: Supported on sm80 or newer hardware
            MemEfficientAttention: Supported on sm50 or newer hardware
    """
    _do_cuda_memory_leak_check = True
    _do_cuda_non_default_stream = True

    # TODO USED FOR TESTING THE SCORES, e.g. testing ALIBI we don't need this now
    def normalize_flash_attn_S(
        self,
        attn_unnorm,
        q,
        k,
        v,
        query_padding_mask=None,
        key_padding_mask=None,
        attn_bias=None,
        is_dropout=False,
        causal=False,
        window_size=(-1, -1),  # -1 means infinite window size
        scale=None,
    ):
        """
        Arguments:
            q: (batch_size, seqlen_q, nheads, head_dim)
            k, v: (batch_size, seqlen_k, nheads, head_dim)
            key_padding_mask: (batch_size, seqlen_q)
            attn_bias: broadcastable to (batch_size, nheads, seqlen_q, seqlen_k)
        Output:
            softmax_lse: (batch_size, nheads, seqlen_q)
            softmax_max: (batch_size, nheads, seqlen_q)
        """
        q = q.transpose(1, 2)
        k = k.transpose(1, 2)
        v = v.transpose(1, 2)
        if causal:
            window_size = (window_size[0], 0)
        q, k, v = q.float(), k.float(), v.float()
        _, seqlen_q, _, head_dim = q.shape
        seqlen_k = k.shape[1]
        b = q.shape[0]
        from torch.nn.attention.bias import _calculate_scale
        scale = _calculate_scale(head_dim, scale)
        scores = torch.matmul(q.transpose(1, 2) * scale, k.permute(0, 2, 3, 1))
        if key_padding_mask is not None:
            scores.masked_fill_(~key_padding_mask.view(b, 1, 1, -1), float("-inf"))
        if window_size[0] >= 0 or window_size[1] >= 0:
            local_mask = self.construct_local_mask(
                seqlen_q,
                seqlen_k,
                window_size,
                query_padding_mask,
                key_padding_mask,
                q.device,
            )
            scores.masked_fill_(local_mask, float("-inf"))
        if attn_bias is not None:
            scores = scores + attn_bias.to(dtype=scores.dtype)
        block_size_n = _get_block_size_n(scores.device, head_dim, is_dropout, causal)
        scores_block = scores.split(block_size_n, dim=-1)
        lse_block = torch.stack([torch.logsumexp(s, dim=-1) for s in scores_block], dim=-1)
        lse = torch.logsumexp(lse_block, dim=-1)
        # lse could be -inf (i.e. all values in scores are -inf), and we want to set those to inf
        # so that when we do torch.exp(m - lse), we get 0.0 instead of NaN.
        lse[lse == float("-inf")] = float("inf")
        scores_max_block = torch.stack([torch.amax(s, dim=-1) for s in scores_block], dim=-1)
        cummax_block = torch.cummax(scores_max_block.flip(-1), dim=-1).values.flip(-1).unbind(dim=-1)
        attn_unnorm_block = attn_unnorm.split(block_size_n, dim=-1)
        attn_norm = torch.cat(
            [
                a * (torch.exp(m - lse)).unsqueeze(-1)
                for a, m in zip(attn_unnorm_block, cummax_block)
            ],
            dim=-1,
        )
        if query_padding_mask is not None:
            attn_norm.masked_fill_(~query_padding_mask.view(b, 1, -1, 1), 0.0)
            # attn_norm.masked_fill_(rearrange(~query_padding_mask, "b s -> b 1 s 1"), 0.0)
        return attn_norm.to(dtype=attn_unnorm.dtype)

    def construct_local_mask(self, seqlen_q, seqlen_k, window_size, query_padding_mask, key_padding_mask, device):
        # row_idx = rearrange(torch.arange(seqlen_q, device=device, dtype=torch.long), "s -> s 1")
        row_idx = torch.arange(seqlen_q, device=device, dtype=torch.long).view(-1, 1)
        col_idx = torch.arange(seqlen_k, device=device, dtype=torch.long)
        sk = (
            seqlen_k
            if key_padding_mask is None
            else key_padding_mask.sum(-1).view(-1, 1, 1, 1)
            # else rearrange(key_padding_mask.sum(-1), "b -> b 1 1 1")
        )
        sq = (
            seqlen_q
            if query_padding_mask is None
            else query_padding_mask.sum(-1).view(-1, 1, 1, 1)
            # else rearrange(query_padding_mask.sum(-1), "b -> b 1 1 1")
        )
        if window_size[0] < 0:
            return col_idx > row_idx + sk - sq + window_size[1]
        else:
            sk = torch.full_like(col_idx, seqlen_k) if key_padding_mask is None else sk
            return torch.logical_or(
                col_idx > torch.minimum(row_idx + sk - sq + window_size[1], sk),
                col_idx < row_idx + sk - sq - window_size[0],
            )

    def convert_flash_attn_S_to_softmax(
        self,
        S,
        seqlen_q,
        seqlen_k,
        query_padding_mask,
        key_padding_mask,
        causal=False,
        window_size=(-1, -1),  # -1 means infinite window size
    ):
        """FlashAttention stores the S matrix in a different way.
        Arguments:
            S: (batch_size, nheads, seqlen_q, seqlen_k)
            query_padding_mask: (batch_size, seqlen_q)
            key_padding_mask: (batch_size, seqlen_k)
        """
        if TEST_WITH_ROCM:
            return S
        b = S.shape[0]

        if causal:
            window_size = (window_size[0], 0)
        seqlen_q_rounded, seqlen_k_rounded = S.shape[-2:]
        S_converted = S
        if window_size[0] >= 0 or window_size[1] >= 0:
            local_mask = self.construct_local_mask(
                seqlen_q,
                seqlen_k,
                window_size,
                query_padding_mask,
                key_padding_mask,
                S.device,
            )
            local_mask = F.pad(
                local_mask,
                (0, seqlen_k_rounded - seqlen_k, 0, seqlen_q_rounded - seqlen_q),
                value=True,
            )
            S_converted = S_converted.masked_fill(local_mask, 0.0)

        # Need to zero out things not in attention_mask in case S was initialized with random values
        # and some of those values aren't overwritten.
        seqlen_q_og = (
            query_padding_mask.shape[-1] if query_padding_mask is not None else seqlen_q_rounded
        )
        if query_padding_mask is not None:
            query_padding_mask = F.pad(query_padding_mask, (0, seqlen_q_rounded - seqlen_q_og))
            # S_converted = S_converted.masked_fill(rearrange(~query_padding_mask, "b s -> b 1 s 1"), 0.0)
            S_converted = S_converted.masked_fill(~query_padding_mask.view(b, 1, -1, 1), 0.0)
        seqlen_k_og = key_padding_mask.shape[-1] if key_padding_mask is not None else seqlen_k
        if key_padding_mask is not None:
            key_padding_mask = F.pad(key_padding_mask, (0, seqlen_k_rounded - seqlen_k_og))
            S_converted = S_converted.masked_fill(~key_padding_mask.view(b, 1, 1, -1), 0.0)
            # S_converted = S_converted.masked_fill(rearrange(~key_padding_mask, "b s -> b 1 1 s"), 0.0)
        S_converted = F.pad(S_converted, (0, 0, 0, seqlen_q_og - seqlen_q_rounded))
        S_converted = F.pad(S_converted, (0, seqlen_k_og - seqlen_k_rounded))
        return S_converted[:, :, :seqlen_q, :seqlen_k]

    @skipIfRocm  # No cuDNN Attention
    @unittest.skipIf(not PLATFORM_SUPPORTS_CUDNN_ATTENTION, "cuDNN Attention is not supported on this system")
    def test_cudnn_attention_different_dk_dv(self, device):
        dtype = torch.bfloat16
        make_tensor = partial(torch.rand, device=device, dtype=dtype, requires_grad=True)
        batch, num_heads, head_dim_k, head_dim_v = 32, 16, 128, 64
        seq_len = 640
        q_shape = SdpaShape(batch, num_heads, seq_len, head_dim_k)
        k_shape = SdpaShape(batch, num_heads, seq_len, head_dim_k)
        v_shape = SdpaShape(batch, num_heads, seq_len, head_dim_v)
        query, key, value = make_tensor(q_shape), make_tensor(k_shape), make_tensor(v_shape)

        with sdpa_kernel(backends=[SDPBackend.CUDNN_ATTENTION]):
            actual = torch.nn.functional.scaled_dot_product_attention(
                query, key, value, attn_mask=None, dropout_p=0.0, is_causal=False)
        with sdpa_kernel(backends=[SDPBackend.MATH]):
            math_ref = torch.nn.functional.scaled_dot_product_attention(
                query.contiguous().to(torch.float32),
                key.contiguous().to(torch.float32),
                value.contiguous().to(torch.float32),
                attn_mask=None, dropout_p=0.0, is_causal=False)

        self.assertEqual(actual.contiguous(), math_ref.contiguous().to(dtype), atol=1e-3, rtol=1e-2)

    @skipIfRocm  # No cuDNN Attention
    @unittest.skipIf(not PLATFORM_SUPPORTS_CUDNN_ATTENTION, "cuDNN Attention is not supported on this system")
    def test_cudnn_attention_fail_d128(self, device):
        # Test that cuDNN attention dispatching correctly bails out on d > 128
        b, h = 1, 2
        s_q, s_kv = 128, 128
        d_qk, d_v = 128, 144

        q = torch.randn(b, h, s_q, d_qk, device=device, dtype=torch.bfloat16)
        k = torch.randn(b, h, s_kv, d_qk, device=device, dtype=torch.bfloat16)
        v = torch.randn(b, h, s_kv, d_v, device=device, dtype=torch.bfloat16)

        with sdpa_kernel(backends=[SDPBackend.CUDNN_ATTENTION]):
            with self.assertRaisesRegex(RuntimeError, "No available kernel."):
                o = torch.nn.functional.scaled_dot_product_attention(q, k, v)

    @skipIfRocm  # No cuDNN Attention
    @unittest.skipIf(not PLATFORM_SUPPORTS_CUDNN_ATTENTION, "cudnn Attention is not supported on this system")
    def test_cudnn_attention_trivial_output_transpose(self, device):
        # see also: https://github.com/pytorch/pytorch/issues/134001
        x = torch.randn(2, 4, 1, 64, device='cuda', dtype=torch.float16, requires_grad=True)
        x2 = x.transpose(1, 2)
        with torch.nn.attention.sdpa_kernel(torch.nn.attention.SDPBackend.CUDNN_ATTENTION):
            o = torch.nn.functional.scaled_dot_product_attention(x2, x2, x2).transpose(1, 2).reshape(2, 64, 4)
        o.backward(o)
        x_cpu = x.clone().cpu().detach()
        x_cpu.requires_grad = True
        x2_cpu = x_cpu.transpose(1, 2)
        o = torch.nn.functional.scaled_dot_product_attention(x2_cpu, x2_cpu, x2_cpu).transpose(1, 2).reshape(2, 64, 4)
        o.backward(o)
        torch.testing.assert_close(x.grad, x_cpu.grad.cuda(), atol=7e-3, rtol=7e-3)

    @unittest.skipIf(not PLATFORM_SUPPORTS_MEM_EFF_ATTENTION, "Fused SDPA was not built for this system")
    @parametrize("mask_dim", [1, 2, 3, 4])
    def test_mem_efficient_attention_mask_variants(self, device, mask_dim: List[int]):
        dtype = torch.float16
        make_tensor = partial(torch.rand, device=device, dtype=dtype, requires_grad=True)
        batch, num_heads, head_dim = 8, 8, 64
        seq_len_q, seq_len_kv = 64, 15
        query = make_tensor(SdpaShape(batch, num_heads, seq_len_q, head_dim))
        kv_shape = SdpaShape(batch, num_heads, seq_len_kv, head_dim)
        key, value = make_tensor(kv_shape), make_tensor(kv_shape)

        if mask_dim == 1:
            mask = torch.randn((seq_len_kv,), device=device, dtype=dtype)
        elif mask_dim == 2:
            mask = torch.randn((seq_len_q, seq_len_kv), device=device, dtype=dtype)
        elif mask_dim == 3:
            mask = torch.randn((num_heads, seq_len_q, seq_len_kv), device=device, dtype=dtype)
        elif mask_dim == 4:
            mask = torch.randn((batch, num_heads, seq_len_q, seq_len_kv), device=device, dtype=dtype)
        with sdpa_kernel(backends=[SDPBackend.EFFICIENT_ATTENTION]):
            out = F.scaled_dot_product_attention(query, key, value, mask)
        out.sum().backward()

    @unittest.skipIf(not PLATFORM_SUPPORTS_MEM_EFF_ATTENTION, "Fused SDPA was not built for this system")
    @parametrize("dtype", [torch.float, torch.float16])
    def test_mem_eff_attention_non_contiguous_mask(self, device, dtype):
        make_tensor = partial(torch.rand, device=device, dtype=dtype, requires_grad=True)
        batch, num_heads, head_dim = 8, 8, 64
        seq_len_q, seq_len_kv = 64, 16
        query = make_tensor(SdpaShape(batch, num_heads, seq_len_q, head_dim))
        kv_shape = SdpaShape(batch, num_heads, seq_len_kv, head_dim)
        key, value = make_tensor(kv_shape), make_tensor(kv_shape)
        mask = torch.randn((batch, num_heads, seq_len_q, seq_len_kv), device=device, dtype=dtype)
        mask = torch.as_strided(mask, (batch, num_heads, seq_len_q, seq_len_kv), (0, 0, 0, 1))
        with sdpa_kernel(backends=[SDPBackend.EFFICIENT_ATTENTION]):
            out = F.scaled_dot_product_attention(query, key, value, mask)
        out.sum().backward()

    @unittest.skipIf(not PLATFORM_SUPPORTS_MEM_EFF_ATTENTION, "Fused SDPA was not built for this system")
    @parametrize("dtype", [torch.float, torch.float16])
    def test_mem_eff_attention_long_sequence_mask(self, device, dtype):
        if torch.cuda.get_device_properties('cuda').total_memory < 80 * 2**30:
            unittest.skip("This test requires substatnial GPU memory.")
            return
        make_tensor = partial(torch.rand, device=device, dtype=dtype, requires_grad=True)
        batch, num_heads, head_dim = 1, 32, 64
        seq_len_q, seq_len_kv = 8192, 8192
        query = make_tensor(SdpaShape(batch, num_heads, seq_len_q, head_dim))
        kv_shape = SdpaShape(batch, num_heads, seq_len_kv, head_dim)
        key, value = make_tensor(kv_shape), make_tensor(kv_shape)
        mask = torch.randn((batch, num_heads, seq_len_q, seq_len_kv), device=device, dtype=dtype)
        with sdpa_kernel(backends=[SDPBackend.EFFICIENT_ATTENTION]):
            out = F.scaled_dot_product_attention(query, key, value, mask)
        out.sum().backward()

    @unittest.skipIf(not PLATFORM_SUPPORTS_MEM_EFF_ATTENTION, "Fused SDPA was not built for this system")
    def test_mem_eff_attention_non_contig_mask_bug(self, device):
        # Without the fix this produces `AssertionError: assert 0.07352933287620544 < 1e-07`
        # Shapes taken from repro
        query_size = (3, 16, 1, 128)
        query_strides = (2304, 128, 2048, 1)
        key_size = (3, 16, 14, 128)
        key_strides = (3584, 0, 256, 1)
        value_size = (3, 16, 14, 128)
        value_strides = (3584, 0, 256, 1)
        attention_mask_size = (3, 1, 1, 14)
        attn_mask_strides = (14, 14, 14, 1)

        # Calculate the number of elements needed for each tensor
        query_num_elements = max(size * stride for size, stride in zip(query_size, query_strides))
        key_num_elements = max(size * stride for size, stride in zip(key_size, key_strides))
        value_num_elements = max(size * stride for size, stride in zip(value_size, value_strides))
        attention_mask_num_elements = max(size * stride for size, stride in zip(attention_mask_size, attn_mask_strides))

        # Create the tensors with the specified sizes and strides
        query = torch.randn(query_num_elements, device=device).as_strided(query_size, query_strides)
        key = torch.randn(key_num_elements, device=device).as_strided(key_size, key_strides)
        value = torch.randn(value_num_elements, device=device).as_strided(value_size, value_strides)
        bias = torch.randn(attention_mask_num_elements, device=device).as_strided(attention_mask_size, attn_mask_strides)

        with sdpa_kernel(backends=[SDPBackend.EFFICIENT_ATTENTION]):
            out = F.scaled_dot_product_attention(query, key, value, bias)
            out_contig = F.scaled_dot_product_attention(query, key, value, bias.contiguous())

        max_diff = (out - out_contig).abs().mean()
        self.assertTrue(max_diff.item() < 1e-7)

    @unittest.skipIf(not PLATFORM_SUPPORTS_FLASH_ATTENTION, "Fused SDPA was not built for this system")
    def test_singelton_head_dim_stride_ne_1(self, device):
        query = torch.tensor([[[[1, 2]]]], dtype=torch.float16, device=device)
        query = query.transpose(-1, -2)
        key = torch.tensor([[[[1]]]], dtype=torch.float16, device=device)
        value = torch.tensor([[[[1]]]], dtype=torch.float16, device=device)

        with torch.backends.cuda.sdp_kernel(enable_math=False, enable_flash=True, enable_mem_efficient=False):
            scaled_dot_product_attention(query, key, value)

    @unittest.skipIf(not PLATFORM_SUPPORTS_MEM_EFF_ATTENTION, "Fused SDPA was not built for this system")
    @parametrize("type", ["dense", "nested"])
    @parametrize("is_contiguous", [True, False])
    def test_scaled_dot_product_attention_fused_kernels_packed(self, device, type: str, is_contiguous: bool):
        if TEST_WITH_ROCM and type == 'nested':
            self.skipTest("ROCM does not support efficient attention on nested tensors, for now")
        make_tensor = partial(rand_sdpa_tensor, type=type, device=device, dtype=torch.float16, packed=True)

        batch_size, seq_len, num_heads, head_dim = 32, 64, 16, 64
        shape = SdpaShape(batch_size, num_heads, seq_len, head_dim)

        # Test Packed
        qkv = make_tensor(shape)
        query, key, value = qkv.chunk(3, dim=-1)

        query = query.view(batch_size, -1, num_heads, head_dim).transpose(1, 2)
        value = value.view(batch_size, -1, num_heads, head_dim).transpose(1, 2)
        key = key.view(batch_size, -1, num_heads, head_dim).transpose(1, 2)

        if is_contiguous:
            query = query.contiguous()
            key = key.contiguous()
            value = value.contiguous()

        with sdpa_kernel(backends=[SDPBackend.EFFICIENT_ATTENTION]):
            actual = torch.nn.functional.scaled_dot_product_attention(
                query, key, value, attn_mask=None, dropout_p=0.0, is_causal=False)
        with sdpa_kernel(backends=[SDPBackend.MATH]):
            math_ref = torch.nn.functional.scaled_dot_product_attention(
                query.contiguous(), key.contiguous(), value.contiguous(),
                attn_mask=None, dropout_p=0.0, is_causal=False)

        self.assertEqual(actual.contiguous(), math_ref.contiguous(), atol=2e-3, rtol=1e-2)

    @skipIfRocm  # Missing nested and EFFICIENT_ATTENTION
    @unittest.skipIf(not PLATFORM_SUPPORTS_FUSED_ATTENTION, "Fused SDPA was not built for this system")
    @parametrize("type", ["dense", "nested"])
    @parametrize("fused_kernel", [SDPBackend.FLASH_ATTENTION, SDPBackend.EFFICIENT_ATTENTION] if
                 PLATFORM_SUPPORTS_FLASH_ATTENTION else [SDPBackend.EFFICIENT_ATTENTION])
    def test_scaled_dot_product_attention_fused_kernels_packed_accuracy(self, device, type: str, fused_kernel: str):
        def rand_nt(shape):
            batch, seq_len, num_heads, head_dim = shape
            tensors = [6 * torch.rand((seq_len, 3 * num_heads * head_dim), device=device, dtype=torch.float32) - 3
                       for _ in range(batch)]
            return (torch.nested.nested_tensor(tensors, device=device, dtype=torch.float32),
                    torch.nested.nested_tensor(tensors, device=device, dtype=torch.float16))

        def rand_tensor(shape):
            batch, seq_len, num_heads, head_dim = shape
            tensor = 6 * torch.rand((batch, seq_len, 3 * num_heads * head_dim), device=device, dtype=torch.float32) - 3
            return tensor, tensor.to(dtype=torch.float16)

        batch_size, seq_len, num_heads, head_dim = 16, 8, 4, 64
        shape = (batch_size, seq_len, num_heads, head_dim)

        # Test Packed
        qkv, qkv_low_precision = rand_tensor(shape) if type == "dense" else rand_nt(shape)
        query, key, value = qkv.chunk(3, dim=-1)
        query_lp, key_lp, value_lp = qkv_low_precision.chunk(3, dim=-1)

        query = query.view(batch_size, -1, num_heads, head_dim).transpose(1, 2)
        key = key.view(batch_size, -1, num_heads, head_dim).transpose(1, 2)
        value = value.view(batch_size, -1, num_heads, head_dim).transpose(1, 2)

        query_lp = query_lp.view(batch_size, -1, num_heads, head_dim).transpose(1, 2)
        key_lp = key_lp.view(batch_size, -1, num_heads, head_dim).transpose(1, 2)
        value_lp = value_lp.view(batch_size, -1, num_heads, head_dim).transpose(1, 2)

        with sdpa_kernel(backends=[fused_kernel]):
            actual = torch.nn.functional.scaled_dot_product_attention(
                query_lp, key_lp, value_lp, attn_mask=None, dropout_p=0.0, is_causal=False)

        with sdpa_kernel(backends=[SDPBackend.MATH]):
            math_ref_lp = torch.nn.functional.scaled_dot_product_attention(
                query_lp.contiguous(), key_lp.contiguous(), value_lp.contiguous(),
                attn_mask=None, dropout_p=0.0, is_causal=False)

            math_query = query.contiguous()
            math_key = key.contiguous()
            math_value = value.contiguous()

            math_ref = torch.nn.functional.scaled_dot_product_attention(
                math_query, math_key, math_value, attn_mask=None, dropout_p=0.0, is_causal=False)

        actual_test = actual
        math_ref_test = math_ref
        math_ref_lp_test = math_ref_lp

        if actual_test.is_nested:
            actual_test = torch.nested.to_padded_tensor(actual_test.contiguous(), padding=0.0)
            math_ref_test = torch.nested.to_padded_tensor(math_ref_test, padding=0.0)
            math_ref_lp_test = torch.nested.to_padded_tensor(math_ref_lp_test, padding=0.0)

        actual_test = actual_test.to(dtype=torch.float32).contiguous()
        math_ref_test = math_ref_test.to(dtype=torch.float32).contiguous()
        math_ref_lp_test = math_ref_lp_test.to(dtype=torch.float32).contiguous()

        self.assertEqual(math_ref_test, math_ref_lp_test, atol=7e-3, rtol=7e-3)
        self.assertEqual(actual_test, math_ref_test, atol=7e-3, rtol=7e-3)

    @unittest.skipIf(not PLATFORM_SUPPORTS_MEM_EFF_ATTENTION, "Efficient Attention was not built for this system")
    @parametrize("contiguous_inputs", [True, False])
    @parametrize("is_causal", [True, False])
    def test_sdp_mem_efficient_grad_against_math(self, device, contiguous_inputs: bool, is_causal: bool):
        batch_size, seq_len, num_heads, head_dim = 4, 4, 2, 16
        make_tensor = partial(rand_sdpa_tensor, type="dense", device=device,
                              dtype=torch.float64, requires_grad=True, packed=True)

        qkv = make_tensor(SdpaShape(batch_size, num_heads, seq_len, head_dim))
        qkv_lp = qkv.detach().clone().to(torch.float32).requires_grad_()

        query, key, value = qkv.chunk(3, dim=-1)
        query_lp, key_lp, value_lp = qkv_lp.chunk(3, dim=-1)

        query = query.view(batch_size, -1, num_heads, head_dim).transpose(1, 2)
        key = key.view(batch_size, -1, num_heads, head_dim).transpose(1, 2)
        value = value.view(batch_size, -1, num_heads, head_dim).transpose(1, 2)

        query_lp = query_lp.view(batch_size, -1, num_heads, head_dim).transpose(1, 2)
        key_lp = key_lp.view(batch_size, -1, num_heads, head_dim).transpose(1, 2)
        value_lp = value_lp.view(batch_size, -1, num_heads, head_dim).transpose(1, 2)

        if contiguous_inputs:
            query = query.contiguous()
            key = key.contiguous()
            value = value.contiguous()

            query_lp = query_lp.contiguous()
            key_lp = key_lp.contiguous()
            value_lp = value_lp.contiguous()

        with sdpa_kernel(backends=[SDPBackend.MATH]):
            out = torch.nn.functional.scaled_dot_product_attention(query, key, value, None, 0.0, is_causal)

        with sdpa_kernel(backends=[SDPBackend.EFFICIENT_ATTENTION]):
            out_lp = torch.nn.functional.scaled_dot_product_attention(
                query_lp, key_lp, value_lp, None, 0.0, is_causal)

        rand_upward = torch.rand_like(out)
        rand_upward_lp = rand_upward.to(torch.float32)

        out.backward(rand_upward)
        out_lp.backward(rand_upward_lp)

        # Cast up and compare
        self.assertEqual(qkv.grad, qkv_lp.grad.to(torch.float64), atol=1e-5, rtol=1e-5)

    @unittest.skipIf(not PLATFORM_SUPPORTS_FLASH_ATTENTION, "Flash Attention was not built for this system")
    @parametrize("contiguous_inputs", [True, False])
    @parametrize("is_causal", [True, False])
    @parametrize("dtype", [torch.float16, torch.bfloat16])
    def test_sdp_flash_attention_grad_against_math(self, device, contiguous_inputs: bool, is_causal: bool, dtype: torch.dtype):
        batch_size, seq_len, num_heads, head_dim = 4, 4, 2, 16
        make_tensor = partial(rand_sdpa_tensor, type="dense", device=device,
                              dtype=torch.float64, requires_grad=True, packed=True)

        qkv = make_tensor(SdpaShape(batch_size, num_heads, seq_len, head_dim))
        qkv_lp = qkv.detach().clone().to(dtype).requires_grad_()

        query, key, value = qkv.chunk(3, dim=-1)
        query_lp, key_lp, value_lp = qkv_lp.chunk(3, dim=-1)

        query = query.view(batch_size, -1, num_heads, head_dim).transpose(1, 2)
        key = key.view(batch_size, -1, num_heads, head_dim).transpose(1, 2)
        value = value.view(batch_size, -1, num_heads, head_dim).transpose(1, 2)

        query_lp = query_lp.view(batch_size, -1, num_heads, head_dim).transpose(1, 2)
        key_lp = key_lp.view(batch_size, -1, num_heads, head_dim).transpose(1, 2)
        value_lp = value_lp.view(batch_size, -1, num_heads, head_dim).transpose(1, 2)

        if contiguous_inputs:
            query = query.contiguous()
            key = key.contiguous()
            value = value.contiguous()

            query_lp = query_lp.contiguous()
            key_lp = key_lp.contiguous()
            value_lp = value_lp.contiguous()

        with sdpa_kernel(backends=[SDPBackend.MATH]):
            out = torch.nn.functional.scaled_dot_product_attention(query, key, value, None, 0.0, is_causal)

        with sdpa_kernel(backends=[SDPBackend.FLASH_ATTENTION]):
            out_lp = torch.nn.functional.scaled_dot_product_attention(
                query_lp, key_lp, value_lp, None, 0.0, is_causal)

        rand_upward = torch.rand_like(out)
        rand_upward_lp = rand_upward.to(dtype)

        out.backward(rand_upward)
        out_lp.backward(rand_upward_lp)

        # Cast up and compare
        # Since we are doing the compute on fp16 we have to bump the tolerance
        # Bump down the tolearnce for blfoat16
        atol = 7e-4 if dtype == torch.float16 else 7e-3
        rtol = 7e-4 if dtype == torch.float16 else 7e-3
        if TEST_WITH_ROCM:
            atol = 9e-4 if dtype == torch.float16 else 9e-3
        self.assertEqual(qkv.grad, qkv_lp.grad.to(torch.float64), atol=atol, rtol=rtol)

    @skipIfRocm  # Missing nested and EFFICIENT_ATTENTION
    @unittest.skipIf(not PLATFORM_SUPPORTS_FUSED_ATTENTION, "Platform does not support fused SDPA")
    @parametrize("type", ["dense", "nested"])
    def test_fused_sdp_choice(self, device, type: str):
        batch_size, seq_len, num_heads, head_dim = 2, 128, 8, 64
        shape = SdpaShape(batch_size, num_heads, seq_len, head_dim)
        make_tensor = partial(rand_sdpa_tensor, device=device, dtype=torch.float16, packed=True, requires_grad=True)

        qkv = make_tensor(shape, type=type)
        query, key, value = qkv.chunk(3, dim=-1)

        query = query.view(batch_size, -1, num_heads, head_dim).transpose(1, 2)
        value = value.view(batch_size, -1, num_heads, head_dim).transpose(1, 2)
        key = key.view(batch_size, -1, num_heads, head_dim).transpose(1, 2)

        if type != "nested" and PLATFORM_SUPPORTS_CUDNN_ATTENTION and SM90OrLater:
            self.assertEqual(torch._fused_sdp_choice(query, key, value), SDPBackend.CUDNN_ATTENTION.value)
        elif PLATFORM_SUPPORTS_FLASH_ATTENTION:
            self.assertEqual(torch._fused_sdp_choice(query, key, value), SDPBackend.FLASH_ATTENTION.value)
        elif type != "nested" and PLATFORM_SUPPORTS_CUDNN_ATTENTION:  # e.g., we're on Windows
            self.assertEqual(torch._fused_sdp_choice(query, key, value), SDPBackend.CUDNN_ATTENTION.value)
        else:
            self.assertEqual(torch._fused_sdp_choice(query, key, value), SDPBackend.EFFICIENT_ATTENTION.value)

        # Change dtype to float32 so that efficient attention should get chosen
        make_tensor = partial(rand_sdpa_tensor, device=device, dtype=torch.float32, packed=True)

        qkv = make_tensor(shape, type=type)
        query, key, value = qkv.chunk(3, dim=-1)

        query = query.view(batch_size, -1, num_heads, head_dim).transpose(1, 2)
        value = value.view(batch_size, -1, num_heads, head_dim).transpose(1, 2)
        key = key.view(batch_size, -1, num_heads, head_dim).transpose(1, 2)

        assert torch._fused_sdp_choice(query, key, value) == SDPBackend.EFFICIENT_ATTENTION.value

    @skipIfRocm  # Missing triton.float32 ("triton" prefix is to locate skipped UTs), and deterministic algo
    @unittest.skipIf(not PLATFORM_SUPPORTS_MEM_EFF_ATTENTION, "Platform does not support fused SDPA")
    @parametrize("warn_only", [True, False])
    def test_sdp_choice_with_determinism(self, device, warn_only):
        batch_size, seq_len, num_heads, head_dim = 1, 64, 8, 64
        shape = SdpaShape(batch_size, num_heads, seq_len, head_dim)
        make_tensor = partial(rand_sdpa_tensor, type="dense", device=device, dtype=torch.float32, packed=False)
        query, key, value = make_tensor(shape), make_tensor(shape), make_tensor(shape)

        with use_deterministic_algorithims(True, warn_only=warn_only):
            with sdpa_kernel(backends=[SDPBackend.EFFICIENT_ATTENTION, SDPBackend.MATH]):
                assert torch._fused_sdp_choice(query, key, value) == SDPBackend.EFFICIENT_ATTENTION.value

    @skipIfRocm  # Missing deterministic algo
    @unittest.skipIf(not PLATFORM_SUPPORTS_FUSED_ATTENTION, "Fused SDPA was not built for this system")
    @parametrize("fused_kernel", PLATFORM_SPECIFIC_SDPA)
    @parametrize("warn_only", [True, False])
    def test_fused_backwards_throws_determinism_warning(self, device, warn_only, fused_kernel):
        batch_size, seq_len, num_heads, head_dim = 1, 64, 8, 64
        shape = SdpaShape(batch_size, num_heads, seq_len, head_dim)
        make_tensor = partial(rand_sdpa_tensor, type="dense", device=device, dtype=torch.float16, packed=False, requires_grad=True)
        query, key, value = make_tensor(shape), make_tensor(shape), make_tensor(shape)

        kernel_name = "Memory Efficient attention" if fused_kernel == SDPBackend.EFFICIENT_ATTENTION else \
            "Flash Attention" if fused_kernel == SDPBackend.FLASH_ATTENTION else "cuDNN Attention"
        warning_context = (
            self.assertWarnsRegex(
                UserWarning,
                f"{kernel_name} defaults to a non-deterministic algorithm.",
            )
            if warn_only
            else contextlib.nullcontext()
        )
        with use_deterministic_algorithims(True, warn_only=warn_only):
            with sdpa_kernel(backends=[fused_kernel]):
                with warning_context:
                    if warn_only or fused_kernel != SDPBackend.CUDNN_ATTENTION:
                        torch.nn.functional.scaled_dot_product_attention(query, key, value).sum().backward()
                    else:
                        # cuDNN attention has no deterministic fallback
                        self.assertRaises(RuntimeError, lambda:
                                          torch.nn.functional.scaled_dot_product_attention(query, key, value).sum().backward())

    @unittest.skip("This test is not behaving deterministaclly non-deterministaclly on CI/CD")
    @unittest.skipIf(not PLATFORM_SUPPORTS_FLASH_ATTENTION, "Platform does not support fused SDPA")
    def test_mem_eff_backwards_determinism(self, device):
        # Need big seq_len to ensure that num_splits > 1
        dtype = torch.float32
        batch_size, seq_len, n_heads, head_dim = 1, 1024, 8, 64
        query = torch.rand(batch_size, n_heads, seq_len, head_dim,
                           device=device, dtype=dtype, requires_grad=True)
        key = torch.rand(batch_size, n_heads, seq_len, head_dim, device=device,
                         dtype=dtype, requires_grad=True)
        value = torch.rand(batch_size, n_heads, seq_len, head_dim,
                           device=device, dtype=dtype, requires_grad=True)

        with sdpa_kernel(backends=[SDPBackend.EFFICIENT_ATTENTION]):
            # Run once to establish baseline
            out = F.scaled_dot_product_attention(query, key, value)
            upward_grad = torch.rand_like(out)
            out.backward(upward_grad)
            intial_query_grad = query.grad

            # Re-run the op with the same upward grad and check that the backward is
            # not deterministic
            diff_anwser_once = False
            for _ in range(100):
                query.grad = None
                out = F.scaled_dot_product_attention(query, key, value)
                out.backward(upward_grad)
                if not torch.equal(intial_query_grad, query.grad):
                    diff_anwser_once = True
                    break
            self.assertTrue(diff_anwser_once)

        with use_deterministic_algorithims(True, warn_only=False):
            query.grad = None
            out = F.scaled_dot_product_attention(query, key, value)
            upward_grad = torch.rand_like(out)
            out.backward(upward_grad)
            intial_query_grad = query.grad

            # Re-run the op with the same upward grad and check that the backward is
            # deterministic now that we have enforced it
            diff_anwser_once = False
            for _ in range(100):
                query.grad = None
                out = F.scaled_dot_product_attention(query, key, value)
                out.backward(upward_grad)
                if not torch.equal(intial_query_grad, query.grad):
                    diff_anwser_once = True
                    break
            self.assertFalse(diff_anwser_once)

    # verified passing successfully on H100
    @unittest.skipIf(not PLATFORM_SUPPORTS_MEM_EFF_ATTENTION, "Does not support SDPA")
    @unittest.skipIf(IS_JETSON, "causing sigkill on Jetson")
    @parametrize("batch_size", [1, 8])
    @parametrize("seq_len_q", [8, 103, 1024, 2048] if MEM_EFF_CAPABILITY_MATCHES_SM80
                 else [4, 8, 256, 512])
    @parametrize("seq_len_k", [8, 103, 1024, 2048] if MEM_EFF_CAPABILITY_MATCHES_SM80
                 else [4, 8, 256, 512])
    @parametrize("head_dim", [8, 16, 96, 128] if MEM_EFF_CAPABILITY_MATCHES_SM80
                 else [8, 16, 32, 64])
    @parametrize("is_causal", [False, True])
    @parametrize("dropout_p", [0.0, 0.22])
    @parametrize("dtype", [torch.float16, torch.bfloat16, torch.float32] if MEM_EFF_CAPABILITY_MATCHES_SM80
                 else [torch.float16, torch.float32])
    @parametrize("scale", [None, "l1"])
    def test_mem_efficient_attention_vs_math_ref_grads(self, device, batch_size: int, seq_len_q: int, seq_len_k: int,
                                                       head_dim: int, is_causal: bool, dropout_p: float, dtype: torch.dtype,
                                                       scale: str):
        def _get_mem_eff_drop_mask(batch_size, n_heads, q_len, kv_len, p, seed, offset, device=device):
            mask = torch.empty((batch_size, n_heads, q_len, kv_len), device=device, dtype=torch.float32)
            rand_uniform = torch._fill_mem_eff_dropout_mask_(mask, p, seed, offset)
            mask = (rand_uniform > p).to(torch.float32)
            return mask
        if max(seq_len_q, seq_len_k) >= 2048 and torch.cuda.get_device_properties('cuda').total_memory < 40 * 2**30:
            unittest.skip("Reference implementation OOM")
            return
        if TEST_WITH_ROCM and seq_len_q * seq_len_k * head_dim * batch_size > 1024 * 1024 * 128:
            torch.cuda.empty_cache()  # Prevent memory fragmentation
        if TEST_WITH_ROCM and is_causal and seq_len_q != seq_len_k:
            self.skipTest("ROCm does not accept is_casual when seq_len_q != seq_len_k")
        seed = 42
        scale = scale if scale is None else (1 / head_dim)
        n_heads = 4
        query = torch.rand(batch_size, n_heads, seq_len_q, head_dim,
                           device=device, dtype=dtype, requires_grad=True)
        key = torch.rand(batch_size, n_heads, seq_len_k, head_dim, device=device,
                         dtype=dtype, requires_grad=True)
        value = torch.rand(batch_size, n_heads, seq_len_k, head_dim,
                           device=device, dtype=dtype, requires_grad=True)

        higher_precision_dtype = torch.float64
        query_ref, key_ref, value_ref = query_key_value_clones(query, key, value, dtype=higher_precision_dtype)

        # Create real output
        with sdpa_kernel(backends=[SDPBackend.EFFICIENT_ATTENTION]):
            # Set the seed and run the kernel
            torch.manual_seed(seed)
            out = F.scaled_dot_product_attention(query, key, value, dropout_p=dropout_p, is_causal=is_causal, scale=scale)

        if dropout_p == 0.0:
            with sdpa_kernel(backends=[SDPBackend.MATH]):
                # High Precision Math Reference
                out_ref = F.scaled_dot_product_attention(query_ref, key_ref, value_ref,
                                                         dropout_p=dropout_p, is_causal=is_causal, scale=scale)
                # Low Precision Math Reference
                out_lp_ref = F.scaled_dot_product_attention(query, key, value,
                                                            dropout_p=dropout_p, is_causal=is_causal, scale=scale)
        else:
            if seq_len_q > 1024:
                self.skipTest("Will call _fill_mem_eff_dropout_mask with too many threads!")
            # Create the dropout_mask
            torch.manual_seed(seed)
            dropout_mask = _get_mem_eff_drop_mask(batch_size, n_heads, seq_len_q, seq_len_k, dropout_p, seed, 0, device=device)
            # High Precision Math Reference
            out_ref = torch.ops.aten._scaled_dot_product_attention_math(
                query_ref, key_ref, value_ref, dropout_p=dropout_p, is_causal=is_causal, scale=scale, dropout_mask=dropout_mask)[0]
            # Low Precision Math Reference
            out_lp_ref = torch.ops.aten._scaled_dot_product_attention_math(
                query, key, value, dropout_p=dropout_p, is_causal=is_causal, scale=scale,
                dropout_mask=dropout_mask)[0]

        upstream_grad = torch.rand_like(out, requires_grad=False)

        grads = torch.autograd.grad(out, (query, key, value), upstream_grad)
        grads_ref_lp = torch.autograd.grad(out_lp_ref, (query, key, value), upstream_grad)
        grads_ref = torch.autograd.grad(out_ref, (query_ref, key_ref, value_ref), upstream_grad)

        fudge_factors = {
            'out': 3.0 ,
            'grad_query': 150.0 ,
            'grad_key': 25.0,
            'grad_value': 8.5,
        }
        if TEST_WITH_ROCM:
            fudge_factors['grad_key'] = 45.0
            fudge_factors['grad_query'] = 360.0
            if seq_len_k >= 1024:
                fudge_factors['grad_key'] = 70.0
            if seq_len_k >= 2048:
                fudge_factors['grad_key'] = 160.0
                fudge_factors['grad_query'] = 650.0
            if dtype == torch.float32:
                fudge_factors['grad_key'] = 90.0

        check_out_and_grad(
            (out_ref, out_lp_ref, out),
            *zip(grads_ref, grads_ref_lp, grads),
            fudge_factors=fudge_factors,
        )

    @unittest.skipIf(not PLATFORM_SUPPORTS_MEM_EFF_ATTENTION, "Does not support SDPA")
    @unittest.skipIf(IS_JETSON, "causing sigkill on Jetson")
    @parametrize("batch_size", [1, 8])
    @parametrize("seq_len_q", [8, 312, 1024, 2048] if MEM_EFF_CAPABILITY_MATCHES_SM80
                 else [8, 152, 512])
    @parametrize("seq_len_k", [8, 408, 1024, 2048] if MEM_EFF_CAPABILITY_MATCHES_SM80
                 else [8, 37, 512])
    @parametrize("head_dim", [8, 16, 96, 128] if MEM_EFF_CAPABILITY_MATCHES_SM80
                 else [8, 16, 32, 64])
    @parametrize("is_causal", [False])
    @parametrize("dropout_p", [0.0, 0.22])
    @parametrize("dtype", [torch.float16, torch.bfloat16, torch.float32] if MEM_EFF_CAPABILITY_MATCHES_SM80
                 else [torch.float16, torch.float32])
    @parametrize("scale", [None, "l1"])
    def test_mem_efficient_attention_attn_mask_vs_math_ref_grads(self, device, batch_size: int, seq_len_q: int,
                                                                 seq_len_k: int, head_dim: int, is_causal: bool,
                                                                 dropout_p: float, dtype: torch.dtype,
                                                                 scale: str):
        def _get_mem_eff_drop_mask(batch_size, n_heads, q_len, kv_len, p, seed, offset, device=device):
            mask = torch.empty((batch_size, n_heads, q_len, kv_len), device=device, dtype=torch.float32)
            rand_uniform = torch._fill_mem_eff_dropout_mask_(mask, p, seed, offset)
            mask = (rand_uniform > p).to(torch.float32)
            return mask
        if max(seq_len_q, seq_len_k) >= 2048 and torch.cuda.get_device_properties('cuda').total_memory < 40 * 2**30:
            unittest.skip("Reference implementation OOM")
            return
        if TEST_WITH_ROCM and dtype == torch.float32:
            unittest.skip("Skip fp32 attn_mask gradients on ROCM, for now.")
            return
        if TEST_WITH_ROCM and seq_len_q * seq_len_k * head_dim * batch_size > 1024 * 1024 * 128:
            torch.cuda.empty_cache()  # Prevent memory fragmentation
        seed = 42
        scale = scale if scale is None else (1 / head_dim)
        n_heads = 4
        query = torch.rand(batch_size, n_heads, seq_len_q, head_dim,
                           device=device, dtype=dtype, requires_grad=True)
        key = torch.rand(batch_size, n_heads, seq_len_k, head_dim, device=device,
                         dtype=dtype, requires_grad=True)
        value = torch.rand(batch_size, n_heads, seq_len_k, head_dim,
                           device=device, dtype=dtype, requires_grad=True)

        attn_mask = torch.rand(seq_len_q, seq_len_k, device=device, dtype=dtype, requires_grad=True)


        higher_precision_dtype = torch.float64 if dtype == torch.float32 else torch.float32
        query_ref, key_ref, value_ref = query_key_value_clones(query, key, value, dtype=higher_precision_dtype)
        attn_mask_ref = attn_mask.detach().to(higher_precision_dtype).requires_grad_(True)

        # Create real output
        with sdpa_kernel(backends=[SDPBackend.EFFICIENT_ATTENTION]):
            # Set the seed and run the kernel
            torch.manual_seed(seed)
            out = F.scaled_dot_product_attention(query, key, value, attn_mask, dropout_p=dropout_p,
                                                 is_causal=is_causal, scale=scale)

        if dropout_p == 0.0:
            with sdpa_kernel(backends=[SDPBackend.MATH]):
                # High Precision Math Reference
                out_ref = F.scaled_dot_product_attention(query_ref, key_ref, value_ref, attn_mask_ref,
                                                         dropout_p=dropout_p, is_causal=is_causal, scale=scale)
                # Low Precision Math Reference
                out_lp_ref = F.scaled_dot_product_attention(query, key, value, attn_mask,
                                                            dropout_p=dropout_p, is_causal=is_causal, scale=scale)
        else:
            if seq_len_q > 1024:
                self.skipTest("Will call _fill_mem_eff_dropout_mask with too many threads!")
            # Create the dropout_mask
            torch.manual_seed(seed)
            dropout_mask = _get_mem_eff_drop_mask(batch_size, n_heads, seq_len_q,
                                                  seq_len_k, dropout_p, seed, 0, device=device)
            # High Precision Math Reference
            out_ref = torch.ops.aten._scaled_dot_product_attention_math(
                query_ref, key_ref, value_ref, attn_mask_ref, dropout_p=dropout_p, is_causal=is_causal,
                scale=scale, dropout_mask=dropout_mask)[0]
            # Low Precision Math Reference
            out_lp_ref = torch.ops.aten._scaled_dot_product_attention_math(
                query, key, value, attn_mask,
                dropout_p=dropout_p, is_causal=is_causal, scale=scale,
                dropout_mask=dropout_mask)[0]

        upstream_grad = torch.rand_like(out, requires_grad=False)

        grads = torch.autograd.grad(out, (query, key, value, attn_mask), upstream_grad)
        grads_ref_lp = torch.autograd.grad(out_lp_ref, (query, key, value, attn_mask), upstream_grad)
        grads_ref = torch.autograd.grad(out_ref, (query_ref, key_ref, value_ref, attn_mask_ref), upstream_grad)

        fudge_factors = {
            "out": 4,
            "grad_query": 150.0,
            "grad_key": 25.0,
            "grad_value": 8.0,
            "grad_attn_mask": 45.0,
        }
        if TEST_WITH_ROCM:
            fudge_factors['grad_key'] = 45.0
            fudge_factors['grad_query'] = 360.0
            if seq_len_k >= 1024:
                fudge_factors['grad_key'] = 70.0
            if seq_len_k >= 2048:
                fudge_factors['grad_key'] = 160.0
                fudge_factors['grad_query'] = 650.0
            if dtype == torch.float32:
                fudge_factors['grad_key'] = 90.0

        check_out_and_grad(
            (out_ref, out_lp_ref, out),
            *zip(grads_ref, grads_ref_lp, grads),
<<<<<<< HEAD
            fudge_factors={
                "out": 4,
                "grad_query": 160.0,
                "grad_key": 25.0,
                "grad_value": 8.0,
                "grad_attn_mask": 45.0,
            },
=======
            fudge_factors=fudge_factors,
>>>>>>> d1bb8e82
        )

    @unittest.skipIf(not PLATFORM_SUPPORTS_FLASH_ATTENTION, "Does not support SDPA or pre-SM80 hardware")
    @unittest.skipIf(IS_JETSON, "causing sigkill on Jetson")
    @parametrize("batch_size", [1, 8])
    @parametrize("seq_len_q", [4, 143, 2048])
    @parametrize("seq_len_k", [4, 127, 579, 2048])
    @parametrize("head_dim", [8, 203, 256])
    @parametrize("is_causal", [True, False])
    @parametrize("dropout_p", [0.0, 0.22, 0.48])
    @parametrize("dtype", [torch.float16, torch.bfloat16])
    @parametrize("scale", [None, "l1"])
    @parametrize("enable_gqa", [True, False] if not TEST_WITH_ROCM else [False])
    @parametrize("n_heads", [[16, 8], [10, 2]])
    def test_flash_attention_vs_math_ref_grads(self, device, batch_size: int, seq_len_q: int, seq_len_k: int,
                                               head_dim: int, is_causal: bool, dropout_p: float, dtype: torch.dtype,
                                               scale: str, enable_gqa: bool, n_heads: List[int]):
        if isSM8XDevice and head_dim in range(193, 256 + 1):
            self.skipTest("Flash attention on sm86, sm87, and sm89 for headdim > 192 currently disabled")
        if is_causal and seq_len_q != seq_len_k:
            self.skipTest("Flash V2 does not accept is_casual when seq_len_q != seq_len_k")
        if TEST_WITH_ROCM and seq_len_q >= 1024 and seq_len_k >= 1024 and batch_size > 1:
            torch.cuda.empty_cache()  # Prevent memory fragmentation
        if max(seq_len_q, seq_len_k) >= 2048 and torch.cuda.get_device_properties('cuda').total_memory < 40 * 2**30:
            unittest.skip("Reference implementation OOM")
            return

        scale = scale if scale is None else (1 / head_dim)
        num_heads_q = num_heads_kv = 4
        if enable_gqa:
            num_heads_q = n_heads[0]
            num_heads_kv = n_heads[1]

        query = torch.rand(batch_size, num_heads_q, seq_len_q, head_dim,
                           device=device, dtype=dtype, requires_grad=True)
        key = torch.rand(batch_size, num_heads_kv, seq_len_k, head_dim, device=device,
                         dtype=dtype, requires_grad=True)
        value = torch.rand(batch_size, num_heads_kv, seq_len_k, head_dim,
                           device=device, dtype=dtype, requires_grad=True)

        higher_precision_dtype = torch.float64 if dtype == torch.float32 else torch.float32
        query_ref, key_ref, value_ref = query_key_value_clones(query, key, value, dtype=higher_precision_dtype)

        is_dropout = dropout_p > 0.0

        if not is_dropout:
            with sdpa_kernel(backends=[SDPBackend.FLASH_ATTENTION]):
                out = F.scaled_dot_product_attention(
                    query, key, value, dropout_p=dropout_p, is_causal=is_causal, scale=scale, enable_gqa=enable_gqa)
            with sdpa_kernel(backends=[SDPBackend.MATH]):
                # High Precision Math Reference
                out_ref = F.scaled_dot_product_attention(
                    query_ref, key_ref, value_ref, is_causal=is_causal, scale=scale, enable_gqa=enable_gqa)
                # Low Precision Math Reference
                out_lp_ref = F.scaled_dot_product_attention(
                    query, key, value, is_causal=is_causal, scale=scale, enable_gqa=enable_gqa)
        else:
            # Problem: We pad sizes in the composite region of the top level SDPA. But we need the
            # Debug mask when have dropout. So I am going to manualy pad up here when testing dropout
            q_padded, q_og_size = pad_last_dim(query, 8)
            k_padded, k_og_size = pad_last_dim(key, 8)
            v_padded, v_og_size = pad_last_dim(value, 8)
            # scale needs to be calculated on the og head_size
            if scale is None:
                scale = 1 / math.sqrt(q_og_size)
            output_tuple = torch.ops.aten._scaled_dot_product_flash_attention(
                q_padded, k_padded, v_padded, dropout_p=dropout_p, is_causal=is_causal, scale=scale, return_debug_mask=is_dropout)
            out = output_tuple[0]
            out = out[..., :v_og_size]
            # Build dropout_mask
            dbug_mask = output_tuple[-1]
            query_padding_mask = torch.ones(
                batch_size, seq_len_q, device=device, dtype=torch.bool)
            key_padding_mask = torch.ones(
                batch_size, seq_len_k, device=device, dtype=torch.bool)

            softmax_mask = self.convert_flash_attn_S_to_softmax(
                dbug_mask, seq_len_q, seq_len_k, query_padding_mask, key_padding_mask,
                causal=is_causal)[:, :, :seq_len_q, :seq_len_k]
            dropout_mask = softmax_mask >= 0
            # High Precision Math Reference
            out_ref = torch.ops.aten._scaled_dot_product_attention_math(
                query_ref, key_ref, value_ref, dropout_p=dropout_p, is_causal=is_causal,
                scale=scale, dropout_mask=dropout_mask, enable_gqa=enable_gqa)[0]
            # Low Precision Math Reference
            out_lp_ref = torch.ops.aten._scaled_dot_product_attention_math(
                query, key, value, dropout_p=dropout_p, is_causal=is_causal, scale=scale,
                dropout_mask=dropout_mask, enable_gqa=enable_gqa)[0]

        upstream_grad = torch.rand_like(out, requires_grad=False)

        # backward for flash attention on sm86, sm87, and sm89 for headdim >= 193 currently disabled
        if isSM8XDevice and head_dim in range(193, 256):
            self.assertRaises(RuntimeError, lambda: out.backward(upstream_grad))
            return

        grads = torch.autograd.grad(out, (query, key, value), upstream_grad)
        grads_ref_lp = torch.autograd.grad(out_lp_ref, (query, key, value), upstream_grad)
        grads_ref = torch.autograd.grad(out_ref, (query_ref, key_ref, value_ref), upstream_grad)

        fudge_factors = {
            'out': 4,
            'grad_query': 160.0,
            'grad_key': 16,
            'grad_value': 4,
        }
        if TEST_WITH_ROCM:
            fudge_factors['grad_key'] = 45.0
            fudge_factors['grad_query'] = 360.0
            if seq_len_k >= 1024:
                fudge_factors['grad_key'] = 70.0
            if seq_len_k >= 2048:
                fudge_factors['grad_key'] = 190.0
                fudge_factors['grad_query'] = 650.0
                if seq_len_q >= 2048:
                    fudge_factors['grad_query'] = 1100.0
            if dtype == torch.float32:
                fudge_factors['grad_key'] = 90.0

        check_out_and_grad(
            (out_ref, out_lp_ref, out),
            *zip(grads_ref, grads_ref_lp, grads),
            fudge_factors=fudge_factors,
        )

    @unittest.skipIf(not PLATFORM_SUPPORTS_FLASH_ATTENTION, "Does not support SDPA or pre-SM80 hardware")
    @parametrize("batch_size", [1, 8])
    @parametrize("seq_len_q", [256, 1024])
    @parametrize("seq_len_k", [256, 1024])
    @parametrize("head_dim", [32, 64])
    @parametrize("is_causal", [True, False])
    @parametrize("dropout_p", [0.0, 0.22])
    @parametrize("dtype", [torch.float16])
    @parametrize("scale", [None, "l1"])
    @parametrize("fused_kernel", PLATFORM_SPECIFIC_SDPA)
    def test_fused_attention_vs_math_ref_grads_cudagraph(self, device, batch_size: int,
                                                         seq_len_q: int, seq_len_k: int,
                                                         head_dim: int,
                                                         is_causal: bool,
                                                         dropout_p: float,
                                                         dtype: torch.dtype,
                                                         scale: str,
                                                         fused_kernel: SDPBackend):
        def _get_mem_eff_drop_mask(batch_size, n_heads, q_len, kv_len, dropout_p, seed, offset, device=device):
            mask = torch.empty((batch_size, n_heads, q_len, kv_len), device=device, dtype=torch.float32)
            rand_uniform = torch._fill_mem_eff_dropout_mask_(mask, dropout_p, seed, offset)
            mask = (rand_uniform > dropout_p).to(torch.float32)
            return mask

        def get_dropout_mask(output, fused_kernel, batch_size, n_heads, q_len, kv_len, dropout_p, device=device):
            if fused_kernel == SDPBackend.EFFICIENT_ATTENTION:
                output_seed, output_offset = output_tuple[2], output_tuple[3]
                output_seed = output_seed.item()
                output_offset = output_offset.item()
                return _get_mem_eff_drop_mask(batch_size, n_heads, q_len, kv_len,
                                              dropout_p, output_seed, output_offset, device=device)
            else:
                # Build dropout_mask
                dbug_mask = output_tuple[-1]
                query_padding_mask = torch.ones(
                    batch_size, seq_len_q, device=device, dtype=torch.bool)
                key_padding_mask = torch.ones(
                    batch_size, seq_len_k, device=device, dtype=torch.bool)

                softmax_mask = self.convert_flash_attn_S_to_softmax(
                    dbug_mask, seq_len_q, seq_len_k, query_padding_mask, key_padding_mask,
                    causal=is_causal)[:, :, :seq_len_q, :seq_len_k]
                dropout_mask = softmax_mask >= 0
                return dropout_mask

        if fused_kernel == SDPBackend.FLASH_ATTENTION and is_causal and seq_len_q != seq_len_k:
            self.skipTest("Flash V2 does not accept is_casual when seq_len_q != seq_len_k")
        if TEST_WITH_ROCM and is_causal and seq_len_q != seq_len_k:
            self.skipTest("ROCm does not accept is_casual when seq_len_q != seq_len_k")

        seed = 42
        n_heads = 4
        query = torch.rand(batch_size, n_heads, seq_len_q, head_dim,
                           device=device, dtype=dtype, requires_grad=True)
        key = torch.rand(batch_size, n_heads, seq_len_k, head_dim, device=device,
                         dtype=dtype, requires_grad=True)
        value = torch.rand(batch_size, n_heads, seq_len_k, head_dim,
                           device=device, dtype=dtype, requires_grad=True)

        fused_op = (torch.ops.aten._scaled_dot_product_efficient_attention
                    if fused_kernel == SDPBackend.EFFICIENT_ATTENTION else torch.ops.aten._scaled_dot_product_flash_attention
                    if fused_kernel == SDPBackend.FLASH_ATTENTION else torch.ops.aten._scaled_dot_product_cudnn_attention)

        higher_precision_dtype = torch.float64 if dtype == torch.float32 else torch.float32
        query_ref, key_ref, value_ref = query_key_value_clones(query, key, value, dtype=higher_precision_dtype)

        # warmup
        s = torch.cuda.Stream()
        s.wait_stream(torch.cuda.current_stream())
        # Set the global seed before capture
        torch.manual_seed(seed)
        kwargs = {"dropout_p": dropout_p, "is_causal": is_causal}
        if fused_kernel == SDPBackend.EFFICIENT_ATTENTION:
            kwargs["compute_log_sumexp"] = True
            kwargs["attn_bias"] = None
        if fused_kernel == SDPBackend.FLASH_ATTENTION:
            kwargs['return_debug_mask'] = dropout_p > 0.0
        if fused_kernel == SDPBackend.CUDNN_ATTENTION:
            kwargs["compute_log_sumexp"] = True
            kwargs["attn_bias"] = None
            if "return_debug_mask" in kwargs:
                kwargs.pop("return_debug_mask")
        with torch.cuda.stream(s):
            # Create real output
            output_tuple = fused_op(query, key, value, **kwargs)

        torch.cuda.current_stream().wait_stream(s)
        out = output_tuple[0]
        upstream_grad = torch.rand_like(out, requires_grad=False)
        s.wait_stream(torch.cuda.current_stream())
        with torch.cuda.stream(s):
            out.backward(upstream_grad)
        for x in (query, key, value):
            x.grad = None
        g = torch.cuda.CUDAGraph()
        # Create real output
        with torch.cuda.graph(g):
            tmp = torch.rand_like(query, device=query.device)  # test non-zero intragraph offset
            # Create real output
            output_tuple = fused_op(query, key, value, **kwargs)
            assert all(not isinstance(o, torch.Tensor) or o.is_cuda for o in output_tuple)
        g.replay()
        out_first = output_tuple[0].clone()
        g.replay()
        out = output_tuple[0]
        if dropout_p == 0.0:
            self.assertEqual(out_first, out, atol=0, rtol=0)
        else:
            # replays produce different results
            self.assertNotEqual(out_first, out)

        with sdpa_kernel(backends=[SDPBackend.MATH]):
            if dropout_p == 0.0:
                # High Precision Math Reference
                out_ref = F.scaled_dot_product_attention(query_ref, key_ref, value_ref,
                                                         dropout_p=dropout_p, is_causal=is_causal)
                # Low Precision Math Reference
                out_lp_ref = F.scaled_dot_product_attention(query, key, value,
                                                            dropout_p=dropout_p, is_causal=is_causal)
            # cuDNN attention doesn't support returning dropout mask
            elif fused_kernel != SDPBackend.CUDNN_ATTENTION:
                # Create the dropout_mask
                dropout_mask = get_dropout_mask(output_tuple, fused_kernel, batch_size,
                                                n_heads, seq_len_q, seq_len_k, dropout_p, device)
                # High Precision Math Reference
                out_ref = torch.ops.aten._scaled_dot_product_attention_math(
                    query_ref, key_ref, value_ref, dropout_p=dropout_p, is_causal=is_causal,
                    dropout_mask=dropout_mask)[0]
                # Low Precision Math Reference
                out_lp_ref = torch.ops.aten._scaled_dot_product_attention_math(
                    query, key, value, dropout_p=dropout_p, is_causal=is_causal,
                    dropout_mask=dropout_mask)[0]

        g1 = torch.cuda.CUDAGraph()
        with torch.cuda.graph(g1):
            grads = torch.autograd.grad(out, (query, key, value), upstream_grad)
        g1.replay()
        if fused_kernel != SDPBackend.CUDNN_ATTENTION or dropout_p == 0.0:
            grads_ref_lp = torch.autograd.grad(out_lp_ref, (query, key, value), upstream_grad)
            grads_ref = torch.autograd.grad(out_ref, (query_ref, key_ref, value_ref), upstream_grad)

            check_out_and_grad(
                (out_ref, out_lp_ref, out),
                *zip(grads_ref, grads_ref_lp, grads),
                fudge_factors={
                    'out': 3.0,
                    'grad_query': 100.0,
                    'grad_key': 8.0,
                    'grad_value': 3.0,
                }
            )


    @skipIfRocm  # Nested Tensor
    @unittest.skipIf(not PLATFORM_SUPPORTS_FUSED_ATTENTION, "Fused SDPA was not built for this system")
    @parametrize("fused_kernel", [SDPBackend.FLASH_ATTENTION, SDPBackend.EFFICIENT_ATTENTION] if
                 PLATFORM_SUPPORTS_FLASH_ATTENTION else [SDPBackend.EFFICIENT_ATTENTION])
    def test_fused_kernels_seq_len_1_inputs(self, device, fused_kernel):
        rand_nested_tensor = partial(rand_sdpa_tensor, type="nested", device=device, dtype=torch.float16)
        batch, num_heads, head_dim = 32, 16, 64
        seq_lens = torch.randint(low=1, high=32, size=(batch,))
        # make sure some seq_lens are 1
        num_ones = 10
        indices = torch.randint(low=0, high=batch, size=(num_ones,))
        seq_lens.scatter_(0, indices, 1)

        shape = SdpaShape(batch, num_heads, seq_lens.tolist(), head_dim)
        query = rand_nested_tensor(shape)
        key = rand_nested_tensor(shape)
        value = rand_nested_tensor(shape)

        query = query.transpose(1, 2)
        key = key.transpose(1, 2)
        value = value.transpose(1, 2)

        with sdpa_kernel(backends=[fused_kernel]):
            actual = torch.nn.functional.scaled_dot_product_attention(
                query, key, value, attn_mask=None, dropout_p=0.0, is_causal=False)
        with sdpa_kernel(backends=[SDPBackend.MATH]):
            math_ref = torch.nn.functional.scaled_dot_product_attention(
                query.contiguous().to(torch.float32),
                key.contiguous().to(torch.float32),
                value.contiguous().to(torch.float32),
                attn_mask=None, dropout_p=0.0, is_causal=False)

        self.assertEqual(actual.contiguous(), math_ref.contiguous().to(torch.float16), atol=1e-3, rtol=1e-2)

    @skipIfRocm  # Nested tensor
    @unittest.skipIf(not PLATFORM_SUPPORTS_FUSED_ATTENTION, "Fused SDPA was not built for this system")
    @parametrize("kernel", [SDPBackend.FLASH_ATTENTION, SDPBackend.EFFICIENT_ATTENTION] if
                 PLATFORM_SUPPORTS_FLASH_ATTENTION else [SDPBackend.EFFICIENT_ATTENTION])
    @parametrize("expand_q_batch", [True, False])
    @parametrize("expand_k_batch", [True, False])
    @parametrize("expand_v_batch", [True, False])
    @parametrize("expand_q_num_heads", [True, False])
    @parametrize("expand_k_num_heads", [True, False])
    @parametrize("expand_v_num_heads", [True, False])
    def test_fused_kernels_nested_broadcasting(
        self,
        device,
        kernel,
        expand_q_batch,
        expand_k_batch,
        expand_v_batch,
        expand_q_num_heads,
        expand_k_num_heads,
        expand_v_num_heads,
    ):
        is_efficient = kernel == SDPBackend.EFFICIENT_ATTENTION
        dtype = torch.float32 if is_efficient else torch.float16
        rand_nested_tensor = partial(rand_sdpa_tensor, type="nested", device=device, dtype=dtype)
        batch, num_heads, head_dim = 32, 8, 64
        head_dim_v = 32 if is_efficient else head_dim
        seq_lens_q = (torch.randint(low=1, high=5, size=(1,)).item()
                      if expand_q_batch
                      else torch.randint(low=1, high=32, size=(batch,)).tolist())
        seq_lens_kv = (torch.randint(low=1, high=5, size=(1,)).item()
                       if (expand_k_batch or expand_v_batch)
                       else torch.randint(low=1, high=32, size=(batch,)).tolist())

        batch_q = 1 if expand_q_batch else batch
        batch_k = 1 if expand_k_batch else batch
        batch_v = 1 if expand_v_batch else batch

        # handle case where all batch_sizes are 1
        batch = max(batch_q, batch_k, batch_v)

        num_heads_q = 1 if expand_q_num_heads else num_heads
        num_heads_k = 1 if expand_k_num_heads else num_heads
        num_heads_v = 1 if expand_v_num_heads else num_heads

        # handle case where all num_heads are 1
        num_heads = max(num_heads_q, num_heads_k, num_heads_v)

        q_shape = SdpaShape(batch_q, num_heads_q, seq_lens_q, head_dim)
        k_shape = SdpaShape(batch_k, num_heads_k, seq_lens_kv, head_dim)
        v_shape = SdpaShape(batch_v, num_heads_v, seq_lens_kv, head_dim_v)

        query = rand_nested_tensor(q_shape)
        key = rand_nested_tensor(k_shape)
        value = rand_nested_tensor(v_shape)

        def _broadcast(t, batch_broadcasted, num_heads_broadcasted):
            if batch_broadcasted and num_heads_broadcasted:
                # (1, seq_len, 1, head_dim) -> (batch, seq_len, num_heads, head_dim)
                result = torch.nested.nested_tensor(
                    [t[0].expand(-1, num_heads, t.size(-1)) for _ in range(batch)], dtype=torch.float32)
            elif batch_broadcasted:
                # (1, seq_len, num_heads, head_dim) -> (batch, seq_len, num_heads, head_dim)
                result = torch.nested.nested_tensor([t[0] for _ in range(batch)], dtype=torch.float32)
            elif num_heads_broadcasted:
                # (batch, seq_len, 1, head_dim) -> (batch, seq_len, num_heads, head_dim)
                result = torch.nested.nested_tensor([x.expand(-1, num_heads, t.size(-1))
                                                    for x in t.unbind()], dtype=torch.float32)
            else:
                result = t.to(torch.float32)
            return result

        query_expanded = _broadcast(query, expand_q_batch, expand_q_num_heads).transpose(1, 2)
        key_expanded = _broadcast(key, expand_k_batch, expand_k_num_heads).transpose(1, 2)
        value_expanded = _broadcast(value, expand_v_batch, expand_v_num_heads).transpose(1, 2)

        query = query.transpose(1, 2)
        key = key.transpose(1, 2)
        value = value.transpose(1, 2)

        with sdpa_kernel(backends=[kernel]):
            actual = torch.nn.functional.scaled_dot_product_attention(
                query, key, value, attn_mask=None, dropout_p=0.0, is_causal=False)
        with sdpa_kernel(backends=[SDPBackend.MATH]):
            math_ref = torch.nn.functional.scaled_dot_product_attention(
                query_expanded.contiguous(), key_expanded.contiguous(), value_expanded.contiguous(),
                attn_mask=None, dropout_p=0.0, is_causal=False)

        self.assertEqual(actual.contiguous(), math_ref.contiguous().to(dtype), atol=1.5e-3, rtol=1e-2)

    @skipIfRocm  # Nested tensor
    @unittest.skipIf(not PLATFORM_SUPPORTS_MEM_EFF_ATTENTION, "Fused SDPA was not built for this system")
    def test_fused_kernels_nested_broadcasting_query_dense(self, device):
        rand_nested_tensor = partial(rand_sdpa_tensor, type="nested", device=device, dtype=torch.float32)
        batch, num_heads, head_dim, head_dim_v = 32, 16, 64, 96
        seq_lens = torch.randint(low=1, high=32, size=(batch,)).tolist()
        q_shape = (1, 1, num_heads, head_dim)
        k_shape = SdpaShape(batch, num_heads, seq_lens, head_dim)
        v_shape = SdpaShape(batch, 1, seq_lens, head_dim_v)

        # create a dense query
        query = torch.randn(q_shape, device=device, dtype=torch.float32)
        key = rand_nested_tensor(k_shape)
        value = rand_nested_tensor(v_shape)

        # (1, 1, num_heads, head_dim) -> (batch, 1, num_heads, head_dim)
        query_expanded = torch.nested.nested_tensor([query.squeeze(0) for _ in range(batch)]).transpose(1, 2)
        # (batch, seq_lens, 1, head_dim) -> (batch, seq_lens, num_heads, head_dim)
        value_expanded = torch.nested.nested_tensor(
            [t.expand(-1, num_heads, head_dim_v) for t in value.unbind()]).transpose(1, 2)

        query = query.transpose(1, 2)
        key = key.transpose(1, 2)
        value = value.transpose(1, 2)

        with sdpa_kernel(backends=[SDPBackend.EFFICIENT_ATTENTION]):
            actual = torch.nn.functional.scaled_dot_product_attention(
                query, key, value, attn_mask=None, dropout_p=0.0, is_causal=False)
        with sdpa_kernel(backends=[SDPBackend.MATH]):
            math_ref = torch.nn.functional.scaled_dot_product_attention(
                query_expanded.contiguous(), key.contiguous(), value_expanded.contiguous(),
                attn_mask=None, dropout_p=0.0, is_causal=False)

        self.assertEqual(actual.contiguous(), math_ref.contiguous(), atol=1e-3, rtol=1e-2)

    @skipIfRocm  # Nested tensor
    @unittest.skipIf(not PLATFORM_SUPPORTS_FLASH_ATTENTION, "Does not support SDPA or pre-SM80 hardware")
    @parametrize("batch_size", [8, 32])
    @parametrize("max_seq_len_q", [32, 256])
    @parametrize("max_seq_len_kv", [32, 256])
    @parametrize("head_dim", [8, 64])
    @parametrize("dropout_p", [0.0, 0.1])
    @parametrize("dtype", [torch.float16])
    @parametrize("scale", [None, "l1"])
    @parametrize("is_causal", [True, False])
    def test_flash_attention_vs_math_ref_grads_nestedtensor(self, device, batch_size: int, max_seq_len_q: int, max_seq_len_kv: int,
                                                            head_dim: int, dropout_p: float, dtype: torch.dtype,
                                                            scale: str, is_causal: bool):
        if is_causal:
            # TODO we should support this
            self.assertRaisesRegex(RuntimeError, "Nested tensors for query / key are not supported when is_causal=True")
            return
        scale = scale if scale is None else (1 / head_dim)
        n_heads = 4
        seq_lens_q = torch.randint(low=1, high=max_seq_len_q, size=(batch_size,))
        # Set one entry to max length
        seq_lens_q[torch.randint(0, batch_size, size=(1,))] = max_seq_len_q
        seq_lens_kv = torch.randint(low=1, high=max_seq_len_kv, size=(batch_size,))
        seq_lens_kv[torch.randint(0, batch_size, size=(1,))] = max_seq_len_kv

        def rand_nt(sequence_list, num_heads, head_dim):
            tensors = [torch.rand((num_heads, seq_len, head_dim)) for seq_len in sequence_list]
            return torch.nested.nested_tensor(tensors, requires_grad=True, device=device, dtype=dtype)

        query = rand_nt(seq_lens_q, n_heads, head_dim)
        key = rand_nt(seq_lens_kv, n_heads, head_dim)
        value = rand_nt(seq_lens_kv, n_heads, head_dim)

        # Run the math kernel on low precision references
        query_ref_lp = query.clone().detach().requires_grad_(True)
        key_ref_lp = key.clone().detach().requires_grad_(True)
        value_ref_lp = value.clone().detach().requires_grad_(True)

        query_ref = query.clone().detach().to(torch.float32).requires_grad_(True)
        key_ref = key.clone().detach().to(torch.float32).requires_grad_(True)
        value_ref = value.clone().detach().to(torch.float32).requires_grad_(True)

        is_dropout = dropout_p > 0.0

        if not is_dropout:
            with sdpa_kernel(backends=[SDPBackend.FLASH_ATTENTION]):
                out = F.scaled_dot_product_attention(query, key, value, dropout_p=dropout_p, is_causal=is_causal, scale=scale)
            with sdpa_kernel(backends=[SDPBackend.MATH]):
                # High Precision Math Reference
                out_ref = F.scaled_dot_product_attention(
                    query_ref, key_ref, value_ref, is_causal=is_causal, scale=scale)
                # Low Precision Math Reference
                out_lp_ref = F.scaled_dot_product_attention(
                    query_ref_lp, key_ref_lp, value_ref_lp, is_causal=is_causal, scale=scale)
        else:
            # Create real output
            output_tuple = torch.ops.aten._scaled_dot_product_flash_attention(
                query, key, value, dropout_p=dropout_p, is_causal=is_causal,
                scale=scale, return_debug_mask=is_dropout)
            out = output_tuple[0]
            dbug_mask = output_tuple[-1]

            query_padding_mask = torch.arange(max_seq_len_q).unsqueeze(0).expand(
                batch_size, max_seq_len_q
            ) < seq_lens_q.unsqueeze(-1)
            query_padding_mask = query_padding_mask.to("cuda")

            key_padding_mask = torch.arange(max_seq_len_kv).unsqueeze(0).expand(
                batch_size, max_seq_len_kv
            ) < seq_lens_kv.unsqueeze(-1)
            key_padding_mask = key_padding_mask.to("cuda")

            softmax_mask = self.convert_flash_attn_S_to_softmax(
                dbug_mask, max_seq_len_q, max_seq_len_kv, query_padding_mask, key_padding_mask, causal=is_causal)
            dropout_mask = softmax_mask >= 0
            nt_stack = []
            for tensor_component in range(batch_size):
                batch_stack = []
                for head in range(n_heads):
                    batch_stack.append(dropout_mask[tensor_component, head,
                                                    0:seq_lens_q[tensor_component],
                                                    0:seq_lens_kv[tensor_component]].unsqueeze(0))
                nt_stack.append(torch.cat(batch_stack))
            nested_dropout_mask = torch.nested.nested_tensor(nt_stack)
            # High Precision Math Reference
            out_ref = torch.ops.aten._scaled_dot_product_attention_math(
                query_ref, key_ref, value_ref, dropout_p=dropout_p,
                is_causal=is_causal, scale=scale, dropout_mask=nested_dropout_mask)[0]
            # Low Precision Math Reference
            out_lp_ref = torch.ops.aten._scaled_dot_product_attention_math(
                query_ref_lp, key_ref_lp, value_ref_lp, dropout_p=dropout_p, is_causal=is_causal, scale=scale,
                dropout_mask=nested_dropout_mask)[0]

        upstream_grad = out.detach().clone().contiguous()

        out.backward(upstream_grad)
        out_ref.backward(upstream_grad.to(out_ref.dtype))
        out_lp_ref.backward(upstream_grad.to(out_lp_ref.dtype))

        dropout_fudge_factor = 1.0 if dropout_p == 0.0 else 2.0
        check_out_and_grad(
            (out_ref, out_lp_ref, out),
            (query_ref, query_ref_lp, query),
            (key_ref, key_ref_lp, key),
            (value_ref, value_ref_lp, value),
            fudge_factors={
                'out': 1.5 * dropout_fudge_factor,
                'grad_query': 12.0 * dropout_fudge_factor,
                'grad_key': 1.5 * dropout_fudge_factor,
                'grad_value': 2.0 * dropout_fudge_factor,
            }
        )


class TestAttnBias(NNTestCase):

    def run_test(
        self,
        device,
        make_q,
        make_kv,
        attn_bias=None,
        forw_tolerances: Optional[Tolerances] = None,
        grad_tolerances: Optional[Tolerances] = None,
        backend=None,
        causal_variant=None,
    ):
        if backend is not None:
            torch._dynamo.reset()

        query, key, value = make_q(), make_kv(), make_kv()
        query_prototype, key_prototype, value_prototype = query_key_value_clones(query, key, value)

        realized = attn_bias._materialize(device) if attn_bias is not None else None
        pytorch_output = scaled_dot_product_attention(
            query, key, value, attn_mask=realized, dropout_p=0.0, is_causal=False
        )

        sdpa_op = (
            torch.compile(scaled_dot_product_attention, backend=backend)
            if backend is not None
            else scaled_dot_product_attention
        )
        sdpa_output = sdpa_op(
            query_prototype,
            key_prototype,
            value_prototype,
            attn_mask=attn_bias,
            dropout_p=0.0,
            is_causal=False,
            scale=None,
        )

        dOut = torch.randn_like(pytorch_output)
        pytorch_output.backward(dOut)
        sdpa_output.backward(dOut)

        # Use default assert_close tolerances for dtypes
        if forw_tolerances is None:
            forw_tolerances = Tolerances(atol=None, rtol=None)
        if grad_tolerances is None:
            grad_tolerances = Tolerances(atol=None, rtol=None)

        torch.testing.assert_close(pytorch_output, sdpa_output, rtol=forw_tolerances.rtol, atol=forw_tolerances.atol)
        torch.testing.assert_close(query.grad, query_prototype.grad, rtol=grad_tolerances.rtol, atol=grad_tolerances.atol)
        torch.testing.assert_close(key.grad, key_prototype.grad, rtol=grad_tolerances.rtol, atol=grad_tolerances.atol)
        torch.testing.assert_close(value.grad, value_prototype.grad, rtol=grad_tolerances.rtol, atol=grad_tolerances.atol)

    @skipIfRocm  # No support for the second variant for now
    @parametrize("causal_variant", [CausalVariant.UPPER_LEFT, CausalVariant.LOWER_RIGHT])
    @parametrize(
        "shape",
        [(16, 16, 128, 128, 16), (16, 16, 128, 256, 32), (16, 16, 256, 128, 32), (1, 1, 23, 56, 15)],
    )
    def test_causal_variants(self, device, causal_variant: CausalVariant, shape: List[Tuple[int]]):
        make_tensor = partial(
            torch.rand, device=device, dtype=torch.float16, requires_grad=True
        )

        bsz, num_heads, seq_len_q, seq_len_kv, head_dim = shape
        make_q_tensor = partial(make_tensor, SdpaShape(bsz, num_heads, seq_len_q, head_dim))
        make_kv_tensor = partial(make_tensor, SdpaShape(bsz, num_heads, seq_len_kv, head_dim))
        if causal_variant == CausalVariant.LOWER_RIGHT and seq_len_q > seq_len_kv:
            self.skipTest(
                "Lower right causal mask will produce NaNs in the output when seq_len_q > seq_len_kv!"
            )

        forw_tol = Tolerances(1e-3, 1e-3)
        grad_tol = Tolerances(5e-3, 5e-3)

        if causal_variant == CausalVariant.UPPER_LEFT:
            attn_bias = causal_upper_left(seq_len_q, seq_len_kv)
        else:
            attn_bias = causal_lower_right(seq_len_q, seq_len_kv)

        with sdpa_kernel(backends=[SDPBackend.EFFICIENT_ATTENTION,
                                   SDPBackend.FLASH_ATTENTION,
                                   SDPBackend.MATH,
                                   SDPBackend.CUDNN_ATTENTION]):
            self.run_test(device, make_q_tensor, make_kv_tensor, attn_bias, forw_tol, grad_tol, backend=None)

    @skipIfRocm  # CausalVariant
    @parametrize("causal_variant", [CausalVariant.UPPER_LEFT, CausalVariant.LOWER_RIGHT])
    @parametrize(
        "shape",
        [(16, 16, 128, 128, 16), (16, 16, 128, 256, 32), (16, 16, 256, 128, 32), (1, 1, 23, 56, 15)],
    )
    @unittest.skipIf(IS_WINDOWS, "torch.compile is not supported on windows")
    @skipIfTorchDynamo("This function already calls torch.compile.")
    def test_causal_variants_compile(self, device, causal_variant: CausalVariant, shape: List[Tuple[int]]):
        cnts = CompileCounterWithBackend("aot_eager")
        make_tensor = partial(
            torch.rand, device=device, dtype=torch.float16, requires_grad=True
        )

        bsz, num_heads, seq_len_q, seq_len_kv, head_dim = shape
        make_q_tensor = partial(make_tensor, SdpaShape(bsz, num_heads, seq_len_q, head_dim))
        make_kv_tensor = partial(make_tensor, SdpaShape(bsz, num_heads, seq_len_kv, head_dim))
        if causal_variant == CausalVariant.LOWER_RIGHT and seq_len_q > seq_len_kv:
            self.skipTest(
                "Lower right causal mask will produce NaNs in the output when seq_len_q > seq_len_kv!"
            )
        forw_tol = Tolerances(1e-3, 1e-3)
        grad_tol = Tolerances(5e-3, 5e-3)

        if causal_variant == CausalVariant.UPPER_LEFT:
            attn_bias = causal_upper_left(seq_len_q, seq_len_kv)
        else:
            attn_bias = causal_lower_right(seq_len_q, seq_len_kv)

        with sdpa_kernel(backends=[SDPBackend.EFFICIENT_ATTENTION,
                                   SDPBackend.FLASH_ATTENTION,
                                   SDPBackend.MATH,
                                   SDPBackend.CUDNN_ATTENTION]):
            self.run_test(device, make_q_tensor, make_kv_tensor, attn_bias, forw_tol, grad_tol, backend=cnts)
        self.assertEqual(cnts.frame_count, 1, "Compiled graph should have 1 frame!")

    @skipIfRocm
    @parametrize("shape", [(16, 16, 128, 128, 16), (16, 16, 128, 256, 32), (16, 16, 256, 128, 32), (1, 1, 23, 56, 15)])
    def test_is_causal_equals_upper_left(self, device, shape: List[Tuple[int]]):
        make_tensor = partial(
            torch.rand, device=device, dtype=torch.float16, requires_grad=True
        )

        bsz, num_heads, seq_len_q, seq_len_kv, head_dim = shape
        make_q_tensor = partial(make_tensor, SdpaShape(bsz, num_heads, seq_len_q, head_dim))
        make_kv_tensor = partial(make_tensor, SdpaShape(bsz, num_heads, seq_len_kv, head_dim))

        forw_tol = Tolerances(1e-3, 1e-3)
        grad_tol = Tolerances(5e-3, 5e-3)

        query = make_q_tensor()
        key = make_kv_tensor()
        value = make_kv_tensor()
        attn_bias = causal_upper_left(seq_len_q, seq_len_kv)

        out_attn_bias = scaled_dot_product_attention(query, key, value, attn_mask=attn_bias, dropout_p=0.0)
        out_is_causal = scaled_dot_product_attention(query, key, value, is_causal=True, dropout_p=0.0)
        torch.testing.assert_close(out_attn_bias, out_is_causal, rtol=forw_tol.rtol, atol=forw_tol.atol)

    def test_is_causal_and_mask_fails(self, device):
        make_tensor = partial(
            torch.rand, device=device, dtype=torch.float16, requires_grad=True
        )
        make_q_tensor = partial(make_tensor, SdpaShape(16, 16, 128, 16))
        make_kv_tensor = partial(make_tensor, SdpaShape(16, 16, 128, 16))

        query = make_q_tensor()
        key = make_kv_tensor()
        value = make_kv_tensor()
        attn_bias = causal_upper_left(128, 128)

        with self.assertRaisesRegex(ValueError, "CausalBias should not be used with causal=True"):
            scaled_dot_product_attention(query, key, value, attn_mask=attn_bias, is_causal=True, dropout_p=0.0)

@unittest.skipIf(TEST_XPU, "XPU does not support cppextension currently")
@unittest.skipIf(IS_FBCODE, "Ninja is required to load C++ extensions and it's not compatible with Buck ")
class TestSDPAPrivateUse1Only(NNTestCase):
    @classmethod
    def setUpClass(cls):
        remove_build_path()
        cls.module = torch.utils.cpp_extension.load(
            name="custom_device_extension",
            sources=[
                f"{'test/' if not os.getcwd().endswith('test') else ''}cpp_extensions/open_registration_extension.cpp",
            ],
            extra_include_paths=["cpp_extensions"],
            extra_cflags=["-g"],
            verbose=True,
        )
        # register torch.foo module and foo device to torch
        torch.utils.rename_privateuse1_backend("foo")
        torch.utils.generate_methods_for_privateuse1_backend(for_storage=True)
        torch._register_device_module("foo", generate_faked_module())

    @skipIfTorchDynamo()
    def test_fused_sdp_choice_privateuseone(self):
        batch_size, seq_len, num_heads, head_dim = 4, 256, 2, 128
        make_tensor = partial(torch.rand, device="cpu", dtype=torch.float16)
        shape = SdpaShape(batch_size, num_heads, seq_len, head_dim)
        q_cpu, k_cpu, v_cpu = make_tensor(shape), make_tensor(shape), make_tensor(shape)
        q_privateuse1 = q_cpu.to("foo")
        k_privateuse1 = k_cpu.to("foo")
        v_privateuse1 = v_cpu.to("foo")
        assert torch._fused_sdp_choice(q_privateuse1, k_privateuse1, v_privateuse1) == SDPBackend.OVERRIDEABLE.value

    def test_scaled_dot_product_fused_attention_overrideable(self):
        batch_size, seq_len, num_heads, head_dim = 4, 256, 2, 128
        make_tensor = partial(torch.rand, device="cpu", dtype=torch.float16)
        shape = SdpaShape(batch_size, num_heads, seq_len, head_dim)
        q_cpu, k_cpu, v_cpu = make_tensor(shape), make_tensor(shape), make_tensor(shape)
        q_privateuse1 = q_cpu.to("foo")
        k_privateuse1 = k_cpu.to("foo")
        v_privateuse1 = v_cpu.to("foo")
        actual = torch.nn.functional.scaled_dot_product_attention(
            q_privateuse1, k_privateuse1, v_privateuse1, attn_mask=None, dropout_p=0.0)

    def test_scaled_dot_product_fused_attention_overrideable_backward(self):
        batch_size, seq_len, num_heads, head_dim = 4, 256, 2, 128
        make_tensor = partial(torch.rand, device="cpu", dtype=torch.float16, requires_grad=True)
        shape = (batch_size, num_heads, seq_len, head_dim)
        q_cpu, k_cpu, v_cpu = make_tensor(shape), make_tensor(shape), make_tensor(shape)
        attn_mask = make_tensor((batch_size, num_heads, seq_len, seq_len))
        q_privateuse1 = q_cpu.to("foo")
        k_privateuse1 = k_cpu.to("foo")
        v_privateuse1 = v_cpu.to("foo")
        attn_mask_privateuse1 = attn_mask.to("foo")
        output, logsumexp, cum_seq_q, cum_seq_k, max_q, max_k, philox_seed, philox_offset, debug_attn_mask = \
            torch.ops.aten._scaled_dot_product_fused_attention_overrideable(
                q_privateuse1, k_privateuse1, v_privateuse1, attn_bias=attn_mask_privateuse1)

        rand_upward = torch.rand(shape, device="cpu", dtype=torch.float16, requires_grad=False)
        rand_upward_privateuse1 = rand_upward.to("foo")
        grad_input_mask = [True, True, True, True]
        grad_q, grad_k, grad_v, grad_attn_mask = torch.ops.aten._scaled_dot_product_fused_attention_overrideable_backward(
            rand_upward_privateuse1, q_privateuse1, k_privateuse1, v_privateuse1, attn_mask_privateuse1,
            grad_input_mask, output, logsumexp, cum_seq_q, cum_seq_k, max_q, max_k, dropout_p=0.0,
            is_causal=False, philox_seed=philox_seed, philox_offset=philox_offset)

if NOTEST_CPU:
    device_types = ("cuda", )
else:
    device_types = ("cpu", "cuda")

instantiate_device_type_tests(TestTransformers, globals(), only_for=device_types)
instantiate_device_type_tests(TestSDPAFailureModes, globals(), only_for=device_types)
instantiate_device_type_tests(TestSDPA, globals(), only_for=device_types)
instantiate_device_type_tests(TestSDPACudaOnly, globals(), only_for=("cuda"))
instantiate_device_type_tests(TestSDPACpuOnly, globals(), only_for=("cpu"))
instantiate_device_type_tests(TestAttnBias, globals(), only_for=device_types)

if __name__ == '__main__':
    run_tests()<|MERGE_RESOLUTION|>--- conflicted
+++ resolved
@@ -347,12 +347,9 @@
     @parametrize("key_padding_mask_dim", [2, None])
     @parametrize("mask_dtype", [torch.bool, torch.float32])
     def test_multiheadattention_fastpath_attn_mask(self, device, attn_mask_dim, key_padding_mask_dim, mask_dtype):
-<<<<<<< HEAD
-=======
         if TEST_WITH_ROCM:
             if attn_mask_dim is not None and mask_dtype == torch.bool:
                 self.skipTest("boolean mask is not fully supported on ROCm yet.")
->>>>>>> d1bb8e82
         # MHA converts all
         with torch.no_grad():
             B = 2
@@ -2137,8 +2134,6 @@
             actual = torch.nn.functional.scaled_dot_product_attention(q, k, v, attn_mask=mask)
         self.assertEqual(math_ref, actual)
 
-<<<<<<< HEAD
-=======
     def test_sdpa_backward_with_gradient(self, device):
         # https://github.com/pytorch/pytorch/issues/133671.
         def sdpa_helper():
@@ -2176,7 +2171,6 @@
         self.assertEqual(key_grad_ref, key_grad_actual)
         self.assertEqual(value_grad_ref, value_grad_actual)
 
->>>>>>> d1bb8e82
     @unittest.skipIf(not PLATFORM_SUPPORTS_FUSED_ATTENTION, "Fused SDPA was not built for this system")
     @parametrize("backend", [SDPBackend.EFFICIENT_ATTENTION, SDPBackend.FLASH_ATTENTION])
     @parametrize("seq_len", [32, 64, 128])
@@ -3137,17 +3131,7 @@
         check_out_and_grad(
             (out_ref, out_lp_ref, out),
             *zip(grads_ref, grads_ref_lp, grads),
-<<<<<<< HEAD
-            fudge_factors={
-                "out": 4,
-                "grad_query": 160.0,
-                "grad_key": 25.0,
-                "grad_value": 8.0,
-                "grad_attn_mask": 45.0,
-            },
-=======
             fudge_factors=fudge_factors,
->>>>>>> d1bb8e82
         )
 
     @unittest.skipIf(not PLATFORM_SUPPORTS_FLASH_ATTENTION, "Does not support SDPA or pre-SM80 hardware")
