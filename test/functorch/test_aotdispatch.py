# Owner(s): ["oncall: pt2"]

# Copyright (c) Facebook, Inc. and its affiliates.
# All rights reserved.
#
# This source code is licensed under the BSD-style license found in the
# LICENSE file in the root directory of this source tree.

import copy
import itertools
import unittest
import warnings
from contextlib import nullcontext
from functools import partial, wraps
from typing import Any, Callable, Dict, List, Optional, Union
from unittest.mock import patch

from common_utils import decorate, decorateForModules, skip, skipOps, xfail

import torch
import torch._dynamo as torchdynamo
import torch.nn as nn
import torch.utils._pytree as pytree
from functorch import grad, jacrev, make_fx, vjp, vmap
from functorch.compile import (
    aot_function,
    aot_module,
    aot_module_simplified,
    compiled_function,
    compiled_module,
    default_decompositions,
    default_partition,
    get_aot_compilation_context,
    make_boxed_compiler,
    make_boxed_func,
    memory_efficient_fusion,
    min_cut_rematerialization_partition,
    nnc_jit,
    nop,
)
from functorch.experimental import control_flow
from torch._decomp import decomposition_table
from torch._functorch._aot_autograd.autograd_cache import AOTAutogradCache
from torch._functorch.aot_autograd import aot_export_joint_simple, aot_export_module
from torch._higher_order_ops.out_dtype import out_dtype
from torch._inductor.codecache import compiled_fx_graph_hash
from torch._subclasses.fake_tensor import DynamicOutputShapeException, FakeTensorMode
from torch.fx.experimental.proxy_tensor import is_sym_node
from torch.fx.experimental.symbolic_shapes import GuardOnDataDependentSymNode, ShapeEnv
from torch.nn.utils.rnn import PackedSequence
from torch.testing._internal.common_device_type import (
    instantiate_device_type_tests,
    ops,
    tol,
    toleranceOverride,
)
from torch.testing._internal.common_methods_invocations import op_db
from torch.testing._internal.common_modules import module_db, modules
from torch.testing._internal.common_utils import (
    compare_equal_outs_and_grads,
    instantiate_parametrized_tests,
    IS_ARM64,
    IS_MACOS,
    IS_WINDOWS,
    IS_X86,
    outs_and_grads,
    parametrize,
    run_tests,
    skipIfRocm,
    skipIfTorchDynamo,
    TestCase,
    xfail_inherited_tests,
    xfailIfTorchDynamo,
)
from torch.testing._internal.custom_tensor import ConstantExtraMetadataTensor
from torch.testing._internal.hop_db import hop_db
from torch.testing._internal.optests import (
    _test_aot_autograd_forwards_backwards_helper,
    aot_autograd_check,
)
from torch.testing._internal.two_tensor import TwoTensor, TwoTensorMode


USE_TORCHVISION = False
try:
    import torchvision

    USE_TORCHVISION = True
except ImportError:
    warnings.warn(
        "Couldn't import torchvision. Some of our tests use it, try "
        "to install it with commands from pytorch.org, post-fixed with "
        "`--no-deps` to avoid overwriting the pytorch installation",
        UserWarning,
    )

USE_NETWORKX = False
try:
    import networkx  # noqa: F401

    USE_NETWORKX = True
except ImportError:
    warnings.warn("Some tests use networkx but it was not installed", UserWarning)

# NB: numpy is a testing dependency!


class AOTTestCase(TestCase):
    pass


class TestPythonKey(AOTTestCase):
    def test_make_fx(self, device):
        def f(x):
            return torch.sin(x)

        inp = torch.randn(3)
        fx_f = make_fx(f)(inp)

        new_inp = torch.randn(3)
        self.assertEqual(fx_f(new_inp), f(new_inp))

    def test_make_fx_grad(self, device):
        def f(x):
            return torch.sin(x).sum()

        inp = torch.randn(3)
        f = grad(f)
        fx_f = make_fx(f)(inp)

        new_inp = torch.randn(3)
        self.assertEqual(fx_f(new_inp), f(new_inp))

    def test_scalar_device(self, device):
        def f(a, b):
            return a + b

        inps = [torch.randn(3, device=device), torch.tensor(5)]
        fx_f = make_fx(f)(*inps)
        self.assertEqual(fx_f(*inps), f(*inps))

    def test_make_fx_vmap(self, device):
        def f(x):
            return torch.sin(x)

        inp = torch.randn(5, 3)
        f = vmap(f)
        fx_f = make_fx(f)(inp)
        new_inp = torch.randn(5, 3)
        self.assertEqual(fx_f(new_inp), f(new_inp))

    def test_make_fx_jacrev(self, device):
        def f(x):
            return x.sin().sum()

        inp = torch.randn(3)
        f = jacrev(jacrev(f))
        fx_f = make_fx(f)(inp)
        new_inp = torch.randn(3)
        self.assertEqual(fx_f(new_inp), f(new_inp))

    def test_make_fx_vjp(self, device):
        def f(x):
            return torch.sin(x).sum()

        primals = torch.randn(3)
        _, vjp_fn = vjp(f, primals)
        cotangent = torch.randn(())
        fx_f = make_fx(vjp_fn)(cotangent, True, True)
        new_cotangent = torch.randn(())
        self.assertEqual(fx_f(new_cotangent, True, True), vjp_fn(new_cotangent))

    def test_make_fx_functionalize(self, device):
        from functorch.experimental import functionalize

        def fn(a):
            a = a * 2
            a.relu_()
            return a

        a = torch.randn(3, device=device)
        symbolic_gm = torch.fx.symbolic_trace(fn)
        includes_method_relu_ = any(
            str(n.target) == "relu_" for n in symbolic_gm.graph.nodes
        )
        self.assertTrue(includes_method_relu_)
        # Also verifies fix for https://github.com/pytorch/pytorch/issues/84570
        gm = make_fx(functionalize(symbolic_gm))(a)
        includes_aten_relu = any(
            n.target == torch.ops.aten.relu.default for n in gm.graph.nodes
        )
        self.assertTrue(includes_aten_relu)

    def test_make_fx_no_decompose(self, device):
        # FIXME
        return self.skipTest("error: maximum recursion reached")

        def f(x):
            return torch.tanh(x).sum()

        fx_f = make_fx(grad(f))(torch.randn(5))
        ops = {i.target for i in fx_f.graph.nodes}

        self.assertEqual(torch.ops.aten.tanh_backward in ops, True)

        fx_f = make_fx(grad(f), decomposition_table)(torch.randn(5))
        ops = {i.target for i in fx_f.graph.nodes}
        self.assertEqual(torch.ops.aten.tanh_backward in ops, False)

    def test_nnc_jit(self, device):
        def f(x):
            return torch.sin(x)

        jit_f = nnc_jit(f)

        inp = torch.randn(3)
        self.assertEqual(jit_f(inp), f(inp))

    def test_nnc_scalar(self, device):
        def f(x):
            return torch.sin(x)

        jit_f = nnc_jit(f)

        inp = torch.randn(())
        self.assertEqual(jit_f(inp), f(inp))

    def test_nnc_pytrees(self, device):
        def f(x):
            return [torch.sin(x[0])]

        jit_f = nnc_jit(f)

        inp = [torch.randn(3)]
        self.assertEqual(jit_f(inp), f(inp))

    def test_external_calls(self, device):
        def f(a, b):
            return torch.mv(a, b)

        jit_f = nnc_jit(f)
        inp = [torch.randn(3, 3), torch.randn(3)]
        self.assertEqual(jit_f(*inp), f(*inp))

    def test_nnc_passthrough(self, device):
        def f(x, y):
            return x + y, y

        inp = (torch.randn(3), torch.randn(3))
        jit_f = nnc_jit(f)
        self.assertEqual(jit_f(*inp), f(*inp))

        def f(x):
            x["a"] = x["a"] * 2
            return x

        inp = ({"a": torch.randn(3), "b": torch.randn(3)},)
        jit_f = nnc_jit(f)
        self.assertEqual(jit_f(*inp), f(*inp))

    @unittest.skipIf(not USE_TORCHVISION, "test requires torchvision")
    def test_resnet18_backward_trace(self, device):
        mod = torchvision.models.resnet18()

        def f(x):
            out = mod(x)
            out.sum().backward()
            return [a.grad for a in mod.parameters()]

        inp = torch.randn(3, 3, 250, 250, requires_grad=True)
        grads = f(inp)

        mod.zero_grad()
        mod(inp).sum().backward()
        grads2 = [a.grad for a in mod.parameters()]
        self.assertEqual(grads, grads2)


def get_base(t):
    return t._base if t._is_view() else t


def is_in_base(t, maybe_tensors):
    t_base = get_base(t)
    for maybe_tensor in maybe_tensors:
        if isinstance(maybe_tensor, torch.Tensor):
            if t_base is get_base(maybe_tensor):
                return True
    return False


def skipIfDynamoInput(reason):
    """
    Skip TestAOTAutograd if running with dynamo input
    """

    def decorator(func):
        @wraps(func)
        def wrapper(self, *args, **kwargs):
            if isinstance(self, TestAOTAutogradWithDynamo):
                self.skipTest(
                    f"Skipping {self._testMethodName} in TestAOTAutogradWithDynamo because {reason}"
                )
            else:
                func(self, *args, **kwargs)

        return wrapper

    return decorator


class TestAOTAutograd(AOTTestCase):
    def run_autograd(
        self,
        f: Callable,
        fw_graph_cell: List[Optional[Callable]],
        decompositions: Optional[Dict],
        keep_input_mutations: bool,
        dynamic: bool,
    ):
        """
        Runs aot_autograd with the specified settings on f.
        """
        if isinstance(f, nn.Module):
            compiled_f = aot_module(
                f,
                fw_compiler=make_boxed_compiler(
                    partial(extract_graph, graph_cell=fw_graph_cell)
                ),
                bw_compiler=nop,
                decompositions=decompositions,
                keep_inference_input_mutations=keep_input_mutations,
                dynamic=dynamic,
            )
        else:
            compiled_f = aot_function(
                f,
                fw_compiler=make_boxed_compiler(
                    partial(extract_graph, graph_cell=fw_graph_cell)
                ),
                bw_compiler=nop,
                decompositions=decompositions,
                keep_inference_input_mutations=keep_input_mutations,
                dynamic=dynamic,
            )
        return compiled_f

    # test_mutation will:
    # - Ensure that inputs are non-leaves, so our graphs can mutate them
    # - try to mutate outputs of the graph (to ensure that autograd meta is set properly on outputs)
    @patch("functorch.compile.config.debug_assert", True)
    def verify_aot_autograd(
        self,
        f,
        inp_: Union[Callable, List[Any]],
        *,
        test_mutation: bool = False,
        keep_inp_mutations: bool = False,
        decompositions: Optional[Dict] = None,
        dynamic: bool = False,
        # Only active when inp_ is Callable.
        # TODO: probably consolidate all tests to make inp a Callable.
        make_inputs_subclasses: bool = False,
    ):
        def make_inputs(inp_):
            # Some tests pass in a callable for inp, to generate the inputs
            # (useful if we want to generate complicated aliasing inputs)
            if isinstance(inp_, Callable):
                inp_callable = inp_
                # The callable should return a tuple of f_inputs, f_graph_inputs
                # (The idea is that we might want to compile a function with the graph inputs,
                # but test autograd backprop all the way through the actual inputs)
                with TwoTensorMode() if make_inputs_subclasses else nullcontext():
                    inp, graph_inps = inp_callable()
            else:
                inp = []
                # Our input clones need to mimic when inputs are duplicates of one another
                dupes_map = {}
                for i, x in enumerate(inp_):
                    if x in dupes_map:
                        x_dupe_idx = dupes_map[x]
                        inp.append(inp[x_dupe_idx])
                    else:
                        dupes_map[x] = i
                        if not isinstance(x, torch.Tensor):
                            x_copy = x
                        else:
                            x_copy = x.clone().detach().requires_grad_(x.requires_grad)
                            if x.requires_grad and not x.is_leaf:
                                x_copy = x_copy.clone()

                        inp.append(x_copy)

                if test_mutation:
                    # For graphs where we mutate inputs, need our test to make sure inputs aren't leaves
                    graph_inps = [x.add(1) for x in inp]
                else:
                    graph_inps = inp

            return inp, graph_inps

        def check_results(
            ref_results,
            test_results,
            ref_graph_inps,
            test_graph_inps,
            ref_inp,
            test_inp,
        ):
            ref_out, ref_grad = ref_results
            test_out, test_grad = test_results
            self.assertEqual(ref_grad, test_grad)
            if isinstance(ref_out, torch.Tensor):
                self.assertTrue(isinstance(test_out, torch.Tensor))
                ref_out, test_out = [ref_out], [test_out]
            for ref_o, test_o in zip(ref_out, test_out):
                if isinstance(ref_o, torch.Tensor):
                    self.assertEqual(ref_o.requires_grad, test_o.requires_grad)
                    self.assertEqual(ref_o.is_leaf, test_o.is_leaf)
                    ref_is_view_of_non_interm = is_in_base(
                        ref_o, ref_graph_inps
                    ) or is_in_base(ref_o, ref_out)
                    test_is_view_of_non_interm = is_in_base(
                        test_o, test_graph_inps
                    ) or is_in_base(test_o, test_out)
                    self.assertEqual(
                        ref_is_view_of_non_interm, test_is_view_of_non_interm
                    )
                    self.assertEqual(ref_o, test_o)
                    if test_mutation:
                        # This tests that autograd meta is set properly on the output we can
                        # mutate it.
                        ref_o.add_(2)
                        test_o.add_(2)
                        self.assertEqual(ref_o, test_o)
                        # Reverse the modification
                        ref_o.sub_(2)
                        test_o.sub_(2)
                        self.assertEqual(ref_o, test_o)
            for ref_i, test_i in zip(ref_inp, test_inp):
                if isinstance(ref_i, torch.Tensor):
                    self.assertEqual(ref_i.requires_grad, test_i.requires_grad)
                self.assertEqual(ref_i, test_i)

        for keep_input_mutations in [True] if keep_inp_mutations else [True, False]:
            inp, graph_inps = make_inputs(inp_)
            test_inp, test_graph_inps = make_inputs(inp_)
            fw_graph_cell = [None]
            compiled_f = self.run_autograd(
                f, fw_graph_cell, decompositions, keep_input_mutations, dynamic
            )
            ref_results = outs_and_grads(f, graph_inps, inp)
            test_results = outs_and_grads(compiled_f, test_graph_inps, test_inp)

            check_results(
                ref_results, test_results, graph_inps, test_graph_inps, inp, test_inp
            )
            if isinstance(self, TestAOTAutogradWithCache):
                # When testing with cache, run compiled_f a second time
                cached_inp, cached_graph_inps = make_inputs(inp_)
                cached_results = outs_and_grads(
                    compiled_f, cached_graph_inps, cached_inp
                )
                check_results(
                    ref_results,
                    cached_results,
                    graph_inps,
                    cached_graph_inps,
                    inp,
                    cached_inp,
                )

        return fw_graph_cell[0]

    def test_non_tensor_and_none_inputs(self):
        # int, None, Tensor
        def f(a, b, c):
            return a * c

        inp = [2, None, torch.ones(3, 3, dtype=torch.float32, requires_grad=True)]
        self.verify_aot_autograd(f, inp)
        inp = [2, None, torch.ones(3, 3, dtype=torch.float32, requires_grad=False)]
        self.verify_aot_autograd(f, inp)

    def test_single_output(self):
        def f(a, b):
            return a + b

        inp = [torch.randn(3, 3, requires_grad=True), torch.randn(3, 3)]
        self.verify_aot_autograd(f, inp)
        inp = [torch.randn(3, 3, requires_grad=False), torch.randn(3, 3)]
        self.verify_aot_autograd(f, inp)

    def test_multi_output(self):
        def f(a, b):
            return a + b, a - b

        inp = [torch.randn(3, 3, requires_grad=True), torch.randn(3, 3)]
        self.verify_aot_autograd(f, inp)
        inp = [torch.randn(3, 3, requires_grad=False), torch.randn(3, 3)]
        self.verify_aot_autograd(f, inp)

    def test_multi_output_list(self):
        def f(a, b):
            return [a + b, a - b]

        inp = [torch.randn(3, 3, requires_grad=True), torch.randn(3, 3)]
        self.verify_aot_autograd(f, inp)
        inp = [torch.randn(3, 3, requires_grad=False), torch.randn(3, 3)]
        self.verify_aot_autograd(f, inp)

    # Test for bug occurring at the intersection of fake tensors & functionalization.
    def test_squeeze_mutation(self):
        def f(a):
            b = a.clone().squeeze(-1)
            b.add_(1.0)
            return a + b

        inp = [torch.randn(3, 1, requires_grad=True)]
        self.verify_aot_autograd(f, inp, dynamic=True)
        inp = [torch.randn(3, 1, requires_grad=False)]
        self.verify_aot_autograd(f, inp, dynamic=True)

    def test_complex_linear(self):
        # https://github.com/pytorch/pytorch/issues/93424
        inp = [torch.randn(1, 10, 10, dtype=torch.complex64)]

        class F(torch.nn.Module):
            def __init__(self) -> None:
                super().__init__()
                self.linear = nn.Linear(10, 10, dtype=torch.complex64)

            def forward(self, x):
                return self.linear(x).sum().abs()

        self.verify_aot_autograd(F(), inp)

    def test_embedding_bag_view_dynamic(self):
        # Backwards pass tries to wrap a sparse tensor in a FunctionalTensorWrapper;
        # test that this works even though the sparse tensor has no storage.

        class F(torch.nn.Module):
            def __init__(self) -> None:
                super().__init__()
                self.emb = torch.nn.EmbeddingBag(100, 8, sparse=True)

            def forward(self, x, y):
                return self.emb(x, y).view(-1)

        x = torch.arange(3)
        y = torch.arange(3)
        self.verify_aot_autograd(F(), [x, y], dynamic=False)
        self.verify_aot_autograd(F(), [x, y], dynamic=True)

    def test_input_mutation_simple(self):
        def f(a):
            a.mul_(2)
            return a * 3

        inp = [torch.ones(3, 3, requires_grad=True)]
        fw_graph = self.verify_aot_autograd(f, inp, test_mutation=True)
        inp = [torch.ones(3, 3, requires_grad=False)]
        self.verify_aot_autograd(f, inp, test_mutation=True)
        # Things to note:
        # - the extra clone is because we need to pass the pre-mutated input to grad(),
        #   but autograd operates above functionalization so we need to manually clone.
        #   Hopefully backends can optimize this easily.
        # - The extra return arg is because the compiled forward returns (mutated inputs + outputs)
        self.assertExpectedInline(
            fw_graph.code.strip(),
            """\
def forward(self, primals_1):
    clone = torch.ops.aten.clone.default(primals_1);  primals_1 = None
    mul = torch.ops.aten.mul.Tensor(clone, 2);  clone = None
    mul_1 = torch.ops.aten.mul.Tensor(mul, 3)
    return (mul, mul_1)""",
        )

    def test_input_mutation_set__input_mutation(self):
        def f(a):
            b = torch.arange(9, dtype=a.dtype).reshape(3, 3)
            with torch.no_grad():
                a.set_(b)
            return a * b

        inp = [torch.ones(3, 3, requires_grad=True)]
        self.verify_aot_autograd(f, inp, test_mutation=True, keep_inp_mutations=True)
        inp = [torch.ones(3, 3, requires_grad=False)]
        self.verify_aot_autograd(f, inp, test_mutation=True, keep_inp_mutations=True)

    def test_set__steals_view_chain(self):
        def f(a, b):
            a_ = a.mul(2)
            b_ = b.mul(2)
            b_slice = b_[1].view(3, 3)
            # a_clone should inherit the view chain from b_slice
            a_.set_(b_slice)
            # Also mutates b_,
            a_.view(-1).mul_(2)
            return a_ * b_slice

        inp = [
            torch.ones(3, 3, requires_grad=False),
            torch.zeros(3, 9, requires_grad=False),
        ]
        self.verify_aot_autograd(f, inp, keep_inp_mutations=True)

    @skipIfDynamoInput(
        "Test doesn't make sense with dynamo, which changes order of mutations"
    )
    def test_set__and_data_mutation_good(self):
        def f(a, b):
            # The data mutation happens *after* the set_(). This is ok (see the graph below)
            with torch.no_grad():
                a.set_(b)
                b.mul_(2)
            return a + b

        inp = [
            torch.ones(3, 3, requires_grad=True),
            torch.ones(3, 3, requires_grad=True),
        ]
        fw_graph = self.verify_aot_autograd(
            f, inp, test_mutation=True, keep_inp_mutations=True
        )
        inp = [
            torch.ones(3, 3, requires_grad=False),
            torch.zeros(3, 3, requires_grad=False),
        ]
        self.verify_aot_autograd(f, inp, test_mutation=True, keep_inp_mutations=True)
        # Important things to note:
        # - "return a.set_(b)" desugars into "return b"
        # - Both a and b are recorded as experiencing mutations,
        #   which is why we see "b_updated" (output of the mul) twice in the graph outputs.
        #   a is recorded as both a data mutation and a metadata mutation (due to set_ swapping its storage).
        # - the runtime epilogue for a is "a.set_(mul)"
        # - the runtime epilogue for b is "b.copy_(mul)"
        self.assertExpectedInline(
            fw_graph.code.strip(),
            """\
def forward(self, primals_1, primals_2):
    mul = torch.ops.aten.mul.Tensor(primals_2, 2)
    add = torch.ops.aten.add.Tensor(mul, mul)
    set_ = torch.ops.aten.set_.source_Tensor(primals_1, mul);  primals_1 = set_ = None
    copy_ = torch.ops.aten.copy_.default(primals_2, mul);  primals_2 = mul = copy_ = None
    return (add,)""",
        )

    # This is a (hopefully) extremely rare case that is difficult to handle,
    # so we ban it.
    # https://github.com/pytorch/pytorch/issues/126236
    # https://github.com/pytorch/pytorch/pull/126113
    @xfailIfTorchDynamo
    def test_set__and_data_mutation_bad(self):
        def f(a):
            a_view = a.view(-1)
            tmp = torch.ones(3, 3, requires_grad=True)
            # Now, any mutations on either tmp
            # will be tracked as graph input mutations.
            with torch.no_grad():
                a.set_(tmp)
                # BAD: a_view is now detached from every graph input,
                # so we won't recognize that this caused an input mutation!
                a_view.mul_(2)
            return a + tmp

        inp = [torch.ones(3, 3, requires_grad=True)]
        with self.assertRaisesRegex(
            RuntimeError, "cannot mutate tensors with frozen storage"
        ):
            self.verify_aot_autograd(
                f, inp, test_mutation=True, keep_inp_mutations=True
            )

    @skipIfDynamoInput(
        "Test doesn't make sense with dynamo, which changes order of mutations"
    )
    def test_set__not_allowed(self):
        def f(a, b):
            with torch.no_grad():
                a.set_(b)
            # Mutating a will change a's grad_fn, which requires us to replay the mutation outside of the graph.
            # We currently ban this today, when the input also received a set_() input mutation.
            a.mul_(2)
            return a + b

        inp = [
            torch.ones(3, 3, requires_grad=True),
            torch.ones(3, 3, requires_grad=True),
        ]
        with self.assertRaisesRegex(
            AssertionError, "but the input has other mutations that we cannot"
        ):
            fw_graph = self.verify_aot_autograd(
                f, inp, test_mutation=True, keep_inp_mutations=True
            )

    def test_input_mutation_set__nop(self):
        def f(a):
            b = torch.arange(9, dtype=a.dtype)
            a_old = torch.ops.aten.alias.default(a)
            with torch.no_grad():
                a.set_(b)
                a.set_(a_old)
            return a + b.reshape(3, 3)

        inp = [torch.ones(3, 3, requires_grad=True)]
        fw_graph = self.verify_aot_autograd(
            f, inp, test_mutation=True, keep_inp_mutations=True
        )
        inp = [torch.ones(3, 3, requires_grad=False)]
        self.verify_aot_autograd(f, inp, test_mutation=True, keep_inp_mutations=True)
        # Things to note:
        # - There are no set_() calls in the graph (we functionalize a.set_(b) into "b")
        # - There is only **1** graph output. We properly realized that the two set_() calls
        #   undo each other, and so effectively no inputs are mutated.
        self.assertExpectedInline(
            fw_graph.code.strip(),
            """\
def forward(self, primals_1):
    arange = torch.ops.aten.arange.default(9, dtype = torch.float32, device = device(type='cpu'), pin_memory = False)
    alias = torch.ops.aten.alias.default(primals_1);  primals_1 = None
    view = torch.ops.aten.view.default(arange, [3, 3]);  arange = None
    add = torch.ops.aten.add.Tensor(alias, view);  alias = view = None
    return (add,)""",
        )

    def test_input_mutation_simple_with_none_and_nontensor(self):
        # Tensor, None, int
        def f(a, b, c):
            return a * c

        f_compiled = aot_function(f, nop)
        for req_grad in [True, False]:
            inp = [torch.ones(3, 3, requires_grad=req_grad), None, 3]
            out_ref = f(*inp)
            out_test = f_compiled(*inp)
            self.assertEqual(out_ref, out_test)

    # https://github.com/pytorch/pytorch/issues/93363
    def test_mutates_input_noncontiguous(self):
        def f(a):
            a.add_(1)
            return ()

        f_compiled = aot_function(f, nop)
        ref = torch.ones(4, requires_grad=True) + 0
        ref_view = ref[0::2]

        test = torch.ones(4, requires_grad=True) + 0
        test_view = test[0::2]

        out_ref = f(ref_view)
        out_test = f_compiled(test_view)
        self.assertEqual(ref, test)

    def test_input_mutation_modifies_autograd_meta_of_aliases(self):
        def f(a):
            a.mul_(2)
            out = a + 1
            return out.detach()

        x_ref = torch.ones(3, 3, requires_grad=True).clone()
        x_ref_view = x_ref.view(3, 3)

        x_test = torch.ones(3, 3, requires_grad=True).clone()
        x_test_view = x_test.view(3, 3)

        f_compiled = aot_function(f, nop, keep_inference_input_mutations=True)
        f(x_ref)
        f_compiled(x_test)
        # f will mutate aliases of the input, including its autograd metadata!
        # y.grad_fn is AsStridedBackward
        self.assertEqual(x_ref_view, x_test_view)
        self.assertEqual(x_ref_view._version, x_test_view._version)
        self.assertEqual(x_ref_view.grad_fn.__class__, x_test_view.grad_fn.__class__)
        # Test the actual gradients are correct
        (x_ref * x_ref_view).sum().backward()
        (x_test * x_test_view).sum().backward()
        self.assertEqual(x_ref.grad, x_test.grad)
        self.assertEqual(x_ref_view.grad, x_test_view.grad)

    @skipIfTorchDynamo("https://github.com/pytorch/pytorch/issues/127470")
    def test_nested_subclasses(self):
        @torch.compile(backend="aot_eager")
        def f(x):
            return x.sin().cos()

        a = torch.ones(4, requires_grad=True)
        a2 = a.clone().detach().requires_grad_()
        a3 = a.clone().detach().requires_grad_()
        a4 = a.clone().detach().requires_grad_()
        aa = TwoTensor(a, a2)
        aa2 = TwoTensor(a3, a4)
        aaaa = TwoTensor(aa, aa2)
        out = f(aaaa)
        self.assertTrue(isinstance(out, TwoTensor))
        self.assertTrue(isinstance(out.a, TwoTensor))
        self.assertTrue(isinstance(out.b, TwoTensor))
        self.assertTrue(isinstance(out.a.a, torch.Tensor))
        self.assertTrue(isinstance(out.a.b, torch.Tensor))
        self.assertTrue(isinstance(out.b.a, torch.Tensor))
        self.assertTrue(isinstance(out.b.b, torch.Tensor))

        out.sum().backward()
        self.assertTrue(isinstance(aaaa.grad, TwoTensor))
        self.assertTrue(isinstance(aaaa.grad.a, TwoTensor))
        self.assertTrue(isinstance(aaaa.grad.b, TwoTensor))

    @skipIfTorchDynamo("https://github.com/pytorch/pytorch/issues/127470")
    def test_nested_subclasses_non_nested_grad(self):
        @torch.compile(backend="aot_eager")
        def f(x):
            return x.sin().cos()

        a = torch.ones(4, requires_grad=True)
        a2 = a.clone().detach().requires_grad_()
        a3 = a.clone().detach().requires_grad_()
        a4 = a.clone().detach().requires_grad_()
        new_aa = TwoTensor(a3, a4)
        aa = TwoTensor(a, a2)

        aa2 = aa.clone().detach().requires_grad_()
        aaaa = TwoTensor(aa, aa2)
        out = f(new_aa)
        new_out = out + aaaa
        with self.assertRaisesRegex(
            RuntimeError,
            "The grad inputs should be same tensor subclass type as forward output",
        ):
            new_out.sum().backward()

    @unittest.skipIf(IS_WINDOWS, "Windows isn't supported for this case")
    @skipIfTorchDynamo("https://github.com/pytorch/pytorch/issues/127470")
    def test_custom_tensor_metadata(self):
        def f(x):
            x_elem = x.elem
            x_elem_elem = x_elem.elem
            x_elem_metadata = x_elem.constant_attribute
            return x * x_elem * x_elem_elem * x_elem_metadata

        a = torch.ones(4, requires_grad=True)
        custom_a = ConstantExtraMetadataTensor(a)
        custom_a.constant_attribute = 6
        custom_aa = ConstantExtraMetadataTensor(custom_a)
        custom_aa.constant_attribute = 4

        custom_aa_compile = custom_aa.clone().detach().requires_grad_()
        custom_aa_compile.elem.constant_attribute = 6
        out_eager = f(custom_aa)

        compiled_f = torch.compile(f, backend="aot_eager")
        out = compiled_f(custom_aa_compile)

        self.assertTrue(torch.allclose(out_eager, out))

        out.sum().backward()

        self.assertTrue(isinstance(custom_aa_compile.grad, ConstantExtraMetadataTensor))
        self.assertTrue(
            isinstance(custom_aa_compile.grad.elem, ConstantExtraMetadataTensor)
        )

    @skipIfTorchDynamo("https://github.com/pytorch/pytorch/issues/127470")
    def test_nested_subclasses_complicated_inps(self):
        def f(x, y, z):
            temp = x + y
            temp_plain = x.a + y.b
            res = temp.sum() + temp_plain.sum()
            return x.sin().cos() + res

        x = torch.ones(4, requires_grad=True)
        x2 = x.clone().detach().requires_grad_()
        xx = TwoTensor(x, x2)
        xx2 = xx.clone().detach().requires_grad_()

        x_nested = TwoTensor(xx, xx2)
        x_nested_compile = x_nested.clone().detach().requires_grad_()

        y_nested = x_nested.clone().detach().requires_grad_()
        y_nested_compile = y_nested.clone().detach().requires_grad_()

        z = x.clone().detach().requires_grad_()
        z_compile = z.clone().detach().requires_grad_()

        out_eager = f(x_nested, y_nested, z)
        compiled_f = torch.compile(f, backend="aot_eager")
        out = compiled_f(x_nested_compile, y_nested_compile, z_compile)
        self.assertTrue(torch.allclose(out_eager, out))

        self.assertTrue(isinstance(out, TwoTensor))
        self.assertTrue(isinstance(out.a, TwoTensor))
        self.assertTrue(isinstance(out.b, TwoTensor))
        self.assertTrue(isinstance(out.a.a, torch.Tensor))
        self.assertTrue(isinstance(out.a.b, torch.Tensor))
        self.assertTrue(isinstance(out.b.a, torch.Tensor))
        self.assertTrue(isinstance(out.b.b, torch.Tensor))

        out.sum().backward()
        out_eager.sum().backward()

        self.assertTrue(isinstance(x_nested_compile.grad, TwoTensor))
        self.assertTrue(isinstance(x_nested_compile.grad.a, TwoTensor))
        self.assertTrue(isinstance(x_nested_compile.grad.b, TwoTensor))

        self.assertTrue(isinstance(y_nested_compile.grad, TwoTensor))
        self.assertTrue(isinstance(y_nested_compile.grad.a, TwoTensor))
        self.assertTrue(isinstance(y_nested_compile.grad.b, TwoTensor))

        self.assertTrue(torch.allclose(x_nested_compile.grad.a.a, x_nested.grad.a.a))
        self.assertTrue(torch.allclose(x_nested_compile.grad.a.b, x_nested.grad.a.b))
        self.assertTrue(torch.allclose(y_nested_compile.grad.a.a, y_nested.grad.a.a))
        self.assertTrue(torch.allclose(y_nested_compile.grad.a.b, y_nested.grad.a.b))

    @unittest.skipIf(IS_WINDOWS, "Windows isn't supported for this case")
    @skipIfTorchDynamo("https://github.com/pytorch/pytorch/issues/127470")
    def test_nested_subclasses_complicated_inps_mixed(self):
        def f(x, y):
            y_elem = y.elem
            y_elem_elem = y_elem.elem
            y_elem_metadata = y_elem.constant_attribute
            return y * y_elem * y_elem_elem * y_elem_metadata + x

        x = torch.ones(4, requires_grad=True)
        x2 = x.clone().detach().requires_grad_()
        xx = TwoTensor(x, x2)
        xx2 = xx.clone().detach().requires_grad_()

        x_nested = TwoTensor(xx, xx2)
        x_nested_compile = x_nested.clone().detach().requires_grad_()

        a = torch.ones(4, requires_grad=True)
        custom_a = ConstantExtraMetadataTensor(a)
        custom_a.constant_attribute = 6
        custom_aa = ConstantExtraMetadataTensor(custom_a)
        custom_aa.constant_attribute = 4

        custom_aa_compile = custom_aa.clone().detach().requires_grad_()
        custom_aa_compile.constant_attribute = 4
        custom_aa_compile.elem.constant_attribute = 6

        compiled_f = torch.compile(f, backend="aot_eager")
        out_eager = f(x_nested, custom_aa)
        out = compiled_f(x_nested_compile, custom_aa_compile)
        self.assertTrue(torch.allclose(out_eager, out))

        out.sum().backward()
        out_eager.sum().backward()

        self.assertTrue(torch.allclose(x_nested_compile.grad, x_nested.grad))
        self.assertTrue(torch.allclose(custom_aa_compile.grad, custom_aa.grad))

    @skipIfTorchDynamo("This test suite already uses dynamo")
    def test_composite_impl_compile(self):
        class Foo(torch.nn.Module):
            def __init__(self) -> None:
                super().__init__()
                self.linear = torch.nn.Linear(3, 3)

            def forward(self, a):
                return self.linear(a)

        inp = [torch.ones(3, 3, requires_grad=True)]
        fw_graph = self.verify_aot_autograd(Foo(), inp, test_mutation=True)
        inp = [torch.ones(3, 3, requires_grad=False)]
        self.assertExpectedInline(
            fw_graph.code.strip(),
            """\
def forward(self, primals_1, primals_2, primals_3):
    t = torch.ops.aten.t.default(primals_1);  primals_1 = None
    addmm = torch.ops.aten.addmm.default(primals_2, primals_3, t);  primals_2 = None
    return (addmm, primals_3, t)""",
        )

        with torch.inference_mode():
            fw_graph = self.verify_aot_autograd(Foo(), inp, test_mutation=True)
            inp = [torch.ones(3, 3, requires_grad=False)]
            self.assertExpectedInline(
                fw_graph.code.strip(),
                """\
def forward(self, arg0_1, arg1_1, arg2_1):
    t = torch.ops.aten.t.default(arg0_1);  arg0_1 = None
    addmm = torch.ops.aten.addmm.default(arg1_1, arg2_1, t);  arg1_1 = arg2_1 = t = None
    return (addmm,)""",
            )

    def test_outputs_are_aliased(self):
        # Tensor, None, int
        def f(a):
            b = a.mul(2)
            c = b.view(-1)
            return b, c

        f_compiled = aot_function(f, nop)
        for req_grad in [True, False]:
            inp = torch.ones(3, requires_grad=req_grad)
            out_ref = f(inp)
            out_test = f_compiled(inp)
            self.assertEqual(out_ref[0], out_test[0])
            self.assertEqual(out_ref[1], out_test[1])
            # Try mutating one of the outputs, which is aliased.
            out_ref[0].mul_(3)
            out_test[0].mul_(3)
            # Assert that the aliasing relationship was preserved
            self.assertEqual(out_ref[0], out_test[0])
            self.assertEqual(out_ref[1], out_test[1])

    def test_input_mutation_is_output(self):
        def f(a):
            a.mul_(2)
            return a

        inp = [torch.ones(3, 3, requires_grad=True)]
        fw_graph = self.verify_aot_autograd(f, inp, test_mutation=True)
        inp = [torch.ones(3, 3, requires_grad=False)]
        self.verify_aot_autograd(f, inp, test_mutation=True)
        self.assertExpectedInline(
            fw_graph.code.strip(),
            """\
def forward(self, primals_1):
    clone = torch.ops.aten.clone.default(primals_1);  primals_1 = None
    mul = torch.ops.aten.mul.Tensor(clone, 2);  clone = None
    return (mul, mul)""",
        )

    def test_input_mutation_multiple(self):
        def f(a, b, c):
            a.mul_(2)
            c.mul_(2)
            return a + b + c

        def create_inp(req_grad):
            return [
                torch.ones(3, 3, requires_grad=req_grad),
                torch.ones(3, 3, requires_grad=req_grad),
                torch.ones(3, 3, requires_grad=req_grad),
            ]

        self.verify_aot_autograd(f, create_inp(False), test_mutation=True)

        fw_graph = self.verify_aot_autograd(f, create_inp(True), test_mutation=True)
        self.assertExpectedInline(
            fw_graph.code.strip(),
            """\
def forward(self, primals_1, primals_2, primals_3):
    clone = torch.ops.aten.clone.default(primals_1);  primals_1 = None
    clone_1 = torch.ops.aten.clone.default(primals_3);  primals_3 = None
    mul = torch.ops.aten.mul.Tensor(clone, 2);  clone = None
    mul_1 = torch.ops.aten.mul.Tensor(clone_1, 2);  clone_1 = None
    add = torch.ops.aten.add.Tensor(mul, primals_2);  primals_2 = None
    add_1 = torch.ops.aten.add.Tensor(add, mul_1);  add = None
    return (mul, mul_1, add_1)""",
        )

    def test_input_mutation_return(self):
        def f(a, b):
            return torch.sin(a, out=b)

        inp = [torch.randn(3, 3), torch.ones(3, 3)]

        fw_graph = self.verify_aot_autograd(
            f, inp, test_mutation=True, keep_inp_mutations=True
        )
        self.assertExpectedInline(
            fw_graph.code.strip(),
            """\
def forward(self, arg0_1, arg1_1):
    sin = torch.ops.aten.sin.default(arg0_1);  arg0_1 = None
    copy_ = torch.ops.aten.copy_.default(arg1_1, sin);  arg1_1 = sin = None
    return (copy_,)""",
        )

    def test_input_mutation_metadata(self):
        def f(a, b):
            a.transpose_(1, 0)
            return a + b

        def create_inp(req_grad):
            return [
                torch.ones(3, 3, requires_grad=req_grad),
                torch.ones(3, 3, requires_grad=req_grad),
            ]

        self.verify_aot_autograd(f, create_inp(True), test_mutation=True)
        self.verify_aot_autograd(f, create_inp(False), test_mutation=True)

    def test_input_mutation_storage_resize_up(self):
        def f(a):
            torch.ops.inductor.resize_storage_bytes_(a, 32)
            # float32, 4 bytes per element, 32 bytes == 8 elements
            with torch.no_grad():
                a.copy_(torch.ones(8))
            return a + 1

        inp = torch.zeros(8, requires_grad=True)
        # Input starts with zero-size-storage
        inp.untyped_storage().resize_(0)

        fw_graph_cell = [None]
        compiled_f = aot_function(
            f,
            fw_compiler=make_boxed_compiler(
                partial(extract_graph, graph_cell=fw_graph_cell)
            ),
            bw_compiler=nop,
            decompositions={},
            keep_inference_input_mutations=True,
            dynamic=False,
        )
        out = compiled_f(inp)
        # Final functionalized graph has two mutation ops:
        # (1) a resize_() to resize input tensor up
        # (2) a copy_() to fill in the resized input with valid data
        self.assertExpectedInline(
            fw_graph_cell[0].code.strip(),
            """\
def forward(self, primals_1):
    resize_storage_bytes_ = torch.ops.inductor.resize_storage_bytes_.default(primals_1, 32);  resize_storage_bytes_ = None
    ones = torch.ops.aten.ones.default([8], device = device(type='cpu'), pin_memory = False)
    copy = torch.ops.aten.copy.default(primals_1, ones);  ones = None
    add = torch.ops.aten.add.Tensor(copy, 1)
    copy_ = torch.ops.aten.copy_.default(primals_1, copy);  primals_1 = copy = copy_ = None
    return (add,)""",
        )

    def test_input_mutation_storage_resize_down(self):
        def f(a):
            out = a.sin()
            torch.ops.inductor.resize_storage_bytes_(a, 0)
            return out

        inp = torch.zeros(8, requires_grad=True)

        fw_graph_cell = [None]
        compiled_f = aot_function(
            f,
            fw_compiler=make_boxed_compiler(
                partial(extract_graph, graph_cell=fw_graph_cell)
            ),
            bw_compiler=nop,
            decompositions={},
            keep_inference_input_mutations=True,
            dynamic=False,
        )
        out = compiled_f(inp)
        # Final functionalized graph has one mutation ops:
        # (1) a resize_() to resize input tensor down
        # Even though there was technically a "data mutation" on the input (from a.copy_()),
        # We don't include it in the graph since the final input size has zero storage
        self.assertExpectedInline(
            fw_graph_cell[0].code.strip(),
            """\
def forward(self, primals_1):
    sin = torch.ops.aten.sin.default(primals_1)
    resize_storage_bytes_ = torch.ops.inductor.resize_storage_bytes_.default(primals_1, 0);  resize_storage_bytes_ = None
    return (sin, primals_1)""",
        )

    #     def test_input_mutation_storage_resize_up_down(self):
    #         def f(a):
    #             torch.ops.inductor.resize_storage_bytes_(a, 32)
    #             # float32, 4 bytes per element, 32 bytes == 8 elements
    #             with torch.no_grad():
    #                 a.copy_(torch.ones(8))
    #             out = a.sin()
    #             torch.ops.inductor.resize_storage_bytes_(a, 0)
    #             return out

    #         inp = torch.zeros(8, requires_grad=True)
    #         # Input starts with zero-size-storage
    #         inp.untyped_storage().resize_(0)

    #         fw_graph_cell = [None]
    #         compiled_f = aot_function(
    #             f,
    #             fw_compiler=make_boxed_compiler(
    #                 partial(extract_graph, graph_cell=fw_graph_cell)
    #             ),
    #             bw_compiler=nop,
    #             decompositions={},
    #             keep_inference_input_mutations=True,
    #             dynamic=False,
    #         )
    #         out = compiled_f(inp)
    #         # Final graph has two interesting properties:
    #         # (1) no resizes in the functional graph, since the two resizes cancel out
    #         #     and the final size is zero
    #         # (2) no copy_ in the functional graph, even though we copied data into the input,
    #         #     because the input has no storage at the end of graph execution (so no data to copy)
    #         self.assertExpectedInline(
    #             fw_graph_cell[0].code.strip(),
    #             """\
    # def forward(self, primals_1):
    #     ones = torch.ops.aten.ones.default([8], device = device(type='cpu'), pin_memory = False)
    #     copy = torch.ops.aten.copy.default(primals_1, ones);  primals_1 = ones = None
    #     sin = torch.ops.aten.sin.default(copy)
    #     return [sin, copy]""",
    #         )

    def test_input_mutation_storage_resize_down_and_set_(self):
        # Meant to mimic ppFSDP
        class TracableCreateParameter(torch.autograd.Function):
            @staticmethod
            def forward(ctx, tensor, placeholder):
                assert not tensor.requires_grad
                return placeholder.set_(tensor)

            @staticmethod
            def backward(ctx, grad):
                return None, grad  # grad flows to placeholder

        def f(dummy_param, param_shard):
            # simulate allgather
            with torch.no_grad():
                allgather_param = torch.cat([param_shard, param_shard])
            # simulate propagating grad state through dummy param, using data of allgather param
            dummy_param_with_grad_state = TracableCreateParameter.apply(
                allgather_param, dummy_param
            )
            out = dummy_param.sin()
            # Resize out dummy param, which now has the allgather data
            torch.ops.inductor.resize_storage_bytes_(dummy_param, 0)
            return out

        # Simulates the local shard of our param
        param_shard = torch.zeros(8, requires_grad=True)
        # The dummy, zero-sized allgathered param that autograd will actually compute gradients on
        dummy_param = torch.zeros(16, requires_grad=True)
        dummy_param.untyped_storage().resize_(0)

        fw_graph_cell = [None]
        compiled_f = aot_function(
            f,
            fw_compiler=make_boxed_compiler(
                partial(extract_graph, graph_cell=fw_graph_cell)
            ),
            bw_compiler=nop,
            decompositions={},
            keep_inference_input_mutations=True,
            dynamic=False,
        )
        out = compiled_f(dummy_param, param_shard)
        # Important stuff to point out:
        # (1) We save cat for backward (input to the sin()).
        #     While the original code was dummy_param.sin(),
        #     dummy_param actually contains the `cat` tensor due to the set_() call
        # (2) We emit a cat.resize_storage_(0) in the graph.
        #     After the set_(), cat is the actually data of dummy_param, which is what we call resize_() on
        self.assertExpectedInline(
            fw_graph_cell[0].code.strip(),
            """\
def forward(self, primals_1, primals_2):
    cat = torch.ops.aten.cat.default([primals_2, primals_2]);  primals_2 = None
    sin = torch.ops.aten.sin.default(cat)
    resize_storage_bytes_ = torch.ops.inductor.resize_storage_bytes_.default(cat, 0);  resize_storage_bytes_ = None
    set_ = torch.ops.aten.set_.source_Tensor(primals_1, cat);  primals_1 = set_ = None
    return (sin, cat)""",
        )

    def test_input_mutation_storage_resize_before_set_(self):
        def f(a):
            with torch.no_grad():
                torch.ops.inductor.resize_storage_bytes_(a, 0)
                a.set_(torch.ones(2))

        inp = torch.zeros(8, requires_grad=True)

        compiled_f = aot_function(
            f,
            fw_compiler=nop,
            bw_compiler=nop,
            decompositions={},
            keep_inference_input_mutations=True,
            dynamic=False,
        )
        out = compiled_f(inp)

    # def test_input_mutation_storage_resize_not_supported(self):
    #     def f(a):
    #         a.mul_(2)
    #         torch.ops.inductor.resize_storage_bytes_(a, 0)
    #         return a

    #     inp = torch.zeros(8, requires_grad=True)

    #     with self.assertRaisesRegex(
    #         AssertionError, "the input has other mutations that we cannot"
    #     ):
    #         compiled_f = aot_function(
    #             f,
    #             fw_compiler=nop,
    #             bw_compiler=nop,
    #             decompositions={},
    #             keep_inference_input_mutations=True,
    #             dynamic=False,
    #         )
    #         out = compiled_f(inp)

    def test_input_output_aliase_custom_autograd_function(self):
        class Foo(torch.autograd.Function):
            @staticmethod
            def forward(ctx, x):
                return x

            @staticmethod
            def backward(ctx, gx):
                return gx * 0.5

        def f(x):
            return Foo.apply(x)

        inp = [torch.ones(2, 2, requires_grad=True)]
        self.verify_aot_autograd(f, inp, test_mutation=False)

    def test_input_mutation_requires_grad_detach(self):
        # Here, "a" requires grad, and gets mutated, so we append a copy_() to the end of the graph.
        # Its mutation doesn't take part in autograd though, because we mutated a detach'd view.
        # Need to make sure that this copy_() doesn't error, and doesn't participate in autograd either.
        def f(a):
            a.detach().mul_(2)
            return a + 3

        inp = [torch.ones(4, requires_grad=True)]
        self.verify_aot_autograd(f, inp, test_mutation=False)
        inp = [torch.ones(4, requires_grad=True)]
        # test_mutation=True will first do some compute on inp, so it is no longer an autograd leaf
        # by the time it becomes a graph input. Good to test both cases.
        self.verify_aot_autograd(f, inp, test_mutation=True)

    def test_input_mutation_hidden_from_autograd_aliasing(self):
        def f(a):
            a_alias = a.view(-1)
            with torch.no_grad():
                a_alias.mul_(2)
            return a + 1

        inp = [torch.ones(4, requires_grad=True)]
        # The important bit: we detected that the input mutation is safe
        # to include **inside** the graph, since it was under no_grad
        # (so all we need to do is use mark_dirty() on the input to bump the VC)
        fw_graph = self.verify_aot_autograd(
            f, inp, test_mutation=True, keep_inp_mutations=True
        )
        self.assertExpectedInline(
            fw_graph.code.strip(),
            """\
def forward(self, primals_1):
    view = torch.ops.aten.view.default(primals_1, [-1])
    mul = torch.ops.aten.mul.Tensor(view, 2);  view = None
    view_1 = torch.ops.aten.view.default(mul, [4]);  mul = None
    add = torch.ops.aten.add.Tensor(view_1, 1)
    copy_ = torch.ops.aten.copy_.default(primals_1, view_1);  primals_1 = view_1 = copy_ = None
    return (add,)""",
        )

    def test_input_mutation_requires_grad_no_grad(self):
        def f(a):
            with torch.no_grad():
                a.mul_(2)
            return a + 3

        inp = [torch.ones(4, requires_grad=True)]
        fw_graph = self.verify_aot_autograd(
            f, inp, test_mutation=True, keep_inp_mutations=True
        )
        # Even though the input requires_grad, we expect the keep the input mutation in the graph
        # (Even though this is a training graph!)
        self.assertExpectedInline(
            fw_graph.code.strip(),
            """\
def forward(self, primals_1):
    mul = torch.ops.aten.mul.Tensor(primals_1, 2)
    add = torch.ops.aten.add.Tensor(mul, 3)
    copy_ = torch.ops.aten.copy_.default(primals_1, mul);  primals_1 = mul = copy_ = None
    return (add,)""",
        )

    def test_input_mutation_requires_grad_no_grad_inference_graph(self):
        def f(a):
            with torch.no_grad():
                a.mul_(2)
                return a + 3

        inp = [torch.ones(4, requires_grad=True)]
        # Even though the input requires_grad, we expect the keep the input mutation in the graph
        fw_graph = self.verify_aot_autograd(
            f, inp, test_mutation=True, keep_inp_mutations=True
        )

        self.assertExpectedInline(
            fw_graph.code.strip(),
            """\
def forward(self, arg0_1):
    mul = torch.ops.aten.mul.Tensor(arg0_1, 2)
    add = torch.ops.aten.add.Tensor(mul, 3)
    copy_ = torch.ops.aten.copy_.default(arg0_1, mul);  arg0_1 = mul = copy_ = None
    return (add,)""",
        )

    def test_input_mutation_requires_grad_no_grad_detach_mixed(self):
        # Perform a mix of mutations on a:
        # 1 normal, 1 in no_grad, 1 on a detach'd tensor.
        # Only the first should participate in gradient computation.
        def f(a):
            a.detach().mul_(2)
            a.mul_(3)
            with torch.no_grad():
                a.mul_(4)
            return a + 5

        inp = [torch.ones(4, requires_grad=True)]
        fw_graph = self.verify_aot_autograd(f, inp, test_mutation=True)

    def test_input_mutation_metadata2(self):
        def f(a):
            a.transpose_(1, 0)
            a.mul_(2)
            return a + 1

        inp = [torch.ones(3, 3, requires_grad=True)]
        self.verify_aot_autograd(f, inp, test_mutation=True)
        inp = [torch.ones(3, 3, requires_grad=False)]
        self.verify_aot_autograd(f, inp, test_mutation=True)

    def test_input_mutation_batchnorm(self):
        def f(inpt, weight, bias, running_mean, running_var):
            # This is additionally a good test, because the input tensors that we mutate
            # are *also* saved for backwards.
            # This tests that what we save for the backward is actually cloned inputs,
            # and not the original inputs that got mutated.
            return torch._native_batch_norm_legit(
                inpt, weight, bias, running_mean, running_var, True, 0.5, 1e-5
            )

        def create_inp(req_grad):
            return [
                torch.ones(2, 5, 5, 5, requires_grad=req_grad),
                torch.ones(5, requires_grad=req_grad),
                torch.ones(5, requires_grad=req_grad),
                torch.ones(5),
                torch.ones(5),
            ]

        from torch._decomp import get_decompositions

        # This simulates what inductor does (running the fw + bw decompositions)
        decompositions = get_decompositions(
            [
                torch.ops.aten._native_batch_norm_legit_functional,
                torch.ops.aten.native_batch_norm_backward,
            ]
        )
        self.verify_aot_autograd(
            f, create_inp(True), test_mutation=True, decompositions=decompositions
        )
        self.verify_aot_autograd(
            f, create_inp(False), test_mutation=True, decompositions=decompositions
        )

    def test_batchnorm_inference(self):
        inp = [
            torch.ones(2, 5, 5, 5, requires_grad=True),
            torch.ones(5, requires_grad=True),
            torch.ones(5, requires_grad=True),
            torch.ones(5),
            torch.ones(5),
        ]

        m = torch.nn.BatchNorm2d(4, 4)
        m.eval()
        fw_graph_cell = [None]
        inp = torch.ones(4, 4, 4, 4)
        fw_graph_cell = [None]
        compiled_m = aot_module(
            m,
            fw_compiler=partial(extract_graph, graph_cell=fw_graph_cell),
            bw_compiler=nop,
            keep_inference_input_mutations=True,
        )
        inp = torch.ones(4, 4, 4, 4)
        with torch.no_grad():
            out = compiled_m(inp)
        # expectation: there are no copy_() calls in the decomposed batch norm when running under training=False (eval mode)
        code = fw_graph_cell[0].code.strip()
        self.assertTrue("copy_" not in str(code))

    def test_input_output_view_simple(self):
        def f(a):
            return a.view(-1)

        inp = [torch.ones(2, 2, requires_grad=False).add(1)]
        self.verify_aot_autograd(f, inp, test_mutation=True)
        inp = [torch.ones(2, 2, requires_grad=True).add(1)]
        fw_graph = self.verify_aot_autograd(f, inp, test_mutation=True)
        # Outputs that alias inputs are pulled out of the graph entirely, so we don't compile anything here
        self.assertExpectedInline(
            fw_graph.code.strip(),
            """\
def forward(self, arg0_1):
    view = torch.ops.aten.view.default(arg0_1, [-1]);  arg0_1 = None
    return (view,)""",
        )

    def test_input_output_view_mutate_multiple(self):
        def f(a, b, c):
            a.mul_(2)
            c.mul_(3)
            return b.view(2, 2), c.view(2, 2)

        def create_inp(req_grad):
            return [
                torch.ones(2, 2, requires_grad=req_grad).add(1),
                torch.ones(2, 2, requires_grad=req_grad).add(1),
                torch.ones(2, 2, requires_grad=req_grad).add(1),
            ]

        self.verify_aot_autograd(f, create_inp(False), test_mutation=True)
        fw_graph = self.verify_aot_autograd(f, create_inp(True), test_mutation=True)
        # The original function returned two outputs, both of which aliased inputs.
        # We expect two outputs in the functional graph, a_updated and c_updated.
        # The actual aliased outputs themselves aren't in the compiled forward graph;
        # Instead, they're generated outside of  the graph.
        self.assertExpectedInline(
            fw_graph.code.strip(),
            """\
def forward(self, primals_1, primals_2, primals_3):
    clone = torch.ops.aten.clone.default(primals_1);  primals_1 = None
    clone_1 = torch.ops.aten.clone.default(primals_3);  primals_3 = None
    mul = torch.ops.aten.mul.Tensor(clone, 2);  clone = None
    mul_1 = torch.ops.aten.mul.Tensor(clone_1, 3);  clone_1 = None
    view = torch.ops.aten.view.default(primals_2, [2, 2]);  primals_2 = None
    view_2 = torch.ops.aten.view.default(mul_1, [2, 2])
    return (mul, mul_1, view, view_2)""",
        )

    def test_input_output_view_metadata_mutate_multiple(self):
        def f(a, b, c):
            b.mul_(3)
            c.t_()
            return a.view(2, 2), b.view(2, 2), c.view(2, 2)

        def create_inp(req_grad):
            return [
                torch.ones(2, 2, requires_grad=req_grad).add(1),
                torch.ones(2, 2, requires_grad=req_grad).add(1),
                torch.ones(2, 2, requires_grad=req_grad).add(1),
            ]

        self.verify_aot_autograd(f, create_inp(False), test_mutation=True)
        fw_graph = self.verify_aot_autograd(f, create_inp(True), test_mutation=True)
        # Important thing to check here: of the three inputs:
        # Only the b.mul_(3) should show up in the graph (we functionalize it and return it).
        # Everything else that does not show up in the graph includes:
        # - The metadata mutation on c (we do it outside the graph)
        # - All 3 original fw outputs, which are aliases of inputs (we regenerate them outside of the graph)
        self.assertExpectedInline(
            fw_graph.code.strip(),
            """\
def forward(self, primals_1, primals_2, primals_3):
    clone = torch.ops.aten.clone.default(primals_2);  primals_2 = None
    view = torch.ops.aten.view.default(primals_3, [2, 2]);  primals_3 = None
    mul = torch.ops.aten.mul.Tensor(clone, 3);  clone = None
    t = torch.ops.aten.t.default(view);  view = None
    view_1 = torch.ops.aten.view.default(primals_1, [2, 2]);  primals_1 = None
    view_3 = torch.ops.aten.view.default(t, [2, 2])
    view_4 = torch.ops.aten.view.default(mul, [2, 2])
    return (mul, t, view_1, view_4, view_3)""",
        )

    def test_input_mutation_and_output_view(self):
        def f(a):
            a.add_(1)
            return a.view(-1)

        inp = [torch.ones(2, 2, requires_grad=False).add(1)]
        self.verify_aot_autograd(f, inp, test_mutation=True)
        inp = [torch.ones(2, 2, requires_grad=True).add(1)]
        fw_graph = self.verify_aot_autograd(f, inp, test_mutation=True)
        # Here, total # of outputs is 1 because:
        # - num_mutated_inps = 1 (a_updated)
        # - num_fw_outputs = 0 (the output is an alias of the input, so we move it outside the compiled fw)
        self.assertExpectedInline(
            fw_graph.code.strip(),
            """\
def forward(self, primals_1):
    clone = torch.ops.aten.clone.default(primals_1);  primals_1 = None
    add = torch.ops.aten.add.Tensor(clone, 1);  clone = None
    view_1 = torch.ops.aten.view.default(add, [-1])
    return (add, view_1)""",
        )

    def test_input_mutation_output_view_multiple(self):
        def f(a, b, c, d):
            b.transpose_(1, 0)
            c.add_(1)
            return d + 1, b.diagonal(), a + c

        def create_inp(req_grad):
            return [
                torch.arange(4, requires_grad=req_grad, dtype=torch.float32)
                .view(2, 2)
                .add(1),
                torch.arange(4, requires_grad=req_grad, dtype=torch.float32)
                .view(2, 2)
                .add(1),
                torch.ones(2, 2, requires_grad=req_grad).add(1),
                torch.ones(2, 2, requires_grad=req_grad).add(1),
            ]

        self.verify_aot_autograd(f, create_inp(False), test_mutation=True)
        fw_graph = self.verify_aot_autograd(f, create_inp(True), test_mutation=True)
        self.assertExpectedInline(
            fw_graph.code.strip(),
            """\
def forward(self, primals_1, primals_2, primals_3, primals_4):
    view = torch.ops.aten.view.default(primals_2, [2, 2]);  primals_2 = None
    clone = torch.ops.aten.clone.default(primals_3);  primals_3 = None
    transpose = torch.ops.aten.transpose.int(view, 1, 0);  view = None
    add = torch.ops.aten.add.Tensor(clone, 1);  clone = None
    add_1 = torch.ops.aten.add.Tensor(primals_4, 1);  primals_4 = None
    diagonal = torch.ops.aten.diagonal.default(transpose)
    add_2 = torch.ops.aten.add.Tensor(primals_1, add);  primals_1 = None
    return (transpose, add, add_1, diagonal, add_2)""",
        )

    def test_output_aliases_intermediate_single(self):
        def f(a):
            out = torch.mul(a, 3)
            return out.view(-1)

        inp = [torch.ones(3, 3, requires_grad=False)]
        self.verify_aot_autograd(f, inp, test_mutation=True)
        inp = [torch.ones(3, 3, requires_grad=True)]
        fw_graph = self.verify_aot_autograd(f, inp, test_mutation=True)
        # In AOTAutograd, we are obligated to make the compiled forward directly return `out`,
        # and reconstruct `out.view(-1)` as a fresh output.
        self.assertExpectedInline(
            fw_graph.code.strip(),
            """\
def forward(self, primals_1):
    mul = torch.ops.aten.mul.Tensor(primals_1, 3);  primals_1 = None
    view = torch.ops.aten.view.default(mul, [-1]);  mul = None
    return (view,)""",
        )

    def test_output_aliases_input_multi_output_view_should_raise_autograd_error(self):
        def f1(a):
            return list(a.unbind(0))

        f1_compiled = aot_function(f1, nop)

        inp1 = torch.ones(3, 3, requires_grad=True).clone()
        inp2 = torch.ones(3, 3, requires_grad=True).clone()
        inp3 = torch.ones(3, 3, requires_grad=True).clone()

        with self.assertRaisesRegex(
            RuntimeError, "Such functions do not allow the output views"
        ):
            out_test1 = f1_compiled(inp1)
            # This raises a runtime error from autograd in eager mode
            out_test1[0].mul_(2)

        with self.assertRaisesRegex(
            RuntimeError, "Such functions do not allow the output views"
        ):
            out_test2 = f1_compiled(inp2)
            inp2.mul_(2)
            # In eager mode, if we mutate a tensor, any multi-output-view aliases
            # get their grad_fn replaced with error nodes, so accessing grad_fn should error
            grad_fn = out_test2[0].grad_fn

        with self.assertRaisesRegex(
            RuntimeError, "Such functions do not allow the output views"
        ):
            out_test3 = f1_compiled(inp3)
            out_test1[0].detach().mul_(2)
            # The above case also applies to detached aliases (they turn the multi-output-view
            # alias's grad_fns into error nodes)
            grad_fn = out_test2[0].grad_fn

    def test_output_aliases_input_multi_output_view(self):
        # All aliased outs are from multi-output views, so AOTAutograd will hide the aliasing from autograd.
        def f1(a):
            return list(a.unbind(0))

        inp = torch.ones(3, 3, requires_grad=True)
        inp_ref = torch.ones(3, 3, requires_grad=True)
        f1_compiled = aot_function(f1, nop)

        out_ref = f1(inp_ref)
        out_test = f1_compiled(inp)
        # Assert that we get CompiledFunctionBackward in the backward graph,
        # and not AsStridedBackward. No view-regeneration necessary for this mult-output view case.
        # See Note: [AOTAutograd: differentiable outputs that alias each other from a multi-output view call]
        self.assertTrue(
            all("CompiledFunctionBackward" in str(o.grad_fn) for o in out_test)
        )

        sum(out_ref).sum().backward()
        sum(out_test).sum().backward()
        self.assertEqual(inp_ref.grad, inp.grad)

        # Several of the outputs are from multi-output views.
        # However: they are part of the same alias set as "a", and "a.view(out.shape)",
        # which are both user-visible.
        # AOTAutograd will not try to be smart here and hide the aliasing relationships from autograd.
        # Instead, it will perform its "output aliases input" logic, and regenerate all aliases.
        def f3(a):
            return *list(a.unbind(0)), a.view(a.shape)

        inp = torch.ones(3, 3, requires_grad=True)
        inp_ref = torch.ones(3, 3, requires_grad=True)
        f3_compiled = aot_function(f3, nop)

        inp_ref_clone = inp_ref.clone()
        inp_clone = inp.clone()
        out_ref = f3(inp_ref_clone)
        out_test = f3_compiled(inp_clone)
        self.assertTrue(all("UnbindBackward" in str(o.grad_fn) for o in out_test[:3]))

        # The last output is not from a multi-output view, so autograd will let us mutate it.
        out_ref[-1].mul_(2)
        out_test[-1].mul_(2)
        # Also mutate the input, which should affect the aliased output.
        inp_ref_clone.view(-1).mul_(3)
        inp_clone.view(-1).mul_(3)
        # Do backward
        (inp_ref + out_ref[-1]).sum().backward()
        (inp + out_test[-1]).sum().backward()
        self.assertEqual(inp_ref.grad, inp.grad)

    def test_output_aliases_intermediate_multi_output_view(self):
        # All aliased outs are from multi-output views, so AOTAutograd will hide the aliasing from autograd.
        def f1(a):
            out = torch.mul(a, 3)
            return list(out.unbind(0))

        inp = torch.ones(3, 3, requires_grad=True)
        inp_ref = torch.ones(3, 3, requires_grad=True)
        f1_compiled = aot_function(f1, nop)

        out_ref = f1(inp_ref)
        out_test = f1_compiled(inp)
        # Assert that we get CompiledFunctionBackward in the backward graph,
        # and not AsStridedBackward. No view-regeneration necessary for this mult-output view case.
        # See Note: [AOTAutograd: differentiable outputs that alias each other from a multi-output view call]
        self.assertTrue(
            all("CompiledFunctionBackward" in str(o.grad_fn) for o in out_test)
        )

        sum(out_ref).sum().backward()
        sum(out_test).sum().backward()
        self.assertEqual(inp_ref.grad, inp.grad)

        # All aliased outs but one are from multi-output views, so AOTAutograd will hide the aliasing from autograd.
        def f2(a):
            out = torch.mul(a, 3)
            return *list(out.unbind(0)), out

        inp = torch.ones(3, 3, requires_grad=True)
        inp_ref = torch.ones(3, 3, requires_grad=True)
        f2_compiled = aot_function(f2, nop)

        out_ref = f2(inp_ref)
        out_test = f2_compiled(inp)
        # Assert that we get CompiledFunctionBackward in the backward graph,
        # and not AsStridedBackward. No view-regeneration necessary for this mult-output view case.
        # See Note: [AOTAutograd: differentiable outputs that alias each other from a multi-output view call]
        self.assertTrue(
            all("CompiledFunctionBackward" in str(o.grad_fn) for o in out_test)
        )

        # The last output is not from a multi-output view, so autograd will let us mutate it.
        out_ref[-1].mul_(2)
        out_test[-1].mul_(2)
        out_ref[-1].sum().backward()
        out_test[-1].sum().backward()
        self.assertEqual(inp_ref.grad, inp.grad)

        # All aliased outs but one are from multi-output views, so AOTAutograd will hide the aliasing from autograd.
        def f3(a):
            out = torch.mul(a, 3)
            return *list(out.unbind(0)), out.view(out.shape)

        inp = torch.ones(3, 3, requires_grad=True)
        inp_ref = torch.ones(3, 3, requires_grad=True)
        f3_compiled = aot_function(f3, nop)

        out_ref = f3(inp_ref)
        out_test = f3_compiled(inp)
        # Assert that we get CompiledFunctionBackward in the backward graph,
        # and not AsStridedBackward. No view-regeneration necessary for this mult-output view case.
        # See Note: [AOTAutograd: differentiable outputs that alias each other from a multi-output view call]
        self.assertTrue(
            all("CompiledFunctionBackward" in str(o.grad_fn) for o in out_test)
        )

        # The last output is not from a multi-output view, so autograd will let us mutate it.
        out_ref[-1].mul_(2)
        out_test[-1].mul_(2)
        out_ref[-1].sum().backward()
        out_test[-1].sum().backward()
        self.assertEqual(inp_ref.grad, inp.grad)

        # There are 5 outputs that all alias each other.
        # 3 of them come from multi-output views, but the other 3 are "ordinary" aliases.
        # Therefore, AOTAutograd will not attempt the multi-output-view optimization,
        # and apply the intermediate_base logic to all aliases.
        # (In theory we could probably get AOTAutograd to only apply the intermediate base
        # logic to the last 2 outputs and not the first 3. We should probably
        # just do the graph partitioning defined in this doc instead though).
        # https://docs.google.com/document/d/1DlfFq8TKbuAn2zyJxLfoW-X1qkkm5PLdHFtySo03QAk/edit
        def f4(a):
            out = torch.mul(a, 3)
            # also return the graph intermediate directly,
            # which will force AOTAutograd to do the "intermediate base" logic.
            # (Why? The user can mutate "out", which should change the autograd metadata
            #  of the other aliased outputs)
            return *list(out.unbind(0)), out, out.view(out.shape)

        inp = torch.ones(3, 3, requires_grad=True)
        inp_ref = torch.ones(3, 3, requires_grad=True)
        f4_compiled = aot_function(f4, nop)

        out_ref = f4(inp_ref)
        out_test = f4_compiled(inp)
        # Mutate the last output of f4 (autograd will allow this, since it is not a multi-output view,
        # as long as *only* the non-multi-output views participate in the backward)
        # Note: We could probably try to hide **only** the multi-output views from autograd here
        # and only do the intermediate base logic for the last two aliases.
        # Longer term solution of graph partitioning is probably cleaner though (see the note).
        out_ref[-1].mul_(2)
        out_test[-1].mul_(2)

        out_ref_sum = out_ref[-1] + out_ref[-2]
        out_test_sum = out_test[-1] + out_test[-2]
        out_ref_sum.sum().backward()
        out_test_sum.sum().backward()
        self.assertEqual(inp_ref.grad, inp.grad)

    def test_output_aliases_intermediate_mutation_linear(self):
        def f(x):
            return (x + 1).view(-1)

        inp = [torch.ones(3, 3, requires_grad=True)]
        # use inductor's decomps (which will e.g. turn _unsafe_view() into view())
        from torch._inductor.decomposition import decompositions

        f_compiled = aot_function(f, nop, decompositions=decompositions)

        out_ref = f(*inp)
        out_test = f_compiled(*inp)

        out_ref.mul_(2)
        out_test.mul_(2)
        self.assertEqual(out_ref, out_test)

    def test_output_aliases_intermediate_no_grad(self):
        def f(a, b):
            out = torch.mul(a, 3)
            # First output is an alias of an intermediate that doesn't require grad
            return out.view(-1), b.add(1)

        inp = [torch.ones(3, 3), torch.ones(3, 3, requires_grad=False)]
        self.verify_aot_autograd(f, inp, test_mutation=True)
        inp = [torch.ones(3, 3), torch.ones(3, 3, requires_grad=True)]
        fw_graph = self.verify_aot_autograd(f, inp, test_mutation=True)
        # important bit: we don't bother generating an intermediate base as an output in the graph,
        # because the intermediate base itself didn't require gradients.
        # (the only problematic case is when both the base and the aliasesed output require gradients).
        self.assertExpectedInline(
            fw_graph.code.strip(),
            """\
def forward(self, primals_1, primals_2):
    mul = torch.ops.aten.mul.Tensor(primals_1, 3);  primals_1 = None
    view = torch.ops.aten.view.default(mul, [-1]);  mul = None
    add = torch.ops.aten.add.Tensor(primals_2, 1);  primals_2 = None
    return (view, add)""",
        )

    def test_output_aliases_intermediate_returned_multiple_times(self):
        def f(a):
            out = torch.mul(a, 3)
            out_view = out.view(-1)
            return out, out_view, out

        inp = [torch.ones(3, 3, requires_grad=False)]
        self.verify_aot_autograd(f, inp, test_mutation=True)
        inp = [torch.ones(3, 3, requires_grad=True)]
        fw_graph = self.verify_aot_autograd(f, inp, test_mutation=True)

    def test_output_aliases_intermediate_multiple(self):
        def f(a):
            out = torch.mul(a, 3)
            # AOTAutograd should manually generate these two output views in the epilogue.
            return out.view(-1), out.view(-1)

        inp = [torch.ones(3, 3, requires_grad=False)]
        self.verify_aot_autograd(f, inp, test_mutation=True)
        inp = [torch.ones(3, 3, requires_grad=True)]
        fw_graph = self.verify_aot_autograd(f, inp, test_mutation=True)
        self.assertExpectedInline(
            fw_graph.code.strip(),
            """\
def forward(self, primals_1):
    mul = torch.ops.aten.mul.Tensor(primals_1, 3);  primals_1 = None
    view = torch.ops.aten.view.default(mul, [-1])
    view_1 = torch.ops.aten.view.default(mul, [-1])
    return (view, view_1, mul)""",
        )

    def test_output_aliases_intermediate_and_returned(self):
        def f(a):
            out = torch.mul(a, 3)
            # AOTAutograd should manually generate the first output (a view of an intermediate)
            # but not the second (which is itself the intermediate for the first)
            return out.view(-1), out

        inp = [torch.ones(3, 3, requires_grad=False)]
        self.verify_aot_autograd(f, inp, test_mutation=True)
        inp = [torch.ones(3, 3, requires_grad=True)]
        fw_graph = self.verify_aot_autograd(f, inp, test_mutation=True)
        self.assertExpectedInline(
            fw_graph.code.strip(),
            """\
def forward(self, primals_1):
    mul = torch.ops.aten.mul.Tensor(primals_1, 3);  primals_1 = None
    view = torch.ops.aten.view.default(mul, [-1])
    return (view, mul)""",
        )

    def test_output_aliases_intermediate_and_returned_flipped(self):
        def f(a):
            out = torch.mul(a, 3)
            # AOTAutograd should manually generate the first output (a view of an intermediate)
            # but not the second (which is itself the intermediate for the first)
            return out, out.view(-1)

        inp = [torch.ones(3, 3, requires_grad=False)]
        self.verify_aot_autograd(f, inp, test_mutation=True)
        inp = [torch.ones(3, 3, requires_grad=True)]
        fw_graph = self.verify_aot_autograd(f, inp, test_mutation=True)
        self.assertExpectedInline(
            fw_graph.code.strip(),
            """\
def forward(self, primals_1):
    mul = torch.ops.aten.mul.Tensor(primals_1, 3);  primals_1 = None
    view = torch.ops.aten.view.default(mul, [-1])
    return (mul, view)""",
        )

    def test_output_aliases_intermediate_and_returned_different_grad(self):
        def f(a):
            out = torch.mul(a, 3)
            # AOTAutograd should manually generate the first output (a view of an intermediate)
            # but not the second (which is itself the intermediate for the first)
            return out.view(-1), out, out[0].detach()

        inp = [torch.ones(3, 3, requires_grad=False)]
        self.verify_aot_autograd(f, inp, test_mutation=True)
        inp = [torch.ones(3, 3, requires_grad=True)]
        fw_graph = self.verify_aot_autograd(f, inp, test_mutation=True)
        self.assertExpectedInline(
            fw_graph.code.strip(),
            """\
def forward(self, primals_1):
    mul = torch.ops.aten.mul.Tensor(primals_1, 3);  primals_1 = None
    view = torch.ops.aten.view.default(mul, [-1])
    select = torch.ops.aten.select.int(mul, 0, 0)
    detach = torch.ops.aten.detach.default(select);  select = None
    detach_1 = torch.ops.aten.detach.default(detach);  detach = None
    detach_2 = torch.ops.aten.detach.default(detach_1);  detach_1 = None
    return (view, mul, detach_2)""",
        )

    def test_output_aliases_intermediate_inplace_view(self):
        def f(a):
            out = torch.mul(a, 3)
            out.t_()
            return out

        inp = [torch.ones(2, 4, requires_grad=True)]

        # TODO: fix this test.
        # See https://github.com/pytorch/pytorch/issues/90507
        # self.verify_aot_autograd(f, inp, test_mutation=True)

    def test_output_aliases_intermediate_inplace_view_with_detach(self):
        def f(a):
            out = torch.mul(a, 3)
            out.t_()
            out.detach_()
            # Thanks to the detach_() AOT Autograd doesn't need to do anything.
            # `out` will show up as having OutputType.non_alias,
            # and ._is_view() == False
            return out, a + 1

        inp = [torch.ones(2, 4, requires_grad=False)]
        self.verify_aot_autograd(f, inp, test_mutation=True)
        inp = [torch.ones(2, 4, requires_grad=True)]
        fw_graph = self.verify_aot_autograd(f, inp, test_mutation=True)
        self.assertExpectedInline(
            fw_graph.code.strip(),
            """\
def forward(self, primals_1):
    mul = torch.ops.aten.mul.Tensor(primals_1, 3)
    t = torch.ops.aten.t.default(mul);  mul = None
    add = torch.ops.aten.add.Tensor(primals_1, 1);  primals_1 = None
    return (t, add)""",
        )

    def test_output_aliases_intermediate_inplace_view_and_view(self):
        def f(a):
            out = torch.mul(a, 3)
            out_view = out.unsqueeze(0)
            out.t_()
            out_view2 = out.unsqueeze(0)
            return out_view, out, out_view2

        inp = [torch.ones(2, 4, requires_grad=True)]

        # TODO: fix this test.
        # See <github issue link>
        # self.verify_aot_autograd(f, inp, test_mutation=True)

    def test_output_aliases_intermediate_multiple_mixed(self):
        def f(a):
            out1 = torch.mul(a, 3)
            out2 = torch.mul(a, 4)
            # AOTAutograd should manually generate these two output views in the epilogue.
            return out1.view(-1), out2.transpose(1, 0), out1.transpose(1, 0)

        inp = [torch.ones(3, 3, requires_grad=False)]
        self.verify_aot_autograd(f, inp, test_mutation=True)
        inp = [torch.ones(3, 3, requires_grad=True)]
        fw_graph = self.verify_aot_autograd(f, inp, test_mutation=True)
        self.assertExpectedInline(
            fw_graph.code.strip(),
            """\
def forward(self, primals_1):
    mul = torch.ops.aten.mul.Tensor(primals_1, 3)
    mul_1 = torch.ops.aten.mul.Tensor(primals_1, 4);  primals_1 = None
    view = torch.ops.aten.view.default(mul, [-1])
    transpose = torch.ops.aten.transpose.int(mul_1, 1, 0);  mul_1 = None
    transpose_1 = torch.ops.aten.transpose.int(mul, 1, 0)
    return (view, transpose, transpose_1, mul)""",
        )

    def test_output_all_alias_types(self):
        # There are 3 types of aliasing that require us to return metadata in the compiled fw:
        # (1) outputs that are views of inputs
        # (2) outputs that are views of intermediates
        # (3) inputs that get metadata mutations
        # test all 3 of them here
        def f(a):
            a.transpose_(1, 0)
            tmp = a.mul(2)
            return tmp.squeeze(), tmp.transpose(1, 0), a.unsqueeze(0)

        def inp_callable(req_grad):
            x = torch.ones(1, 2, 4, requires_grad=req_grad).clone()
            return [(x,), (x,)]

        self.verify_aot_autograd(
            f, partial(inp_callable, req_grad=False), test_mutation=True
        )
        fw_graph = self.verify_aot_autograd(
            f, partial(inp_callable, req_grad=True), test_mutation=True
        )
        # TODO: make this test run with dynamic shapes so it is more meaningful
        # metadata output order: (a_updated_meta, out1_meta, out2_meta, out3_meta)
        self.assertExpectedInline(
            fw_graph.code.strip(),
            """\
def forward(self, primals_1):
    view = torch.ops.aten.view.default(primals_1, [1, 2, 4]);  primals_1 = None
    transpose = torch.ops.aten.transpose.int(view, 1, 0);  view = None
    mul = torch.ops.aten.mul.Tensor(transpose, 2)
    squeeze = torch.ops.aten.squeeze.default(mul)
    transpose_1 = torch.ops.aten.transpose.int(mul, 1, 0)
    unsqueeze = torch.ops.aten.unsqueeze.default(transpose, 0)
    return (transpose, squeeze, transpose_1, unsqueeze, mul)""",
        )

    @parametrize("req_grad", [False, True])
    def test_subclass_metadata_mutation(self, req_grad):
        def f(a):
            a.transpose_(1, 0)
            tmp = a.mul(2)
            return tmp.transpose(1, 0)

        def inp_callable(req_grad):
            x = torch.ones(1, 2, 4, requires_grad=req_grad).clone()
            return [(x,), (x,)]

        # See https://github.com/pytorch/pytorch/issues/114975
        with self.assertRaisesRegex(
            RuntimeError,
            "Metadata mutations are currently not allowed on tensor subclasses",
        ):
            self.verify_aot_autograd(
                f,
                partial(inp_callable, req_grad=req_grad),
                test_mutation=True,
                make_inputs_subclasses=True,
            )

    def test_input_data_and_metadata_mutation(self):
        def f(a):
            a.t_()
            a[0].mul_(2)
            return a.view(a.shape)

        inp = [torch.ones(3, 3, requires_grad=False)]
        self.verify_aot_autograd(f, inp, test_mutation=True)
        inp = [torch.ones(3, 3, requires_grad=True)]
        fw_graph = self.verify_aot_autograd(f, inp, test_mutation=True)
        self.assertExpectedInline(
            fw_graph.code.strip(),
            """\
def forward(self, primals_1):
    clone = torch.ops.aten.clone.default(primals_1);  primals_1 = None
    t = torch.ops.aten.t.default(clone)
    select = torch.ops.aten.select.int(t, 0, 0);  t = None
    mul = torch.ops.aten.mul.Tensor(select, 2);  select = None
    t_1 = torch.ops.aten.t.default(clone);  clone = None
    select_scatter = torch.ops.aten.select_scatter.default(t_1, mul, 0, 0);  t_1 = mul = None
    t_2 = torch.ops.aten.t.default(select_scatter);  select_scatter = None
    t_4 = torch.ops.aten.t.default(t_2)
    t_6 = torch.ops.aten.t.default(t_2);  t_2 = None
    view_1 = torch.ops.aten.view.default(t_6, [3, 3]);  t_6 = None
    return (t_4, view_1)""",
        )

    def test_view_and_inplace_view(self):
        def f(a, b):
            a.t_()
            return b.view(b.shape), a.view(a.shape)

        def create_inp(req_grad):
            return [
                torch.ones(3, 3, requires_grad=req_grad),
                torch.ones(3, 3, requires_grad=req_grad),
            ]

        self.verify_aot_autograd(f, create_inp(False), test_mutation=True)
        fw_graph = self.verify_aot_autograd(f, create_inp(True), test_mutation=True)
        self.assertExpectedInline(
            fw_graph.code.strip(),
            """\
def forward(self, arg0_1, arg1_1):
    t = torch.ops.aten.t.default(arg0_1);  arg0_1 = None
    view = torch.ops.aten.view.default(arg1_1, [3, 3]);  arg1_1 = None
    view_1 = torch.ops.aten.view.default(t, [3, 3])
    return (t, view, view_1)""",
        )

    def test_view_detach(self):
        def f(a):
            tmp = a.detach()
            a.mul_(2)
            return a, tmp

        inp = [torch.ones(3, 3, requires_grad=True)]
        self.verify_aot_autograd(f, inp, test_mutation=True)
        inp = [torch.ones(3, 3, requires_grad=False)]
        self.verify_aot_autograd(f, inp, test_mutation=True)

    def test_input_inplace_requires_grad_true(self):
        def f(a, b):
            a.requires_grad_(True)
            return a.mul(3), b.mul(4)

        inp = [
            # First inp doesnt require grad, but we switch it on
            torch.ones(3, 3, requires_grad=False),
            torch.ones(3, 3, requires_grad=True),
        ]

        fw_graph = self.verify_aot_autograd(f, inp, test_mutation=True)
        self.assertExpectedInline(
            fw_graph.code.strip(),
            """\
def forward(self, primals_1, primals_2):
    mul = torch.ops.aten.mul.Tensor(primals_1, 3);  primals_1 = None
    mul_1 = torch.ops.aten.mul.Tensor(primals_2, 4);  primals_2 = None
    return (mul, mul_1)""",
        )

    # This is a torture test:
    # a and b get turned into a synthetic base in the compiled graph
    # One gets a data mutation, the other gets a metadata mutation.
    # We need to make sure that the metadata mutation gets propagated
    # back to the original input.
    @skipIfDynamoInput("Dynamo removes runtime error")
    def test_input_data_and_metadata_mutation_aliases_other_input(self):
        # a and b are aliased
        def f(a, b):
            a.mul_(2)
            b.t_()
            return a.mul(b)

        def inp_callable(req_grad):
            base = torch.ones(2, 2, requires_grad=req_grad)
            # Note: in our test, the add() is important because we need the graph inputs to be non-leaves so we can mutate them.
            x = base.add(1)
            inp1 = x[0]
            inp2 = x[0]
            return [base], [inp1, inp2]

        self.verify_aot_autograd(
            f, partial(inp_callable, req_grad=False), test_mutation=True
        )
        self.verify_aot_autograd(
            f, partial(inp_callable, req_grad=True), test_mutation=True
        )
        with self.assertRaisesRegex(
            RuntimeError,
            "Encountered aliased inputs that are mutated in the graph, but",
        ):
            self.verify_aot_autograd(
                f,
                partial(inp_callable, req_grad=False),
                test_mutation=True,
                make_inputs_subclasses=True,
            )
        with self.assertRaisesRegex(
            RuntimeError,
            "Encountered aliased inputs that are mutated in the graph, but",
        ):
            self.verify_aot_autograd(
                f,
                partial(inp_callable, req_grad=True),
                test_mutation=True,
                make_inputs_subclasses=True,
            )

    # https://github.com/pytorch/pytorch/issues/106456
    def test_input_mutation_noncontiguous(self):
        def f(a):
            a.mul_(2)
            return a + 1

        def inp_callable(req_grad):
            base = torch.ones(2, 2, requires_grad=req_grad)
            x = base.add(1)
            # create a non-contiguous view to pass as an input to the compiler
            inp = x[:, 0]
            return [base], [inp]

        self.verify_aot_autograd(
            f, partial(inp_callable, req_grad=False), test_mutation=True
        )
        self.verify_aot_autograd(
            f, partial(inp_callable, req_grad=True), test_mutation=True
        )
        with self.assertRaisesRegex(
            RuntimeError,
            "Mutations on non-contiguous inputs are currently not allowed on tensor subclasses",
        ):
            self.verify_aot_autograd(
                f,
                partial(inp_callable, req_grad=False),
                test_mutation=True,
                make_inputs_subclasses=True,
            )
        with self.assertRaisesRegex(
            RuntimeError,
            "Mutations on non-contiguous inputs are currently not allowed on tensor subclasses",
        ):
            self.verify_aot_autograd(
                f,
                partial(inp_callable, req_grad=True),
                test_mutation=True,
                make_inputs_subclasses=True,
            )

    def test_backward_mutation_data(self):
        class BwMutation(torch.autograd.Function):
            @staticmethod
            def forward(ctx, x):
                ctx.save_for_backward(x)
                return x.clone()

            @staticmethod
            def backward(ctx, grad_output):
                (x,) = ctx.saved_tensors
                # bw mutation
                x.mul_(2)
                return grad_output.clone()

        def f(a, b):
            out = BwMutation.apply(b)
            return a * out

        inp_no_grad = [
            torch.ones(3, 3, requires_grad=True),
            torch.ones(3, 3, requires_grad=False),
        ]

        # Mutation on buffer that does not require grad during the backward is allowed
        self.verify_aot_autograd(f, inp_no_grad, test_mutation=True)

        inp_grad = [
            torch.ones(3, 3, requires_grad=True),
            torch.ones(3, 3, requires_grad=True),
        ]
        self.verify_aot_autograd(f, inp_grad, test_mutation=True)

    def test_backward_mutation_metadata(self):
        class BwMutation(torch.autograd.Function):
            @staticmethod
            def forward(ctx, a, b):
                ctx.save_for_backward(b)
                return a.clone(), b.clone()

            @staticmethod
            def backward(ctx, grad_a, grad_b):
                (b,) = ctx.saved_tensors
                # bw metadata mutation
                b.transpose_(1, 0)
                return grad_a.clone(), grad_b.clone()

        def f(a, b):
            a_, b_ = BwMutation.apply(a, b)
            out = a_ * b_
            return out

        inp_no_grad = [
            torch.ones(3, 3, requires_grad=True),
            torch.ones(3, 3, requires_grad=False),
        ]

        with self.assertRaisesRegex(
            AssertionError, "input that had its metadata mutated in the backward"
        ):
            self.verify_aot_autograd(f, inp_no_grad, test_mutation=True)

    def test_backward_mutation_on_grad_out(self):
        class BwMutation(torch.autograd.Function):
            @staticmethod
            def forward(ctx, x):
                return x.clone()

            @staticmethod
            def backward(ctx, grad_output):
                grad_output.mul_(2)
                return grad_output.clone()

        def f(a, b):
            tmp = a * b
            out = BwMutation.apply(tmp)
            return out

        inp_grad = [
            torch.ones(3, 3, requires_grad=True),
            torch.ones(3, 3, requires_grad=True),
        ]
        f_compiled = aot_function(f, nop)
        with self.assertRaisesRegex(
            AssertionError, "input to the backward that was mutated during the backward"
        ):
            out = f_compiled(*inp_grad)

    def test_backward_mutation_forward_inputs(self):
        @torch.library.custom_op("_test::_clone", mutates_args={})
        def f(x: torch.Tensor, x1: torch.Tensor) -> torch.Tensor:
            return x.clone()

        def f_fake(x, x1):
            return torch.empty_like(x)

        def backward(ctx, grad):
            with torch.no_grad():
                ctx.x1.zero_()
            return grad * 2, None

        def setup_context(ctx, inputs, output):
            (x, x1) = inputs
            ctx.x = x
            ctx.x1 = x1

        f.register_fake(f_fake)
        f.register_autograd(backward, setup_context=setup_context)

        def fn(x: torch.Tensor, x1: torch.Tensor, x2: torch.Tensor) -> torch.Tensor:
            x2.mul_(5)
            return torch.ops._test._clone(x, x1) + x2

        inp_x, inp_x1, inp_x2 = (
            torch.randn(3, requires_grad=True),
            torch.randn(3, requires_grad=False),
            torch.randn(3, requires_grad=False),
        )

        ref_x, ref_x1, ref_x2 = inp_x.clone(), inp_x1.clone(), inp_x2.clone()
        ref_y = fn(ref_x, ref_x1, ref_x2)

        compiled_f = aot_function(fn, nop, keep_inference_input_mutations=True)

        x, x1, x2 = inp_x.clone(), inp_x1.clone(), inp_x2.clone()
        y = compiled_f(x, x1, x2)

        # Verify mutation in forward applied and mutation in backward is not in forward
        self.assertEqual(ref_x, x)
        self.assertEqual(ref_x1, x1)
        self.assertEqual(ref_x2, x2)
        self.assertEqual(ref_y, y)

        ref_y.sum().backward()
        y.sum().backward()

        # Verify mutations in backward applied
        self.assertEqual(ref_x, x)
        self.assertEqual(ref_x1, x1)
        self.assertEqual(ref_x2, x2)
        self.assertEqual(ref_y, y)

        self.assertEqual(ref_x.grad, x.grad)
        self.assertEqual(ref_x1.grad, x1.grad)
        self.assertEqual(ref_x2.grad, x2.grad)

    def test_backward_mutation_forward_inputs_create_graph(self):
        @torch.library.custom_op("_test::_clone_create_graph", mutates_args={})
        def f(x: torch.Tensor, x1: torch.Tensor) -> torch.Tensor:
            return x.clone()

        def f_fake(x, x1):
            return torch.empty_like(x)

        def backward(ctx, grad):
            with torch.no_grad():
                ctx.x1.zero_()
            return grad * 2, None

        def setup_context(ctx, inputs, output):
            (x, x1) = inputs
            ctx.x = x
            ctx.x1 = x1

        f.register_fake(f_fake)
        f.register_autograd(backward, setup_context=setup_context)

        def fn(x: torch.Tensor, x1: torch.Tensor) -> torch.Tensor:
            return torch.ops._test._clone_create_graph(x, x1)

        inp_x, inp_x1 = torch.randn(3, requires_grad=True), torch.randn(
            3, requires_grad=True
        )

        ref_x, ref_x1 = inp_x.clone(), inp_x1.clone()
        ref_y = f(ref_x, ref_x1)
        ref_y.sum().backward()
        x, x1 = inp_x.clone(), inp_x1.clone()
        compiled_f = aot_function(fn, nop)
        y = compiled_f(x, x1)
        loss = y.sum()
        with self.assertRaisesRegex(
            RuntimeError,
            "aot_autograd does not support input mutations with requires_grad in backward for create_graph=True",
        ):
            torch.autograd.grad(loss, inp_x, create_graph=True)
        # Not checking equality of ref and x as Exception is expected

    # Partially addresses https://github.com/pytorch/pytorch/issues/106457
    def test_input_mutation_false_aliasing(self):
        def f(a, b):
            a.mul_(3)
            b.mul_(2)
            return a.clone().view(-1) + b.clone().view(-1)

        # No overlap, contiguous
        def inp_callable1(req_grad):
            base = torch.ones(4, 4, requires_grad=req_grad)
            x = base.add(1)
            # create two views that share storage, but are actually non-overlapping
            a = x[0:2]
            b = x[2:4]
            return [base], [a, b]

        fw_graph = self.verify_aot_autograd(
            f, partial(inp_callable1, req_grad=False), test_mutation=True
        )
        self.verify_aot_autograd(
            f, partial(inp_callable1, req_grad=True), test_mutation=True
        )
        self.verify_aot_autograd(
            f,
            partial(inp_callable1, req_grad=False),
            test_mutation=True,
            make_inputs_subclasses=True,
        )
        # Input mutations on subclasses with training graphs fail backward guards today.
        with self.assertRaisesRegex(
            AssertionError,
            "attempted to compile the backward with incorrect subclass metadata",
        ):
            self.verify_aot_autograd(
                f,
                partial(inp_callable1, req_grad=True),
                test_mutation=True,
                make_inputs_subclasses=True,
            )

        # Important characteristic: the graph takes in 2 inputs!
        # That shows that we didn't try to run our complicated synthetic base logic,
        # because we successfully detected false aliasing across the two inputs.
        self.assertExpectedInline(
            fw_graph.code.strip(),
            """\
def forward(self, arg0_1, arg1_1):
    mul = torch.ops.aten.mul.Tensor(arg0_1, 3);  arg0_1 = None
    mul_1 = torch.ops.aten.mul.Tensor(arg1_1, 2);  arg1_1 = None
    clone = torch.ops.aten.clone.default(mul)
    view = torch.ops.aten.view.default(clone, [-1]);  clone = None
    clone_1 = torch.ops.aten.clone.default(mul_1)
    view_1 = torch.ops.aten.view.default(clone_1, [-1]);  clone_1 = None
    add = torch.ops.aten.add.Tensor(view, view_1);  view = view_1 = None
    return (mul, mul_1, add)""",
        )

        # No overlap, non-contiguous: first tensor ends before second tensor start
        def inp_callable2(req_grad):
            base = torch.ones(256, requires_grad=req_grad)
            x = base.add(1)
            a = x.as_strided((4, 4), (8, 1), storage_offset=0)
            b = x.as_strided((4, 4), (8, 1), storage_offset=28)
            return [base], [a, b]

        # No overlap, non-contiguous: tensors are perfectly interleaved
        def inp_callable3(req_grad):
            base = torch.ones(4, 4, requires_grad=req_grad)
            x = base.add(1)
            a = x[:, 0:2]
            b = x[:, 2:4]
            return [base], [a, b]

        # No overlap, non-contiguous
        def inp_callable4(req_grad):
            base = torch.ones(256, requires_grad=req_grad)
            x = base.add(1)
            a = x.as_strided((4, 4), (9, 1), storage_offset=0)
            b = x.as_strided((4, 4), (9, 1), storage_offset=22)
            return [base], [a, b]

        # No overlap, non-contiguous
        def inp_callable5(req_grad):
            base = torch.ones(256, requires_grad=req_grad)
            x = base.add(1)
            a = x.as_strided((4, 4), (9, 1), storage_offset=0)
            b = x.as_strided((4, 4), (9, 1), storage_offset=23)
            return [base], [a, b]

        # No overlap, non-contiguous
        def inp_callable6(req_grad):
            base = torch.ones(256, requires_grad=req_grad)
            x = base.add(1)
            # a's last element is at offset 195 (24 total elements)
            a = x.as_strided((2, 4, 3), (110, 24, 4), storage_offset=5)
            # b's first element is at offset 196: no overlap
            b = x[196 : 196 + a.numel()]
            return [base], [a, b]

        # overlap! non-contiguous
        def inp_callable_overlap1(req_grad):
            base = torch.ones(256, requires_grad=req_grad)
            x = base.add(1)
            a = x.as_strided((4, 4), (9, 1), storage_offset=0)
            b = x.as_strided((4, 4), (9, 1), storage_offset=24)
            return [base], [a, b]

        # overlap! non-contiguous
        def inp_callable_overlap2(req_grad):
            base = torch.ones(256, requires_grad=req_grad)
            x = base.add(1)
            a = x.as_strided((4, 4), (9, 1), storage_offset=0)
            b = x.as_strided((4, 4), (9, 1), storage_offset=25)
            return [base], [a, b]

        # overlap! non-contiguous
        def inp_callable_overlap3(req_grad):
            base = torch.ones(256, requires_grad=req_grad)
            x = base.add(1)
            # a's last element is at offset 195 (24 total elements)
            a = x.as_strided((2, 4, 3), (110, 24, 4), storage_offset=5)
            # b's first element is at offset 195: overlap!
            b = x[195 : 195 + a.numel()]
            return [base], [a, b]

        fw_graph2 = self.verify_aot_autograd(
            f, partial(inp_callable2, req_grad=False), test_mutation=True
        )
        fw_graph3 = self.verify_aot_autograd(
            f, partial(inp_callable3, req_grad=False), test_mutation=True
        )
        fw_graph4 = self.verify_aot_autograd(
            f, partial(inp_callable4, req_grad=False), test_mutation=True
        )
        fw_graph5 = self.verify_aot_autograd(
            f, partial(inp_callable5, req_grad=False), test_mutation=True
        )
        fw_graph6 = self.verify_aot_autograd(
            f, partial(inp_callable6, req_grad=False), test_mutation=True
        )

        fw_graph_overlap1 = self.verify_aot_autograd(
            f, partial(inp_callable_overlap2, req_grad=False), test_mutation=True
        )
        fw_graph_overlap2 = self.verify_aot_autograd(
            f, partial(inp_callable_overlap1, req_grad=False), test_mutation=True
        )

        # All non-overlap graphs should be the same since we detected false aliasing
        self.assertEqual(str(fw_graph.code), str(fw_graph2.code))
        self.assertEqual(str(fw_graph.code), str(fw_graph3.code))
        self.assertEqual(str(fw_graph.code), str(fw_graph4.code))
        self.assertEqual(str(fw_graph.code), str(fw_graph5.code))
        self.assertEqual(str(fw_graph.code), str(fw_graph6.code))

        # All overlap graphs should be the same since we detected real aliasing
        self.assertNotEqual(str(fw_graph.code), str(fw_graph_overlap1.code))
        self.assertNotEqual(str(fw_graph.code), str(fw_graph_overlap2.code))
        self.assertTrue("as_strided_scatter" in str(fw_graph_overlap1.code))
        self.assertTrue("as_strided_scatter" in str(fw_graph_overlap2.code))

    @unittest.skipIf(not torch.cuda.is_available(), "CUDA is unavailable")
    def test_mem_leak_from_save_for_bw(self):
        # See a full diagnosis at this issue: https://github.com/pytorch/pytorch/issues/94990
        # Note [Detaching saved tensors in AOTAutograd]
        # This program creates a ref-cycle. Long term, we should fix this ref cycle
        # (since it can arise, naturally albeit rarely, from uses of autograd.Function).
        # But AOTAutograd makes it more likely to show up from tracing user programs,
        # so we deal with it by manually detaching the tensors that we save for backward.
        # This is completely wrong and would give wrong results if we were to do double backward.
        # Fortunately today, double backward is explicitly banned in AOTAutograd.
        def f(a, b):
            add = a + a
            split = torch.functional.split(add, [4, 4], dim=1)
            getitem_2 = split[1]
            unsqueeze = getitem_2.unsqueeze(-1)
            mul = unsqueeze * b
            return (getitem_2, mul)

        f_compiled = aot_function(f, nop)
        inps = [
            torch.ones(8, 8, device="cuda", requires_grad=True),
            torch.ones(1, 4, 1, device="cuda", requires_grad=True),
        ]
        mem_before = torch.cuda.memory_allocated()
        f_compiled(*inps)
        mem_after = torch.cuda.memory_allocated()
        self.assertTrue(mem_after == mem_before)

    def test_output_aliases_multiple_inputs_get_correct_one(self):
        # a and b are aliased, but have different shapes
        # The first output should view off the first input, the 2nd output should view off the 2nd input
        def f(a, b):
            return a.view(a.shape), b.view(b.shape)

        def inp_callable(req_grad):
            base = torch.ones(2, 2, requires_grad=req_grad)
            # Note: in our test, the add() is important because we need the graph inputs to be non-leaves so we can mutate them.
            x = base.mul(2)
            inp1 = x.view(-1)
            inp2 = x[0]
            return [base], [inp1, inp2]

        self.verify_aot_autograd(
            f, partial(inp_callable, req_grad=False), test_mutation=True
        )
        self.verify_aot_autograd(
            f, partial(inp_callable, req_grad=True), test_mutation=True
        )
        self.verify_aot_autograd(
            f,
            partial(inp_callable, req_grad=False),
            test_mutation=True,
            make_inputs_subclasses=True,
        )
        self.verify_aot_autograd(
            f,
            partial(inp_callable, req_grad=True),
            test_mutation=True,
            make_inputs_subclasses=True,
        )

    def test_input_mutation_aliases_other_input(self):
        def f(a, b):
            a.add_(1)
            return a + b

        def inp_callable(req_grad):
            base = torch.ones(4, 2, requires_grad=req_grad)
            # Note: in our test, the add() is important because we need the graph inputs to be non-leaves so we can mutate them.
            x = base.add(1)
            inp1 = x[0]
            inp2 = x[0]
            return [base], [inp1, inp2]

        self.verify_aot_autograd(
            f, partial(inp_callable, req_grad=False), test_mutation=True
        )
        fw_graph = self.verify_aot_autograd(
            f, partial(inp_callable, req_grad=True), test_mutation=True
        )
        # Important parts of the graph:
        # - the compiled graph takes in a base, and we generate a and b (the views) off of the base
        # - clone() is still in the graph, because we need to call grad() on the original (non-mutated) inputs
        # - We re-generate the views *after* the clone, to preserve view relationships.
        self.assertExpectedInline(
            fw_graph.code.strip(),
            """\
def forward(self, primals_1):
    clone = torch.ops.aten.clone.default(primals_1);  primals_1 = None
    as_strided = torch.ops.aten.as_strided.default(clone, [2], [1], 0)
    add = torch.ops.aten.add.Tensor(as_strided, 1);  as_strided = None
    as_strided_scatter = torch.ops.aten.as_strided_scatter.default(clone, add, [2], [1], 0);  clone = add = None
    as_strided_2 = torch.ops.aten.as_strided.default(as_strided_scatter, [2], [1], 0)
    as_strided_5 = torch.ops.aten.as_strided.default(as_strided_scatter, [2], [1], 0)
    add_1 = torch.ops.aten.add.Tensor(as_strided_2, as_strided_5);  as_strided_2 = as_strided_5 = None
    return (as_strided_scatter, add_1)""",
        )  # noqa: B950

    def test_input_mutation_aliases_other_input2(self):
        def f(a, b):
            a.add_(1)
            return a + b

        def inp_callable(req_grad):
            base = torch.ones(2, 2, requires_grad=req_grad)
            x = base.add(1)
            inp1 = x[0]
            # Here, one of the aliased inputs is the base itself
            inp2 = x
            return [base], [inp1, inp2]

        self.verify_aot_autograd(
            f, partial(inp_callable, req_grad=False), test_mutation=True
        )
        fw_graph = self.verify_aot_autograd(
            f, partial(inp_callable, req_grad=True), test_mutation=True
        )
        self.assertExpectedInline(
            fw_graph.code.strip(),
            """\
def forward(self, primals_1):
    clone = torch.ops.aten.clone.default(primals_1);  primals_1 = None
    as_strided = torch.ops.aten.as_strided.default(clone, [2], [1], 0)
    add = torch.ops.aten.add.Tensor(as_strided, 1);  as_strided = None
    as_strided_scatter = torch.ops.aten.as_strided_scatter.default(clone, add, [2], [1], 0);  clone = add = None
    as_strided_2 = torch.ops.aten.as_strided.default(as_strided_scatter, [2], [1], 0)
    as_strided_5 = torch.ops.aten.as_strided.default(as_strided_scatter, [2, 2], [2, 1], 0)
    add_1 = torch.ops.aten.add.Tensor(as_strided_2, as_strided_5);  as_strided_2 = as_strided_5 = None
    return (as_strided_scatter, add_1)""",
        )  # noqa: B950

    def test_input_mutation_aliases_and_output_alias(self):
        def f(a, b):
            # Here, we need to take care:that because and b are aliased
            # since a and b are aliased, we generate a view off of "updated b"
            a.add_(1)
            return b.view(b.shape)

        def inp_callable(req_grad):
            base = torch.ones(2, 2, requires_grad=req_grad)
            x = base.add(1)
            return [base], [x.view(-1), x.view(-1)]

        self.verify_aot_autograd(
            f, partial(inp_callable, req_grad=False), test_mutation=True
        )
        fw_graph = self.verify_aot_autograd(
            f, partial(inp_callable, req_grad=True), test_mutation=True
        )
        self.assertExpectedInline(
            fw_graph.code.strip(),
            """\
def forward(self, primals_1):
    clone = torch.ops.aten.clone.default(primals_1);  primals_1 = None
    as_strided = torch.ops.aten.as_strided.default(clone, [4], [1], 0)
    add = torch.ops.aten.add.Tensor(as_strided, 1);  as_strided = None
    as_strided_scatter = torch.ops.aten.as_strided_scatter.default(clone, add, [4], [1], 0);  clone = add = None
    as_strided_8 = torch.ops.aten.as_strided.default(as_strided_scatter, [4], [1], 0)
    view_1 = torch.ops.aten.view.default(as_strided_8, [4]);  as_strided_8 = None
    return (as_strided_scatter, view_1)""",
        )  # noqa: B950

    def test_input_aliased_with_mutation_output_alias(self):
        def f(a, b, c):
            # a and c alias
            c.mul_(2)
            # The main thing we're testing here is that
            # (1) We need to reconstruct c.view(-1) from the 3rd input to the forward
            # (2) But we need to be careful to do this *before* converting aliased inputs into synthetic bases.
            #     The original fw takes in 3 args, but the compiled fw takes in only 2 args.
            return b.add(1), c.view(-1)

        def inp_callable(req_grad):
            base1 = torch.ones(2, 2, requires_grad=req_grad)
            base2 = torch.ones(2, 2, requires_grad=req_grad)
            x = base1.add(1)
            y = base2.add(1)
            return [base1, base2], [x.view(-1), y, x.view(-1)]

        self.verify_aot_autograd(
            f, partial(inp_callable, req_grad=False), test_mutation=True
        )
        fw_graph = self.verify_aot_autograd(
            f, partial(inp_callable, req_grad=True), test_mutation=True
        )
        self.assertExpectedInline(
            fw_graph.code.strip(),
            """\
def forward(self, primals_1, primals_2):
    clone = torch.ops.aten.clone.default(primals_1);  primals_1 = None
    as_strided_1 = torch.ops.aten.as_strided.default(clone, [4], [1], 0)
    mul = torch.ops.aten.mul.Tensor(as_strided_1, 2);  as_strided_1 = None
    as_strided_scatter = torch.ops.aten.as_strided_scatter.default(clone, mul, [4], [1], 0);  clone = mul = None
    add = torch.ops.aten.add.Tensor(primals_2, 1);  primals_2 = None
    as_strided_7 = torch.ops.aten.as_strided.default(as_strided_scatter, [4], [1], 0)
    view_1 = torch.ops.aten.view.default(as_strided_7, [-1]);  as_strided_7 = None
    return (as_strided_scatter, add, view_1)""",
        )  # noqa: B950

    def test_input_metadata_mutation_aliases(self):
        def f(a, b):
            # a and b alias, and we do a metadata mutation on a
            # Since we're not mutating data, then b isn't affected at all.
            # We expect aot autograd to not bother with constructing a synthetic base.
            a.t_()
            return a + b

        def inp_callable(req_grad):
            base = torch.ones(2, 2, requires_grad=req_grad)
            x = base.add(1)
            return [base], [x.view(-1), x.view(-1)]

        self.verify_aot_autograd(
            f, partial(inp_callable, req_grad=False), test_mutation=True
        )
        fw_graph = self.verify_aot_autograd(
            f, partial(inp_callable, req_grad=True), test_mutation=True
        )
        # Expectation: fwd() takes in 2 args, and we don't construct a synthetic base.
        self.assertExpectedInline(
            fw_graph.code.strip(),
            """\
def forward(self, primals_1, primals_2):
    t = torch.ops.aten.t.default(primals_1);  primals_1 = None
    add = torch.ops.aten.add.Tensor(t, primals_2);  t = primals_2 = None
    return (add,)""",
        )

    def test_input_mutation_aliases_and_none_require_gradients(self):
        def f(a, b, c):
            # a and b alias, but neither require gradients (so they don't have a _base)
            # aot autograd should construct the synthetic base from `torch.Tensor(a.storage())`
            a.mul_(2)
            return b + 1, c + 1

        def inp_callable(req_grad):
            base = torch.ones(2, 2)
            c_arg = torch.ones(2, 2, requires_grad=req_grad)
            x = base.add(1)
            return [base, c_arg], [x.view(-1), x.view(-1), c_arg]

        self.verify_aot_autograd(
            f, partial(inp_callable, req_grad=False), test_mutation=True
        )

        with self.assertRaisesRegex(
            RuntimeError, "is a tensor subclass. This is not supported today"
        ):
            self.verify_aot_autograd(
                f,
                partial(inp_callable, req_grad=False),
                test_mutation=True,
                make_inputs_subclasses=True,
            )

        fw_graph = self.verify_aot_autograd(
            f, partial(inp_callable, req_grad=True), test_mutation=True
        )
        self.assertExpectedInline(
            fw_graph.code.strip(),
            """\
def forward(self, primals_1, primals_2):
    as_strided = torch.ops.aten.as_strided.default(primals_1, [4], [1], 0)
    mul = torch.ops.aten.mul.Tensor(as_strided, 2);  as_strided = None
    as_strided_scatter = torch.ops.aten.as_strided_scatter.default(primals_1, mul, [4], [1], 0);  primals_1 = mul = None
    as_strided_3 = torch.ops.aten.as_strided.default(as_strided_scatter, [4], [1], 0)
    add = torch.ops.aten.add.Tensor(as_strided_3, 1);  as_strided_3 = None
    add_1 = torch.ops.aten.add.Tensor(primals_2, 1);  primals_2 = None
    return (as_strided_scatter, add, add_1)""",
        )  # noqa: B950

    @skipIfDynamoInput("Fails with dynamo")
    def test_input_mutation_aliases_bases_out_of_order(self):
        # This tests our calling convention: if b and d are aliased, then the outer calling convention
        # that we send to the compiled forward becomes:
        # (b_d_base, a, c)
        # Importantly, even though a and c alias in our test, neither inputs are mutated,
        # So we don't need to do the base construction / deconstruction
        def f(a, b, c, d):
            b.add_(1)
            d.unsqueeze_(0)
            return a + c + d, b.view(-1)

        def inp_callable(req_grad):
            base1 = torch.ones(2, 2, requires_grad=req_grad)
            base2 = torch.ones(2, 2, requires_grad=req_grad)
            x1 = base1.add(1)
            x2 = base2.add(1)
            # a and c alias, b and d alias
            return [base1, base2], [x1.view(-1), x2.view(-1), x1.view(-1), x2.view(-1)]

        self.verify_aot_autograd(
            f, partial(inp_callable, req_grad=False), test_mutation=True
        )

        with self.assertRaisesRegex(
            RuntimeError,
            "Metadata mutations are currently not allowed on tensor subclasses",
        ):
            self.verify_aot_autograd(
                f,
                partial(inp_callable, req_grad=False),
                test_mutation=True,
                make_inputs_subclasses=True,
            )

        fw_graph = self.verify_aot_autograd(
            f, partial(inp_callable, req_grad=True), test_mutation=True
        )
        # 3 graph inputs: (b_d_base, a, c)
        # 2 returns: (b_updated, a+c+d)
        # (there are 2 original fw outs, but one is a view of b so it's not part of the graph)
        # (there are also 2 input mutations, but one is a metadata-only mutation so the compiled forward doesn't return it)
        self.assertExpectedInline(
            fw_graph.code.strip(),
            """\
def forward(self, primals_1, primals_2, primals_3):
    clone = torch.ops.aten.clone.default(primals_1);  primals_1 = None
    as_strided = torch.ops.aten.as_strided.default(clone, [4], [1], 0)
    add = torch.ops.aten.add.Tensor(as_strided, 1);  as_strided = None
    as_strided_scatter = torch.ops.aten.as_strided_scatter.default(clone, add, [4], [1], 0);  clone = add = None
    add_1 = torch.ops.aten.add.Tensor(primals_2, primals_3);  primals_2 = primals_3 = None
    as_strided_5 = torch.ops.aten.as_strided.default(as_strided_scatter, [4], [1], 0)
    unsqueeze_1 = torch.ops.aten.unsqueeze.default(as_strided_5, 0);  as_strided_5 = None
    add_2 = torch.ops.aten.add.Tensor(add_1, unsqueeze_1);  add_1 = None
    as_strided_14 = torch.ops.aten.as_strided.default(as_strided_scatter, [4], [1], 0)
    view_2 = torch.ops.aten.view.default(as_strided_14, [-1]);  as_strided_14 = None
    return (as_strided_scatter, add_2, view_2, unsqueeze_1)""",
        )  # noqa: B950

    @unittest.skipIf(not torch.cuda.is_available(), "CUDA is unavailable")
    def test_synthetic_base_base_attribute_is_none(self):
        def f(a, b):
            a.add_(1)
            return a + b

        def inp_callable():
            base = torch.ones(4, 4, device="cuda")
            # detach() so that none of the inputs have a ._base attribute.
            a = base[0].detach()
            b = base[1].detach()
            base2 = torch.ones(2, 2, requires_grad=True)
            return [base], [a, b]

        self.verify_aot_autograd(f, inp_callable, test_mutation=True)

    def test_input_mutation_alias_everything(self):
        # Mondo test that tests a combination of:
        # input is mutated, that aliases another input (so we make a synthetic base)
        # an output is an alias of another output
        # an output is an alias of an intermediate
        # a and c are aliased
        def f(a, b, c):
            c.mul_(2)  # mutates c
            b.t_()  # metadata mutate b
            tmp = a + c
            out1 = tmp.view(-1)
            out2 = b.t()
            out3 = out1.unsqueeze(0)
            # out1 and out3 are aliases of an intermediate, and alias each other!
            # out2 aliases an input, so we don't return it
            return out1, out2, out3

        def inp_callable(req_grad):
            base1 = torch.ones(2, 2, requires_grad=req_grad)
            base2 = torch.ones(2, 2, requires_grad=req_grad)
            # Note: in our test, the add() is important because we need the graph inputs to be non-leaves so we can mutate them.
            base1_ = base1.add(1)
            base2_ = base2.add(1)
            a = base1_.view(-1)
            b = base2_
            c = base1_.view(-1)
            return [base1, base2], [a, b, c]

        self.verify_aot_autograd(
            f, partial(inp_callable, req_grad=False), test_mutation=True
        )
        fw_graph = self.verify_aot_autograd(
            f, partial(inp_callable, req_grad=True), test_mutation=True
        )
        # Expected:
        # - 2 inputs in the forward: synthetic_base_a_c, b
        # - 1 output in the forward: "tmp"
        #   out2 is an alias of an input, and will be generated off of b outside of the compiled fn
        #   out1 and out3 are aliases of tmp, that we generate outside of the compiled function
        self.assertExpectedInline(
            fw_graph.code.strip(),
            """\
def forward(self, primals_1, primals_2):
    clone = torch.ops.aten.clone.default(primals_1);  primals_1 = None
    view = torch.ops.aten.view.default(primals_2, [2, 2]);  primals_2 = None
    as_strided_1 = torch.ops.aten.as_strided.default(clone, [4], [1], 0)
    mul = torch.ops.aten.mul.Tensor(as_strided_1, 2);  as_strided_1 = None
    as_strided_scatter = torch.ops.aten.as_strided_scatter.default(clone, mul, [4], [1], 0);  clone = mul = None
    as_strided_2 = torch.ops.aten.as_strided.default(as_strided_scatter, [4], [1], 0)
    t = torch.ops.aten.t.default(view);  view = None
    as_strided_5 = torch.ops.aten.as_strided.default(as_strided_scatter, [4], [1], 0)
    add = torch.ops.aten.add.Tensor(as_strided_5, as_strided_2);  as_strided_5 = as_strided_2 = None
    view_1 = torch.ops.aten.view.default(add, [-1])
    t_1 = torch.ops.aten.t.default(t)
    unsqueeze = torch.ops.aten.unsqueeze.default(view_1, 0)
    return (as_strided_scatter, t, view_1, t_1, unsqueeze, add)""",
        )  # noqa: B950

    def test_dynamic_shape_output_not_in_bw_graph(self):
        def f(x):
            return [x + 1, x.shape[0]]

        inp = torch.ones(5, requires_grad=True)
        bw_graph_cell = [None]
        compiled_f = aot_function(
            f,
            fw_compiler=nop,
            bw_compiler=partial(extract_graph, graph_cell=bw_graph_cell),
            decompositions={},
            keep_inference_input_mutations=False,
            dynamic=True,
        )
        out = compiled_f(inp)
        out[0].sum().backward()
        # The important bit: the forward fn returns 2 outputs,
        # but one of them is a symint so we should only see
        # 1 grad_output as an input to the backward graph.
        # (Otherwise, autograd will plumb a None as the value of the grad_output,
        # which causes inductor to complain).
        self.assertExpectedInline(
            bw_graph_cell[0].code.strip(),
            """\
def forward(self, tangents_1):
    return (tangents_1,)""",
        )

    def test_no_grad_input_output(self):
        def f(a, b):
            return a.cos(), b.cos(), a * b

        inp_thunks = [
            lambda: torch.randn(5, requires_grad=True),
            lambda: torch.randn(5, requires_grad=False),
        ]
        for inps in itertools.product(inp_thunks, repeat=2):
            inps = [i() for i in inps]
            self.verify_aot_autograd(f, inps)

    def test_some_output_requires_grad_input_doesnt(self):
        def f(a, b):
            a_view = a.view(-1)
            a_view.requires_grad_(True)
            return a_view

        inp = [torch.randn(3, 3), torch.randn(3, 3, requires_grad=True)]
        self.verify_aot_autograd(f, inp)

    def test_some_outputs_dont_require_grad_view(self):
        def f(a, b):
            return a.detach(), b

        inp = [
            torch.randn(3, 3, requires_grad=True),
            torch.randn(3, 3, requires_grad=True),
        ]
        self.verify_aot_autograd(f, inp)

    def test_some_outputs_dont_require_grad_non_view(self):
        def f(a, b):
            return a.add(1).detach(), b

        inp = [
            torch.randn(3, 3, requires_grad=True),
            torch.randn(3, 3, requires_grad=True),
        ]
        self.verify_aot_autograd(f, inp)

    def test_inner_grad(self):
        def foo(x):
            y = torch.exp(x)
            z = torch.autograd.grad(y, x)
            return z

        inps = [torch.randn((), requires_grad=True)]
        self.verify_aot_autograd(foo, inps)

    def test_grad_context(self):
        def foo(x):
            return x * 2

        inps = [torch.randn((), requires_grad=True)]
        graph_size = None

        def get_graph_size(fx_g, _):
            nonlocal graph_size
            graph_size = len(fx_g.graph.nodes)
            return fx_g

        f = aot_function(foo, nop, get_graph_size)
        with torch.set_grad_enabled(False):
            f(*inps)
        self.assertIsNone(graph_size)

        f = aot_function(foo, nop, get_graph_size)
        with torch.set_grad_enabled(True):
            out = f(*inps)
            self.assertIsNone(graph_size)
            out.sum().backward()
            self.assertTrue(graph_size > 2)

    def test_output_dict(self):
        def f(x):
            return {"a": x, "b": x}

        inp = [torch.randn(3, 3, requires_grad=True)]
        self.verify_aot_autograd(f, inp)

        def f(x, y):
            return {"a": x, "b": y + x}

        inp = [torch.randn(3, requires_grad=True), torch.randn(3)]
        self.verify_aot_autograd(f, inp)

        def f(x):
            new_d = {}
            for k in x:
                new_d[k] = x[k] * 2
            return new_d

        a = torch.randn(3, requires_grad=True)
        b = torch.randn(3, requires_grad=True)

        def inp_callable():
            inps = [{"a": a, "b": b}]
            return inps, inps

        self.verify_aot_autograd(f, inp_callable)

    def test_module(self):
        mod = nn.Sequential(nn.Linear(32, 32), nn.ReLU())
        compiled_mod = compiled_module(mod, nop, nop)
        inp = torch.randn(32, 32)
        ref_out = mod(inp)
        ref_out.sum().backward()
        ref_grads = sorted([(name, p.grad) for name, p in mod.named_parameters()])
        out = compiled_mod(inp)
        out.sum().backward()
        grads = sorted([(name, p.grad) for name, p in mod.named_parameters()])
        self.assertEqual((out, grads), (ref_out, ref_grads))

    def test_batchnorm(self):
        mod = compiled_module(nn.BatchNorm2d(4), nop, nop)
        x = torch.ones(1, 4, 2, 2)
        mod(x).sum().backward()

    def test_list_codegen(self):
        def list_nop(f, _):
            def g(inps):
                return f(*inps)

            g._boxed_call = True
            return g

        def f(a, b, c):
            return a.sin() * b.cos() * c.sin()

        f = aot_function(f, list_nop)
        inp = [torch.randn(5, requires_grad=True) for _ in range(3)]
        f(*inp).sum().backward()

    @patch("torch._functorch.aot_autograd.AOT_COUNTER", new_callable=itertools.count)
    def test_compilation_context(self, counter):
        def f(x):
            return x.sin().sin()

        count = []

        def compiler(fx_g, _):
            context = get_aot_compilation_context()
            count.append((context[0], len(fx_g.graph.nodes)))
            return fx_g

        f = aot_function(f, compiler)
        out = f(torch.randn(5, requires_grad=True))
        f = aot_function(f, compiler)
        f(torch.randn(5))
        out.sum().backward()
        self.assertExpectedInline(
            str(count),
            """[(['0_forward'], 4), (['1_inference'], 4), (['0_backward'], 8)]""",
        )

    def test_dupe_arg(self):
        def f(x, y):
            return x + y

        x = torch.randn(3, 3, requires_grad=True)
        self.verify_aot_autograd(f, [x, x])

    def test_dupe_arg_torture(self):
        def f(x, y):
            x.t_()
            y.unsqueeze_(0)
            return x + y

        x = torch.randn(3, 3, requires_grad=True).clone()
        self.verify_aot_autograd(f, [x, x])

    # See https://github.com/pytorch/pytorch/issues/100224
    def test_dupe_arg_returned_as_output(self):
        def f(a, b, a_):
            a[0].add_(1)
            return a_

        f_compiled = aot_function(f, nop)
        a = torch.ones(2)
        b = torch.ones(2)
        out_ref = f(a, b, a)

        a2 = torch.ones(2)
        b2 = torch.ones(2)
        out_test = f_compiled(a2, b2, a2)

        self.assertEqual(out_ref, out_test)
        self.assertEqual(a, a2)

    @patch("torch._functorch.aot_autograd.AOT_COUNTER", new_callable=itertools.count)
    @patch("torch._functorch.config.debug_assert", True)
    def test_invalid_dupe_left_bias(self, counter):
        # This test checks that, just because only the first
        # argument did a metadata mutation, we still correctly
        # switch to strategy 2 (deduplicate)
        # See: https://github.com/pytorch/pytorch/pull/89896#discussion_r1036224447
        class F(torch.nn.Module):
            def forward(self, x, y):
                x.t_()
                return (x + y,)

        x = torch.randn(3, 3, requires_grad=True).clone()
        y = torch.randn(3, 3, requires_grad=True)
        self.verify_aot_autograd(F(), [x, x])

        fxx = aot_module_simplified(F(), (x, x), nop)
        self.assertExpectedRaisesInline(
            AssertionError,
            lambda: fxx(x, y),
            """At compilation time, graph 2 was compiled under the assumption that input 1 would be a duplicate of input 0, but at runtime this was not the case.  This indicates a guard bug in AOTAutograd or Dynamo, please file a bug to PyTorch.""",  # noqa: B950
        )

    @patch("torch._functorch.aot_autograd.AOT_COUNTER", new_callable=itertools.count)
    @patch("torch._functorch.config.debug_assert", True)
    def test_invalid_dupe(self, counter):
        self._test_invalid_dupe(counter, fake=False)

    # See Note: Dynamo recompilation guarding invalid grad for why this test exists
    @patch("torch._functorch.aot_autograd.AOT_COUNTER", new_callable=itertools.count)
    @patch("torch._functorch.config.debug_assert", True)
    def test_invalid_dupe_fake(self, counter):
        self._test_invalid_dupe(counter, fake=True)

    def _test_invalid_dupe(self, counter, fake):
        class F(torch.nn.Module):
            def forward(self, x, y):
                x.unsqueeze_(0)
                y.unsqueeze_(0)
                return (x + y,)

        x = torch.randn(3, 3, requires_grad=True).clone()
        y = torch.randn(3, 3, requires_grad=True).clone()

        if fake:
            shape_env = ShapeEnv()
            fake_mode = FakeTensorMode(shape_env=shape_env)

            fake_x = fake_mode.from_tensor(x)
            fake_y = fake_mode.from_tensor(y)

        if fake:
            fxy = aot_module_simplified(F(), (fake_x, fake_y), nop)
        else:
            fxy = aot_module_simplified(F(), (x, y), nop)

        fxy(x, y)
        x = torch.randn(3, 3, requires_grad=True).clone()
        y = torch.randn(3, 3, requires_grad=True).clone()
        fxy(x, x)  # is ok!

        if fake:
            fxx = aot_module_simplified(F(), (fake_x, fake_x), nop)
        else:
            fxx = aot_module_simplified(F(), (x, x), nop)

        x = torch.randn(3, 3, requires_grad=True).clone()
        y = torch.randn(3, 3, requires_grad=True).clone()
        fxx(x, x)
        # Note This should not raise! Once we have guards in place here,
        # we will have this working correctly, as it should recompile.
        x = torch.randn(3, 3, requires_grad=True).clone()
        y = torch.randn(3, 3, requires_grad=True).clone()
        self.assertExpectedRaisesInline(
            AssertionError,
            lambda: fxx(x, y),
            """At compilation time, graph 1 was compiled under the assumption that input 1 would be a duplicate of input 0, but at runtime this was not the case.  This indicates a guard bug in AOTAutograd or Dynamo, please file a bug to PyTorch.""",  # noqa: B950
        )

    @patch("torch._functorch.aot_autograd.AOT_COUNTER", new_callable=itertools.count)
    @patch("torch._functorch.config.debug_assert", True)
    def test_invalid_requires_grad(self, counter):
        self._test_invalid_requires_grad(counter, fake=False)

    # See Note: Dynamo recompilation guarding invalid grad for why this test exists
    @patch("torch._functorch.aot_autograd.AOT_COUNTER", new_callable=itertools.count)
    @patch("torch._functorch.config.debug_assert", True)
    def test_invalid_requires_grad_fake(self, counter):
        self._test_invalid_requires_grad(counter, fake=True)

    def _test_invalid_requires_grad(self, counter, fake):
        class F(torch.nn.Module):
            def forward(self, x, y):
                return (x + y,)

        x = torch.randn(3, 3, requires_grad=True)
        y = torch.randn(3, 3, requires_grad=True)
        z = torch.randn(3, 3, requires_grad=False)

        if fake:
            shape_env = ShapeEnv()
            fake_mode = FakeTensorMode(shape_env=shape_env)

            fake_x = fake_mode.from_tensor(x)
            fake_y = fake_mode.from_tensor(y)
            fake_z = fake_mode.from_tensor(z)

        if fake:
            fxy = aot_module_simplified(F(), (fake_x, fake_y), nop)
        else:
            fxy = aot_module_simplified(F(), (x, y), nop)

        compare_equal_outs_and_grads(self, F(), fxy, (x, y))
        compare_equal_outs_and_grads(self, F(), fxy, (x, z))

        if fake:
            fxz = aot_module_simplified(F(), (fake_x, fake_z), nop)
        else:
            fxz = aot_module_simplified(F(), (x, z), nop)

        compare_equal_outs_and_grads(self, F(), fxz, (x, z))

        self.assertExpectedRaisesInline(
            AssertionError,
            lambda: fxz(x, y),
            """At compilation time, graph 1 was compiled under the assumption that input 1 would not require grad, but at runtime this was not the case.  This indicates a guard bug in AOTAutograd or Dynamo, please file a bug to PyTorch.""",  # noqa: B950
        )

    def test_custom_autograd(self):
        class CustomFn(torch.autograd.Function):
            @staticmethod
            def forward(ctx, x):
                return x.clone()

            @staticmethod
            def backward(ctx, grad_output):
                return grad_output + 1

        def f(x):
            return CustomFn.apply(x)

        self.verify_aot_autograd(f, [torch.randn(3)])

    @unittest.skipIf(not torch.cuda.is_available(), "CUDA is unavailable")
    def test_autocast_disable_guard(self):
        with torch._C._DisableAutocast():
            x = torch.rand([4, 4]).cuda()
            y = x @ x
            self.assertEqual(y.dtype, torch.float32)

    @unittest.skipIf(not torch.cuda.is_available(), "CUDA is unavailable")
    def test_nonidempotent_amp(self):
        def f(self_s_emb, add_3):
            einsum_2 = torch.functional.einsum("ah,th->t", self_s_emb, add_3)
            log_softmax_2 = einsum_2.log_softmax(-1)
            return (log_softmax_2,)

        args = [
            torch.rand((1, 256), dtype=torch.float32, device="cuda"),
            torch.rand((30, 256), dtype=torch.float16, device="cuda"),
        ]
        with torch.cuda.amp.autocast(enabled=True):
            self.verify_aot_autograd(f, args)

        args = [e.requires_grad_(True) for e in args]
        with torch.cuda.amp.autocast(enabled=True):
            self.verify_aot_autograd(f, args)

    @unittest.skipIf(not torch.cuda.is_available(), "CUDA is unavailable")
    @unittest.skipIf(not torch.backends.cudnn.is_available(), "CUDNN is unavailable")
    @skipIfRocm  # https://github.com/pytorch/pytorch/issues/96560
    def test_batch_norm_amp(self):
        device = "cuda"
        input_dtype = torch.float16
        param_dtype = torch.float32
        weight, bias = (
            torch.ones(64, device=device, dtype=param_dtype, requires_grad=True)
            for _ in range(2)
        )
        running_mean, running_var = (
            torch.ones(64, device=device, dtype=param_dtype) for _ in range(2)
        )

        def bn(x):
            return torch.ops.aten.cudnn_batch_norm(
                x,
                weight,
                bias,
                running_mean,
                running_var,
                False,
                0.1,
                1e-05,
            )

        inp = torch.ones(
            torch.Size([16, 64, 112, 112]), dtype=input_dtype, device=device
        )

        ref = bn(inp)
        cudnn_batch_norm_decomp = torch._decomp.get_decompositions(
            {torch.ops.aten.cudnn_batch_norm}
        )
        aot_fn = make_fx(bn, decomposition_table=cudnn_batch_norm_decomp)(inp)
        res = aot_fn(inp)
        for a, b in zip(ref, res):
            assert torch.allclose(a, b)

    def test_output_op_depending_on_symint(self):
        """
        It won't be obvious from reading this test what it's testing for.  We should probably make it into a more
        focused unit test.

        An issue with the following program was the expand op would end up depending on a symint whose proxy was
        incorrectly associated with one of the grad tensors rather than input tensors.  It broke partitioner logic
        and the net result was aot_function failed to produce a function and threw an exception instead.
        """
        inp = torch.randn(5, requires_grad=True)

        def f(x):
            return x.expand(x.shape)

        # TODO(whc) make this work (test setup is wrong somehow)
        # joint_forward_backward = create_joint_forward_backward(f)
        # out = f(inp)
        # joint_inputs =  ([inp], [out.detach().contiguous()])
        # fx_g = make_fx(joint_forward_backward)(*joint_inputs)
        # TODO: assert outputs of fwd graph trace to correct symint

        # e2e test that fails without symint clone fix
        af = aot_function(
            f,
            nop,
            partition_fn=partial(
                min_cut_rematerialization_partition, compiler="inductor"
            ),
            dynamic=True,
        )
        out = af(inp)
        self.assertEqual(out, f(inp))

    def test_inference_mode(self):
        m = torch.nn.Linear(4, 4)
        inp = torch.randn(4, 4)

        aot_mod = aot_module(m, fw_compiler=nop)

        with torch.inference_mode():
            out_ref = m(inp)
            out_test = aot_mod(inp)
        self.assertEqual(out_ref, out_test)

    def test_default_partitioner_saves_symints_not_tensors_for_bw(self):
        """
        In this test, the important thing is that primals_1 is **only** needed in the backward
        in order to grab its sizes.
        We need to assert that what we save for the backward are the tensor's sizes, and not the tensor itself.

        The way this test is set up, it will actually fail if we try to save the input tensor for backward.
        Why?
        b.masked_fill_(c, 0) has a backward that requires knowing a's sizes
        b.masked_fill_(c, 0) **also** mutates a (because b and a are aliased)
        The autograd engine yells at us if we save "a" for backward, and then try to mutate it.
        """
        inp = torch.randn(2, 2, requires_grad=True)

        def f(a):
            b = a[0]
            c = torch.ones_like(b, dtype=torch.bool)
            d = b.masked_fill_(c, 0)
            return d

        compiled_f = aot_function(f, nop, dynamic=True)
        inp_ref = torch.ones(2, 2, requires_grad=True)
        inp_test = torch.ones(2, 2, requires_grad=True)

        out_ref = f(inp_ref.clone())
        out_test = compiled_f(inp_test.clone())

        self.assertEqual(out_ref, out_test)

        out_ref.sum().backward()
        out_test.sum().backward()

        self.assertEqual(inp_ref.grad, inp_test.grad)

    def test_buffer_copied_in_graph(self):
        class MyModel(torch.nn.Module):
            def __init__(self) -> None:
                super().__init__()
                self.buf = torch.nn.Buffer(torch.zeros(1))
                self.w1 = torch.nn.Parameter(torch.zeros(1))
                self.w2 = torch.nn.Parameter(torch.zeros(1))

            def forward(self, x):
                self.buf.add_(1)
                return (self.w1 * x * self.w2).sum() + self.buf.sum()

        model_for_eager = MyModel()
        model_for_compile = copy.deepcopy(model_for_eager)

        fw_graph_cell = [None]
        compiled_f = aot_module(
            model_for_compile,
            fw_compiler=make_boxed_compiler(
                partial(extract_graph, graph_cell=fw_graph_cell)
            ),
            bw_compiler=nop,
            keep_inference_input_mutations=True,
        )
        inp_ref = torch.ones(1, requires_grad=True)
        inp_test = torch.ones(1, requires_grad=True)

        out_ref = model_for_eager(inp_ref.clone())
        out_test = compiled_f(inp_test.clone())

        self.assertExpectedInline(
            fw_graph_cell[0].code.strip(),
            """\
def forward(self, primals_1, primals_2, primals_3, primals_4):
    add = torch.ops.aten.add.Tensor(primals_3, 1)
    mul = torch.ops.aten.mul.Tensor(primals_1, primals_4)
    mul_1 = torch.ops.aten.mul.Tensor(mul, primals_2)
    sum_1 = torch.ops.aten.sum.default(mul_1);  mul_1 = None
    sum_2 = torch.ops.aten.sum.default(add)
    add_1 = torch.ops.aten.add.Tensor(sum_1, sum_2);  sum_1 = sum_2 = None
    copy_ = torch.ops.aten.copy_.default(primals_3, add);  primals_3 = add = copy_ = None
    return (add_1, primals_1, primals_2, primals_4, mul)""",
        )

        self.assertEqual(out_ref, out_test)

        out_ref.sum().backward()
        out_test.sum().backward()

        eager_grads = [p.grad for _, p in model_for_eager.named_parameters()]
        compile_grads = [p.grad for _, p in model_for_compile.named_parameters()]

        self.assertEqual(eager_grads, compile_grads)
        self.assertEqual(inp_ref.grad, inp_test.grad)

    def test_buffer_copied_in_graph_with_different_shapes(self):
        class MyModel(torch.nn.Module):
            def __init__(self) -> None:
                super().__init__()
                self.buf = torch.nn.Buffer(torch.ones(4, 4))
                self.w = torch.nn.Parameter(
                    torch.Tensor([[4, 5], [1, 2], [6, 7], [8, 9]])
                )

            def forward(self, x):
                self.buf.add_(1)
                return (self.w @ x).sum() + self.buf.sum()

        model_for_eager = MyModel()
        model_for_compile = copy.deepcopy(model_for_eager)

        fw_graph_cell = [None]
        compiled_f = aot_module(
            model_for_compile,
            fw_compiler=make_boxed_compiler(
                partial(extract_graph, graph_cell=fw_graph_cell)
            ),
            bw_compiler=nop,
            keep_inference_input_mutations=True,
        )
        inp_ref = torch.ones(2, 4, requires_grad=True)
        inp_test = torch.ones(2, 4, requires_grad=True)

        out_ref = model_for_eager(inp_ref.clone())
        out_test = compiled_f(inp_test.clone())

        self.assertExpectedInline(
            fw_graph_cell[0].code.strip(),
            """\
def forward(self, primals_1, primals_2, primals_3):
    add = torch.ops.aten.add.Tensor(primals_2, 1)
    mm = torch.ops.aten.mm.default(primals_1, primals_3)
    sum_1 = torch.ops.aten.sum.default(mm);  mm = None
    sum_2 = torch.ops.aten.sum.default(add)
    add_1 = torch.ops.aten.add.Tensor(sum_1, sum_2);  sum_1 = sum_2 = None
    copy_ = torch.ops.aten.copy_.default(primals_2, add);  primals_2 = add = copy_ = None
    return (add_1, primals_1, primals_3)""",
        )
        self.assertEqual(out_ref, out_test)

        out_ref.sum().backward()
        out_test.sum().backward()

        eager_grads = [p.grad for _, p in model_for_eager.named_parameters()]
        compile_grads = [p.grad for _, p in model_for_compile.named_parameters()]

        self.assertEqual(eager_grads, compile_grads)

        self.assertEqual(inp_ref.grad, inp_test.grad)

    def test_buffer_batch_norm(self):
        class MyModel(torch.nn.Module):
            def __init__(self) -> None:
                super().__init__()
                self.m = torch.nn.BatchNorm1d(100)

            def forward(self, x):
                return self.m(x)

        model_for_eager = MyModel()
        model_for_compile = copy.deepcopy(model_for_eager)

        fw_graph_cell = [None]
        bw_graph_cell = [None]
        compiled_f = aot_module(
            model_for_compile,
            fw_compiler=make_boxed_compiler(
                partial(extract_graph, graph_cell=fw_graph_cell)
            ),
            bw_compiler=make_boxed_compiler(
                partial(extract_graph, graph_cell=bw_graph_cell)
            ),
            keep_inference_input_mutations=True,
        )
        inp_ref = torch.ones(20, 100, requires_grad=True)
        inp_test = torch.ones(20, 100, requires_grad=True)

        out_ref = model_for_eager(inp_ref.clone())
        out_test = compiled_f(inp_test.clone())

        self.assertExpectedInline(
            fw_graph_cell[0].code.strip(),
            """\
def forward(self, primals_1, primals_2, primals_3, primals_4, primals_5, primals_6):
    add = torch.ops.aten.add.Tensor(primals_5, 1)
    _native_batch_norm_legit_functional = torch.ops.aten._native_batch_norm_legit_functional.default(primals_6, primals_1, primals_2, primals_3, primals_4, True, 0.1, 1e-05);  primals_2 = None
    getitem = _native_batch_norm_legit_functional[0]
    getitem_1 = _native_batch_norm_legit_functional[1]
    getitem_2 = _native_batch_norm_legit_functional[2]
    getitem_3 = _native_batch_norm_legit_functional[3]
    getitem_4 = _native_batch_norm_legit_functional[4];  _native_batch_norm_legit_functional = None
    copy_ = torch.ops.aten.copy_.default(primals_3, getitem_3);  primals_3 = copy_ = None
    copy__1 = torch.ops.aten.copy_.default(primals_4, getitem_4);  primals_4 = copy__1 = None
    copy__2 = torch.ops.aten.copy_.default(primals_5, add);  primals_5 = add = copy__2 = None
    return (getitem, primals_1, primals_6, getitem_1, getitem_2, getitem_3, getitem_4)""",  # noqa: B950
        )

        self.assertEqual(out_ref, out_test)

        out_ref.sum().backward()
        out_test.sum().backward()

        eager_grads = [p.grad for _, p in model_for_eager.named_parameters()]
        compile_grads = [p.grad for _, p in model_for_compile.named_parameters()]
        self.assertEqual(eager_grads, compile_grads)

        self.assertExpectedInline(
            bw_graph_cell[0].code.strip(),
            """\
def forward(self, primals_1, primals_6, getitem_1, getitem_2, getitem_3, getitem_4, tangents_1):
    native_batch_norm_backward = torch.ops.aten.native_batch_norm_backward.default(tangents_1, primals_6, primals_1, getitem_3, getitem_4, getitem_1, getitem_2, True, 1e-05, [True, True, True]);  tangents_1 = primals_6 = primals_1 = getitem_3 = getitem_4 = getitem_1 = getitem_2 = None
    getitem_5 = native_batch_norm_backward[0]
    getitem_6 = native_batch_norm_backward[1]
    getitem_7 = native_batch_norm_backward[2];  native_batch_norm_backward = None
    return (getitem_6, getitem_7, None, None, None, getitem_5)""",  # noqa: B950
        )

        self.assertEqual(inp_ref.grad, inp_test.grad)

    def test_new_inp_requires_grad_now(self):
        def f(x, y):
            return x.add_(y)

        fw_graph_cell = [None]
        bw_graph_cell = [None]
        compiled_f = aot_function(
            f,
            fw_compiler=make_boxed_compiler(
                partial(extract_graph, graph_cell=fw_graph_cell)
            ),
            bw_compiler=make_boxed_compiler(
                partial(extract_graph, graph_cell=bw_graph_cell)
            ),
            keep_inference_input_mutations=True,
        )

        inp_ref = (
            torch.ones(20, 100, requires_grad=False),
            torch.ones(20, 100, requires_grad=True),
        )
        inp_test = (
            torch.ones(20, 100, requires_grad=False),
            torch.ones(20, 100, requires_grad=True),
        )

        out_ref = f(*inp_ref)
        out_test = compiled_f(*inp_test)

        # There is no copy_ method
        self.assertExpectedInline(
            fw_graph_cell[0].code.strip(),
            """\
def forward(self, primals_1, primals_2):
    clone = torch.ops.aten.clone.default(primals_1);  primals_1 = None
    add = torch.ops.aten.add.Tensor(clone, primals_2);  clone = primals_2 = None
    return (add, add)""",
        )  # noqa: B950

        self.assertEqual(out_ref, out_test)

        out_ref.sum().backward()
        out_test.sum().backward()

        self.assertExpectedInline(
            bw_graph_cell[0].code.strip(),
            """\
def forward(self, tangents_1):
    return (None, tangents_1)""",
        )  # noqa: B950

    def test_real_weights_in_symbolic_mode(self):
        from functorch.experimental import functionalize

        class M(torch.nn.Module):
            def __init__(self) -> None:
                super().__init__()
                self.linear = torch.nn.Linear(5, 5)

            def forward(self, x):
                x = self.linear(x)
                return x

        m = M().eval()

        inp = torch.randn(2, 5)

        gm = make_fx(m, tracing_mode="symbolic", _allow_non_fake_inputs=True)(inp)
        self.assertEqual(gm(torch.ones(2, 5)), m(torch.ones(2, 5)))

        gm_functionalized = make_fx(
            functionalize(
                gm,
            ),
            tracing_mode="symbolic",
            _allow_non_fake_inputs=True,
        )(inp)
        self.assertEqual(gm_functionalized(torch.ones(2, 5)), m(torch.ones(2, 5)))

        inp_count = 0
        for node in gm.graph.nodes:
            if node.op == "placeholder":
                inp_count += 1

        # No more param lifting
        self.assertEqual(inp_count, 1)

        inp_count = 0
        for node in gm_functionalized.graph.nodes:
            if node.op == "placeholder":
                inp_count += 1

        # No more param lifting
        self.assertEqual(inp_count, 1)

        with self.assertRaisesRegex(
            Exception, "Please convert all Tensors to FakeTensors"
        ):
            make_fx(m, tracing_mode="symbolic", _allow_non_fake_inputs=False)(
                torch.randn(2, 5)
            )

    def test_real_weights_in_symbolic_mode_with_inplace_ops(self):
        class M(torch.nn.Module):
            def __init__(self) -> None:
                super().__init__()
                self.buffer = torch.nn.Buffer(torch.ones(4, 5))

            def forward(self, x):
                y = self.buffer.add_(3)
                y.resize_([20])
                assert y.shape == self.buffer.shape
                return x.sum() + self.buffer.sum()

        m = M().eval()
        inp = torch.randn(2, 5)
        # inplace mutation on attr is not allowed
        with self.assertRaisesRegex(Exception, "Can't call metadata"):
            make_fx(m, tracing_mode="symbolic", _allow_non_fake_inputs=True)(inp)

    def _compile_and_erase_bases(self, *output_view_indices):
        # Overrides _base and _view_func tensor attributes, so as to avoid the view-replay
        # execution path when reconstructing views.
        class NoViewReplayTensor(torch.Tensor):
            @property
            def _base(self):
                return None

            @property
            def _view_func(self):
                return None

        # Wraps the outputs that are views of the FX graph 'g' with NoViewReplayTensor,
        # since they are the only ones that will get reconstructed.
        def wrapper(g, *args, **kwargs):
            outs = list(g(*args, **kwargs))
            for i in output_view_indices:
                outs[i] = NoViewReplayTensor(outs[i])
            return tuple(outs)

        return lambda f: aot_function(f, fw_compiler=lambda g, _: partial(wrapper, g))

    def test_output_aliases_input_view_meta_replay(self):
        @self._compile_and_erase_bases(0)
        def f(a):
            return a.view(-1)

        inp = torch.ones(2, 2, requires_grad=True)
        out = f(inp)

        self.assertIsNotNone(out.grad_fn)
        self.assertExpectedInline(
            str(out.grad_fn.__class__), """<class 'ViewBackward0'>"""
        )

    def test_output_aliases_intermediate_view_meta_replay(self):
        @self._compile_and_erase_bases(0, 1)
        def f(a):
            b = a.clone()
            return b.view(-1), b.view(-1)

        inp = torch.ones(2, 2, requires_grad=True)
        out1, out2 = f(inp)

        self.assertIsNotNone(out1.grad_fn)
        self.assertExpectedInline(
            str(out1.grad_fn.__class__), """<class 'ViewBackward0'>"""
        )

        self.assertIsNotNone(out2.grad_fn)
        self.assertExpectedInline(
            str(out2.grad_fn.__class__), """<class 'ViewBackward0'>"""
        )

    def test_output_aliases_output_view_meta_replay(self):
        @self._compile_and_erase_bases(1)
        def f(a):
            b = a.add(10)
            return b, b.view(-1)

        inp = torch.ones(2, 2, requires_grad=True)
        out1, out2 = f(inp)

        self.assertEqual(out1.untyped_storage(), out2.untyped_storage())
        self.assertIsNotNone(out2.grad_fn)
        self.assertExpectedInline(
            str(out2.grad_fn.__class__), """<class 'ViewBackward0'>"""
        )

    @skipIfTorchDynamo()
    @patch("torch._dynamo.config.assume_static_by_default", False)
    def test_dynamic_output_aliases_input_view_meta_replay(self):
        # - torch.compile: using it so we can have a SymInt in the FX graph.
        # - Compiling with inductor, so that tensor._base isn't tracked.
        #
        # This should force the use of as_strided in the view reconstruction path.
        # The first 2 view-replay paths won't be taken because:
        #   - target_functional_tensor will be symbolic (_functionalize_is_symbolic call)
        #   - tensor._base will be None
        @torch.compile(backend="inductor")
        def f(a, sz):
            return a.view(sz), a.view(-1)

        inp = torch.ones(2, 2, requires_grad=True)
        out1, out2 = f(inp, (4,))

        self.assertIsNotNone(out1.grad_fn)
        self.assertExpectedInline(
            str(out1.grad_fn.__class__), """<class 'AsStridedBackward0'>"""
        )

        self.assertIsNotNone(out2.grad_fn)
        self.assertExpectedInline(
            str(out2.grad_fn.__class__), """<class 'ViewBackward0'>"""
        )


def extract_graph(fx_g, _, graph_cell):
    graph_cell[0] = fx_g
    return fx_g


def get_ins_outs(fx_g):
    ins = []
    outs = []
    for n in fx_g.graph.nodes:
        if n.op == "placeholder":
            ins.append(n)
        elif n.op == "output":
            outs = tuple(n.args[0])
    return ins, outs


def get_num_ins_outs(fx_g):
    return tuple(len(i) for i in get_ins_outs(fx_g))


def get_fw_bw_graph(
    f, inps, partitioner=min_cut_rematerialization_partition, dynamic=False
):
    fw_graph_cell = [None]
    bw_graph_cell = [None]
    aot_function(
        f,
        fw_compiler=partial(extract_graph, graph_cell=fw_graph_cell),
        bw_compiler=partial(extract_graph, graph_cell=bw_graph_cell),
        partition_fn=partitioner,
        decompositions=default_decompositions,
        dynamic=dynamic,
    )(*inps).sum().backward()
    return (fw_graph_cell[0], bw_graph_cell[0])


class TestMod(torch.nn.Module):
    def __init__(self, fn):
        super().__init__()
        self.p = torch.nn.Parameter(torch.ones(2, requires_grad=True))
        self.fn = fn

    def forward(self, *args):
        return self.fn(self.p, *args)


class TestAOTExport(AOTTestCase):
    def test_aot_export_ban_dropout_mut_pre_dispatch(self):
        def fn(p, x):
            y = torch.ops.aten.dropout.default(x, 0.1, train=False)
            y.add_(1)
            return (y,)

        mod = TestMod(fn)
        inp = torch.randn(2, 2)

        with self.assertRaisesRegex(
            RuntimeError, "cannot mutate tensors with frozen storage"
        ):
            aot_export_module(mod, [inp], trace_joint=False, pre_dispatch=True)

        gm, _ = aot_export_module(mod, [inp], trace_joint=False, pre_dispatch=False)
        self.assertExpectedInline(
            str(gm.code).strip(),
            """\
def forward(self, arg0_1, arg1_1):
    clone = torch.ops.aten.clone.default(arg1_1);  arg1_1 = None
    add = torch.ops.aten.add.Tensor(clone, 1);  clone = None
    return (add,)""",
        )

        fw_graph_cell = [None]
        bw_graph_cell = [None]

        compiled_outs = aot_function(
            fn,
            fw_compiler=partial(extract_graph, graph_cell=fw_graph_cell),
            bw_compiler=partial(extract_graph, graph_cell=bw_graph_cell),
            partition_fn=default_partition,
            decompositions=default_decompositions,
            dynamic=True,
        )(*inp)
        fw_graph = fw_graph_cell[0]
        bw_graph = bw_graph_cell[0]

        self.assertExpectedInline(
            str(fw_graph.code).strip(),
            """\
def forward(self, arg0_1, arg1_1):
    clone = torch.ops.aten.clone.default(arg1_1);  arg1_1 = None
    add = torch.ops.aten.add.Tensor(clone, 1);  clone = None
    return (add,)""",
        )

    def test_aot_export_predispatch_func_simple(self):
        def fn(p, x):
            y = x + 2
            with torch.no_grad():
                y.add_(2)
            return (x * 2 + y,)

        mod = TestMod(fn)
        inp = torch.randn(2, 2)

        with torch.no_grad():
            gm, _ = aot_export_module(mod, [inp], trace_joint=False, pre_dispatch=True)
        self.assertExpectedInline(
            str(gm.code).strip(),
            """\
def forward(self, arg0_1, arg1_1):
    add = torch.ops.aten.add.Tensor(arg1_1, 2)
    _set_grad_enabled = torch._C._set_grad_enabled(False);  _set_grad_enabled = None
    add_1 = torch.ops.aten.add.Tensor(add, 2);  add = None
    _set_grad_enabled_1 = torch._C._set_grad_enabled(False);  _set_grad_enabled_1 = None
    mul = torch.ops.aten.mul.Tensor(arg1_1, 2);  arg1_1 = None
    add_2 = torch.ops.aten.add.Tensor(mul, add_1);  mul = add_1 = None
    return (add_2,)""",
        )

    def test_aot_export_predispatch_func_composite_implicit(self):
        def fn(p, x):
            with torch.enable_grad():
                y = x @ x
            y.add_(2)
            return (x.sum() + y.sum(),)

        mod = TestMod(fn)
        inp = torch.randn(2, 2)

        with torch.no_grad():
            gm, _ = aot_export_module(mod, [inp], trace_joint=False, pre_dispatch=True)
        self.assertExpectedInline(
            str(gm.code).strip(),
            """\
def forward(self, arg0_1, arg1_1):
    _set_grad_enabled = torch._C._set_grad_enabled(True);  _set_grad_enabled = None
    matmul = torch.ops.aten.matmul.default(arg1_1, arg1_1)
    _set_grad_enabled_1 = torch._C._set_grad_enabled(False);  _set_grad_enabled_1 = None
    add = torch.ops.aten.add.Tensor(matmul, 2);  matmul = None
    sum_1 = torch.ops.aten.sum.default(arg1_1);  arg1_1 = None
    sum_2 = torch.ops.aten.sum.default(add);  add = None
    add_1 = torch.ops.aten.add.Tensor(sum_1, sum_2);  sum_1 = sum_2 = None
    return (add_1,)""",
        )

    def test_aot_export_predispatch_composite_implicit_inplace(self):
        def fn(x, p):
            return (torch.ops.aten.absolute_.default(x.clone()),)

        mod = TestMod(fn)
        inp = torch.randn(2, 2)

        gm, _ = aot_export_module(mod, [inp], trace_joint=False, pre_dispatch=True)
        self.assertExpectedInline(
            str(gm.code).strip(),
            """\
def forward(self, arg0_1, arg1_1):
    clone = torch.ops.aten.clone.default(arg0_1);  arg0_1 = None
    abs_1 = torch.ops.aten.abs.default(clone);  clone = None
    return (abs_1,)""",
        )

    def test_aot_export_predispatch_composite_implicit_linear(self):
        class MM(torch.nn.Module):
            def __init__(self) -> None:
                super().__init__()
                self.linear = torch.nn.Linear(2, 2)

            def forward(self, x):
                return (self.linear(x),)

        mod = MM()
        inp = torch.randn(2, 2)

        gm, _ = aot_export_module(mod, [inp], trace_joint=False, pre_dispatch=True)
        self.assertExpectedInline(
            str(gm.code).strip(),
            """\
def forward(self, arg0_1, arg1_1, arg2_1):
    linear = torch.ops.aten.linear.default(arg2_1, arg0_1, arg1_1);  arg2_1 = arg0_1 = arg1_1 = None
    return (linear,)""",
        )

    @unittest.expectedFailure
    def test_aot_export_predispatch_outdtype(self):
        class M(torch.nn.Module):
            def __init__(self, weight):
                super().__init__()
                self.weight = weight

            def forward(self, x):
                y = x + 2
                y.add_(5)
                return (
                    out_dtype(torch.ops.aten.mm.default, torch.int32, y, self.weight),
                )

        weight = torch.randint(-128, 127, (5, 5), dtype=torch.int8)
        mod = M(weight)
        inp = torch.randint(-128, 127, (5, 5), dtype=torch.int8)

        gm, _ = aot_export_module(mod, [inp], trace_joint=False, pre_dispatch=True)
        self.assertExpectedInline(
            str(gm.code).strip(),
            """\
def forward(self, arg0_1, arg1_1):
    _set_grad_enabled = torch._C._set_grad_enabled(True);  _set_grad_enabled = None
    mm = torch.ops.aten.mm.default(arg1_1, arg1_1)
    _set_grad_enabled_1 = torch._C._set_grad_enabled(False);  _set_grad_enabled_1 = None
    add = torch.ops.aten.add.Tensor(mm, 2);  mm = None
    sum_1 = torch.ops.aten.sum.default(arg1_1);  arg1_1 = None
    sum_2 = torch.ops.aten.sum.default(add);  add = None
    add_1 = torch.ops.aten.add.Tensor(sum_1, sum_2);  sum_1 = sum_2 = None
    return (add_1,)""",
        )

    def test_aot_export_predispatch_func_view(self):
        def fn(p, x):
            y = x @ x
            y.add_(2)
            return (x.sum() + y.view(1, 4).sum(),)

        mod = TestMod(fn)
        inp = torch.randn(2, 2)

        gm, _ = aot_export_module(mod, [inp], trace_joint=False, pre_dispatch=True)
        self.assertExpectedInline(
            str(gm.code).strip(),
            """\
def forward(self, arg0_1, arg1_1):
    matmul = torch.ops.aten.matmul.default(arg1_1, arg1_1)
    add = torch.ops.aten.add.Tensor(matmul, 2);  matmul = None
    sum_1 = torch.ops.aten.sum.default(arg1_1);  arg1_1 = None
    view_1 = torch.ops.aten.view.default(add, [1, 4]);  add = None
    sum_2 = torch.ops.aten.sum.default(view_1);  view_1 = None
    add_1 = torch.ops.aten.add.Tensor(sum_1, sum_2);  sum_1 = sum_2 = None
    return (add_1,)""",
        )

    def test_aot_export_predispatch_buffer_mutation_metadata(self):
        class Foo(torch.nn.Module):
            def __init__(self) -> None:
                super().__init__()
                self.foo = torch.nn.Buffer(torch.zeros(2, 2))

            def forward(self, x):
                self.foo.add_(4)
                return (x.sum() + self.foo.sum(),)

        inp = torch.randn(2, 2)

        gm, graph_sig = aot_export_module(
            Foo(), [inp], trace_joint=False, pre_dispatch=True
        )
        self.assertExpectedInline(
            str(gm.code).strip(),
            """\
def forward(self, arg0_1, arg1_1):
    add = torch.ops.aten.add.Tensor(arg0_1, 4);  arg0_1 = None
    sum_1 = torch.ops.aten.sum.default(arg1_1);  arg1_1 = None
    sum_2 = torch.ops.aten.sum.default(add)
    add_1 = torch.ops.aten.add.Tensor(sum_1, sum_2);  sum_1 = sum_2 = None
    return (add, add_1)""",
        )
        eager_mod = Foo()
        output_1, output_2 = gm(torch.zeros(2, 2), inp)
        eager_output = eager_mod(inp)
        self.assertTrue(torch.allclose(output_2, eager_output[0]))

        _, output_2 = gm(output_1, inp)
        eager_output = eager_mod(inp)
        self.assertTrue(torch.allclose(output_2, eager_output[0]))
        self.assertTrue("foo" in graph_sig.buffers)
        self.assertTrue(graph_sig.inputs_to_buffers["arg0_1"] == "foo")

    def test_aot_export_predispatch_with_autograd_op(self):
        def foo(p, x):
            with torch.enable_grad():
                y = x + 5
                y.add_(5)
                y.add_(7)
                return (x.cos() + y.sin(),)

        inp = torch.randn(2, 2)
        mod = TestMod(foo)

        with torch.no_grad():
            gm, _ = aot_export_module(mod, [inp], trace_joint=False, pre_dispatch=True)
        self.assertExpectedInline(
            str(gm.code).strip(),
            """\
def forward(self, arg0_1, arg1_1):
    _set_grad_enabled = torch._C._set_grad_enabled(True);  _set_grad_enabled = None
    add = torch.ops.aten.add.Tensor(arg1_1, 5)
    add_1 = torch.ops.aten.add.Tensor(add, 5);  add = None
    add_2 = torch.ops.aten.add.Tensor(add_1, 7);  add_1 = None
    cos = torch.ops.aten.cos.default(arg1_1);  arg1_1 = None
    sin = torch.ops.aten.sin.default(add_2);  add_2 = None
    add_3 = torch.ops.aten.add.Tensor(cos, sin);  cos = sin = None
    _set_grad_enabled_1 = torch._C._set_grad_enabled(False);  _set_grad_enabled_1 = None
    return (add_3,)""",
        )

    @unittest.skipIf(IS_WINDOWS, "Windows isn't supported for this case")
    @unittest.skipIf(
        not torchdynamo.is_dynamo_supported(), "TorchDynamo is not supported"
    )
    def test_aot_export_predispatch_with_cond_nested(self):
        class M(torch.nn.Module):
            def __init__(self) -> None:
                super().__init__()

            def forward(self, x):
                def true_fn(x):
                    y = x.sin()
                    y.add_(5)

                    def true_true_fn(x):
                        y = x.sin()
                        y.add_(7)
                        return y.sin()

                    def true_false_fn(x):
                        return x.cos()

                    return torch.cond(
                        y.cos().sum() > 5, true_true_fn, true_false_fn, [y.cos()]
                    )

                def false_fn(x):
                    z = x.cos()
                    z.add_(6)
                    return z.sin()

                a = torch.cond(x.sum() > 4, true_fn, false_fn, [x])
                return (a + 3, a + 4)

        inp = torch.randn(2, 2)
        gm, _ = aot_export_module(M(), [inp], trace_joint=False, pre_dispatch=True)
        self.assertExpectedInline(
            str(gm.code).strip(),
            """\
def forward(self, arg0_1):
    sum_1 = torch.ops.aten.sum.default(arg0_1)
    gt = torch.ops.aten.gt.Scalar(sum_1, 4);  sum_1 = None
    true_graph_0 = self.true_graph_0
    false_graph_0 = self.false_graph_0
    cond = torch.ops.higher_order.cond(gt, true_graph_0, false_graph_0, [arg0_1]);  gt = true_graph_0 = false_graph_0 = arg0_1 = None
    getitem = cond[0];  cond = None
    add = torch.ops.aten.add.Tensor(getitem, 3)
    add_1 = torch.ops.aten.add.Tensor(getitem, 4);  getitem = None
    return (add, add_1)""",  # noqa: B950
        )

        self.assertExpectedInline(
            str(gm.true_graph_0.code).strip(),
            """\
def forward(self, arg0_1):
    sin = torch.ops.aten.sin.default(arg0_1);  arg0_1 = None
    add = torch.ops.aten.add.Tensor(sin, 5);  sin = None
    cos = torch.ops.aten.cos.default(add)
    sum_1 = torch.ops.aten.sum.default(cos);  cos = None
    gt = torch.ops.aten.gt.Scalar(sum_1, 5);  sum_1 = None
    cos_1 = torch.ops.aten.cos.default(add);  add = None
    true_graph_0 = self.true_graph_0
    false_graph_0 = self.false_graph_0
    cond = torch.ops.higher_order.cond(gt, true_graph_0, false_graph_0, [cos_1]);  gt = true_graph_0 = false_graph_0 = cos_1 = None
    getitem = cond[0];  cond = None
    return (getitem,)""",  # noqa: B950
        )

        self.assertExpectedInline(
            str(gm.true_graph_0.true_graph_0.code).strip(),
            """\
def forward(self, arg0_1):
    sin = torch.ops.aten.sin.default(arg0_1);  arg0_1 = None
    add = torch.ops.aten.add.Tensor(sin, 7);  sin = None
    sin_1 = torch.ops.aten.sin.default(add);  add = None
    return (sin_1,)""",
        )

    @unittest.skipIf(IS_WINDOWS, "Windows isn't supported for this case")
    @unittest.skipIf(
        not torchdynamo.is_dynamo_supported(), "TorchDynamo is not supported"
    )
    def test_aot_export_predispatch_map_1(self):
        class M(torch.nn.Module):
            def __init__(self) -> None:
                super().__init__()

            def forward(self, x, y):
                def true_fn(x, r):
                    y = x.sin()
                    y.add_(5)
                    return y.cos() + r.sum()

                def false_fn(x, r):
                    z = x.cos()

                    def f(x, y):
                        a = x.cos()
                        a.add_(5)
                        return a + y

                    return (
                        z
                        + control_flow.map(f, z, r).sum()
                        + control_flow.map(f, z, r).sum()
                    )

                a = torch.cond(x.sum() > 4, true_fn, false_fn, [x, y])
                return (a + 3, a + 4)

        inps = [torch.randn(2, 2), torch.ones(2)]
        gm, _ = aot_export_module(M(), inps, trace_joint=False, pre_dispatch=True)
        self.assertExpectedInline(
            str(gm.code).strip(),
            """\
def forward(self, arg0_1, arg1_1):
    sum_1 = torch.ops.aten.sum.default(arg0_1)
    gt = torch.ops.aten.gt.Scalar(sum_1, 4);  sum_1 = None
    true_graph_0 = self.true_graph_0
    false_graph_0 = self.false_graph_0
    cond = torch.ops.higher_order.cond(gt, true_graph_0, false_graph_0, [arg0_1, arg1_1]);  gt = true_graph_0 = false_graph_0 = arg0_1 = arg1_1 = None
    getitem = cond[0];  cond = None
    add = torch.ops.aten.add.Tensor(getitem, 3)
    add_1 = torch.ops.aten.add.Tensor(getitem, 4);  getitem = None
    return (add, add_1)""",  # noqa: B950
        )
        self.assertExpectedInline(
            str(gm.true_graph_0.code).strip(),
            """\
def forward(self, arg0_1, arg1_1):
    sin = torch.ops.aten.sin.default(arg0_1);  arg0_1 = None
    add = torch.ops.aten.add.Tensor(sin, 5);  sin = None
    cos = torch.ops.aten.cos.default(add);  add = None
    sum_1 = torch.ops.aten.sum.default(arg1_1);  arg1_1 = None
    add_1 = torch.ops.aten.add.Tensor(cos, sum_1);  cos = sum_1 = None
    return (add_1,)""",
        )
        self.assertExpectedInline(
            str(gm.false_graph_0.code).strip(),
            """\
def forward(self, arg0_1, arg1_1):
    cos = torch.ops.aten.cos.default(arg0_1);  arg0_1 = None
    select = torch.ops.aten.select.int(cos, 0, 0);  select = None
    body_graph_0 = self.body_graph_0
    map_impl = torch.ops.higher_order.map_impl(body_graph_0, [cos], [arg1_1]);  body_graph_0 = None
    getitem = map_impl[0];  map_impl = None
    sum_1 = torch.ops.aten.sum.default(getitem);  getitem = None
    add = torch.ops.aten.add.Tensor(cos, sum_1);  sum_1 = None
    select_1 = torch.ops.aten.select.int(cos, 0, 0);  select_1 = None
    body_graph_1 = self.body_graph_1
    map_impl_1 = torch.ops.higher_order.map_impl(body_graph_1, [cos], [arg1_1]);  body_graph_1 = cos = arg1_1 = None
    getitem_1 = map_impl_1[0];  map_impl_1 = None
    sum_2 = torch.ops.aten.sum.default(getitem_1);  getitem_1 = None
    add_1 = torch.ops.aten.add.Tensor(add, sum_2);  add = sum_2 = None
    return (add_1,)""",
        )
        self.assertExpectedInline(
            str(gm.false_graph_0.body_graph_0.code).strip(),
            """\
def forward(self, arg0_1, arg1_1):
    cos = torch.ops.aten.cos.default(arg0_1);  arg0_1 = None
    add = torch.ops.aten.add.Tensor(cos, 5);  cos = None
    add_1 = torch.ops.aten.add.Tensor(add, arg1_1);  add = arg1_1 = None
    return (add_1,)""",
        )

    def test_aot_export_predispatch_map_2(self):
        class M(torch.nn.Module):
            def __init__(self) -> None:
                super().__init__()

            def forward(self, x, y):
                z = x.cos()

                def f(x, y):
                    a = x.cos()
                    a.add_(5)
                    return a + y

                return (z + control_flow.map(f, z, y).sum(),)

        inps = [torch.randn(2, 2), torch.ones(2)]
        gm, _ = aot_export_module(M(), inps, trace_joint=False, pre_dispatch=True)
        self.assertExpectedInline(
            str(gm.code).strip(),
            """\
def forward(self, arg0_1, arg1_1):
    cos = torch.ops.aten.cos.default(arg0_1);  arg0_1 = None
    body_graph_0 = self.body_graph_0
    map_impl = torch.ops.higher_order.map_impl(body_graph_0, [cos], [arg1_1]);  body_graph_0 = arg1_1 = None
    getitem = map_impl[0];  map_impl = None
    sum_1 = torch.ops.aten.sum.default(getitem);  getitem = None
    add = torch.ops.aten.add.Tensor(cos, sum_1);  cos = sum_1 = None
    return (add,)""",
        )  # noqa: B950
        self.assertExpectedInline(
            str(gm.body_graph_0.code).strip(),
            """\
def forward(self, arg0_1, arg1_1):
    cos = torch.ops.aten.cos.default(arg0_1);  arg0_1 = None
    add = torch.ops.aten.add.Tensor(cos, 5);  cos = None
    add_1 = torch.ops.aten.add.Tensor(add, arg1_1);  add = arg1_1 = None
    return [add_1]""",
        )

    @unittest.skipIf(IS_WINDOWS, "Windows isn't supported for this case")
    @unittest.skipIf(
        not torchdynamo.is_dynamo_supported(), "TorchDynamo is not supported"
    )
    def test_aot_export_predispatch_with_cond(self):
        class M(torch.nn.Module):
            def __init__(self) -> None:
                super().__init__()

            def forward(self, x):
                def true_fn(x):
                    y = x.sin()
                    z = torch.ops.aten.linear.default(y, torch.randn(2, 2))
                    z.add_(5)
                    return z.cos()

                def false_fn(x):
                    z = x.cos()
                    z.add_(6)
                    return z.sin()

                a = torch.cond(x.sum() > 4, true_fn, false_fn, [x])
                return (a + 3, a + 4)

        inp = torch.randn(2, 2)
        gm, _ = aot_export_module(M(), [inp], trace_joint=False, pre_dispatch=True)
        self.assertExpectedInline(
            str(gm.code).strip(),
            """\
def forward(self, arg0_1):
    sum_1 = torch.ops.aten.sum.default(arg0_1)
    gt = torch.ops.aten.gt.Scalar(sum_1, 4);  sum_1 = None
    true_graph_0 = self.true_graph_0
    false_graph_0 = self.false_graph_0
    cond = torch.ops.higher_order.cond(gt, true_graph_0, false_graph_0, [arg0_1]);  gt = true_graph_0 = false_graph_0 = arg0_1 = None
    getitem = cond[0];  cond = None
    add = torch.ops.aten.add.Tensor(getitem, 3)
    add_1 = torch.ops.aten.add.Tensor(getitem, 4);  getitem = None
    return (add, add_1)""",  # noqa: B950
        )
        self.assertExpectedInline(
            str(gm.true_graph_0.code).strip(),
            """\
def forward(self, arg0_1):
    sin = torch.ops.aten.sin.default(arg0_1);  arg0_1 = None
    randn = torch.ops.aten.randn.default([2, 2], device = device(type='cpu'), pin_memory = False)
    linear = torch.ops.aten.linear.default(sin, randn);  sin = randn = None
    add = torch.ops.aten.add.Tensor(linear, 5);  linear = None
    cos = torch.ops.aten.cos.default(add);  add = None
    return (cos,)""",
        )

    def test_aot_export_predispatch_conv_and_bn(self):
        class ConvBatchnorm(torch.nn.Module):
            def __init__(self) -> None:
                super().__init__()
                self.conv = torch.nn.Conv2d(1, 3, 1, 1)
                self.bn = torch.nn.BatchNorm2d(3)

            def forward(self, x):
                x = self.conv(x)
                x = self.bn(x)
                return (x,)

        mod = ConvBatchnorm()
        mod.train()
        inp = torch.randn(1, 1, 3, 3)

        gm, _ = aot_export_module(mod, [inp], trace_joint=False, pre_dispatch=True)
        self.assertExpectedInline(
            str(gm.code).strip(),
            """\
def forward(self, arg0_1, arg1_1, arg2_1, arg3_1, arg4_1, arg5_1, arg6_1, arg7_1):
    conv2d = torch.ops.aten.conv2d.default(arg7_1, arg0_1, arg1_1);  arg7_1 = arg0_1 = arg1_1 = None
    add = torch.ops.aten.add.Tensor(arg6_1, 1);  arg6_1 = None
    _native_batch_norm_legit_functional = torch.ops.aten._native_batch_norm_legit_functional.default(conv2d, arg2_1, arg3_1, arg4_1, arg5_1, True, 0.1, 1e-05);  conv2d = arg2_1 = arg3_1 = arg4_1 = arg5_1 = None
    getitem = _native_batch_norm_legit_functional[0]
    getitem_3 = _native_batch_norm_legit_functional[3]
    getitem_4 = _native_batch_norm_legit_functional[4];  _native_batch_norm_legit_functional = None
    return (getitem_3, getitem_4, add, getitem)""",  # noqa: B950
        )

    def test_aot_export_predispatch_reshape(self):
        class Reshape(torch.nn.Module):
            def forward(self, x):
                y = x.reshape(4, 4)
                return (y.sum(),)

        mod = Reshape()
        inp = torch.randn(2, 8)

        gm, _ = aot_export_module(mod, [inp], trace_joint=False, pre_dispatch=True)
        self.assertExpectedInline(
            str(gm.code).strip(),
            """\
def forward(self, arg0_1):
    view = torch.ops.aten.view.default(arg0_1, [4, 4]);  arg0_1 = None
    sum_1 = torch.ops.aten.sum.default(view);  view = None
    return (sum_1,)""",
        )  # noqa: B950

    def test_aot_export_predispatch_contiguous(self):
        class Cont(torch.nn.Module):
            def forward(self, x):
                y = torch.ops.aten.contiguous.default(x)
                return (y.sum(),)

        mod = Cont()
        inp = torch.randn(2, 8)

        gm, _ = aot_export_module(mod, [inp], trace_joint=False, pre_dispatch=True)
        self.assertExpectedInline(
            str(gm.code).strip(),
            """\
def forward(self, arg0_1):
    sum_1 = torch.ops.aten.sum.default(arg0_1);  arg0_1 = None
    return (sum_1,)""",
        )  # noqa: B950

    def test_aot_export_module_joint(self):
        class ConvBatchnormRelu(torch.nn.Module):
            def __init__(self) -> None:
                super().__init__()
                self.conv = torch.nn.Conv2d(1, 3, 1, 1)
                self.bn = torch.nn.BatchNorm2d(3)

            def forward(self, x):
                x = self.conv(x)
                x = self.bn(x)
                user_out = torch.nn.functional.relu(x)
                loss = user_out.sum()
                return loss, user_out.detach()

        mod = ConvBatchnormRelu()
        mod.train()
        inp = torch.randn(1, 1, 3, 3)
        o_ref = mod(inp)
        fx_g, signature = aot_export_module(
            mod, [inp], trace_joint=True, output_loss_index=0
        )
        # Some important characteristics of the exported graph below:
        # 8 arguments: 2 params from conv, 2 params from batchnorm, 2 buffers from 1 batchnorm, 1 user input
        # 9 outputs: 3 mutated buffers (from batchnorm), 2 user outputs and 4 gradients (since there were 4 parameters)
        for node in fx_g.graph.nodes:
            node.meta.pop("stack_trace", None)
        self.assertExpectedInline(
            fx_g.print_readable(print_output=False),
            """\
class <lambda>(torch.nn.Module):
    def forward(self, arg0_1: "f32[3, 1, 1, 1]", arg1_1: "f32[3]", arg2_1: "f32[3]", arg3_1: "f32[3]", arg4_1: "f32[3]", arg5_1: "f32[3]", arg6_1: "i64[]", arg7_1: "f32[1, 1, 3, 3]"):
        # No stacktrace found for following nodes
        convolution: "f32[1, 3, 3, 3]" = torch.ops.aten.convolution.default(arg7_1, arg0_1, arg1_1, [1, 1], [0, 0], [1, 1], False, [0, 0], 1);  arg1_1 = None
        add: "i64[]" = torch.ops.aten.add.Tensor(arg6_1, 1);  arg6_1 = None
        _native_batch_norm_legit_functional = torch.ops.aten._native_batch_norm_legit_functional.default(convolution, arg2_1, arg3_1, arg4_1, arg5_1, True, 0.1, 1e-05);  arg3_1 = arg4_1 = arg5_1 = None
        getitem: "f32[1, 3, 3, 3]" = _native_batch_norm_legit_functional[0]
        getitem_1: "f32[3]" = _native_batch_norm_legit_functional[1]
        getitem_2: "f32[3]" = _native_batch_norm_legit_functional[2]
        getitem_3: "f32[3]" = _native_batch_norm_legit_functional[3]
        getitem_4: "f32[3]" = _native_batch_norm_legit_functional[4];  _native_batch_norm_legit_functional = None
        relu: "f32[1, 3, 3, 3]" = torch.ops.aten.relu.default(getitem);  getitem = None
        detach: "f32[1, 3, 3, 3]" = torch.ops.aten.detach.default(relu);  detach = None
        detach_1: "f32[1, 3, 3, 3]" = torch.ops.aten.detach.default(relu)
        detach_2: "f32[1, 3, 3, 3]" = torch.ops.aten.detach.default(detach_1);  detach_1 = None
        detach_3: "f32[1, 3, 3, 3]" = torch.ops.aten.detach.default(detach_2);  detach_2 = None
        detach_4: "f32[1, 3, 3, 3]" = torch.ops.aten.detach.default(detach_3);  detach_3 = None
        sum_1: "f32[]" = torch.ops.aten.sum.default(relu)
        detach_5: "f32[1, 3, 3, 3]" = torch.ops.aten.detach.default(relu);  relu = None
        detach_6: "f32[1, 3, 3, 3]" = torch.ops.aten.detach.default(detach_5);  detach_5 = None
        detach_7: "f32[1, 3, 3, 3]" = torch.ops.aten.detach.default(detach_6);  detach_6 = None
        detach_8: "f32[1, 3, 3, 3]" = torch.ops.aten.detach.default(detach_7);  detach_7 = None
        detach_9: "f32[1, 3, 3, 3]" = torch.ops.aten.detach.default(detach_8);  detach_8 = None
        detach_10: "f32[1, 3, 3, 3]" = torch.ops.aten.detach.default(detach_9);  detach_9 = None
        ones_like: "f32[]" = torch.ops.aten.ones_like.default(sum_1, pin_memory = False, memory_format = torch.preserve_format)
        expand: "f32[1, 3, 3, 3]" = torch.ops.aten.expand.default(ones_like, [1, 3, 3, 3]);  ones_like = None
        detach_11: "f32[1, 3, 3, 3]" = torch.ops.aten.detach.default(detach_4);  detach_4 = None
        detach_12: "f32[1, 3, 3, 3]" = torch.ops.aten.detach.default(detach_11);  detach_11 = None
        detach_13: "f32[1, 3, 3, 3]" = torch.ops.aten.detach.default(detach_12);  detach_12 = None
        detach_14: "f32[1, 3, 3, 3]" = torch.ops.aten.detach.default(detach_13);  detach_13 = None
        threshold_backward: "f32[1, 3, 3, 3]" = torch.ops.aten.threshold_backward.default(expand, detach_14, 0);  expand = detach_14 = None
        native_batch_norm_backward = torch.ops.aten.native_batch_norm_backward.default(threshold_backward, convolution, arg2_1, getitem_3, getitem_4, getitem_1, getitem_2, True, 1e-05, [True, True, True]);  threshold_backward = convolution = arg2_1 = getitem_1 = getitem_2 = None
        getitem_5: "f32[1, 3, 3, 3]" = native_batch_norm_backward[0]
        getitem_6: "f32[3]" = native_batch_norm_backward[1]
        getitem_7: "f32[3]" = native_batch_norm_backward[2];  native_batch_norm_backward = None
        convolution_backward = torch.ops.aten.convolution_backward.default(getitem_5, arg7_1, arg0_1, [3], [1, 1], [0, 0], [1, 1], False, [0, 0], 1, [False, True, True]);  getitem_5 = arg7_1 = arg0_1 = None
        getitem_8 = convolution_backward[0];  getitem_8 = None
        getitem_9: "f32[3, 1, 1, 1]" = convolution_backward[1]
        getitem_10: "f32[3]" = convolution_backward[2];  convolution_backward = None
        return (getitem_3, getitem_4, add, sum_1, detach_10, getitem_9, getitem_10, getitem_6, getitem_7)
        """,  # noqa: B950
        )

        self.assertExpectedInline(
            str(signature.parameters),
            """['conv.weight', 'conv.bias', 'bn.weight', 'bn.bias']""",
        )
        self.assertExpectedInline(
            str(signature.buffers),
            """['bn.running_mean', 'bn.running_var', 'bn.num_batches_tracked']""",
        )
        self.assertExpectedInline(str(signature.user_inputs), """['arg7_1']""")
        self.assertExpectedInline(
            str(signature.inputs_to_parameters),
            """{'arg0_1': 'conv.weight', 'arg1_1': 'conv.bias', 'arg2_1': 'bn.weight', 'arg3_1': 'bn.bias'}""",
        )  # noqa: B950
        self.assertExpectedInline(
            str(signature.inputs_to_buffers),
            """{'arg4_1': 'bn.running_mean', 'arg5_1': 'bn.running_var', 'arg6_1': 'bn.num_batches_tracked'}""",
        )  # noqa: B950
        self.assertExpectedInline(
            str(signature.buffers_to_mutate),
            """{'getitem_3': 'bn.running_mean', 'getitem_4': 'bn.running_var', 'add': 'bn.num_batches_tracked'}""",
        )  # noqa: B950
        self.assertExpectedInline(
            str(signature.backward_signature.gradients_to_parameters),
            """{'getitem_9': 'conv.weight', 'getitem_10': 'conv.bias', 'getitem_6': 'bn.weight', 'getitem_7': 'bn.bias'}""",
        )  # noqa: B950
        self.assertExpectedInline(
            str(signature.backward_signature.gradients_to_user_inputs), """{}"""
        )
        self.assertExpectedInline(
            str(signature.backward_signature.loss_output), """getitem_3"""
        )

        # Also check the inference graph
        # Main important thing here is that there are 5 total outputs: 3 total mutated buffers (from batchnorm), 2 user outputs.
        fx_g_inference, signature_inference = aot_export_module(
            mod, [inp], trace_joint=False
        )
        for node in fx_g_inference.graph.nodes:
            node.meta.pop("stack_trace", None)
        self.assertExpectedInline(
            fx_g_inference.print_readable(print_output=False),
            """\
class <lambda>(torch.nn.Module):
    def forward(self, arg0_1: "f32[3, 1, 1, 1]", arg1_1: "f32[3]", arg2_1: "f32[3]", arg3_1: "f32[3]", arg4_1: "f32[3]", arg5_1: "f32[3]", arg6_1: "i64[]", arg7_1: "f32[1, 1, 3, 3]"):
        # No stacktrace found for following nodes
        convolution: "f32[1, 3, 3, 3]" = torch.ops.aten.convolution.default(arg7_1, arg0_1, arg1_1, [1, 1], [0, 0], [1, 1], False, [0, 0], 1);  arg7_1 = arg0_1 = arg1_1 = None
        add: "i64[]" = torch.ops.aten.add.Tensor(arg6_1, 1);  arg6_1 = None
        _native_batch_norm_legit_functional = torch.ops.aten._native_batch_norm_legit_functional.default(convolution, arg2_1, arg3_1, arg4_1, arg5_1, True, 0.1, 1e-05);  convolution = arg2_1 = arg3_1 = arg4_1 = arg5_1 = None
        getitem: "f32[1, 3, 3, 3]" = _native_batch_norm_legit_functional[0]
        getitem_3: "f32[3]" = _native_batch_norm_legit_functional[3]
        getitem_4: "f32[3]" = _native_batch_norm_legit_functional[4];  _native_batch_norm_legit_functional = None
        relu: "f32[1, 3, 3, 3]" = torch.ops.aten.relu.default(getitem);  getitem = None
        sum_1: "f32[]" = torch.ops.aten.sum.default(relu)
        detach: "f32[1, 3, 3, 3]" = torch.ops.aten.detach.default(relu);  relu = None
        detach_1: "f32[1, 3, 3, 3]" = torch.ops.aten.detach.default(detach);  detach = None
        detach_2: "f32[1, 3, 3, 3]" = torch.ops.aten.detach.default(detach_1);  detach_1 = None
        return (getitem_3, getitem_4, add, sum_1, detach_2)
        """,  # noqa: B950
        )
        # Some important characteristics of the exported graph below:
        # 8 arguments: 2 params from conv, 2 params from batchnorm, 2 buffers from 1 batchnorm, 1 user input
        # 9 outputs: 2 mutated buffers (from batchnorm), 2 user outputs and 4 gradients (since there were 4 parameters)

    def test_aot_export_simplified_basic(self):
        def f(x, y):
            return x * y, y * y.detach()

        x = torch.randn(2, requires_grad=True)
        y = torch.randn(2, requires_grad=True)

        f_graph_fw = aot_export_joint_simple(f, [x, y], trace_joint=False)
        out_ref = f(x, y)
        # No calling convention changes necessary to invoke the traced graph
        out_test = f_graph_fw(x, y)
        self.assertEqual(out_ref, out_test)

        # Now test the backward
        x = torch.randn(2, requires_grad=True)
        y = torch.randn(2, requires_grad=True)
        x2 = x.clone().detach().requires_grad_(True)
        y2 = y.clone().detach().requires_grad_(True)
        x3 = x.clone().detach().requires_grad_(True)
        y3 = y.clone().detach().requires_grad_(True)
        f_graph_joint = aot_export_joint_simple(f, [x, y], trace_joint=True)
        num_fw_outputs = 2
        fw_g, bw_g = default_partition(
            f_graph_joint, [x, y], num_fwd_outputs=num_fw_outputs
        )
        out_ref2 = f(x2, y2)
        fw_outs = fw_g(x3, y3)
        out_test2, activations = fw_outs[:num_fw_outputs], fw_outs[num_fw_outputs:]
        self.assertEqual(out_ref2, out_test2)

        # Test running the traced backward graph with a mocked-up grad_output
        grad_outs = [torch.ones_like(x) for x in out_ref2]
        grads_ref = torch.autograd.grad(out_ref2, [x2, y2], grad_outputs=grad_outs)
        grads_test = bw_g(*activations, *grad_outs)
        for g_ref, g_test in zip(grads_ref, grads_test):
            self.assertEqual(g_ref, g_test)

    def test_aot_export_metadata_mutation_banned(self):
        def fn(p, x):
            x.t_()
            return (x * 2,)

        mod = TestMod(fn)
        inp = torch.randn(2, 4)
        with self.assertRaisesRegex(
            RuntimeError, "Found an input that received a metadata mutation"
        ):
            aot_export_joint_simple(fn, [mod.p, inp], trace_joint=False)
            aot_export_joint_simple(fn, [mod.p, inp], trace_joint=True)
            aot_export_module(mod, [inp], trace_joint=False)

    def test_aot_export_forward_mutation_no_buffer_mut(self):
        class M(torch.nn.Module):
            def __init__(self) -> None:
                super().__init__()
                self.buffer1 = torch.nn.Buffer(torch.ones(6, 4))

            def forward(self, x):
                x.add_(4)
                return (x.cos().sum() + self.buffer1.sum(),)

        mod = M()
        inp = torch.ones(6, 4)
        gm, sig = aot_export_module(mod, [inp], trace_joint=False)
        self.assertExpectedInline(
            str(gm.code).strip(),
            """\
def forward(self, arg0_1, arg1_1):
    add = torch.ops.aten.add.Tensor(arg1_1, 4);  arg1_1 = None
    cos = torch.ops.aten.cos.default(add)
    sum_1 = torch.ops.aten.sum.default(cos);  cos = None
    sum_2 = torch.ops.aten.sum.default(arg0_1);  arg0_1 = None
    add_1 = torch.ops.aten.add.Tensor(sum_1, sum_2);  sum_1 = sum_2 = None
    return (add, add_1)""",
        )  # noqa: B950
        self.assertEqual(sig.user_inputs_to_mutate, {"add": "arg1_1"})

    def test_aot_export_forward_mutation_multiple_mut(self):
        class M(torch.nn.Module):
            def __init__(self) -> None:
                super().__init__()
                self.buffer1 = torch.nn.Buffer(torch.ones(6, 4))

            def forward(self, x, y):
                y.add_(4)
                self.buffer1.add_(5)
                return (
                    x.cos().sum() + y.sin().sum(),
                    self.buffer1.sum(),
                )

        mod = M()
        inp = [torch.ones(6, 4), torch.zeros(6, 4)]
        gm, sig = aot_export_module(mod, inp, trace_joint=False)
        self.assertExpectedInline(
            str(gm.code).strip(),
            """\
def forward(self, arg0_1, arg1_1, arg2_1):
    add = torch.ops.aten.add.Tensor(arg2_1, 4);  arg2_1 = None
    add_1 = torch.ops.aten.add.Tensor(arg0_1, 5);  arg0_1 = None
    cos = torch.ops.aten.cos.default(arg1_1);  arg1_1 = None
    sum_1 = torch.ops.aten.sum.default(cos);  cos = None
    sin = torch.ops.aten.sin.default(add)
    sum_2 = torch.ops.aten.sum.default(sin);  sin = None
    add_2 = torch.ops.aten.add.Tensor(sum_1, sum_2);  sum_1 = sum_2 = None
    sum_3 = torch.ops.aten.sum.default(add_1)
    return (add_1, add, add_2, sum_3)""",
        )  # noqa: B950
        self.assertEqual(sig.user_inputs_to_mutate, {"add": "arg2_1"})
        self.assertEqual(sig.buffers_to_mutate, {"add_1": "buffer1"})

    def test_aot_export_input_mutation_on_input_requiring_grad_banned(self):
        class M(torch.nn.Module):
            def forward(self, x):
                x.add_(4)
                return (x,)

        mod = M()
        inp = torch.randn(2, requires_grad=True)
        with self.assertRaisesRegex(
            RuntimeError,
            "Found a graph input that requires gradients, and received a mutation",
        ):
            aot_export_module(mod, [inp], trace_joint=False)

    def test_aot_export_input_mutation_on_parameter_banned(self):
        def fn(p, x):
            p.mul_(2)
            return (p + x,)

        mod = TestMod(fn)
        inp = torch.randn(2)
        with self.assertRaisesRegex(
            RuntimeError,
            "Found a graph input that requires gradients, and received a mutation",
        ):
            aot_export_joint_simple(fn, [mod.p, inp], trace_joint=False)
            aot_export_joint_simple(fn, [mod.p, inp], trace_joint=True)
            aot_export_module(mod, [inp], trace_joint=False)

    def test_aot_export_synthetic_bases_banned(self):
        def fn(p, x, y):
            x.mul_(2)
            return (x + y,)

        mod = TestMod(fn)
        inp = torch.randn(2)
        inp2 = inp.view(-1)
        with self.assertRaisesRegex(
            RuntimeError, "Encountered aliased inputs that are mutated"
        ):
            aot_export_joint_simple(fn, [mod.p, inp, inp2], trace_joint=False)
            aot_export_joint_simple(fn, [mod.p, inp, inp2], trace_joint=True)
            aot_export_module(mod, [inp, inp2], trace_joint=False)

    def test_aot_export_input_dupes_banned(self):
        def fn(p, x, y):
            x.mul_(2)
            return (x + y,)

        mod = TestMod(fn)
        inp = torch.randn(2)
        with self.assertRaisesRegex(
            RuntimeError, "Encountered duplicated inputs that are mutated in the graph"
        ):
            aot_export_joint_simple(fn, [mod.p, inp, inp], trace_joint=False)
            aot_export_joint_simple(fn, [mod.p, inp, inp], trace_joint=True)
            aot_export_module(mod, [inp, inp], trace_joint=False)

    def test_aot_export_multiple_outputs_require_grad_banned(self):
        def fn(p, x):
            out = p * x
            return out, out.sum()

        mod = TestMod(fn)
        inp = torch.randn(2)
        with self.assertRaisesRegex(
            RuntimeError,
            "Found an output of the forward that requires gradients, that was not",
        ):
            aot_export_module(mod, [inp], trace_joint=True, output_loss_index=1)

    @unittest.skipIf(IS_WINDOWS, "Windows isn't supported for this case")
    @unittest.skipIf(
        not torch._dynamo.is_dynamo_supported(), "Cond needs dynamo to run"
    )
    def test_aot_export_with_torch_cond(self):
        class M(torch.nn.Module):
            def __init__(self) -> None:
                super().__init__()

            def forward(self, x):
                def true_fn(x):
                    y = x + 4
                    y.add_(5)
                    return x.cos()

                def false_fn(x):
                    y = x + 5
                    y.add_(6)
                    return x.sin()

                a = torch.cond(x.sum() > 4, true_fn, false_fn, [x])
                return (a + 3, a + 4)

        inp = torch.randn(3, 4)
        gm, _ = aot_export_module(M(), (inp,), trace_joint=False)
        self.assertExpectedInline(
            gm.code.strip(),
            """\
def forward(self, arg0_1):
    sum_1 = torch.ops.aten.sum.default(arg0_1)
    gt = torch.ops.aten.gt.Scalar(sum_1, 4);  sum_1 = None
    true_graph_0 = self.true_graph_0
    false_graph_0 = self.false_graph_0
    cond = torch.ops.higher_order.cond(gt, true_graph_0, false_graph_0, [arg0_1]);  gt = true_graph_0 = false_graph_0 = arg0_1 = None
    getitem = cond[0];  cond = None
    add = torch.ops.aten.add.Tensor(getitem, 3)
    add_1 = torch.ops.aten.add.Tensor(getitem, 4);  getitem = None
    return (add, add_1)""",  # noqa: B950
        )

        self.assertExpectedInline(
            gm.true_graph_0.code.strip(),
            """\
def forward(self, arg0_1):
    add = torch.ops.aten.add.Tensor(arg0_1, 4)
    add_1 = torch.ops.aten.add.Tensor(add, 5);  add = add_1 = None
    cos = torch.ops.aten.cos.default(arg0_1);  arg0_1 = None
    return (cos,)""",
        )

        self.assertExpectedInline(
            gm.false_graph_0.code.strip(),
            """\
def forward(self, arg0_1):
    add = torch.ops.aten.add.Tensor(arg0_1, 5)
    add_1 = torch.ops.aten.add.Tensor(add, 6);  add = add_1 = None
    sin = torch.ops.aten.sin.default(arg0_1);  arg0_1 = None
    return (sin,)""",
        )

    def test_aot_export_simplified_pytrees_banned(self):
        def fn(inps):
            return (inps[0] + inps[1],)

        inp1 = torch.randn(2)
        inp2 = torch.randn(2)
        inps = [inp1, inp2]
        with self.assertRaisesRegex(
            RuntimeError,
            "aot_export_joint_simple requires individual inputs not to be pytrees",
        ):
            aot_export_joint_simple(fn, [inps], trace_joint=False)
            aot_export_joint_simple(fn, [inps], trace_joint=True)

    def test_aot_export_functionalized_rng_banned(self):
        def fn(p, x):
            return (p + x,)

        mod = TestMod(fn)
        inp = torch.randn(2)
        with patch(
            "functorch.compile.config.functionalize_rng_ops", True
        ), self.assertRaisesRegex(
            RuntimeError,
            "Functionalized RNG is not currently supported in the aot_export",
        ):
            aot_export_joint_simple(fn, [mod.p, inp], trace_joint=False)
            aot_export_joint_simple(fn, [mod.p, inp], trace_joint=True)
            aot_export_module(mod, [inp], trace_joint=False)

    def test_aot_export_unbacked_arg(self):
        class M(torch.nn.Module):
            def forward(self):
                full = torch.full((), 11)
                i0 = full.item()
                return (torch.full((i0,), 0),)

        gm, _ = aot_export_module(
            mod=M(), args=(), trace_joint=False, dynamic_shapes=True
        )
        self.assertExpectedInline(
            gm.code.strip(),
            """\
def forward(self):
    full = torch.ops.aten.full.default([], 11, device = device(type='cpu'), pin_memory = False)
    _local_scalar_dense = torch.ops.aten._local_scalar_dense.default(full);  full = None
    full_1 = torch.ops.aten.full.default([_local_scalar_dense], 0, device = device(type='cpu'), pin_memory = False);  _local_scalar_dense = None
    return (full_1,)""",  # noqa: B950
        )


class TestPartitioning(AOTTestCase):
    @unittest.skipIf(not USE_NETWORKX, "networkx not available")
    def test_recompute_partitioning(self):
        def fn(a, b):
            return torch.sin(torch.sin(a)) + b

        # Reference calculation
        ref_a = torch.rand(10, 10, requires_grad=True)
        ref_b = torch.rand(10, 10, requires_grad=True)
        ref = fn(ref_a, ref_b)
        ref.sum().backward()

        # Compiled function calculation
        res_a = ref_a.clone().detach().requires_grad_(True)
        res_b = ref_b.clone().detach().requires_grad_(True)

        def compile_fn(x, _):
            return x

        compiled_fn = compiled_function(
            fn, compile_fn, compile_fn, min_cut_rematerialization_partition
        )
        res = compiled_fn(res_a, res_b)
        res.sum().backward()
        assert torch.allclose(ref, res, atol=1e-3, rtol=1e-3)
        assert torch.allclose(ref_a.grad, res_a.grad, atol=1e-3, rtol=1e-3)
        assert torch.allclose(ref_b.grad, res_b.grad, atol=1e-3, rtol=1e-3)

    def test_meta_tensor_inplace_op(self):
        # Following module results in inplace ops while tracing. The test checks
        # that the meta tensor information is stored for inplace ops.
        class MockModule(torch.nn.Module):
            def __init__(self) -> None:
                super().__init__()
                self.weight = torch.nn.Parameter(
                    torch.randn(3072, 768, requires_grad=True)
                )
                self.bias = torch.nn.Parameter(torch.randn(3072, requires_grad=True))

            def forward(self, add_4):
                linear_4 = torch.nn.functional.linear(
                    add_4, self.weight, bias=self.bias
                )
                gelu = torch.nn.functional.gelu(linear_4)
                return gelu

        def check_meta_tensor(fx_g, _):
            for node in fx_g.graph.nodes:
                if node.op != "output":
                    assert "tensor_meta" in node.meta
            return fx_g

        inp0 = torch.randn(16, 128, 768, requires_grad=True)
        inputs = [
            inp0,
        ]
        mod = MockModule().to(device="cpu")
        aot_mod = aot_module(mod, fw_compiler=check_meta_tensor)
        aot_mod(*inputs)

    def test_default_partitioner_getitem(self):
        mod = nn.LayerNorm([10])

        def f(x, mod_weight, mod_bias):
            return torch.nn.functional.layer_norm(
                x, [10], mod_weight, mod_bias, eps=1e-6
            )

        fw_graph, bw_graph = get_fw_bw_graph(
            f,
            [torch.randn(3, 10, requires_grad=True), mod.weight, mod.bias],
            partitioner=default_partition,
        )
        self.assertEqual(get_num_ins_outs(fw_graph), (3, 6))
        self.assertEqual(get_num_ins_outs(bw_graph), (6, 3))

    @unittest.skipIf(not USE_NETWORKX, "networkx not available")
    def test_min_cut_partitioner_save_shape(self):
        def f(x):
            s = x.sum(dim=1)
            return s

        inp = [torch.ones([10, 10], requires_grad=True)]
        fw_graph, bw_graph = get_fw_bw_graph(f, inp, dynamic=True)
        _, fw_output = get_ins_outs(fw_graph)
        self.assertEqual(get_num_ins_outs(fw_graph), (1, 3))
        self.assertEqual(get_num_ins_outs(bw_graph), (3, 1))
        self.assertEqual(str(fw_output[0]), "sum_1")
        # make sure we don't do the suboptimal thing of saving the bigger primals input to sum,
        # rather than saving the sizes of the primals input for use in backward expand
        self.assertEqual(str(fw_output[1]), "sym_size_int")
        self.assertEqual(str(fw_output[2]), "sym_size_int_1")

        inp = [
            torch.randn(10, requires_grad=True),
            torch.randn((3, 10), requires_grad=True),
            torch.randn((2, 10), requires_grad=True),
        ]

        def f(a, b, c):
            # tried to test what happens if we save a size tuple in the graph;
            # turns out we never will due to how we trace, but this is probably
            # still a good test case for various size manipulations
            sb = torch.ops.aten.sym_size(b)
            sc = c.size()
            x = sb[0] + sc[0]
            a_sz = (x, a.size(0))
            return torch.cat([a.expand(a_sz), b, c])

        fw_graph, bw_graph = get_fw_bw_graph(f, inp, dynamic=True)
        self.assertEqual(get_num_ins_outs(fw_graph), (3, 4))
        self.assertEqual(get_num_ins_outs(bw_graph), (4, 3))
        _, outs = get_ins_outs(fw_graph)
        self.assertTrue(all(is_sym_node(n) for n in outs[1:]))

    def test_default_partitioner_output_tensor_shape_tensor(self):
        inp = [
            torch.randn(10, requires_grad=True),
            torch.randn((3, 10), requires_grad=True),
            torch.randn((2, 10), requires_grad=True),
            torch.randn((10, 1), requires_grad=True),
        ]

        def f(a, b, c, d):
            # Try to force symints intermixed with outputs in the function's returns
            sb = b.size()
            sc = c.size()
            x = sb[0] + sc[0]
            a_sz = (x, a.size(0))
            cat = torch.cat([a.expand(a_sz), b, c])
            mm = torch.mm(cat, d)
            mm2 = torch.mm(
                mm, a.view(mm.size(1), a.size(0))
            )  # this saves 4 new ints for backward. why?
            # and what do i have to do to make it save a tensor for backward?
            return cat, sb, c, mm2

        fw_graph_cell = [None]
        bw_graph_cell = [None]
        compiled_outs = aot_function(
            f,
            fw_compiler=partial(extract_graph, graph_cell=fw_graph_cell),
            bw_compiler=partial(extract_graph, graph_cell=bw_graph_cell),
            partition_fn=default_partition,
            decompositions=default_decompositions,
            dynamic=True,
        )(*inp)
        fw_graph = fw_graph_cell[0]
        (compiled_outs[0].sum() + compiled_outs[2].sum()).backward()
        bw_graph = bw_graph_cell[0]

        # in the fwd graph, 13 outs because:
        # - 5 original outputs (sb is a tuple, gets expanded to 2 symints)
        # - 8 saved outputs for backward: 5 tensors, 3 symints
        self.assertEqual(get_num_ins_outs(fw_graph), (4, 13))
        # in the bwd graph, 10 inputs (grad outs) because:
        # - The fwd graph had 13 outputs
        # - 1 was a view of an input, which gets regenerated outside of the graph
        #   and doesn't participate in the backward
        # - 2 user outs were symints (b.size()), which don't get tangents in the backward
        self.assertEqual(get_num_ins_outs(bw_graph), (10, 4))
        _, fw_graph_out_nodes = get_ins_outs(fw_graph)
        self.assertEqual(
            # fw outputs include b.size() which expands to 2 symints,
            #
            # TODO(whc)- are the saved-tensors/saved-symints correct here?
            # i just made the test pass based on what default partition did
            # Of the 5 original forward outputs, the 4th (c) is an input,
            # which won't show up in the compiled forward graph
            [False, True, True, False, False] + [False] * 4 + [True] * 4,
            [is_sym_node(n) for n in fw_graph_out_nodes],
        )

        real_outs = f(*inp)
        self.assertEqual(compiled_outs, real_outs)
        self.assertTrue(isinstance(real_outs[1], torch.Size))

        # TODO(whc) we should learn to return torch.Sizes
        self.assertFalse(isinstance(compiled_outs[1], torch.Size))

    @unittest.skipIf(not USE_NETWORKX, "networkx not available")
    def test_min_cut_partitioner_output_tensor_shape_tensor(self):
        inp = [
            torch.randn(10, requires_grad=True),
            torch.randn((3, 10), requires_grad=True),
            torch.randn((2, 10), requires_grad=True),
            torch.randn((10, 1), requires_grad=True),
        ]

        def f(a, b, c, d):
            # Try to force symints intermixed with outputs in the function's returns
            sb = b.size()
            sc = c.size()
            x = sb[0] + sc[0]
            a_sz = (x, a.size(0))
            cat = torch.cat([a.expand(a_sz), b, c])
            mm = torch.mm(cat, d)
            mm2 = torch.mm(
                mm, a.view(mm.size(1), a.size(0))
            )  # this saves 4 new ints for backward. why?
            # and what do i have to do to make it save a tensor for backward?
            return cat, sb, c, mm2

        fw_graph_cell = [None]
        bw_graph_cell = [None]
        compiled_outs = aot_function(
            f,
            fw_compiler=partial(extract_graph, graph_cell=fw_graph_cell),
            bw_compiler=partial(extract_graph, graph_cell=bw_graph_cell),
            partition_fn=min_cut_rematerialization_partition,
            decompositions=default_decompositions,
            dynamic=True,
        )(*inp)
        fw_graph = fw_graph_cell[0]
        (compiled_outs[0].sum() + compiled_outs[2].sum()).backward()
        bw_graph = bw_graph_cell[0]

        self.assertEqual(get_num_ins_outs(fw_graph), (4, 12))
        self.assertEqual(get_num_ins_outs(bw_graph), (9, 4))
        _, fw_graph_out_nodes = get_ins_outs(fw_graph)
        self.assertEqual(
            # fw outputs include b.size() which expands to 2 symints,
            # then 4 tensors (transposes of matricies used for mm) are saved
            # finally 3 symints are saved
            [False, True, True, False, False] + [False] * 4 + [True] * 3,
            [is_sym_node(n) for n in fw_graph_out_nodes],
        )

        real_outs = f(*inp)
        self.assertEqual(compiled_outs, real_outs)
        self.assertTrue(isinstance(real_outs[1], torch.Size))

        # TODO(whc) we should learn to return torch.Sizes
        self.assertFalse(isinstance(compiled_outs[1], torch.Size))

    @unittest.skipIf(not USE_NETWORKX, "networkx not available")
    def test_min_cut_partitioner(self):
        def f(x):
            return x.cos().cos().cos()

        fw_graph, bw_graph = get_fw_bw_graph(f, [torch.randn(3, requires_grad=True)])
        self.assertEqual(get_num_ins_outs(fw_graph), (1, 2))
        self.assertEqual(get_num_ins_outs(bw_graph), (2, 1))

        def f(a, b, c, d):
            x = a + b + c + d
            return x.cos().cos()

        fw_graph, bw_graph = get_fw_bw_graph(
            f, [torch.randn(3, requires_grad=True) for _ in range(4)]
        )
        self.assertEqual(get_num_ins_outs(fw_graph), (4, 2))
        self.assertEqual(get_num_ins_outs(bw_graph), (2, 4))

    def test_contiguous(self):
        # The test simulates the condition where transpose followed by view
        # happens in the backward pass.
        # https://discuss.pytorch.org/t/error-on-transpose-and-view/434
        def f(x):
            return x.view(2, 3).t()

        inp = torch.randn(6, requires_grad=True)
        out = aot_function(f, nop)(inp)
        torch.autograd.grad(out, inp, torch.randn(3, 2))

    def test_preserve_random(self):
        def fn(x):
            return torch.nn.functional.dropout(x, 0.5) + x

        x = torch.randn(4)

        torch.manual_seed(0)
        ref = fn(x)

        torch.manual_seed(0)
        aot_fn = aot_function(fn, nop)
        res = aot_fn(x)

        assert torch.allclose(ref, res)

    # https://github.com/pytorch/pytorch/issues/110666
    def test_generate_gives_inference_graph(self):
        # We expect this to give an inference graph
        def generate(x):
            with torch.no_grad():
                return torch.mul(x, x)

        inference_graph_cell = [None]
        inference_compiler = make_boxed_compiler(
            partial(extract_graph, graph_cell=inference_graph_cell)
        )
        aot_fn = aot_function(generate, nop, inference_compiler=inference_compiler)
        # Even though x requires grad, we should still get an inference graph
        x = torch.randn(4, requires_grad=True)
        res = aot_fn(x)
        self.assertTrue(inference_graph_cell[0] is not None)

    @unittest.skipIf(not torch.cuda.is_available(), "CUDA is unavailable")
    @unittest.skipIf(not USE_TORCHVISION, "test requires torchvision")
    def test_autocast(self):
        mod = torchvision.models.resnet18().cuda()
        mod.train()

        x = torch.randn(16, 3, 32, 32, device="cuda")
        aot_mod = memory_efficient_fusion(mod)

        # Ensure that AOT Autograd works with AMP
        with torch.cuda.amp.autocast(True):
            res = aot_mod(x)
        res.sum().backward()


class TestAOTDispatch(AOTTestCase):
    # Tests to add cases for (non-exhaustive list, mostly for my notes):
    # - subclass / mode introduced in the middle of the compiled fn
    # - various input mutation / intermediate base tests
    # - input mutation that changes a tensor into a subclass
    # - metadata mutation? (TBD)
    # - guard tests (fw guards *and* bw guards)
    # - subclass test involving _indices_of_inps_to_detach
    def test_aot_dispatch_simple(self):
        # a is a subclass, b is not
        def f(a, b):
            aa = torch.mul(a, 6)
            bb = torch.div(b, 2)
            return aa + bb

        a1_ref = torch.ones(3, 3, requires_grad=True)
        a2_ref = torch.ones(3, 3, requires_grad=True)
        a_ref = TwoTensor(a1_ref, a2_ref)
        b_ref = torch.ones(3, 3, requires_grad=True)

        a1_test = a1_ref.clone().detach().requires_grad_(True)
        a2_test = a2_ref.clone().detach().requires_grad_(True)
        a_test = TwoTensor(a1_test, a2_test)
        b_test = b_ref.clone().detach().requires_grad_(True)

        fw_graph_cell = [None]
        bw_graph_cell = [None]

        compiled_f = aot_function(
            f,
            fw_compiler=partial(extract_graph, graph_cell=fw_graph_cell),
            bw_compiler=partial(extract_graph, graph_cell=bw_graph_cell),
            partition_fn=min_cut_rematerialization_partition,
        )
        out_ref = f(a_ref, b_ref)
        out_test = compiled_f(a_test, b_test)

        # Output is a TwoTensor (check both inner tensors)
        self.assertEqual(out_ref.a, out_test.a)
        self.assertEqual(out_ref.b, out_test.b)

        out_ref.sum().backward()
        out_test.sum().backward()
        # Both grad_inputs are TwoTensor
        self.assertEqual(a_ref.grad.a, a_test.grad.a)
        self.assertEqual(a_ref.grad.b, a_test.grad.b)
        self.assertEqual(b_ref.grad.a, b_test.grad.a)
        self.assertEqual(b_ref.grad.b, b_test.grad.b)

        # Important pieces of the graph:
        # - mul() and div() show up twice, because we called them on a TwoTensor
        # - add() shows up once, because we called it on a plain Tensor
        # - The user forward() fn returns 1 output (the result of add),
        #   while the graph itself returns two outputs (add, add_1)
        # - add, add_1 correspond to the two inner dense tensors that will be wrapped
        # - into a single TwoTensor output.
        self.assertExpectedInline(
            fw_graph_cell[0].code.strip(),
            """\
def forward(self, primals_1, primals_2, primals_3):
    mul = torch.ops.aten.mul.Tensor(primals_1, 6);  primals_1 = None
    mul_1 = torch.ops.aten.mul.Tensor(primals_2, 6);  primals_2 = None
    div = torch.ops.aten.div.Tensor(primals_3, 2);  primals_3 = None
    add = torch.ops.aten.add.Tensor(mul, div);  mul = None
    add_1 = torch.ops.aten.add.Tensor(mul_1, div);  mul_1 = div = None
    return (add, add_1)""",
        )

        # Important pieces of the graph:
        # - 4 total dense outputs.
        #   This corresponds to the fact that each user fwd inpt (a, b)
        #   will get a gradient that is a TwoTensor subclass,
        #   so (mul_2, mul_3) will be wrapped into a.grad
        #   and (div_1, div_2) will be wrapped into b.grad
        # - 4 total dense outputs,
        self.assertExpectedInline(
            bw_graph_cell[0].code.strip(),
            """\
def forward(self, tangents_1, tangents_2):
    div_1 = torch.ops.aten.div.Tensor(tangents_1, 2)
    div_2 = torch.ops.aten.div.Tensor(tangents_2, 2)
    mul_2 = torch.ops.aten.mul.Tensor(tangents_1, 6);  tangents_1 = None
    mul_3 = torch.ops.aten.mul.Tensor(tangents_2, 6);  tangents_2 = None
    return (mul_2, mul_3, div_1, div_2)""",
        )

    def test_aot_dispatch_inference(self):
        # a is a subclass, b is not
        def f(a, b):
            aa = torch.mul(a, 6)
            bb = torch.div(b, 2)
            return aa + bb

        a1_ref = torch.ones(3, 3)
        a2_ref = torch.ones(3, 3)
        a_ref = TwoTensor(a1_ref, a2_ref)
        b_ref = torch.ones(3, 3)

        a1_test = a1_ref.clone()
        a2_test = a2_ref.clone()
        a_test = TwoTensor(a1_test, a2_test)
        b_test = b_ref.clone()

        compiled_f = aot_function(
            f,
            fw_compiler=nop,
            bw_compiler=nop,
            partition_fn=min_cut_rematerialization_partition,
        )
        out_ref = f(a_ref, b_ref)
        out_test = compiled_f(a_test, b_test)

        # Output is a TwoTensor (check both inner tensors)
        self.assertEqual(out_ref.a, out_test.a)
        self.assertEqual(out_ref.b, out_test.b)

    def test_aot_dispatch_incorrect_backward(self):
        # a is a subclass, b is not
        def f(a, b):
            aa = torch.mul(a, 2)
            bb = torch.add(b, 3)
            out_subclass = torch.div(aa, bb)
            out_reg = torch.add(b, b)
            # When creating the joint, we assume that the second grad_out
            # is not a subclass.
            # In the below test case though, we end up being wrong.
            # This would require re-tracing and recompiling the backward.
            return out_subclass, out_reg

        a1_ref = torch.ones(3, 3, requires_grad=True)
        a2_ref = torch.ones(3, 3, requires_grad=True)
        a_ref = TwoTensor(a1_ref, a2_ref)
        b_ref = torch.ones(3, 3, requires_grad=True)

        a1_test = a1_ref.clone().detach().requires_grad_(True)
        a2_test = a2_ref.clone().detach().requires_grad_(True)
        a_test = TwoTensor(a1_test, a2_test)
        b_test = b_ref.clone().detach().requires_grad_(True)

        compiled_f = aot_function(
            f,
            fw_compiler=nop,
            bw_compiler=nop,
            partition_fn=min_cut_rematerialization_partition,
        )
        out_ref = f(a_ref, b_ref)
        out_test = compiled_f(a_test, b_test)
        # First out is a TwoTensor, second is an ordinary tensor
        self.assertEqual(out_ref[0].a, out_test[0].a)
        self.assertEqual(out_ref[0].b, out_test[0].b)
        self.assertEqual(out_ref[1], out_test[1])

        # We compiled our graph assuming type(grad_out[1]) == torch.Tensor,
        # but we were wrong: in the below tests, it is a subclass.
        # This will eventually require a repartition + recompile
        with self.assertRaisesRegex(
            AssertionError,
            "incorrectly attempted to compile the backward with incorrect subclass metadata",
        ):
            (out_test[0] + out_test[1]).sum().backward()

    def test_aot_dispatch_output_alias(self):
        # a is a tensor, b is a TwoTensor
        def f(a, b):
            return b.view(b.shape), a * b

        b1_ref = torch.ones(3, 3, requires_grad=True)
        b2_ref = torch.ones(3, 3, requires_grad=True)
        b_ref = TwoTensor(b1_ref, b2_ref)
        a_ref = torch.ones(3, 3, requires_grad=True)

        b1_test = b1_ref.clone().detach().requires_grad_(True)
        b2_test = b2_ref.clone().detach().requires_grad_(True)
        b_test = TwoTensor(b1_test, b2_test)
        a_test = a_ref.clone().detach().requires_grad_(True)

        compiled_f = aot_function(
            f,
            fw_compiler=nop,
            bw_compiler=nop,
            partition_fn=min_cut_rematerialization_partition,
        )
        out_ref1, out_ref2 = f(a_ref, b_ref)
        out_test1, out_test2 = compiled_f(a_test, b_test)
        self.assertEqual(out_ref1, out_test1)
        self.assertEqual(out_ref2.a, out_test2.a)
        self.assertEqual(out_ref2.b, out_test2.b)

        (out_ref1 + out_ref2).sum().backward()
        (out_test1 + out_test2).sum().backward()
        # Both grad_inputs are TwoTensor
        self.assertEqual(a_ref.grad.a, a_test.grad.a)
        self.assertEqual(a_ref.grad.b, a_test.grad.b)
        self.assertEqual(b_ref.grad.a, b_test.grad.a)
        self.assertEqual(b_ref.grad.b, b_test.grad.b)

    def test_aot_dispatch_input_mutation(self):
        def f(a, b):
            a.mul_(2)
            b.mul_(3)
            return a + b

        b1_ref = torch.ones(3, 3, requires_grad=True)
        b2_ref = torch.ones(3, 3, requires_grad=True)
        b_ref_base = TwoTensor(b1_ref, b2_ref)
        a_ref_base = torch.ones(3, 3, requires_grad=True)
        b_ref = b_ref_base + 1
        a_ref = a_ref_base + 1

        b1_test = b1_ref.clone().detach().requires_grad_(True)
        b2_test = b2_ref.clone().detach().requires_grad_(True)
        b_test_base = TwoTensor(b1_test, b2_test)
        a_test_base = a_ref_base.clone().detach().requires_grad_(True)
        b_test = b_test_base + 1
        a_test = a_test_base + 1

        compiled_f = aot_function(
            f,
            fw_compiler=nop,
            bw_compiler=nop,
            partition_fn=min_cut_rematerialization_partition,
        )
        out_ref = f(a_ref, b_ref)
        out_test = compiled_f(a_test, b_test)
        self.assertEqual(out_ref.a, out_test.a)
        self.assertEqual(out_ref.b, out_test.b)

        # confirm input mutations worked
        self.assertEqual(a_test, a_ref)
        self.assertEqual(b_test.a, b_ref.a)
        self.assertEqual(b_test.b, b_ref.b)

        # NOTE: we need to use b in our gradient compute. Otherwise we will need to recompile teh backward.
        (b_ref * out_ref).sum().backward()
        (b_test * out_test).sum().backward()
        # Both grad_inputs are TwoTensor
        self.assertEqual(a_ref_base.grad.a, a_test_base.grad.a)
        self.assertEqual(a_ref_base.grad.b, a_test_base.grad.b)
        self.assertEqual(b_ref_base.grad.a, b_test_base.grad.a)
        self.assertEqual(b_ref_base.grad.b, b_test_base.grad.b)

    # NB: Metadata mutation for subclasses is currently broken and disabled
    # See https://github.com/pytorch/pytorch/issues/114975
    @unittest.expectedFailure
    def test_aot_dispatch_input_metadata_mutation(self):
        def f(a, b):
            a.t_()
            b.unsqueeze_(0)
            return a + b

        b1_ref = torch.arange(9, requires_grad=True, dtype=torch.float32).reshape(3, 3)
        b2_ref = torch.arange(9, requires_grad=True, dtype=torch.float32).reshape(3, 3)
        b_ref_base = TwoTensor(b1_ref, b2_ref)
        a_ref_base = (
            torch.arange(9, dtype=torch.float32)
            .reshape(3, 3)
            .detach()
            .requires_grad_(True)
        )
        b_ref = b_ref_base + 1
        a_ref = a_ref_base + 1

        b1_test = b1_ref.clone().detach().requires_grad_(True)
        b2_test = b2_ref.clone().detach().requires_grad_(True)
        b_test_base = TwoTensor(b1_test, b2_test)
        a_test_base = a_ref_base.clone().detach().requires_grad_(True)
        b_test = b_test_base + 1
        a_test = a_test_base + 1

        compiled_f = aot_function(
            f,
            fw_compiler=nop,
            bw_compiler=nop,
            partition_fn=min_cut_rematerialization_partition,
        )
        out_ref = f(a_ref, b_ref)
        out_test = compiled_f(a_test, b_test)
        self.assertEqual(out_ref.a, out_test.a)
        self.assertEqual(out_ref.b, out_test.b)

        # confirm input mutations worked
        self.assertEqual(a_test, a_ref)
        self.assertEqual(b_test.a, b_ref.a)
        self.assertEqual(b_test.b, b_ref.b)

        # NOTE: we need to use b in our gradient compute. Otherwise we will need to recompile the backward.
        (b_ref * out_ref).sum().backward()
        (b_test * out_test).sum().backward()
        # Both grad_inputs are TwoTensor
        self.assertEqual(a_ref_base.grad.a, a_test_base.grad.a)
        self.assertEqual(a_ref_base.grad.b, a_test_base.grad.b)
        self.assertEqual(b_ref_base.grad.a, b_test_base.grad.a)
        self.assertEqual(b_ref_base.grad.b, b_test_base.grad.b)

    # NB: Metadata mutation for subclasses is currently broken and disabled
    # See https://github.com/pytorch/pytorch/issues/114975
    @unittest.expectedFailure
    def test_aot_dispatch_input_data_and_metadata_mutation(self):
        def f(a, b):
            a.t_()
            b.unsqueeze_(0)
            a.mul_(2)
            b.mul_(3)
            return a + b

        b1_ref = torch.arange(9, requires_grad=True, dtype=torch.float32).reshape(3, 3)
        b2_ref = torch.arange(9, requires_grad=True, dtype=torch.float32).reshape(3, 3)
        b_ref_base = TwoTensor(b1_ref, b2_ref)
        a_ref_base = (
            torch.arange(9, dtype=torch.float32)
            .reshape(3, 3)
            .detach()
            .requires_grad_(True)
        )
        b_ref = b_ref_base + 1
        a_ref = a_ref_base + 1

        b1_test = b1_ref.clone().detach().requires_grad_(True)
        b2_test = b2_ref.clone().detach().requires_grad_(True)
        b_test_base = TwoTensor(b1_test, b2_test)
        a_test_base = a_ref_base.clone().detach().requires_grad_(True)
        b_test = b_test_base + 1
        a_test = a_test_base + 1

        compiled_f = aot_function(
            f,
            fw_compiler=nop,
            bw_compiler=nop,
            partition_fn=min_cut_rematerialization_partition,
        )
        out_ref = f(a_ref, b_ref)
        out_test = compiled_f(a_test, b_test)
        self.assertEqual(out_ref.a, out_test.a)
        self.assertEqual(out_ref.b, out_test.b)

        # confirm input mutations worked
        self.assertEqual(a_test, a_ref)
        self.assertEqual(b_test.a, b_ref.a)
        self.assertEqual(b_test.b, b_ref.b)

        # NOTE: we need to use b in our gradient compute. Otherwise we will need to recompile the backward.
        (b_ref * out_ref).sum().backward()
        (b_test * out_test).sum().backward()
        # Both grad_inputs are TwoTensor
        self.assertEqual(a_ref_base.grad.a, a_test_base.grad.a)
        self.assertEqual(a_ref_base.grad.b, a_test_base.grad.b)
        self.assertEqual(b_ref_base.grad.a, b_test_base.grad.a)
        self.assertEqual(b_ref_base.grad.b, b_test_base.grad.b)

    def test_aot_dispatch_input_mutation_and_output_alias(self):
        def f(a, b):
            a.mul_(2)
            b.mul_(3)
            return b.view(b.shape), a + b

        b1_ref = torch.arange(9, requires_grad=True, dtype=torch.float32).reshape(3, 3)
        b2_ref = torch.arange(9, requires_grad=True, dtype=torch.float32).reshape(3, 3)
        b_ref_base = TwoTensor(b1_ref, b2_ref)
        a_ref_base = (
            torch.arange(9, dtype=torch.float32)
            .reshape(3, 3)
            .detach()
            .requires_grad_(True)
        )
        b_ref = b_ref_base + 1
        a_ref = a_ref_base + 1

        b1_test = b1_ref.clone().detach().requires_grad_(True)
        b2_test = b2_ref.clone().detach().requires_grad_(True)
        b_test_base = TwoTensor(b1_test, b2_test)
        a_test_base = a_ref_base.clone().detach().requires_grad_(True)
        b_test = b_test_base + 1
        a_test = a_test_base + 1

        compiled_f = aot_function(
            f,
            fw_compiler=nop,
            bw_compiler=nop,
            partition_fn=min_cut_rematerialization_partition,
        )
        out_ref1, out_ref2 = f(a_ref, b_ref)
        out_test1, out_test2 = compiled_f(a_test, b_test)
        self.assertEqual(out_ref1.a, out_test1.a)
        self.assertEqual(out_ref1.b, out_test1.b)
        self.assertEqual(out_ref2.a, out_test2.a)
        self.assertEqual(out_ref2.b, out_test2.b)

        # confirm input mutations worked
        self.assertEqual(a_test, a_ref)
        self.assertEqual(b_test.a, b_ref.a)
        self.assertEqual(b_test.b, b_ref.b)

        (out_ref1 * out_ref2).sum().backward()
        (out_test1 * out_test2).sum().backward()
        # Both grad_inputs are TwoTensors
        self.assertEqual(a_ref_base.grad.a, a_test_base.grad.a)
        self.assertEqual(a_ref_base.grad.b, a_test_base.grad.b)

    def test_aot_dispatch_output_requires_grad_in_no_grad(self):
        def fn(x):
            out1 = x.sin()
            with torch.enable_grad():
                out2 = x.cos()
            return out1, out2

        inp_fns = [
            lambda: torch.ones(10, requires_grad=True),
            lambda: torch.ones(10, requires_grad=False),
        ]

        compiled_f = aot_function(fn, nop)
        for inp_fn in inp_fns:
            with torch.no_grad():
                ref_x = inp_fn()
                ref_out = fn(ref_x)
                x = inp_fn()
                out = compiled_f(x)
                for r, o in zip(ref_out, out):
                    self.assertEqual(r.requires_grad, o.requires_grad)
            if ref_x.requires_grad:
                with torch.enable_grad():
                    (ref_out[0] + ref_out[1]).sum().backward()
                    (out[0] + out[1]).sum().backward()
                    self.assertEqual(ref_x.grad, x.grad)
                    assert torch.allclose(ref_x.grad, x.grad, atol=1e-3, rtol=1e-3)

    def test_aot_dispatch_output_requires_grad_in_no_grad_views(self):
        # view-type ops preserve requires_grad even in no_grad.
        def fn(x):
            return x.view(-1), x.sin()

        inference_graph_cell = [None]
        inference_compiler = make_boxed_compiler(
            partial(extract_graph, graph_cell=inference_graph_cell)
        )
        compiled_fn = aot_function(fn, nop, inference_compiler=inference_compiler)

        inp_x0 = torch.ones(2, 3, requires_grad=True)
        # Clone in no_grad will make requires_grad=False tensors, keep clone outside of no_grad
        ref_x0 = inp_x0.clone()
        x0 = inp_x0.clone()
        with torch.no_grad():
            ref_out1, ref_out2 = fn(ref_x0)

            out1, out2 = compiled_fn(x0)
            # Assert that we executed inference graph
            self.assertTrue(inference_graph_cell[0] is not None)

            self.assertEqual(ref_out1.requires_grad, out1.requires_grad)
            self.assertEqual(ref_out2.requires_grad, out2.requires_grad)


class TestAOTModuleSimplified(AOTTestCase):
    def test_aot_module_simplified(self):
        class MockModule(torch.nn.Module):
            def __init__(self) -> None:
                super().__init__()
                self.linear = torch.nn.Linear(20, 30)

            def forward(self, x, y):
                return (self.linear(x) + y,)

        mod = MockModule()
        mod.zero_grad()

        x = torch.randn(128, 20, requires_grad=True)
        y = torch.randn(128, 30, requires_grad=True)
        inputs = [x, y]
        cloned_inputs = [x.detach().clone().requires_grad_(True) for x in inputs]

        ref = mod(*inputs)
        ref[0].sum().backward()

        compiled_f = aot_module_simplified(mod, cloned_inputs, nop)
        mod.zero_grad()
        res = compiled_f(*cloned_inputs)
        res[0].sum().backward()

        assert torch.allclose(ref[0], res[0])
        assert torch.allclose(inputs[0].grad, cloned_inputs[0].grad)
        assert torch.allclose(inputs[1].grad, cloned_inputs[1].grad)

    def test_aot_module_simplified_dynamic(self):
        class MockModule(torch.nn.Module):
            def __init__(self) -> None:
                super().__init__()
                self.linear = torch.nn.Linear(20, 30)

            def forward(self, x, y):
                return (self.linear(x) + y,)

        mod = MockModule()

        shape_env = ShapeEnv()
        fake_mode = FakeTensorMode(shape_env=shape_env)

        x = torch.randn(128, 20, requires_grad=True)
        y = torch.randn(128, 30, requires_grad=True)

        inputs = [x, y]
        fake_inputs = [fake_mode.from_tensor(x) for x in inputs]
        compiled_f = aot_module_simplified(mod, fake_inputs, nop)

        ref = mod(*inputs)
        ref[0].sum().backward()

        cloned_inputs = [x.detach().clone().requires_grad_(True) for x in inputs]
        res = compiled_f(*cloned_inputs)
        res[0].sum().backward()

        self.assertExpectedInline(
            shape_env.format_guards(),
            """\
 - Eq(s1, 20)
 - Eq(s2, 30)""",
        )

        assert torch.allclose(ref[0], res[0])
        assert torch.allclose(inputs[0].grad, cloned_inputs[0].grad)
        assert torch.allclose(inputs[1].grad, cloned_inputs[1].grad)

    # https://github.com/pytorch/pytorch/issues/105327
    def test_lift_fresh_copy_in_graph(self):
        class MyMod(torch.nn.Module):
            def forward(self, x):
                _tensor_constant0 = torch.tensor([1])
                lift_fresh_copy = torch.ops.aten.lift_fresh_copy.default(
                    _tensor_constant0
                )
                y = x.mul(lift_fresh_copy)
                return (y,)

        mod = MyMod()
        shape_env = ShapeEnv()
        fake_mode = FakeTensorMode(shape_env=shape_env)
        x = torch.ones(4, requires_grad=True)
        inputs = [x]
        fake_inputs = [fake_mode.from_tensor(x) for x in inputs]
        compiled_f = aot_module_simplified(mod, fake_inputs, nop)

        out_ref = mod(x)
        out_test = compiled_f(x)
        self.assertEqual(out_ref[0].detach(), out_test[0].detach())

    def test_inference_python_dispatcher(self):
        # Extracted from unet
        class MockModule(torch.nn.Module):
            def __init__(self) -> None:
                super().__init__()
                self.upsample = torch.nn.Upsample(
                    scale_factor=2, mode="bilinear", align_corners=True
                )

            def forward(self, x):
                return (self.upsample(x),)

        mod = MockModule()
        shape_env = ShapeEnv()
        fake_mode = FakeTensorMode(shape_env=shape_env)
        x = torch.randn(2, 512, 40, 59)  # NB: must not require grad
        inputs = [x]
        fake_inputs = [fake_mode.from_tensor(x) for x in inputs]
        compiled_f = aot_module_simplified(mod, fake_inputs, nop)

    def test_aot_module_simplified_preserves_stack_trace(self):
        class MockModule(torch.nn.Module):
            def __init__(self) -> None:
                super().__init__()
                self.linear = torch.nn.Linear(20, 30)

            def forward(self, x, y):
                z = self.linear(x)
                z = z + y
                z = z.relu()
                return (z,)

        tracer = torch.fx.Tracer()
        tracer.record_stack_traces = True
        graph = tracer.trace(MockModule())
        mod = torch.fx.GraphModule(tracer.root, graph)

        for node in mod.graph.nodes:
            if node.op == "output":
                continue
            self.assertTrue(node.stack_trace is not None)
            assert "test_aotdispatch.py" in node.stack_trace

        def assert_compiler(gm: torch.fx.GraphModule, _):
            for node in gm.graph.nodes:
                if node.op == "output" or node.op == "placeholder":
                    continue
                self.assertTrue(node.stack_trace is not None)
                assert "test_aotdispatch.py" in node.stack_trace
            return gm.forward  # return a python callable

        x = torch.randn(128, 20, requires_grad=True)
        y = torch.randn(128, 30, requires_grad=True)
        inputs = [x, y]

        compiled_f = aot_module_simplified(
            mod, inputs, fw_compiler=assert_compiler, bw_compiler=assert_compiler
        )
        res = compiled_f(*inputs)
        res[0].sum().backward()

    def test_aot_module_simplified_preserves_stack_trace_from_mutation(self):
        class MockModule(torch.nn.Module):
            def __init__(self) -> None:
                super().__init__()

            def forward(self, x):
                x_view = x[0]
                x_view.mul_(2)
                return (x + x,)

        tracer = torch.fx.Tracer()
        tracer.record_stack_traces = True
        graph = tracer.trace(MockModule())
        mod = torch.fx.GraphModule(tracer.root, graph)

        for node in mod.graph.nodes:
            if node.op == "output":
                continue
            self.assertTrue(node.stack_trace is not None)
            assert "test_aotdispatch.py" in node.stack_trace

        def assert_compiler(gm: torch.fx.GraphModule, _):
            assert torch.ops.aten.copy_.default in [x.target for x in gm.graph.nodes]
            for node in gm.graph.nodes:
                if node.target == torch.ops.aten.copy_.default:
                    assert "stack_trace" in node.meta
                    assert "x_view.mul_(2)" in node.meta["stack_trace"]
            return gm.forward  # return a python callable

        x = torch.randn(128, 20)
        inputs = [x]

        aot_module_simplified(
            mod,
            inputs,
            fw_compiler=assert_compiler,
            bw_compiler=assert_compiler,
            keep_inference_input_mutations=True,
        )

    def test_aot_module_simplified_fake_tensor_gm_raises(self):
        fake_mode = torch._subclasses.fake_tensor.FakeTensorMode()
        real_x = torch.randn(4, requires_grad=True)
        fake_x = fake_mode.from_tensor(real_x)
        real_z = torch.randn(4)
        fake_z = fake_mode.from_tensor(real_z)

        class MockModule(torch.nn.Module):
            def forward(self, x):
                # Accessing a free variable fake tensor will look like a
                # constant to make_fx, and result in the tensor being traced
                # into the graph, which is an error condition.  Make sure we
                # report adequately in this case.
                return (x + fake_z,)

        with self.assertRaisesRegex(AssertionError, "Unexpected fake"):
            aot_module_simplified(MockModule(), (fake_x,), nop)

    def test_aot_test_subclasses_with_tensor_factories(self):
        from torch.testing._internal.common_subclass import SubclassWithTensorFactory

        inp = SubclassWithTensorFactory(torch.zeros(3, 5))

        def fn(x):
            return 2 * x

        ref_out = fn(inp)
        out = torch.compile(fn, backend="aot_eager", fullgraph=True)(inp)
        self.assertEqual(ref_out, out)

    @torch._inductor.config.patch({"freezing": True})
    def test_inductor_freezing_with_subclasses(self):
        class M(torch.nn.Module):
            def __init__(self):
                super().__init__()
                self.w = TwoTensor(torch.randn(3, 4), torch.randn(3, 4))

            def forward(self, x):
                return (
                    x.index_select(
                        dim=0, index=torch.tensor([0, 2, 1], dtype=torch.int64)
                    )
                    + self.w
                )

        m = M()
        inp = torch.randn(3, 4)
        with torch.no_grad():
            torch.compile(m, fullgraph=True)(inp)

    def test_rrelu(self):
        def fn(x):
            return torch.rrelu(x, training=True)

        def fn_(x):
            torch.rrelu_(x, training=True)
            return x

        x = torch.randn(4, 4)
        torch.compile(fn, backend="inductor", fullgraph=True)(x)
        torch.compile(fn_, backend="inductor", fullgraph=True)(x)


# entries in here don't work and need to be fixed.
# Each one of these is a bug (or needs to be investigated)
aot_autograd_failures = {
    # data-dependent control flow
    xfail("cov"),
    xfail("nn.functional.gaussian_nll_loss"),
    xfail("tensor_split"),
    xfail("corrcoef"),
    xfail("quantile"),
    xfail("nanquantile"),
    xfail("narrow"),
    xfail("istft"),
    xfail("linalg.eig"),
    skip("as_strided_scatter"),
    skip("as_strided", "partial_views"),  # flaky
    # Given input size: (s0xs1x2). Calculated output size: ...
    skip("max_pool2d_with_indices_backward"),
    skip("nn.functional.nll_loss", ""),  # UBSAN failure!
    # Misc
    xfail("to_sparse"),
    xfail("corrcoef"),
    xfail("cov"),
    xfail("chalf"),  # RuntimeError: "sum_cpu" not implemented for 'ComplexHalf'
    xfail("sparse.sampled_addmm"),
    xfail("sparse.mm", "reduce"),
    skip("nn.functional.binary_cross_entropy_with_logits"),  # seems to fail sometimes?
    skip("nn.functional.margin_ranking_loss"),  # seems flaky
    skip("linalg.lu_solve"),  # flaky
    decorate("matmul", decorator=unittest.skipIf(IS_ARM64, "flaky")),
    decorate("__rmatmul__", decorator=unittest.skipIf(IS_ARM64, "flaky")),
    # overrides atol=1e-4, rtol=1e-5 would do as well
    decorate(
        "svd_lowrank",
        decorator=toleranceOverride({torch.float32: tol(atol=1e-04, rtol=1e-05)}),
    ),
    decorate(
        "linalg.householder_product",
        decorator=unittest.skipIf(IS_MACOS and IS_X86, "flaky"),
    ),
    decorate(
        "linalg.pinv",
        "singular",
        decorator=toleranceOverride({torch.float32: tol(atol=1e-05, rtol=1e-05)}),
    ),
    decorate(
        "nn.functional.interpolate",
        "bicubic",
        decorator=toleranceOverride({torch.float32: tol(atol=1e-04, rtol=1e-05)}),
    ),
    # conv2d sometimes nondeterministic in this config?
    decorate("nn.functional.conv2d", decorator=unittest.skipIf(IS_ARM64, "flaky")),
}

symbolic_aot_autograd_failures = {
    xfail("combinations", ""),  # aten.masked_select.default
    xfail(
        "index_fill", ""
    ),  # Cannot call sizes() on tensor with symbolic sizes/strides
    xfail(
        "linalg.lstsq", ""
    ),  # aten.linalg_lstsq.default - couldn't find symbolic meta function/decomposition
    xfail(
        "linalg.lstsq", "grad_oriented"
    ),  # aten.linalg_lstsq.default - couldn't find symbolic meta funct...
    xfail(
        "linalg.lu_solve", ""
    ),  # aten.linalg_lu_solve.default - couldn't find symbolic meta function/deco...
    skip(
        "nn.functional.batch_norm", ""
    ),  # '0 is not tracked with proxy for <torch.fx.experimental.proxy_te..
    xfail(
        "nn.functional.binary_cross_entropy", ""
    ),  # aten.fill_.Scalar - couldn't find symbolic meta funct...
    xfail(
        "nn.functional.cross_entropy", ""
    ),  # Cannot call sizes() on tensor with symbolic sizes/strides
    xfail(
        "nn.functional.ctc_loss", ""
    ),  # aten._ctc_loss.Tensor - couldn't find symbolic meta function/deco...
    xfail(
        "nn.functional.fractional_max_pool3d", ""
    ),  # rand() received an invalid combination of arguments - g...
    xfail(
        "nn.functional.group_norm", ""
    ),  # Cannot call sizes() on tensor with symbolic sizes/strides
    xfail(
        "nn.functional.nll_loss", ""
    ),  # Cannot call sizes() on tensor with symbolic sizes/strides
    xfail(
        "_segment_reduce", "lengths"
    ),  # aten.segment_reduce.default - couldn't find symbolic meta functio...
    xfail(
        "_segment_reduce", "offsets"
    ),  # aten.segment_reduce.default - couldn't find symbolic meta functio...
    xfail("trace", ""),  # Cannot call sizes() on tensor with symbolic sizes/strides
    xfail(
        "_upsample_bilinear2d_aa"
    ),  # RuntimeError: isIntList() INTERNAL ASSERT FAILED  Expected IntList but got GenericList
    decorate(
        "linalg.householder_product",
        decorator=unittest.skipIf(IS_MACOS and IS_X86, "flaky"),
    ),
    # many complex operators incorrect striding, metadata
    xfail("fft.fft", ""),
    xfail("fft.hfft2", ""),
    xfail("fft.hfft", ""),
    xfail("fft.hfftn", ""),
    xfail("fft.ifft", ""),
    xfail("fft.ihfft2", ""),
    xfail("fft.ihfft", ""),
    xfail("fft.ihfftn", ""),
    xfail("fft.irfft2", ""),
    xfail("fft.irfft", ""),
    xfail("fft.irfftn", ""),
    xfail("fft.rfft2", ""),
    xfail("fft.rfft", ""),
    xfail("fft.rfftn", ""),
    xfail("stft", ""),  # Cannot call sizes() on tensor with symbolic sizes/strides
}


def _test_aot_autograd_helper(self, device, dtype, op, dynamic=False):
    if not op.supports_autograd:
        self.skipTest("Op does not support autograd")

    # aot_autograd_check is able to check data specialization by
    # randomizing the inputs. Here's a list of ops that really do not
    # like random inputs for which we want to disable that.
    cant_check_data_specialization = set(
        {
            "nn.functional.max_unpool1d",
            "nn.functional.max_unpool2d",
            "nn.functional.max_unpool3d",
        }
    )
    try_check_data_specialization = op.name not in cant_check_data_specialization

    sample_inputs_itr = op.sample_inputs(device, dtype, requires_grad=True)
    for sample_input in sample_inputs_itr:
        t_args = [sample_input.input] + list(sample_input.args)
        t_kwargs = sample_input.kwargs
        try:
            aot_autograd_check(
                op.op,
                t_args,
                t_kwargs,
                dynamic,
                self.assertRaisesRegex,
                self.assertEqual,
                check_gradients=True,
                try_check_data_specialization=try_check_data_specialization,
                skip_correctness_check=op.skip_correctness_check_compile_vs_eager,
            )
        except DynamicOutputShapeException:
            self.skipTest("Dynamic output shape operation in trace")
        except GuardOnDataDependentSymNode:
            # Carveout for getitem; I don't want to xfail the entire test
            # because that will reject known to be good tests see
            # https://github.com/pytorch/pytorch/issues/94705
            if op.name == "__getitem__":
                self.skipTest("Dynamic output shape operation in trace")
            else:
                raise


def _test_aot_autograd_module_helper(
    self, device, dtype, training, module_info, *, dynamic=False
):
    module_cls = module_info.module_cls
    module_inputs = module_info.module_inputs_func(
        module_info, device=device, dtype=dtype, requires_grad=True, training=training
    )
    for module_input in module_inputs:
        if module_input.forward_input is None:
            continue

        args, kwargs = (
            module_input.constructor_input.args,
            module_input.constructor_input.kwargs,
        )
        m = module_cls(*args, **kwargs)
        m.to(device).to(dtype)
        m.train(training)

        # Lazy modules need to see an input first to initialize params.
        args, kwargs = (
            module_input.forward_input.args,
            module_input.forward_input.kwargs,
        )
        flat_args, args_spec = pytree.tree_flatten((args, kwargs))

        # PackedSequence is only used for RNNs. It might be possible to fake-ify if they're pytrees but
        # torchdynamo already doesn't support RNNs
        if any(tuple(isinstance(flat_arg, PackedSequence) for flat_arg in flat_args)):
            continue

        if issubclass(module_info.module_cls, torch.nn.modules.lazy.LazyModuleMixin):
            with torch.no_grad():
                m(*args, **kwargs)

        sentinel_val = -42
        is_tensor_spec = [
            sentinel_val if isinstance(arg, torch.Tensor) else arg for arg in flat_args
        ]
        args = [arg for arg in flat_args if isinstance(arg, torch.Tensor)]

        def f(params_buffers_args):
            named_params, named_buffers, args = params_buffers_args
            cur_flat_args = list(is_tensor_spec)
            args = iter(args)
            for idx, v in enumerate(cur_flat_args):
                if v == sentinel_val:
                    cur_flat_args[idx] = next(args)
            c_args, c_kwargs = pytree.tree_unflatten(cur_flat_args, args_spec)
            params_and_buffers = {**named_params, **named_buffers}
            return torch.func.functional_call(m, params_and_buffers, c_args, c_kwargs)

        named_params = dict(m.named_parameters(remove_duplicate=False))
        named_buffers = dict(m.named_buffers(remove_duplicate=False))
        num_params_buffers = len(named_params) + len(named_buffers)
        compiled_f = aot_function(
            f, nop, num_params_buffers=num_params_buffers, dynamic=dynamic
        )
        params_buffers_args = [named_params, named_buffers, args]
        _test_aot_autograd_forwards_backwards_helper(
            f,
            compiled_f,
            params_buffers_args,
            self.assertRaisesRegex,
            self.assertEqual,
            True,
        )


class TestEagerFusionOpInfo(AOTTestCase):
    @ops(op_db + hop_db, allowed_dtypes=(torch.float,))
    @skipOps(
        "TestEagerFusionOpInfo", "test_aot_autograd_exhaustive", aot_autograd_failures
    )
    def test_aot_autograd_exhaustive(self, device, dtype, op):
        _test_aot_autograd_helper(self, device, dtype, op)

    @ops(op_db + hop_db, allowed_dtypes=(torch.float,))
    @patch("functorch.compile.config.debug_assert", True)
    @skipOps(
        "TestEagerFusionOpInfo",
        "test_aot_autograd_symbolic_exhaustive",
        aot_autograd_failures | symbolic_aot_autograd_failures,
    )
    def test_aot_autograd_symbolic_exhaustive(self, device, dtype, op):
        _test_aot_autograd_helper(self, device, dtype, op, dynamic=True)


aot_autograd_module_failures = set(
    {
        torch.nn.CTCLoss,  # torch._subclasses.fake_tensor.DynamicOutputShapeException: aten._ctc_loss.default
        torch.nn.GaussianNLLLoss,  # RuntimeError: It appears that you're trying to get value out
        # of a tracing tensor with aten._local_scalar_dense.default -
        # erroring out! It's likely that this is caused by data-dependent
        # control flow or similar.
        torch.nn.MultiLabelMarginLoss,  # AssertionError: The values for attribute 'shape' do not match:
        # torch.Size([1]) != torch.Size([]). Outputs of the operator are different in
        # eager-mode PyTorch vs AOTAutograd. This means the operator will have incorrect
        # output underneath torch.compile. This could be because the operator's
        # implementation not traceable or that there is a bug in AOTAutograd.
        torch.nn.TransformerEncoder,  # DataDependentOutputException: aten.eq compares a mask input
        # to a causal mask tensor, to see if Boolean is_causal should be set
        # for TrnasformerEncoder layers, MHA and sdp custom kernels
        torch.nn.Transformer,  # DataDependentOutputException: aten.equal compares a mask input
        # to a causal mask tensor, to see if Boolean is_causal should be set
        # for TransformerEncoder layers, MHA and sdp custom kernels
        # (this bubbles up to Transformer)
    }
)

symbolic_aot_autograd_module_failures = {
    torch.nn.Transformer,  # DataDependentOutputException: aten.equal compares a mask input to a mask producing a bool
    torch.nn.TransformerEncoder,  # DataDependentOutputException: aten.equal compares a mask input to a mask producing a bool
    torch.nn.GaussianNLLLoss,  # NotImplementedError: local_scalar_dense/item NYI for torch.bool
    torch.nn.GroupNorm,  # in native_group_norm_backward cpg, _rem = divmod(C, group)
    # TypeError: unsupported operand type(s) for divmod(): 'SymInt' and 'int'
    torch.nn.FractionalMaxPool3d,  # int() argument must be a string, a bytes-like object or a number, not 'SymFloat'
    torch.nn.BCELoss,  # new_size = _infer_size(target.size(), weight.size())
    # RuntimeError: expected int at position 0, but got: SymInt
}


class TestEagerFusionModuleInfo(AOTTestCase):
    @modules(module_db, allowed_dtypes=(torch.float,))
    @decorateForModules(unittest.expectedFailure, aot_autograd_module_failures)
    def test_aot_autograd_module_exhaustive(self, device, dtype, training, module_info):
        _test_aot_autograd_module_helper(self, device, dtype, training, module_info)

    @modules(module_db, allowed_dtypes=(torch.float,))
    @decorateForModules(
        unittest.expectedFailure,
        aot_autograd_module_failures | symbolic_aot_autograd_module_failures,
    )
    def test_aot_autograd_symbolic_module_exhaustive(
        self, device, dtype, training, module_info
    ):
        _test_aot_autograd_module_helper(
            self, device, dtype, training, module_info, dynamic=True
        )


instantiate_parametrized_tests(TestAOTAutograd)
only_for = "cpu"
instantiate_device_type_tests(
    TestPythonKey,
    globals(),
    only_for=only_for,
)
instantiate_device_type_tests(TestEagerFusionOpInfo, globals(), only_for=only_for)
instantiate_device_type_tests(TestEagerFusionModuleInfo, globals(), only_for=only_for)


@xfail_inherited_tests(
    [
        "test_set__and_data_mutation_bad",
        "test_subclass_metadata_mutation_req_grad_True",
        "test_subclass_metadata_mutation_req_grad_False",
    ]
)
@skipIfTorchDynamo("This test suite already uses dynamo")
class TestAOTAutogradWithDynamo(TestAOTAutograd):
    """
    These are the same as TestAOTAutograd tests, but we run dynamo first to get a graph module.
    """

    def assertExpectedInline(self, *args, **kwargs):
        # These will have different outputs because dynamo returns a different graph module
        # But we don't really care about that assertion when testing with dynamo,
        # only that the outputs match, etc.
        pass

    def make_compiler(self, graph_cell):
        return make_boxed_compiler(partial(extract_graph, graph_cell=graph_cell))

    # Compiler to passes to dynamo
    def run_autograd(
        self,
        f: Callable,
        fw_graph_cell: List[Optional[Callable]],
        decompositions: Optional[Dict],
        keep_input_mutations: bool,
        dynamic: bool,
    ):
        """
        Runs dynamo and aot_autograd with the specified settings
        """

        def dynamo_compiler(gm, inputs, **kwargs):
            result = aot_module_simplified(
                gm,
                inputs,
                fw_compiler=self.make_compiler(fw_graph_cell),
                bw_compiler=self.make_compiler([None]),
                decompositions=decompositions,
                keep_inference_input_mutations=keep_input_mutations,
                # Dynamic is calculated from whether the inputs have fake tensors
            )
            return result

        def torch_compile_wrapper(*args, **kwargs):
            torch._dynamo.reset()
            fn = torch.compile(f, backend=dynamo_compiler)
            try:
                result = fn(*args, **kwargs)
            except torch._dynamo.exc.BackendCompilerFailed as e:
                # So that assertRaises works properly
                raise e.inner_exception from e
            return result

        return torch_compile_wrapper


class MockFXGraphCache:
    """
    In memory version of FXGraphCache so we can isolate testing for FXGraphCache
    """

    def __init__(self) -> None:
        self.cache = {}

    def save(self, key, gm):
        self.cache[key] = gm

    def load(self, gm, inputs):
        key, _ = compiled_fx_graph_hash(gm, inputs, {}, {})
        if key in self.cache:
            gm = make_boxed_func(gm)
            gm._fx_graph_cache_key = key
            return gm
        else:
            self.save(key, gm)
            gm = make_boxed_func(gm)
            gm._fx_graph_cache_key = key
            return gm

    def load_with_key(self, key, debug_lines, inputs, local, remote_cache, is_backward):
        gm = self.cache.get(key)
        if gm is not None:
            gm = make_boxed_func(gm)
        return gm, {}

    def post_compile(self, gm, inputs, cudagraphs):
        return gm

    def post_compile(self, gm, inputs, cudagraphs):
        pass


# The following tests fail in strict caching mode (i.e. they bypass or
# cache miss instead of cache hitting). They will be fixed in the PRs above this.
FAILING_CACHE_TESTS = (
    # BypassAOTAutogradCache: unsupported nodes
    "test_backward_mutation_data",  # Custom Autograd Function
    "test_backward_mutation_metadata",  # Custom Autograd Function
    "test_custom_autograd",  # Custom Autograd Function
    "test_input_output_aliase_custom_autograd_function",
)


@xfail_inherited_tests(FAILING_CACHE_TESTS)
class TestAOTAutogradWithCache(TestAOTAutogradWithDynamo):
    """
    In memory version of FXGraphCache so we can isolate testing for FXGraphCache
    """

    def make_compiler(self, fw_graph_cell):
        mock_inductor_cache = self.inductor_cache

        def compiler(gm, inputs):
            nonlocal mock_inductor_cache, fw_graph_cell
            result = mock_inductor_cache.load(gm, inputs)
            fw_graph_cell[0] = gm
            return result

        return compiler

    def run_autograd(
        self,
        f: Callable,
        fw_graph_cell: List[Optional[Callable]],
        decompositions: Optional[Dict],
        keep_input_mutations: bool,
        dynamic: bool,
    ):
        return super().run_autograd(
            f,
            fw_graph_cell,
            decompositions,
            keep_input_mutations,
            dynamic,
        )

    @torch._functorch.config.patch(
        {
            "enable_autograd_cache": True,
            "strict_autograd_cache": True,
            "view_replay_for_aliased_outputs": False,
        }
    )
    @torch._inductor.config.patch("fx_graph_cache", True)
    def verify_aot_autograd(
        self,
        f,
        inp_: Union[Callable, List[Any]],
        *,
        test_mutation: bool = False,
        keep_inp_mutations: bool = False,
        decompositions: Optional[Dict] = None,
        dynamic: bool = False,
        # Only active when inp_ is Callable.
        # TODO: probably consolidate all tests to make inp a Callable.
        make_inputs_subclasses: bool = False,
    ):
        self.inductor_cache = MockFXGraphCache()
        AOTAutogradCache.clear()
        with patch(
<<<<<<< HEAD
            "torch._inductor.codecache.FxGraphCache._lookup_graph",
            new=self.inductor_cache._lookup_graph,
=======
            "torch._inductor.codecache.FxGraphCache.load_with_key",
            new=self.inductor_cache.load_with_key,
>>>>>>> d1bb8e82
        ), patch(
            "torch._inductor.codecache.FxGraphCache.post_compile",
            new=self.inductor_cache.post_compile,
        ):
            return super().verify_aot_autograd(
                f,
                inp_,
                test_mutation=test_mutation,
                keep_inp_mutations=keep_inp_mutations,
                decompositions=decompositions,
                dynamic=dynamic,
                make_inputs_subclasses=make_inputs_subclasses,
            )

    def test_input_mutation_false_aliasing(self):
        # This test is disabled because it fails in strict cache mode
        # But also can't be xfailed because it causes undefined behavior for
        # ASAN
        self.skipTest("Skipping because it fails in strict cache mode")


if __name__ == "__main__":
    run_tests()<|MERGE_RESOLUTION|>--- conflicted
+++ resolved
@@ -6411,9 +6411,6 @@
     def post_compile(self, gm, inputs, cudagraphs):
         return gm
 
-    def post_compile(self, gm, inputs, cudagraphs):
-        pass
-
 
 # The following tests fail in strict caching mode (i.e. they bypass or
 # cache miss instead of cache hitting). They will be fixed in the PRs above this.
@@ -6483,13 +6480,8 @@
         self.inductor_cache = MockFXGraphCache()
         AOTAutogradCache.clear()
         with patch(
-<<<<<<< HEAD
-            "torch._inductor.codecache.FxGraphCache._lookup_graph",
-            new=self.inductor_cache._lookup_graph,
-=======
             "torch._inductor.codecache.FxGraphCache.load_with_key",
             new=self.inductor_cache.load_with_key,
->>>>>>> d1bb8e82
         ), patch(
             "torch._inductor.codecache.FxGraphCache.post_compile",
             new=self.inductor_cache.post_compile,
