# Owner(s): ["module: functorch"]

# Copyright (c) Facebook, Inc. and its affiliates.
# All rights reserved.
#
# This source code is licensed under the BSD-style license found in the
# LICENSE file in the root directory of this source tree.

import copy
import math
import os
import subprocess
import sys
import unittest
import warnings
from functools import partial, wraps

# NB: numpy is a testing dependency!
import numpy as np
from common_utils import expectedFailureIf

import functorch
import torch
import torch.autograd.forward_ad as fwAD
import torch.nn as nn
import torch.nn.functional as F
from functorch import (
    combine_state_for_ensemble,
    grad,
    grad_and_value,
    hessian,
    jacfwd,
    jacrev,
    jvp,
    make_functional,
    make_functional_with_buffers,
    make_fx,
    vjp,
    vmap,
)
from functorch.experimental import functionalize, replace_all_batch_norm_modules_
from torch._C import _ExcludeDispatchKeyGuard, DispatchKey, DispatchKeySet
from torch._dynamo import allow_in_graph
from torch._functorch.eager_transforms import _slice_argnums
from torch._functorch.make_functional import (
    functional_init,
    functional_init_with_buffers,
)
from torch._functorch.utils import enable_single_level_autograd_function
from torch._ops import HigherOrderOperator
from torch._subclasses.fake_tensor import FakeTensorMode
from torch.func import functional_call, linearize, stack_module_state
from torch.testing import make_tensor
from torch.testing._internal.common_cuda import (
    SM70OrLater,
    TEST_CUDA,
    tf32_on_and_off,
    with_tf32_off,
)
from torch.testing._internal.common_device_type import (
    dtypes,
    instantiate_device_type_tests,
    onlyCPU,
    onlyCUDA,
)
from torch.testing._internal.common_dtype import get_all_fp_dtypes
from torch.testing._internal.common_utils import (
    freeze_rng_state,
    instantiate_parametrized_tests,
    IS_FBCODE,
    IS_WINDOWS,
    markDynamoStrictTest,
    parametrize,
    run_tests,
    skipIfRocm,
    skipIfTorchDynamo,
    subtest,
    TEST_WITH_TORCHDYNAMO,
    TestCase,
    xfailIfTorchDynamo,
)
from torch.utils._pytree import tree_flatten, tree_map, tree_unflatten


USE_TORCHVISION = False
try:
    import torchvision  # noqa: F401

    USE_TORCHVISION = True
except ImportError:
    warnings.warn(
        "Couldn't import torchvision. Some of our tests use it, try "
        "to install it with commands from pytorch.org, post-fixed with "
        "`--no-deps` to avoid overwriting the pytorch installation",
        UserWarning,
    )

# TestCase for _slice_argnums, an important helper function


class VmapTearDownMixin:
    def tearDown(self):
        # Ensure that in the case of a test failure, the next test won't fail
        # because of a previous call to _vmap_increment_nesting that wasn't undone
        # i.e. test_vmap_free_tensor fails when PYTORCH_TEST_WITH_DYNAMO=1
        # and the call to increment nesting is not undone
        if not TEST_WITH_TORCHDYNAMO:
            return

        warn = False
        while ci := torch._C._functorch.peek_interpreter_stack():
            if ci.key() == torch._C._functorch.TransformType.Vmap:
                warn = True
                torch._C._functorch._vmap_decrement_nesting()
            else:
                break

        if warn:
            msg = (
                "Interpreter stack is not empty. Test should have called "
                "'torch._C._functorch._vmap_decrement_nesting()'"
            )
            warnings.warn(msg)


@markDynamoStrictTest
class TestSliceArgnums(TestCase):
    def test_invalid_argnum_type(self):
        x = torch.randn(3)
        args = (x,)
        with self.assertRaisesRegex(RuntimeError, "int or Tuple"):
            _slice_argnums(args, 0.0)
        with self.assertRaisesRegex(RuntimeError, "int or Tuple"):
            _slice_argnums(args, [0])
        with self.assertRaisesRegex(RuntimeError, "must be int"):
            _slice_argnums(args, (0.0,))

        args = (0.1, 1.1, 2.1, 3.1, 4.1)

        with self.assertRaisesRegex(RuntimeError, "must be int"):
            _slice_argnums(args, ((0, 1), 2))

    def test_out_of_bounds_argnum_values(self):
        x = torch.randn(3)
        args = (x,)
        with self.assertRaisesRegex(RuntimeError, "positional inputs"):
            _slice_argnums(args, 1)
        with self.assertRaisesRegex(RuntimeError, "positional inputs"):
            _slice_argnums(args, -2)
        with self.assertRaisesRegex(RuntimeError, "positional inputs"):
            _slice_argnums(args, (-2,))

    def test_not_enough_argnums(self):
        x = torch.randn(3)
        args = (x,)
        with self.assertRaisesRegex(RuntimeError, "must be non-empty"):
            _slice_argnums(args, ())

    def test_duplicate_argnums(self):
        x = torch.randn(3)
        args = (x, x)
        with self.assertRaisesRegex(RuntimeError, "must be unique"):
            _slice_argnums(args, (0, 0))
        with self.assertRaisesRegex(RuntimeError, "must be unique"):
            _slice_argnums(args, (0, -2))

    def test_flat_args_with_positive_int_argnum(self):
        args = (0.1, 1.1, 2.1, 3.1, 4.1)

        res = _slice_argnums(args, 0)
        self.assertEqual(res, (0.1,))

        res = _slice_argnums(args, 4)
        self.assertEqual(res, (4.1,))

    def test_flat_args_with_negative_int_argnum(self):
        args = (0.1, 1.1, 2.1, 3.1, 4.1)

        res = _slice_argnums(args, -1)
        self.assertEqual(res, (4.1,))

        res = _slice_argnums(args, -5)
        self.assertEqual(res, (0.1,))

    def test_flat_args_with_tuple_argnum(self):
        args = (0.1, 1.1, 2.1, 3.1, 4.1)

        res = _slice_argnums(args, (0, 1, 2, 3, 4))
        self.assertEqual(res, args)

        res = _slice_argnums(args, (0, -3))
        self.assertEqual(res, (0.1, 2.1))

    def test_pytree_args(self):
        args = ((0.1, 1.1), 2.0, [3.1])

        res = _slice_argnums(args, 0)
        self.assertEqual(res, args[0:1])

        res = _slice_argnums(args, (0,))
        self.assertEqual(res, args[0:1])

        res = _slice_argnums(args, -1)
        self.assertEqual(res, args[-1:])

        res = _slice_argnums(args, (0, -2))
        self.assertEqual(res, args[0:2])

    def test_argnums_reorders(self):
        args = ((0.1, 1.1, 2.1), 3.1, 4.1)

        res = _slice_argnums(args, (1, 0))
        self.assertEqual(res, (args[1], args[0]))


def _get_weights_and_functional_call(net, mechanism):
    if mechanism == "make_functional":
        return make_functional(net)
    else:
        assert mechanism == "functional_call"
        # this makes it so the function from make_functional and this call have the same signature

        def net_func(weights, data):
            return functional_call(net, weights, (data,))

        return net_func, dict(net.named_parameters())


def _get_weights_and_functional_call_with_buffers(net, mechanism):
    if mechanism == "make_functional":
        return make_functional_with_buffers(net)
    else:
        assert mechanism == "functional_call"

        # this makes it so the function from make_functional and this call have the same signature
        def net_func(weights, buffers, data):
            return functional_call(net, (weights, buffers), (data,))

        return net_func, dict(net.named_parameters()), dict(net.named_buffers())


@markDynamoStrictTest
class TestGradTransform(TestCase):
    def test_primitive(self, device):
        x = torch.randn([], device=device)
        result = grad(torch.sin)(x)
        self.assertEqual(result, torch.cos(x))

    def test_composite_simple(self, device):
        x = torch.randn(2, 3, 4, device=device)
        result = grad(lambda x: torch.flatten(x).sum())(x)
        self.assertEqual(result, torch.ones_like(x))

    def test_fn_with_kwargs(self, device):
        def foo(x, y):
            return (x * y).sum()

        x = torch.randn(3, device=device)
        y = torch.randn(3, device=device)
        expected = grad(foo)(x, y)
        result = grad(foo)(x, y=y)
        self.assertEqual(result, expected)

    def test_composite_complicated(self, device):
        x = torch.randn(3, device=device)
        y = torch.randn(3, 5, device=device)

        def foo(x, y):
            result = x @ y
            return result.sum()

        result = grad(foo)(x, y)

        x.requires_grad_()
        out = foo(x, y)
        (expected,) = torch.autograd.grad(out, x)

        self.assertEqual(result, expected)

    def test_composite_two_ops(self, device):
        N, C = 2, 5
        y = torch.randn(N, C, device=device)
        targets = torch.randint(0, C, (N,), device=device)

        def foo(y, targets):
            return F.cross_entropy(y, targets)

        result = grad(foo)(y, targets)

        y.requires_grad_()
        (expected,) = torch.autograd.grad(foo(y, targets), y)

        self.assertEqual(result, expected)

    def _test_attributes(self, get_attr_lambda, device):
        x = torch.randn(2, 3, 5, dtype=torch.double, device=device)
        expected = get_attr_lambda(x)

        def foo(x):
            self.assertEqual(get_attr_lambda(x), expected)
            return x.sum()

        grad(foo)(x)

    def test_shape(self, device):
        self._test_attributes(lambda x: x.shape, device)

    def test_dtype(self, device):
        self._test_attributes(lambda x: x.dtype, device)

    def test_is_cuda(self, device):
        self._test_attributes(lambda x: x.is_cuda, device)

    def test_numel(self, device):
        self._test_attributes(lambda x: x.numel(), device)

    def test_inplace(self, device):
        x = torch.randn([], device=device)

        def foo(x):
            return x.clone().sin_()

        result = grad(foo)(x)
        self.assertEqual(result, x.cos())

    def test_inplace_on_view(self, device):
        x = torch.randn(3, device=device)

        def foo(x):
            y = x.clone()
            y0 = y[0]
            y0.sin_()
            return y.sum()

        result = grad(foo)(x)

        x.requires_grad_()
        out = foo(x)
        (expected,) = torch.autograd.grad(out, x)

        self.assertEqual(result, expected)

    def test_inplace_on_view_base(self, device):
        x = torch.randn(3, device=device)

        def foo(x):
            y = x.clone()
            y0 = y[0]
            y.sin_()
            return y0

        result = grad(foo)(x)

        x.requires_grad_()
        out = foo(x)
        (expected,) = torch.autograd.grad(out, x)

        self.assertEqual(result, expected)

    def test_inplace_on_captures(self, device):
        x = torch.tensor([1.0, 2.0, 3.0], device=device)
        captured = torch.randn(3, device=device)

        def foo(x):
            captured.copy_(x)
            return (x * captured).sum()

        with self.assertRaisesRegex(RuntimeError, "mutate a captured Tensor"):
            grad(foo)(x)

    def test_nesting_simple(self, device):
        x = torch.randn([], device=device)
        result = grad(grad(torch.sin))(x)
        self.assertEqual(result, -torch.sin(x))

    @skipIfTorchDynamo("Ref: https://github.com/pytorch/pytorch/issues/103613")
    def test_escaped_wrappers_are_marked_as_dead(self, device):
        x = torch.randn([], device=device)
        escaped = []

        def foo(x):
            y = x.sin()
            escaped.append(y)
            return y

        grad(foo)(x)
        self.assertEqual(torch._C._functorch.dlevel(escaped[0]), -1)

    @skipIfTorchDynamo("Ref: https://github.com/pytorch/pytorch/issues/103613")
    def test_escaped_wrappers_are_ignored(self, device):
        x = torch.randn([], device=device)
        escaped = []

        def foo(x):
            y = x.sin()
            escaped.append(y)
            return y

        grad(foo)(x)

        something = escaped[0].sum()
        self.assertEqual(torch._C._functorch.dlevel(something), 0)
        self.assertEqual(something, x.sin().sum())

    def test_manual_seed_inside_grad(self, device):
        x = torch.randn([], device=device)

        def f(x):
            torch.manual_seed(0)
            return x * torch.randn_like(x)

        with freeze_rng_state():
            result = grad(f)(x)
            x.requires_grad_()
            (expected,) = torch.autograd.grad(f(x), x)
            self.assertEqual(result, expected)

    def test_vjp(self, device):
        x = torch.randn([], device=device)
        out, vjp_fn = vjp(torch.sin, x)
        self.assertEqual(out, x.sin())

        v = torch.randn([], device=device)
        (result,) = vjp_fn(v)
        self.assertEqual(result, v * x.cos())

    def test_vjp_two_outputs(self, device):
        def f(x):
            return x, x

        result, vjp_fn = vjp(f, torch.tensor(1.0))
        vjp_fn(result)

    def test_conj_bit(self):
        x = torch.tensor(1 + 1j)

        def foo(x):
            assert not x.is_conj()
            y = x.conj()
            assert y.is_conj()
            return y.abs()

        res = grad(foo)(x)
        with torch.no_grad():
            self.assertEqual(res, torch.ones_like(res) * torch.sgn(x))

    def test_composed_with_autograd(self, device):
        x = torch.randn([], requires_grad=True, device=device)

        y = grad(torch.sin)(x)
        (result,) = torch.autograd.grad(y, x)
        self.assertEqual(result, -x.sin())

    def test_grad_of_vjp_composition(self, device):
        x = torch.randn([], device=device)
        y = torch.randn([], device=device)

        def foo(x, y):
            out, vjp_fn = vjp(torch.sin, x)
            return grad(lambda y: vjp_fn(y)[0])(y)

        result = foo(x, y)
        expected = x.cos()
        self.assertEqual(result, expected)

    def test_vjp_of_grad_composition(self, device):
        x = torch.randn([], device=device)
        y = torch.randn([], device=device)

        def foo(x, y):
            out, vjp_fn = vjp(grad(torch.sin), x)
            return vjp_fn(y)[0]

        result = foo(x, y)
        expected = -y * x.sin()
        self.assertEqual(result, expected)

    def test_grad_of_vjp_of_grad_composition(self, device):
        x = torch.randn([], device=device)
        y = torch.randn([], device=device)

        def foo(x, y):
            df, vjp_fn = vjp(grad(lambda x: -torch.cos(x)), x)
            return grad(lambda y: vjp_fn(y)[0])(y)

        result = foo(x, y)
        expected = x.cos()
        self.assertEqual(result, expected)

    def test_views(self, device):
        x = torch.randn([], requires_grad=True, device=device)
        y = torch.randn([], requires_grad=True, device=device)

        def silly_sin(x):
            x = x.view([])
            x = x.sin()
            return x

        def foo(x, y):
            z1 = grad(silly_sin)(x)
            z2 = torch.cos(y)
            return z1 + z2

        result = foo(x, y)
        grads = torch.autograd.grad(result, [x, y])
        self.assertEqual(grads[0], -x.sin())
        self.assertEqual(grads[1], -y.sin())

    def test_view_inplace_simple(self, device):
        def foo(x):
            x = x.clone()
            x.view([]).sin_()
            return x

        x = torch.randn([], requires_grad=True, device=device)
        result = grad(foo)(x)
        self.assertEqual(result, x.cos())

    def test_invalid_argnums(self, device):
        x = torch.randn([])
        y = torch.randn([])
        with self.assertRaisesRegex(RuntimeError, "but only"):
            grad(torch.mul, argnums=-3)(x, y)
        with self.assertRaisesRegex(RuntimeError, "but only"):
            grad(torch.mul, argnums=2)(x, y)
        with self.assertRaisesRegex(RuntimeError, "int or Tuple"):
            grad(torch.mul, argnums=[0])(x, y)
        with self.assertRaisesRegex(RuntimeError, "must be int"):
            grad(torch.mul, argnums=("0",))(x, y)
        with self.assertRaisesRegex(RuntimeError, "must be unique"):
            grad(torch.mul, argnums=(0, 0))(x, y)
        with self.assertRaisesRegex(RuntimeError, "must be unique"):
            grad(torch.mul, argnums=(0, -2))(x, y)

    def test_argnums(self, device):
        x = torch.randn([])
        y = torch.randn([])
        gx = grad(torch.mul, argnums=0)(x, y)
        self.assertEqual(gx, y)

        gy = grad(torch.mul, argnums=1)(x, y)
        self.assertEqual(gy, x)

        (gx,) = grad(torch.mul, argnums=(0,))(x, y)
        self.assertEqual(gx, y)

        gx, gy = grad(torch.mul, argnums=(0, 1))(x, y)
        self.assertEqual(gx, y)
        self.assertEqual(gy, x)

    def test_out_of_order_argnums(self, device):
        x = torch.randn([])
        y = torch.randn([])
        gy, gx = grad(torch.mul, argnums=(1, 0))(x, y)
        self.assertEqual(gx, y)
        self.assertEqual(gy, x)

    def test_negative_argnums(self, device):
        x = torch.randn([])
        y = torch.randn([])
        gx = grad(torch.mul, argnums=-2)(x, y)
        self.assertEqual(gx, y)

        gy = grad(torch.mul, argnums=-1)(x, y)
        self.assertEqual(gy, x)

        (gx,) = grad(torch.mul, argnums=(-2,))(x, y)
        self.assertEqual(gx, y)

        gx, gy = grad(torch.mul, argnums=(-2, -1))(x, y)
        self.assertEqual(gx, y)
        self.assertEqual(gy, x)

    def test_grad_pytree_inputs(self, device):
        x = torch.randn([], device=device)

        def f(a, b):
            x, y = a
            return 1 * x + 2 * y + 3 * b["foo"]

        args = ((x, x), {"foo": x})

        gx, gy = grad(f)(*args)
        self.assertEqual(gx, torch.tensor(1.0, device=device))
        self.assertEqual(gy, torch.tensor(2.0, device=device))

        ((gx, gy),) = grad(f, argnums=(0,))(*args)
        self.assertEqual(gx, torch.tensor(1.0, device=device))
        self.assertEqual(gy, torch.tensor(2.0, device=device))

        (gx, gy), gz = grad(f, argnums=(0, 1))(*args)
        self.assertEqual(gx, torch.tensor(1.0, device=device))
        self.assertEqual(gy, torch.tensor(2.0, device=device))
        self.assertEqual(gz["foo"], torch.tensor(3.0, device=device))

    def test_grad_aux_tensor(self, device):
        x = torch.randn(3, device=device)

        with self.assertRaisesRegex(
            RuntimeError,
            r"grad_and_value\(f\)\(\*args\): output of function f should be a tuple",
        ):
            grad(lambda t: [t, t], has_aux=True)(x)

        with self.assertRaisesRegex(
            RuntimeError,
            r"grad_and_value\(f\)\(\*args\): output of function f should be a tuple",
        ):
            grad(lambda t: (t, t + 2, t + 3), has_aux=True)(x)

        def f(t):
            y = t.sin()
            return y.sum(), t.cos()

        out, aux = grad(f, has_aux=True)(x)
        self.assertEqual(aux, x.cos())
        self.assertEqual(out, x.cos())

    def test_grad_aux_pytree(self, device):
        def f(x):
            y = x.sin()
            return y.sum(), {"a": x.cos(), "b": [x.tan()]}

        x = torch.randn(3, device=device)

        out, aux = grad(f, has_aux=True)(x)
        _, expected_aux = f(x)
        self.assertEqual(aux, expected_aux)
        self.assertEqual(out, x.cos())

        for aux in [1, 1.0, "abc"]:
            with self.assertRaisesRegex(
                RuntimeError, r"Expected tensors, got unsupported type"
            ):
                _ = grad(lambda x: (x.sum(), aux), has_aux=True)(x)
            with self.assertRaisesRegex(
                RuntimeError, r"Expected tensors, got unsupported type"
            ):
                _ = grad(lambda x: (x.sum(), [x, aux]), has_aux=True)(x)

    def test_zero_grad(self, device):
        def f(x):
            return (x["a"] ** 2.0).sum()

        inps = {
            "a": torch.randn(10, device=device) + 3,
            "b": torch.randn(10, device=device),
        }
        grads = grad(f)(inps)
        self.assertNotEqual(grads["a"].sum(), 0.0)
        self.assertEqual(grads["b"].sum(), 0.0)

    def test_unrelated_grad(self, device):
        x = torch.tensor(1.0, device=device)
        y = torch.tensor(2.0, device=device)

        def unrelated(x):
            return y

        result = grad(unrelated)(x)
        self.assertEqual(result, torch.zeros_like(x))

    def test_unrelated_vjp(self, device):
        x = torch.tensor(1.0, device=device)
        y = torch.tensor(2.0, device=device)
        v = torch.tensor(1.0, device=device)

        def unrelated(x):
            return y

        out, vjp_fn = vjp(unrelated, x)
        result = vjp_fn(v)
        expected = (torch.zeros_like(x),)
        self.assertEqual(result, expected)

    def test_unrelated_vjp_multiple_inputs_outputs(self, device):
        w = torch.tensor(3.0, device=device)
        x = torch.tensor(4.0, device=device)
        y = torch.tensor(2.0, device=device)
        v = torch.tensor(1.0, device=device)

        def unrelated(w, x):
            return y, y, x

        out, vjp_fn = vjp(unrelated, w, x)
        result = vjp_fn((v, v, v))
        expected = (torch.zeros_like(x), torch.ones_like(x))
        self.assertEqual(result, expected)

    # TODO: https://github.com/zou3519/functorch/issues/12
    @onlyCPU
    def test_unrelated_hessian(self, device):
        N = 5
        M = 3
        W = torch.randn(N, M, device=device)

        def f(x):
            return W @ x

        x = torch.randn(M)
        result = jacrev(jacrev(f))(x)
        expected = torch.zeros(N, M, M, device=device)
        self.assertEqual(result, expected)

    def test_vjp_pytree_input(self, device):
        def f(x):
            return x[0] * x[1][0]

        x = torch.randn([], device=device)
        v = torch.randn([], device=device)
        out, vjp_fn = vjp(f, (x, (x, x)))
        self.assertEqual(out, x * x)
        result = vjp_fn(v)
        self.assertEqual(result, ((x * v, (x * v, 0.0)),))

    def test_vjp_pytree_output(self, device):
        def f(x):
            return x, (x, x)

        x = torch.randn([], device=device)
        v1 = torch.randn([], device=device)
        v2 = torch.randn([], device=device)
        v3 = torch.randn([], device=device)
        _, vjp_fn = vjp(f, x)
        (result,) = vjp_fn((v1, (v2, v3)))
        self.assertEqual(result, v1 + v2 + v3)

    def test_vjp_outputs_can_any_pytree(self, device):
        x = torch.randn(2, 3, device=device)
        t = torch.randn(2, 3, device=device)

        for output in [None, ()]:
            with self.assertRaisesRegex(
                RuntimeError,
                r"vjp\(f, \*primals\): Expected f to be a function that has non-empty output",
            ):
                _, vjp_fn = vjp(lambda _: output, x)
                vjp_fn(t)

        for output in [1, True, 12.2, "abc"]:
            with self.assertRaisesRegex(
                RuntimeError,
                r"vjp\(f, \*primals\): expected f\(\*primals\) to return only tensors",
            ):
                _, vjp_fn = vjp(lambda _: output, x)
                vjp_fn(t)

        # Check list output
        output, vjp_fn = vjp(lambda x: [x, x.sum()], x)
        (vjp_out,) = vjp_fn([t, t.sum()])
        assert isinstance(output, list) and len(output) == 2
        assert isinstance(vjp_out, torch.Tensor)

        # Check dict output
        output, vjp_fn = vjp(lambda x: {"x": x, "xsum": x.sum()}, x)
        (vjp_out,) = vjp_fn({"x": t, "xsum": t.sum()})
        assert isinstance(output, dict) and len(output) == 2 and "xsum" in output
        assert isinstance(vjp_out, torch.Tensor)

        def composite_output(x):
            out = x.sum()
            return [
                (out, {"a": x, "out": [x, out]}),
            ]

        output, vjp_fn = vjp(composite_output, x)
        (vjp_out,) = vjp_fn(
            [
                (t.sum(), {"a": t, "out": [t, t.sum()]}),
            ]
        )
        assert isinstance(output, list)
        assert isinstance(output[0], tuple) and isinstance(output[0][1], dict)
        assert isinstance(vjp_out, torch.Tensor)

    def test_vjp_pytree_error(self, device):
        def f(x):
            return x, (x, x)

        x = torch.randn([], device=device)
        v1 = torch.randn([], device=device)
        v2 = torch.randn([], device=device)
        v3 = torch.randn([], device=device)
        _, vjp_fn = vjp(f, x)
        with self.assertRaisesRegex(RuntimeError, "Expected pytree structure"):
            (result,) = vjp_fn(((v1, (v2, v3)),))

    def test_vjp_aux_tensor(self, device):
        x = torch.randn(3, device=device)

        with self.assertRaisesRegex(
            RuntimeError, r"vjp\(f, \*primals\): output of function f should be a tuple"
        ):
            vjp(lambda t: [t, t], x, has_aux=True)

        with self.assertRaisesRegex(
            RuntimeError, r"vjp\(f, \*primals\): output of function f should be a tuple"
        ):
            vjp(lambda t: (t, t + 2, t + 3), x, has_aux=True)

        def f(t):
            y = t.sin()
            return y, t.cos()

        out, vjp_fn, aux = vjp(f, x, has_aux=True)
        self.assertEqual(aux, x.cos())
        self.assertEqual(out, x.sin())

        v = torch.randn(3, device=device)
        (grad_x,) = vjp_fn(v)
        self.assertEqual(grad_x, v * x.cos())

    def test_vjp_aux_pytree(self, device):
        def f(x):
            y = x.sin()
            return y, {"a": x.cos(), "b": [x.tan()]}

        x = torch.randn(3, device=device)

        out, vjp_fn, aux = vjp(f, x, has_aux=True)
        expected_out, expected_aux = f(x)
        self.assertEqual(out, expected_out)
        self.assertEqual(aux, expected_aux)

        v = torch.randn(3, device=device)
        (grad_x,) = vjp_fn(v)
        self.assertEqual(grad_x, v * x.cos())

        for aux in [1, 1.0, "abc"]:
            with self.assertRaisesRegex(
                RuntimeError, r"Expected tensors, got unsupported type"
            ):
                _ = vjp(lambda x: (x, aux), x, has_aux=True)
            with self.assertRaisesRegex(
                RuntimeError, r"Expected tensors, got unsupported type"
            ):
                _ = vjp(lambda x: (x, [x, aux]), x, has_aux=True)

    def test_functional_init(self, device):
        class MLPClassifier(nn.Module):
            def __init__(self, hidden_dim=32, n_classes=2):
                super().__init__()
                self.hidden_dim = hidden_dim
                self.n_classes = n_classes

                self.fc1 = nn.Linear(2, self.hidden_dim)
                self.fc2 = nn.Linear(self.hidden_dim, self.n_classes)

            def forward(self, x):
                x = self.fc1(x)
                x = F.relu(x)
                x = self.fc2(x)
                x = F.log_softmax(x, -1)
                return x

        B = 10
        weights, fn, _ = functional_init(MLPClassifier, (B,), device=device)(32, 2)
        inputs = torch.randn(B, 7, 2, device=device)
        vmap(fn)(weights, (inputs,))

    def test_functional_init_with_buffers(self, device):
        class MLPClassifier(nn.Module):
            def __init__(self, hidden_dim=32, n_classes=2):
                super().__init__()
                self.hidden_dim = hidden_dim
                self.n_classes = n_classes

                self.fc1 = nn.Linear(2, self.hidden_dim)
                self.bn = nn.BatchNorm1d(self.hidden_dim, affine=True)
                self.fc2 = nn.Linear(self.hidden_dim, self.n_classes)

            def forward(self, x):
                x = self.fc1(x)
                x = F.relu(x)
                x = self.bn(x)
                x = self.fc2(x)
                x = F.log_softmax(x, -1)
                return x

        B = 10
        weights, buffers, fn, _, _ = functional_init_with_buffers(
            MLPClassifier, [B], device=device
        )(32, 2)
        inputs = torch.randn(B, 7, 2, device=device)
        vmap(fn)(weights, buffers, (inputs,))

    def test_advanced_indexing(self, device):
        def f(value):
            log_prob = torch.ones((), device=device)
            val = torch.zeros(()) > 0
            log_prob[val] = 0
            return value

        result = grad(f)(torch.randn((), device=device))
        self.assertEqual(result, torch.ones_like(result))

        def f2(value):
            value = value.clone()
            value[value > 0] = 0
            return value.sum()

        x = torch.randn(100, device=device)
        result = grad(f2)(x)
        self.assertEqual(result, (x <= 0).type_as(x))

    def test_tensor_ctor_inside_grad(self, device):
        def foo(x):
            return x * torch.tensor(2.0, device=device)

        x = torch.tensor(3.14, device=device)
        functorch.grad(foo)(x)

    @parametrize(
        "op_list_data",
        [
            subtest(
                (
                    [
                        vmap,
                    ],
                    [(4, 2), (64, 3, 32, 32)],
                ),
                name="vmap",
            ),
            subtest(([vmap, vmap], [(4, 3, 2), (64, 3, 32, 32)]), name="vmap_vmap"),
            subtest(
                (
                    [
                        grad,
                    ],
                    [(0,), [], (4, 2), (64, 3, 32, 32)],
                ),
                name="grad",
            ),
            subtest(
                (
                    [grad, grad],
                    [
                        [],
                    ],
                ),
                name="grad_grad",
            ),
            subtest(([vmap, grad], [(4, 2)]), name="vmap_grad"),
        ],
    )
    def test_tensor_print(self, device, op_list_data):
        op_list, shapes = op_list_data

        for dt in get_all_fp_dtypes():
            data = [torch.randn(s, dtype=dt, device=device) for s in shapes]

            for x in data:
                buf = None

                def foo(t):
                    nonlocal buf
                    buf = repr(t)
                    return t.mean()

                fn = foo
                bdim = 0
                for op in reversed(op_list):
                    if op == vmap:
                        fn = op(fn, in_dims=bdim)
                        bdim += 1
                    else:
                        fn = op(fn)

                expected = f"{repr(x)}"
                level = 0
                for op in op_list:
                    level += 1
                    if op == grad:
                        expected = f"GradTrackingTensor(lvl={level}, value={expected})"
                    elif op == vmap:
                        bdim -= 1
                        expected = (
                            f"BatchedTensor(lvl={level}, bdim={bdim}, value={expected})"
                        )

                fn(x)
                buf = buf.replace("\n", "").replace("  ", "")
                expected = expected.replace("\n", "").replace("  ", "")
                self.assertEqual(expected, buf)

    def test_print_captured_tensor_inside_transform(self, device):
        x = torch.tensor([1.0, 2.0, 3.0], device=device)
        out = None

        def f(y):
            nonlocal out
            out = repr(x)
            return y

        vjp(f, torch.randn(4, device=device))
        self.assertEqual(out, repr(x))

    def test_no_grad_outside(self, device):
        x = torch.randn([], device=device, requires_grad=True)
        with torch.no_grad():
            y = grad(torch.sin)(x)
        self.assertEqual(y, x.cos())
        self.assertFalse(y.requires_grad)

    def test_no_grad_inside(self, device):
        def f(x):
            with torch.no_grad():
                shift = x**2
            return x**2 - shift

        x = torch.randn([], device=device)
        y = grad(f)(x)
        self.assertEqual(y, 2 * x)
        y = grad(grad(f))(x)
        self.assertEqual(y, 2)

        x = torch.randn([], device=device, requires_grad=True)
        y = grad(f)(x)
        (z,) = torch.autograd.grad(y, x)
        self.assertEqual(z, 2)

    def test_no_grad_mixed(self, device):
        def f(x):
            with torch.no_grad():
                shift = x**2
            return x**2 - shift

        x = torch.randn([], device=device, requires_grad=True)
        with torch.no_grad():
            y = grad(f)(x)

        self.assertEqual(y, 2 * x)
        self.assertFalse(y.requires_grad)

    def test_no_grad_nested_simple(self, device):
        def h(x):
            with torch.no_grad():
                shift = grad(lambda x: 0.25 * x**4)(x)
            return x**3 - shift

        x = torch.tensor(1.5, device=device, requires_grad=True)
        y = grad(h)(x)
        self.assertEqual(y, 3 * x**2)

        (z,) = torch.autograd.grad(y, x)
        self.assertEqual(z, 6 * x)

    def test_no_grad_nested_complicated(self, device):
        def f(x):
            with torch.no_grad():
                shift = x**3
            return x**3 - shift

        def g(x):
            r1 = grad(f)(x)
            with torch.no_grad():
                shift = grad(f)(x)
            return r1 - shift

        x = torch.randn([], requires_grad=True, device=device)
        y = grad(g)(x)
        # The only differential part of g is x ** 3
        self.assertEqual(y, 6 * x)

        (z,) = torch.autograd.grad(y, x)
        self.assertEqual(z, 6)

    def test_no_grad_value(self, device):
        def h(x):
            with torch.no_grad():
                gvalue, value = grad_and_value(lambda x: x**3)(x)
            return x**3 - value

        x = torch.tensor(1.6, device=device, requires_grad=True)
        y = grad(h)(x)
        self.assertEqual(y, 3 * x**2)

        (z,) = torch.autograd.grad(y, x)
        self.assertEqual(z, 6 * x)

    def test_no_grad_outside_vjp(self, device):
        def h(x):
            return x**2

        x = torch.tensor(2.0, requires_grad=True, device=device)
        with torch.no_grad():
            out, vjp_fn = vjp(h, x)
            (y,) = vjp_fn(torch.tensor(1.0, device=device))

        self.assertEqual(y, 2 * x)
        self.assertFalse(y.requires_grad)
        self.assertFalse(out.requires_grad)

    def test_no_grad_outside_vjp_fn(self, device):
        def h(x):
            return x**2

        x = torch.tensor(3.14, requires_grad=True, device=device)
        out, vjp_fn = vjp(h, x)
        with torch.no_grad():
            (y,) = vjp_fn(torch.tensor(1.0, device=device))

        self.assertEqual(y, 2 * x)
        self.assertFalse(y.requires_grad)
        self.assertTrue(out.requires_grad)

        (z,) = torch.autograd.grad(out, x)
        self.assertEqual(z, 2 * x)

    def test_no_grad_outside_vjp_only(self, device):
        def h(x):
            return x**2

        x = torch.tensor(3.14, requires_grad=True, device=device)
        with torch.no_grad():
            out, vjp_fn = vjp(h, x)
        (y,) = vjp_fn(torch.tensor(1.0, device=device))

        self.assertEqual(y, 2 * x)
        self.assertFalse(out.requires_grad)

        # This one is a little weird...
        self.assertTrue(y.requires_grad)

        (z,) = torch.autograd.grad(y, x)
        self.assertEqual(z, 2)


@markDynamoStrictTest
class TestAutogradFunction(TestCase):
    def test_set_materialize_grads(self, device):
        class A(torch.autograd.Function):
            @staticmethod
            def forward(x, y):
                return x, y

            @staticmethod
            def setup_context(ctx, inputs, output):
                ctx.set_materialize_grads(False)

            @staticmethod
            def backward(ctx, gx, gy):
                self.assertIsNotNone(gx)
                self.assertIsNone(gy)
                return gx, gy

        def f(y, x):
            x, y = A.apply(x, y)
            return x**2

        x = torch.tensor(2.0, device=device)
        y = torch.tensor(3.0, device=device)
        # grad differentiates w.r.t. arg 0 by default
        grad(f)(y, x)
        grad(grad(f))(y, x)

    @parametrize("inner_requires_grad", [True, False])
    @parametrize("save_for", ["jvp", "vjp"])
    @parametrize("save_tensors", ["input", "output", "neither"])
    @parametrize("mark_dirty", [True, False])
    def test_function_returns_input(
        self, device, inner_requires_grad, save_for, save_tensors, mark_dirty
    ):
        class A(torch.autograd.Function):
            @staticmethod
            def forward(x):
                return x

            @staticmethod
            def setup_context(ctx, inputs, output):
                if save_for == "jvp":
                    save_fn = ctx.save_for_forward
                else:
                    save_fn = ctx.save_for_backward

                if mark_dirty:
                    ctx.mark_dirty(inputs[0])

                if save_tensors == "input":
                    save_fn(inputs[0])
                elif save_tensors == "output":
                    save_fn(output)
                elif save_tensors == "neither":
                    pass

            @staticmethod
            def backward(ctx, grad_output):
                return grad_output

            @staticmethod
            def jvp(ctx, x_t):
                # NB: the logic to check ctx.save_for_forward happens
                #     before we reach this!
                if mark_dirty:
                    ret = x_t.add_(0)
                else:
                    ret = x_t.view_as(x_t)
                return ret

        def fn(x):
            return A.apply(x.clone())

        err_msg = "A input that has been returned as-is"

        a = torch.tensor(2.0, device=device, requires_grad=inner_requires_grad)
        a_t = torch.tensor(2.0, device=device, requires_grad=inner_requires_grad)
        if save_tensors in ("input", "output") and not mark_dirty:
            with self.assertRaisesRegex(RuntimeError, err_msg):
                grad(fn)(a)
            with self.assertRaisesRegex(RuntimeError, err_msg):
                jvp(fn, (a,), (a_t,))
        else:
            grad(fn)(a)
            jvp(fn, (a,), (a_t,))

        a = torch.tensor(2.0, device=device, requires_grad=inner_requires_grad).clone()
        a_t = torch.tensor(
            2.0, device=device, requires_grad=inner_requires_grad
        ).clone()

        if save_tensors in ("input", "output") and not mark_dirty:
            with self.assertRaisesRegex(RuntimeError, err_msg):
                A.apply(a)
            with self.assertRaisesRegex(RuntimeError, err_msg):
                with fwAD.dual_level():
                    A.apply(fwAD.make_dual(a, a_t))
        else:
            b = A.apply(a)
            if mark_dirty:
                self.assertTrue(a is b)
            if not (
                mark_dirty and save_for == "vjp" and save_tensors in ("input", "output")
            ):
                # TODO(soulitzer): https://github.com/pytorch/pytorch/issues/97827
                with fwAD.dual_level():
                    a_dual = fwAD.make_dual(a, a_t)
                    b_dual = A.apply(a_dual)
                if mark_dirty:
                    self.assertTrue(a_dual is b_dual)

    def test_needs_input_grads(self, device):
        class A(torch.autograd.Function):
            @staticmethod
            def forward(x, y):
                return x * y

            @staticmethod
            def setup_context(ctx, inputs, output):
                return

            @staticmethod
            def backward(ctx, grad_output):
                self.assertTrue(ctx.needs_input_grad[0])
                self.assertFalse(ctx.needs_input_grad[1])
                return None, None

        x = torch.tensor(2.0, device=device)
        y = torch.tensor(3.0, device=device)
        # grad differentiates w.r.t. arg 0 by default
        grad(A.apply)(x, y)
        grad(grad(A.apply))(x, y)

    def _get_NumpyCubeNotComposable(self):
        class NumpyCubeNotComposable(torch.autograd.Function):
            @staticmethod
            def forward(input):
                input_np = input.cpu().numpy()
                return torch.tensor(input_np**3, device=input.device), input_np

            @staticmethod
            def setup_context(ctx, inputs, output):
                ctx.input_np = output[1]
                ctx.device = inputs[0].device

            @staticmethod
            @torch.autograd.function.once_differentiable
            def backward(ctx, grad_output, grad_saved):
                result_np = 3 * (ctx.input_np**2)
                return torch.tensor(result_np, device=ctx.device)

        return NumpyCubeNotComposable

    def test_once_differentiable_autograd_vjp(self, device):
        NumpyCubeNotComposable = self._get_NumpyCubeNotComposable()

        def f(x):
            y, _ = NumpyCubeNotComposable.apply(x)
            return y

        # regular autograd x vjp
        x = torch.randn([], requires_grad=True, device=device)
        grad_y = torch.randn_like(x, requires_grad=True)
        _, vjp_fn = vjp(f, x)
        (gx,) = vjp_fn(grad_y)

        with self.assertRaisesRegex(RuntimeError, "marked with @once_differentiable"):
            gx.backward()

    # TODO: support torch.autograd.function.once_differentiable
    # (or, if impossible, figure out how to raise a nice error)
    # https://github.com/pytorch/pytorch/issues/90224
    @unittest.expectedFailure
    def test_once_differentiable_grad_vjp(self, device):
        NumpyCubeNotComposable = self._get_NumpyCubeNotComposable()

        # grad x vjp
        x = torch.randn([], device=device)
        grad_y = torch.randn_like(x)

        def h(x, grad_y):
            _, vjp_fn = vjp(f, x)  # noqa: F821
            (gx,) = vjp_fn(grad_y)
            return gx

        grad(h, argnums=(0, 1))(x, grad_y)

    def test_grad_fn_name(self, device):
        names = []

        class FooBar(torch.autograd.Function):
            @staticmethod
            def forward(x):
                return x.clone()

            @staticmethod
            def setup_context(ctx, inputs, output):
                return

            @staticmethod
            def backward(ctx, grad_output):
                return grad_output

        def f(x):
            y = FooBar.apply(x)
            names.append(type(y.grad_fn).__name__)
            return y

        x = torch.tensor(1.0)
        grad(f)(x)
        self.assertEqual(names, ["FooBarGeneratedBackward"])


@markDynamoStrictTest
class TestAutogradFunctionVmapAPI(TestCase):
    def test_no_vmap_staticmethod_and_no_generate_vmap_rule(self, device):
        class NumpyCube(torch.autograd.Function):
            @staticmethod
            def forward(input):
                input_np = to_numpy(input)  # noqa: F821
                dinput = torch.tensor(3 * input_np**2, device=input.device)
                return torch.tensor(input_np**3, device=input.device), dinput

            @staticmethod
            def setup_context(ctx, inputs, output):
                ctx.save_for_backward(inputs, output[1])

            @staticmethod
            def backward(ctx, grad_output, grad_saved):
                raise RuntimeError("foobar")

        x = torch.randn(3, device=device)
        with self.assertRaisesRegex(RuntimeError, "does not have vmap support"):
            vmap(NumpyCube.apply)(x)

    def test_has_vmap_staticmethod_and_has_generate_vmap_rule(self, device):
        class NumpyCube(torch.autograd.Function):
            generate_vmap_rule = True

            @staticmethod
            def forward(input):
                input_np = to_numpy(input)  # noqa: F821
                dinput = torch.tensor(3 * input_np**2, device=input.device)
                return torch.tensor(input_np**3, device=input.device), dinput

            @staticmethod
            def setup_context(ctx, outputs, input):
                ctx.save_for_backward(input, outputs[1])

            @staticmethod
            def backward(ctx, grad_output, grad_saved):
                raise RuntimeError("foobar")

            @staticmethod
            def vmap(infos, in_dims, x):
                raise RuntimeError("foobar")

        x = torch.randn(3, device=device)
        with self.assertRaisesRegex(RuntimeError, "generate_vmap_rule=True and"):
            vmap(NumpyCube.apply)(x)

    def test_info_object(self, device):
        batch_size = 10

        class Id(torch.autograd.Function):
            @staticmethod
            def forward(input):
                pass

            @staticmethod
            def setup_context(ctx, inputs, output):
                pass

            @staticmethod
            def backward(ctx, grad_output, grad_saved):
                pass

            @staticmethod
            def vmap(info, in_dims, input):
                self.assertEqual(info.batch_size, batch_size)
                self.assertEqual(info.randomness, randomness)
                return input, in_dims[0]

        x = torch.randn(batch_size, 3, device=device)

        for randomness in ("error", "different", "same"):
            vmap(Id.apply, randomness=randomness)(x)

    def test_in_dims_single_input(self, device):
        class Id(torch.autograd.Function):
            @staticmethod
            def forward(input):
                pass

            @staticmethod
            def setup_context(ctx, inputs, output):
                pass

            @staticmethod
            def backward(ctx, grad_output, grad_saved):
                pass

            @staticmethod
            def vmap(info, in_dims, input):
                self.assertEqual(in_dims, (1,))
                return input, in_dims[0]

        B = 10
        x = torch.randn(3, B, device=device)
        vmap(Id.apply, in_dims=1)(x)
        vmap(Id.apply, in_dims=(1,))(x)

    def test_in_dims_multiple_inputs(self, device):
        class Id(torch.autograd.Function):
            @staticmethod
            def forward(x, y):
                pass

            @staticmethod
            def setup_context(ctx, inputs, output):
                pass

            @staticmethod
            def backward(ctx, grad_output, grad_saved):
                pass

            @staticmethod
            def vmap(info, in_dims, x, y):
                self.assertEqual(in_dims, (0, [0, 0]))
                self.assertTrue(isinstance(in_dims, tuple))
                self.assertTrue(isinstance(in_dims[1], list))
                return (x, y), in_dims

        x = torch.randn(2, device=device)
        vmap(Id.apply)(x, [x, x])

    def test_skips_empty_layer(self, device):
        class Id(torch.autograd.Function):
            @staticmethod
            def forward(input):
                return input

            @staticmethod
            def setup_context(ctx, inputs, output):
                pass

            @staticmethod
            def backward(ctx, grad_output, grad_saved):
                pass

            @staticmethod
            def vmap(info, in_dims, input):
                raise RuntimeError("expected to not be called")

        def f(x):
            y = torch.tensor(1.0)
            y = Id.apply(y)
            return x * 1

        x = torch.randn(2, 3)
        vmap(f)(x)

    def test_none_returns(self, device):
        class Zeros(torch.autograd.Function):
            @staticmethod
            def forward(input):
                return torch.zeros(input.shape, device=input.device)

            @staticmethod
            def setup_context(ctx, inputs, output):
                pass

            @staticmethod
            def vmap(info, in_dims, input):
                assert in_dims == (0,)
                return torch.zeros(input.shape[1:], device=input.device), None

        B = 2
        x = torch.randn(B, 3)
        y = vmap(Zeros.apply)(x)
        self.assertEqual(y, torch.zeros_like(x))

        class TwoZeros(torch.autograd.Function):
            @staticmethod
            def forward(input):
                r = torch.zeros(input.shape, device=input.device)
                return r, r

            @staticmethod
            def setup_context(ctx, inputs, output):
                pass

            @staticmethod
            def vmap(info, in_dims, input):
                assert in_dims == (0,)
                r = torch.zeros(input.shape[1:], device=input.device)
                return (r, r), None

        B = 2
        x = torch.randn(B, 3)
        result = vmap(TwoZeros.apply)(x)

        self.assertTrue(isinstance(result, tuple))
        y, z = result
        self.assertEqual(y, torch.zeros_like(x))
        self.assertEqual(z, torch.zeros_like(x))

    def test_should_have_two_returns(self, device):
        class Zeros(torch.autograd.Function):
            @staticmethod
            def forward(input):
                r = torch.zeros(input.shape, device=input.device)
                return r

            @staticmethod
            def setup_context(ctx, inputs, output):
                pass

            @staticmethod
            def vmap(info, in_dims, input):
                r = torch.zeros(input.shape[1:], device=input.device)
                return r

        B = 2
        x = torch.randn(B, 3)
        with self.assertRaisesRegex(RuntimeError, "to have two returns"):
            result = vmap(Zeros.apply)(x)

        class TwoZeros(torch.autograd.Function):
            @staticmethod
            def forward(input):
                r = torch.zeros(input.shape, device=input.device)
                return r, r

            @staticmethod
            def setup_context(ctx, inputs, output):
                pass

            @staticmethod
            def vmap(info, in_dims, input):
                r = torch.zeros(input.shape[1:], device=input.device)
                return r, r, 0, 0

        B = 2
        x = torch.randn(B, 3)
        with self.assertRaisesRegex(RuntimeError, "to have two returns"):
            result = vmap(Zeros.apply)(x)

    def test_incompatible_out_dims_error_msg(self, device):
        class Zeros(torch.autograd.Function):
            @staticmethod
            def forward(input):
                r = torch.zeros(input.shape, device=input.device)
                return r

            @staticmethod
            def setup_context(ctx, inputs, output):
                pass

            @staticmethod
            def vmap(info, in_dims, input):
                r = torch.zeros(input.shape[1:], device=input.device)
                return r, (None,)

        B = 2
        x = torch.randn(B, 3)
        with self.assertRaisesRegex(RuntimeError, "returned an incompatible"):
            result = vmap(Zeros.apply)(x)

        class Zeros(torch.autograd.Function):
            @staticmethod
            def forward(input):
                r = torch.zeros(input.shape, device=input.device)
                return [r]

            @staticmethod
            def setup_context(ctx, inputs, output):
                pass

            @staticmethod
            def vmap(info, in_dims, input):
                r = torch.zeros(input.shape[1:], device=input.device)
                return [r], (None,)

        B = 2
        x = torch.randn(B, 3)
        with self.assertRaisesRegex(RuntimeError, "returned an incompatible"):
            result = vmap(Zeros.apply)(x)

    def test_kwarg_only_tensors(self, device):
        with self.assertRaisesRegex(NotImplementedError, "kwarg-only Tensor args"):

            class MyClass(torch.autograd.Function):
                @staticmethod
                def forward(x, *, y):
                    return x + y

                @staticmethod
                def setup_context(ctx, inputs, output):
                    pass

                @staticmethod
                def vmap(info, in_dims, x, *, y):
                    assert in_dims == (0,)
                    return x + y, 0

            x = torch.randn(3)
            y = torch.randn(3)

            vmap(MyClass.apply)(x, y=y)


@markDynamoStrictTest
class TestVmapOfGrad(TestCase):
    def test_per_sample_grads_inplace_view(self, device):
        def compute_loss(weight, x, t):
            x = x.mm(weight)
            y = x.squeeze_(0)
            return (y - t).sum()

        weight = torch.randn(16, 2, device=device)
        x = torch.randn(64, 1, 16, device=device)
        t = torch.randn(64, 2, device=device)
        result = vmap(partial(grad(compute_loss), weight))(x, t)
        expected = [grad(compute_loss)(weight, x[i], t[i]) for i in range(64)]
        expected = torch.stack(expected)
        # TODO: Check if the rtol is a problem
        self.assertEqual(result, expected, atol=0, rtol=5e-4)

    def test_new_zeros_materializes_tensor(self, device):
        N = 3
        C = 5

        def foo(y, x):
            result = x.new_zeros((C,))
            result.copy_(y)
            return result.sum()

        x = torch.randn(N, device=device)
        y = torch.randn(N, C, device=device)
        result = vmap(grad(foo))(y, x)
        self.assertEqual(result, torch.ones_like(y))

    def test_new_empty_materializes_tensor(self, device):
        N = 3
        C = 5

        def foo(y, x):
            result = x.new_empty((C,))
            result.copy_(y)
            return result.sum()

        x = torch.randn(N, device=device)
        y = torch.randn(N, C, device=device)
        result = vmap(grad(foo))(y, x)
        self.assertEqual(result, torch.ones_like(y))

    def test_per_sample_grads_simple(self, device):
        def compute_loss(weight, x, t):
            y = x @ weight
            return ((y - t) ** 2).sum()

        weight = torch.randn(16, 2, device=device)
        x = torch.randn(64, 16, device=device)
        t = torch.randn(64, 2, device=device)
        result = vmap(partial(grad(compute_loss), weight))(x, t)
        expected = [grad(compute_loss)(weight, x[i], t[i]) for i in range(64)]
        expected = torch.stack(expected)
        # TODO: Check if the rtol is a problem
        self.assertEqual(result, expected, atol=0, rtol=5e-4)

    def _compare_expected_and_result(self, expected, result, mechanism):
        if mechanism == "make_functional":
            expected = zip(*expected)
            expected = tuple(torch.stack(shards) for shards in expected)
            for r, e in zip(result, expected):
                self.assertEqual(r, e, atol=0, rtol=1.5e-3)
        else:
            assert mechanism == "functional_call"
            expected = {
                k: tuple(d[k] for d in expected) for k, v in expected[0].items()
            }
            expected = {k: torch.stack(shards) for k, shards in expected.items()}
            for key in result:
                self.assertEqual(result[key], expected[key], atol=0, rtol=1.5e-3)

    @tf32_on_and_off(0.005)
    @parametrize("mechanism", ["make_functional", "functional_call"])
    def test_per_sample_grads_embeddingnet(self, device, mechanism):
        class SampleNet(nn.Module):
            def __init__(self, vocab_size: int):
                super().__init__()
                self.emb = nn.Embedding(vocab_size, 16)
                self.fc1 = nn.Linear(16, 16)
                self.fc2 = nn.Linear(16, 2)

            def forward(self, x):
                x = self.emb(x)
                x = torch.transpose(x, -1, -2)
                x = torch.mean(x, -1)
                x = self.fc1(x)
                x = F.relu(x)
                x = self.fc2(x)
                return x

            def name(self):
                return "SampleNet"

        # Create our inputs...
        vocab_size = 1000
        batch_shape = [64]
        words_per_sentence = 5
        data = torch.randint(
            0, vocab_size, (*batch_shape, words_per_sentence), device=device
        )
        targets = torch.randint(0, 1, (*batch_shape,), device=device)

        # Construct our module
        net = SampleNet(vocab_size).to(device=device)
        criterion = nn.CrossEntropyLoss()

        net_func, weights = _get_weights_and_functional_call(net, mechanism)

        def compute_loss(weights, data, target):
            output = net_func(weights, data)
            result = criterion(output, target)
            return result

        expected = [grad(compute_loss)(weights, data[i], targets[i]) for i in range(64)]
        result = vmap(partial(grad(compute_loss), weights))(data, targets)
        self._compare_expected_and_result(expected, result, mechanism)

    def test_log_softmax(self, device):
        x = torch.randn(3, 5, device=device)
        v = torch.randn(5, device=device)

        def foo(x, v):
            _, vjp_fn = vjp(partial(torch.log_softmax, dim=-1), x)
            return vjp_fn(v)[0]

        result = vmap(foo, (0, None))(x, v)

        v = v.expand_as(x)
        x.requires_grad_()
        output = torch.log_softmax(x, dim=-1)
        output.backward(v)
        self.assertEqual(result, x.grad)


jacrev_and_jacfwd = parametrize(
    "jacapi", [subtest(jacrev, name="jacrev"), subtest(jacfwd, name="jacfwd")]
)

FIXME_jacrev_only = parametrize("jacapi", [subtest(jacrev, name="jacrev")])


@markDynamoStrictTest
class TestJac(VmapTearDownMixin, TestCase):
    @jacrev_and_jacfwd
    def test_simple(self, device, jacapi):
        x = torch.randn(3, device=device)
        y = jacapi(torch.sin)(x)
        expected = torch.diagflat(x.cos())
        assert torch.allclose(y, expected)

    @jacrev_and_jacfwd
    def test_simple_not_flat(self, device, jacapi):
        x = torch.randn(2, 3, device=device)
        y = jacapi(torch.sin)(x)
        expected = torch.diagflat(x.view(-1).cos())
        expected = expected.view(2, 3, 2, 3)
        assert torch.allclose(y, expected)

    @jacrev_and_jacfwd
    def test_take(self, device, jacapi):
        x = torch.rand(5)

        def func(x):
            y = torch.ones(3, dtype=torch.long)
            z = torch.take(x, y)
            return z

        self.assertEqual(jacrev(func)(x), torch.autograd.functional.jacobian(func, x))

    @jacrev_and_jacfwd
    def test_diff_numel(self, device, jacapi):
        x = torch.randn(2, 4, device=device)

        # Tensor[2, 4] -> Tensor[3, 1]
        def f(x):
            return x[0, 1:].unsqueeze(-1)

        y = jacapi(f)(x)
        self.assertEqual(y.shape, (3, 1, 2, 4))

        expected = x.new_zeros(3, 1, 2, 4)
        expected[0, 0, 0, 1] = 1
        expected[1, 0, 0, 2] = 1
        expected[2, 0, 0, 3] = 1
        self.assertEqual(y, expected)

    @jacrev_and_jacfwd
    def test_vmap_on_jac_simple(self, device, jacapi):
        x = torch.randn(2, 3, device=device)
        y = vmap(jacapi(torch.sin))(x)
        expected = torch.stack([torch.diagflat(x[i].cos()) for i in range(2)])
        assert torch.allclose(y, expected)

    @jacrev_and_jacfwd
    def test_nested_jac_simple(self, device, jacapi):
        def foo(x):
            return x.sin().sum()

        x = torch.randn(3, device=device)
        y = jacapi(jacapi(foo))(x)
        expected = torch.diagflat(-x.sin())
        assert torch.allclose(y, expected)

    @jacrev_and_jacfwd
    def test_multiple_args(self, device, jacapi):
        x = torch.randn(3, device=device)
        y = torch.randn(3, device=device)
        z = jacapi(torch.multiply, argnums=1)(x, y)
        expected = torch.diagflat(x)
        assert torch.allclose(z, expected)

    @jacrev_and_jacfwd
    def test_multiple_outputs_multiple_argnums(self, device, jacapi):
        def f(x, y):
            return 2 * x + 3 * y, 4 * x + 5 * y

        x = torch.randn(3, device=device)
        y = torch.randn(3, device=device)
        z = jacapi(f, argnums=(0, 1))(x, y)
        expected_out0_x = torch.diagflat(torch.full_like(x, 2))
        expected_out0_y = torch.diagflat(torch.full_like(y, 3))
        expected_out1_x = torch.diagflat(torch.full_like(x, 4))
        expected_out1_y = torch.diagflat(torch.full_like(y, 5))

        self.assertEqual(len(z), 2)
        self.assertTrue(isinstance(z, tuple))
        self.assertEqual(len(z[0]), 2)
        self.assertTrue(isinstance(z[0], tuple))
        self.assertEqual(z[0][0], expected_out0_x)
        self.assertEqual(z[0][1], expected_out0_y)
        self.assertEqual(z[1][0], expected_out1_x)
        self.assertEqual(z[1][1], expected_out1_y)

    @jacrev_and_jacfwd
    def test_multiple_outputs_single_argnums(self, device, jacapi):
        def f(x, y):
            return 2 * x + 3 * y, 4 * x + 5 * y

        x = torch.randn(3, device=device)
        y = torch.randn(3, device=device)
        expected_out0_x = torch.diagflat(torch.full_like(x, 2))
        expected_out1_x = torch.diagflat(torch.full_like(x, 4))

        z = jacapi(f, argnums=0)(x, y)
        self.assertEqual(len(z), 2)
        self.assertTrue(isinstance(z, tuple))
        self.assertEqual(z, (expected_out0_x, expected_out1_x))

        z = jacapi(f, argnums=(0,))(x, y)
        self.assertEqual(len(z), 2)
        self.assertTrue(isinstance(z, tuple))
        self.assertTrue(isinstance(z[0], tuple))
        self.assertEqual(z, ((expected_out0_x,), (expected_out1_x,)))

    @jacrev_and_jacfwd
    def test_multiple_outputs_pytree(self, device, jacapi):
        def f(x, y):
            return {"left": 2 * x + 3 * y, "right": 4 * x + 5 * y}

        x = torch.randn(3, device=device)
        y = torch.randn(3, device=device)
        z = jacapi(f, argnums=(0, 1))(x, y)
        expected_left_x = torch.diagflat(torch.full_like(x, 2))
        expected_left_y = torch.diagflat(torch.full_like(y, 3))
        expected_right_x = torch.diagflat(torch.full_like(x, 4))
        expected_right_y = torch.diagflat(torch.full_like(y, 5))
        expected = {
            "left": (expected_left_x, expected_left_y),
            "right": (expected_right_x, expected_right_y),
        }
        self.assertTrue(isinstance(z, dict))
        self.assertTrue(isinstance(z["left"], tuple))
        self.assertTrue(isinstance(z["right"], tuple))
        self.assertEqual(z, expected)

    @jacrev_and_jacfwd
    def test_multiple_inputs_pytree(self, device, jacapi):
        def f(a, b, c):
            a0, a1 = a
            return a0 + a1 * 2 + b * 3 + c * 4

        x = torch.randn([], device=device)
        args = ((x, x), x, x)

        result = jacapi(f, argnums=(0, 1, 2))(*args)
        expected = (
            (torch.tensor(1.0, device=device), torch.tensor(2.0, device=device)),
            torch.tensor(3.0, device=device),
            torch.tensor(4.0, device=device),
        )
        self.assertEqual(result, expected)

        result = jacapi(f, argnums=(0,))(*args)
        expected = (
            (torch.tensor(1.0, device=device), torch.tensor(2.0, device=device)),
        )
        self.assertEqual(result, expected)

        result = jacapi(f)(*args)
        expected = (torch.tensor(1.0, device=device), torch.tensor(2.0, device=device))
        self.assertEqual(result, expected)

    @jacrev_and_jacfwd
    def test_dimensionality(self, device, jacapi):
        def f(x):
            return x

        x = torch.randn([], device=device)
        result = jacapi(f)(x)
        self.assertEqual(result.dim(), 0)
        self.assertEqual(result, torch.ones_like(x))

        x = torch.randn([1], device=device)
        result = jacapi(f)(x)
        self.assertEqual(result.dim(), 2)
        self.assertEqual(result, x.new_ones(1, 1))

    @jacrev_and_jacfwd
    def test_aux_tensor(self, device, jacapi):
        def f(x):
            y = x.clone()
            return y, y.cos()

        x = torch.randn(3, device=device)
        result, aux = jacapi(f, has_aux=True)(x)

        self.assertEqual(result, torch.eye(3, 3, device=device))
        self.assertEqual(aux, x.cos())

    @jacrev_and_jacfwd
    def test_aux_pytree(self, device, jacapi):
        def f(x):
            y = x.clone()
            return y, {"a": y.cos(), "b": [y.tan()]}

        x = torch.randn(3, device=device)

        result, aux = jacapi(f, has_aux=True)(x)
        self.assertEqual(result, torch.eye(3, 3, device=device))
        _, expected_aux = f(x)
        self.assertEqual(aux, expected_aux)

        for aux in [1, 1.0, "abc"]:
            with self.assertRaisesRegex(
                RuntimeError, r"Expected tensors, got unsupported type"
            ):
                _ = jacapi(lambda x: (x, aux), has_aux=True)(x)
            with self.assertRaisesRegex(
                RuntimeError, r"Expected tensors, got unsupported type"
            ):
                _ = jacapi(lambda x: (x, [x, aux]), has_aux=True)(x)

    @jacrev_and_jacfwd
    def test_outputs_can_any_pytree(self, device, jacapi):
        x = torch.randn(2, 3, device=device)

        for output in [None, ()]:
            with self.assertRaisesRegex(
                RuntimeError,
                r"(vjp|jvp).+: Expected f to be a function that has non-empty output",
            ):
                jacapi(lambda _: output)(x)

        for output in [1, True, 12.2, "abc"]:
            with self.assertRaisesRegex(
                RuntimeError,
                r"(vjp|jvp).+: expected f\(\*primals\) to return only tensors",
            ):
                jacapi(lambda _: output)(x)

        # Check list output
        out = jacapi(lambda x: [x, x.sum()])(x)
        assert isinstance(out, list) and len(out) == 2

        # Check dict output
        out = jacapi(lambda x: {"x": x, "xsum": x.sum()})(x)
        assert isinstance(out, dict) and len(out) == 2 and "xsum" in out

        def composite_output(x):
            out = x.sum()
            return [
                (out, {"a": x, "out": [x, out]}),
            ]

        out = jacapi(composite_output)(x)
        assert isinstance(out, list)
        assert isinstance(out[0], tuple) and isinstance(out[0][1], dict)

    @jacrev_and_jacfwd
    def test_multiple_inputs_outputs_pytree(self, device, jacapi):
        def f(a, b, c):
            a0, a1 = a
            return a0 + a1 * 2, {"foo": b * 3 + c * 4}

        x = torch.randn([], device=device)
        zero = torch.zeros([], device=device)
        args = ((x, x), x, x)

        result = jacapi(f)(*args)
        expected = (
            (torch.tensor(1.0, device=device), torch.tensor(2.0, device=device)),
            {"foo": (zero, zero)},
        )
        self.assertEqual(result, expected)

        result = jacapi(f, argnums=(0,))(*args)
        expected = (
            ((torch.tensor(1.0, device=device), torch.tensor(2.0, device=device)),),
            {"foo": ((zero, zero),)},
        )
        self.assertEqual(result, expected)

        result = jacapi(f, argnums=(0, 1))(*args)
        expected = (
            (
                (torch.tensor(1.0, device=device), torch.tensor(2.0, device=device)),
                zero,
            ),
            {"foo": ((zero, zero), torch.tensor(3.0, device=device))},
        )
        self.assertEqual(result, expected)

    @jacrev_and_jacfwd
    def test_multiple_inputs_outputs_pytree_multidim(self, device, jacapi):
        def f(dct):
            a = dct["a"]
            b = dct["b"]
            return {"c": a.sin(), "d": b.cos()}

        x = torch.randn(3, device=device)
        args = ({"a": x, "b": x},)

        result = jacapi(f)(*args)
        expected = {
            "c": {"a": x.cos().diagflat(), "b": x.new_zeros(3, 3)},
            "d": {"a": x.new_zeros(3, 3), "b": -x.sin().diagflat()},
        }
        self.assertEqual(result, expected)

    @jacrev_and_jacfwd
    def test_unrelated_input(self, device, jacapi):
        def f(x, y):
            return x

        x = torch.randn(2, 3, device=device)
        y = torch.randn(2, 3, device=device)

        result = jacapi(f, argnums=(0, 1))(x, y)
        expected0 = torch.eye(6, 6, device=device).view(2, 3, 2, 3)
        expected1 = y.new_zeros(2, 3, 2, 3)
        expected = (expected0, expected1)
        self.assertTrue(isinstance(result, tuple))
        self.assertEqual(result, expected)

    @jacrev_and_jacfwd
    def test_unrelated_output(self, device, jacapi):
        y = torch.randn(2, 3, device=device)

        def f(x):
            return y

        x = torch.randn(2, 3, device=device)

        result = jacapi(f)(x)
        expected = x.new_zeros(2, 3, 2, 3)
        self.assertEqual(result, expected)

    @jacrev_and_jacfwd
    def test_empty_output(self, device, jacapi):
        x = torch.randn(3, device=device)
        y = torch.randn(3, device=device)

        def f(x, y):
            return ()

        with self.assertRaisesRegex(RuntimeError, "xpected"):
            jacapi(f)(x, y)

    @jacrev_and_jacfwd
    def test_argnums_tuple(self, device, jacapi):
        x = torch.randn(3, device=device)
        y = torch.randn(3, device=device)
        z = jacapi(torch.multiply, argnums=(0, 1))(x, y)
        expected0 = torch.diagflat(y)
        expected1 = torch.diagflat(x)
        assert len(z) == 2
        assert torch.allclose(z[0], expected0)
        assert torch.allclose(z[1], expected1)

    @jacrev_and_jacfwd
    def test_argnums_effect_on_return(self, device, jacapi):
        x = torch.randn(3, device=device)
        y = torch.randn(3, device=device)
        z = jacapi(torch.multiply, argnums=(0,))(x, y)
        expected0 = torch.diagflat(y)
        assert isinstance(z, tuple)
        assert len(z) == 1
        assert torch.allclose(z[0], expected0)

        x = torch.randn(3, device=device)
        y = torch.randn(3, device=device)
        z = jacapi(torch.multiply, argnums=0)(x, y)
        expected0 = torch.diagflat(y)
        assert isinstance(z, torch.Tensor)
        assert torch.allclose(z, expected0)

    @jacrev_and_jacfwd
    def test_argnums_defaults_to_zero(self, device, jacapi):
        def f(x, y):
            return x * 2 + y * 3

        x = torch.randn(3, device=device)
        y = torch.randn(3, device=device)
        z = jacapi(f)(x, y)
        expected = torch.diagflat(torch.full_like(x, 2))
        self.assertEqual(z, expected)

    @jacrev_and_jacfwd
    def test_empty_argnums(self, device, jacapi):
        x = torch.randn(3, device=device)
        with self.assertRaisesRegex(RuntimeError, "must be non-empty"):
            jacapi(torch.sin, argnums=())(x)

    @jacrev_and_jacfwd
    def test_out_of_bounds_argnums(self, device, jacapi):
        x = torch.randn(3, device=device)
        with self.assertRaisesRegex(RuntimeError, "only 1 positional inputs"):
            jacapi(torch.sin, argnums=2)(x)

    @jacrev_and_jacfwd
    def test_negative_argnums(self, device, jacapi):
        x = torch.randn(3, device=device)
        with self.assertRaisesRegex(RuntimeError, "only 1 positional inputs"):
            jacapi(torch.sin, argnums=-2)(x)

    @jacrev_and_jacfwd
    def test_repeated_argnums(self, device, jacapi):
        x = torch.randn(3, device=device)
        with self.assertRaisesRegex(RuntimeError, "must be unique"):
            jacapi(torch.sin, argnums=(0, 0))(x)

    @jacrev_and_jacfwd
    def test_float_argnums(self, device, jacapi):
        x = torch.randn(3, device=device)
        with self.assertRaisesRegex(RuntimeError, "must be int or Tuple"):
            jacapi(torch.sin, argnums=0.0)(x)
        with self.assertRaisesRegex(RuntimeError, "must be int"):
            jacapi(torch.multiply, argnums=(1, 0.0))(x, x)

    def test_hessian_simple(self, device):
        def f(x):
            return x.sin()

        x = torch.randn(3, device=device)
        hessian(f)(x)

    def _test_against_reference(self, f, inputs, jacapi):
        def foo(inputs):
            return f(*inputs)

        expected = torch.autograd.functional.jacobian(f, inputs)
        result = jacapi(foo)(inputs)
        self.assertEqual(result, expected)

    @jacrev_and_jacfwd
    def test_against_reference_simple(self, device, jacapi):
        def f(x):
            return 3 * x**2

        x = torch.randn(2, 3, 5, device=device)
        self._test_against_reference(f, (x,), jacapi)

    @jacrev_and_jacfwd
    def test_against_reference_multi_input(self, device, jacapi):
        def f(x, y):
            return (x.cos() * x) @ y.sin()

        x = torch.randn(2, 3, device=device)
        y = torch.randn(3, 5, device=device)
        self._test_against_reference(f, (x, y), jacapi)

    @jacrev_and_jacfwd
    def test_against_reference_multi_input_multi_output(self, device, jacapi):
        def f(x, y):
            return (x * x) @ y, x @ (x.sum(1) * y), y.sum()

        x = torch.randn(5, 3, device=device)
        y = torch.randn(3, 5, device=device)
        self._test_against_reference(f, (x, y), jacapi)

    @jacrev_and_jacfwd
    def test_against_reference_unrelated_outputs(self, device, jacapi):
        def f(x, y):
            return x, y, x, y

        x = torch.randn(2, device=device)
        y = torch.randn(3, device=device)
        self._test_against_reference(f, (x, y), jacapi)

    @jacrev_and_jacfwd
    def test_against_reference_zero_dim(self, device, jacapi):
        # zero-dim output
        def f(x, y):
            return x.sum(), y.sum(), x * y

        x = torch.randn(3, device=device)
        y = torch.randn(3, device=device)
        self._test_against_reference(f, (x, y), jacapi)

        # zero-dim input
        def g(x):
            return torch.stack([x, x, x])

        x = torch.randn([], device=device)
        self._test_against_reference(g, (x,), jacapi)

        # Mixed zero-dim input / zero-dim output
        def h(x, y):
            return y.sum(), x * y

        x = torch.randn([], device=device)
        y = torch.randn(1, device=device)
        self._test_against_reference(h, (x, y), jacapi)

    @jacrev_and_jacfwd
    def test_against_reference_correctness_different_devices(self, device, jacapi):
        def f(x, y):
            return x * y, (x * y).to(device=device)

        x = torch.randn(3)
        y = torch.randn(3)
        self._test_against_reference(f, (x, y), jacapi)

    @jacrev_and_jacfwd
    def test_against_reference_default_arg(self, device, jacapi):
        def f(x, y, z=3.0):
            return x * y * z

        x = torch.randn(3, device=device)
        y = torch.randn(3, device=device)
        self._test_against_reference(f, (x, y), jacapi)

    @jacrev_and_jacfwd
    def test_inplace(self, device, jacapi):
        def f(x, y):
            y.copy_(x)
            return y

        out = jacapi(f, argnums=0)  # x is differentiable
        x, y = torch.randn(2, device=device), torch.randn(2, device=device)
        self.assertEqual(out(x, y), torch.eye(y.shape[0]))

        # testing tuple of argnums with the example that raised this issue originally
        def g(x, y, z):
            x[:2] = y
            return torch.vstack([(x**2).sum(), (z**3).sum()])

        out = jacapi(g, argnums=(1, 2))
        x, y, z = (
            torch.randn(3, device=device),
            torch.randn(2, device=device),
            torch.randn(2, device=device),
        )

        expected_out = (
            torch.zeros(2, 1, 2, device=device),
            torch.zeros(2, 1, 2, device=device),
        )
        expected_out[0][0][0] = 2 * y  # top left corner
        expected_out[1][1][0] = 3 * (z**2)  # bottom right corner

        out_val = out(x, y, z)
        self.assertEqual(out_val, expected_out)

    @parametrize("_preallocate_and_copy", (True, False))
    def test_chunk_jacrev(self, device, _preallocate_and_copy):
        x = torch.randn(10, 2, device=device)
        y = torch.randn(1, 2, device=device)

        def f(x, y):
            return (x.sin(), x + y), (x + 2, x.sum())

        for chunk_size in (1, 2, 3, 4, 7, 10, 1000):
            expected = jacrev(f, argnums=(0, 1))(x, y)
            actual = jacrev(
                f,
                argnums=(0, 1),
                chunk_size=chunk_size,
                _preallocate_and_copy=_preallocate_and_copy,
            )(x, y)
            self.assertEqual(actual, expected)

        err_msg = "jacrev: `chunk_size` should be greater than 0."
        with self.assertRaisesRegex(ValueError, err_msg):
            jacrev(f, argnums=(0,), chunk_size=0)(x, y)

        with self.assertRaisesRegex(ValueError, err_msg):
            jacrev(f, argnums=(0,), chunk_size=-2)(x, y)

    @parametrize("_preallocate_and_copy", (True, False))
    def test_chunk_jacrev_composition(self, device, _preallocate_and_copy):
        x = torch.randn(10, 2, device=device)
        chunk_size = 3

        def f(x):
            return (x.sin(), x), (x + 2, x.sum())

        expected = vmap(jacrev(jacrev(f)))(x)
        actual = vmap(
            jacrev(
                jacrev(
                    f,
                    chunk_size=chunk_size,
                    _preallocate_and_copy=_preallocate_and_copy,
                ),
                chunk_size=chunk_size,
            )
        )(x)
        self.assertEqual(actual, expected)

    # https://github.com/pytorch/pytorch/issues/127036
    @xfailIfTorchDynamo
    @parametrize("_preallocate_and_copy", (True, False))
    def test_chunk_jacrev_chunksize_one(self, device, _preallocate_and_copy):
        # With chunk_size=1, we shouldn't `vmap` and hence not be limited
        # by it's constraints.
        x = torch.randn(3, 3, device=device)

        # Function with Dynamic Op in Backward.
        # This should cause jacrev/vmap(vjp) to fail.
        class IdentityWithDynamicBackwardOp(torch.autograd.Function):
            @staticmethod
            def forward(input):
                return input

            @staticmethod
            def setup_context(ctx, inputs, output):
                pass

            @staticmethod
            def backward(ctx, grad_output):
                # dynamic op in backward pass.
                grad_output.nonzero()
                return grad_output

        def f(x):
            return IdentityWithDynamicBackwardOp.apply(x)

        # With `chunk_size=1`, we don't use vmap. So the following should work.
        jacfn = jacrev(f, chunk_size=1, _preallocate_and_copy=_preallocate_and_copy)
        actual = jacfn(x)
        expected = torch.autograd.functional.jacobian(f, x, vectorize=False)
        self.assertEqual(actual, expected)

        # Should fail with `chunk_size=2`.
        msg = (
            r"vmap: We do not support batching operators that can output dynamic shape."
        )
        with self.assertRaisesRegex(RuntimeError, msg):
            jacrev(f, chunk_size=2, _preallocate_and_copy=_preallocate_and_copy)(x)

    def test_complex_error(self, device):
        # Verify complex input raises error
        # C -> C
        def fn(x):
            return x.conj()

        x = torch.randn(1, device=device, dtype=torch.cfloat)

        with self.assertRaisesRegex(RuntimeError, "jacrev: Expected all inputs"):
            jacrev(fn)(x)

        with self.assertRaisesRegex(RuntimeError, "jacfwd: Expected all inputs"):
            jacfwd(fn)(x)

        # Verify complex output raises error
        # R -> C
        def fn(x):
            return torch.conj(x * 0.5j)

        x = torch.randn(1, device=device, dtype=torch.float)

        with self.assertRaisesRegex(RuntimeError, "jacrev: Expected all outputs"):
            jacrev(fn)(x)

        with self.assertRaisesRegex(RuntimeError, "jacfwd: Expected all outputs"):
            jacfwd(fn)(x)

    @jacrev_and_jacfwd
    def test_jac_with_non_tensor_args(self, device, jacapi):
        def f(t, int_x):
            return t + int_x

        t = torch.randn(3, 3, device=device)

        actual = jacapi(f)(t, 3)
        expected = torch.autograd.functional.jacobian(partial(f, int_x=3), t)
        self.assertEqual(actual, expected)


@markDynamoStrictTest
class TestHessian(TestCase):
    def _test_against_reference(self, f, inputs):
        def foo(inputs):
            return f(*inputs)

        expected = torch.autograd.functional.hessian(f, inputs)
        result = hessian(foo)(inputs)
        self.assertEqual(result, expected)

    def test_hessian_vectorize_correctness_simple(self, device):
        def f(x):
            return (3 * x**2).sum()

        x = torch.randn(2, 3, 5, device=device)
        self._test_against_reference(f, (x,))

    def test_hessian_vectorize_correctness_multi_input(self, device):
        def f(x, y, z):
            return ((x.relu() * x) @ y.sin() @ z).sum()

        x = torch.randn(2, 3, device=device)
        y = torch.randn(3, 5, device=device)
        z = torch.randn(5, 5, device=device)
        self._test_against_reference(f, (x, y, z))

    def test_hessian_vectorize_correctness_unrelated_outputs(self, device):
        # output unrelated to one input
        def f(x, y):
            return (x**2).sum()

        x = torch.randn(2, device=device)
        y = torch.randn(3, device=device)
        self._test_against_reference(f, (x, y))

        # output unrelated to all inputs
        def f(x, y):
            return torch.ones([])

        x = torch.randn(2, device=device)
        y = torch.randn(3, device=device)
        self._test_against_reference(f, (x, y))

    def test_jacfwd_different_levels(self, device):
        # Test case from:
        # https://github.com/pytorch/functorch/issues/597
        b = 8
        n = 100
        d = 2
        x1 = torch.randn(b, n, d, device=device)
        x2 = x1
        A = 0.1 * torch.randn(b, d, d, device=device)

        def loss(A, x1, x2):
            x2_hat = (A @ (x1.T)).T
            res = x2 - x2_hat
            res_sqr = res**2
            return res_sqr.sum()

        hess1 = vmap(jacrev(jacrev(loss)))(A, x1, x2)
        hess2 = vmap(hessian(loss))(A, x1, x2)
        self.assertEqual(hess2, hess1)


@markDynamoStrictTest
class TestJvp(TestCase):
    def test_inplace_on_captures(self, device):
        x = torch.tensor([1.0, 2.0, 3.0], device=device)
        captured = torch.randn(3, device=device)

        def foo(x):
            captured.copy_(x)
            return (x * captured).sum()

        with self.assertRaisesRegex(RuntimeError, "mutate a captured Tensor"):
            grad(foo)(x)

    def test_simple(self, device):
        x = torch.randn(2, 3, device=device)
        t = torch.randn(2, 3, device=device)
        result = jvp(torch.sin, (x,), (t,))
        expected = (x.sin(), x.cos() * t)
        self.assertTrue(isinstance(result, tuple))
        self.assertEqual(result, expected)

    def test_multiple_inputs(self, device):
        x = torch.randn(2, 3, device=device)
        y = torch.randn(2, 3, device=device)
        tx = torch.randn(2, 3, device=device)
        ty = torch.randn(2, 3, device=device)

        def f(x, y):
            return x * y

        result = jvp(f, (x, y), (tx, ty))
        expected = (x * y, y * tx + x * ty)
        self.assertTrue(isinstance(result, tuple))
        self.assertEqual(result, expected)

    def test_pytree_inputs(self, device):
        def f(x, y, z):
            a, b = x
            return a + 2 * b + 3 * y + 4 * z

        one = torch.tensor(1.0, device=device)
        primal_outs, tangent_outs = jvp(
            f, ((one, one), one, one), ((one, one), one, one)
        )
        self.assertEqual(primal_outs, one * 10)
        self.assertEqual(tangent_outs, one * 10)

    def test_pytree_inputs_error_cases(self, device):
        def f(x):
            return x

        one = torch.tensor(1.0, device=device)

        with self.assertRaisesRegex(RuntimeError, "Expected primals to be a tuple"):
            jvp(f, one, one)
        with self.assertRaisesRegex(RuntimeError, "same python structure"):
            jvp(f, ((one, one), one), (one, one))
        with self.assertRaisesRegex(RuntimeError, "only contain Tensors"):
            jvp(f, ((one, one), 1), ((one, one), one))
        with self.assertRaisesRegex(RuntimeError, "only contain Tensors"):
            jvp(f, ((one, one), 1), ((1, one), one))
        with self.assertRaisesRegex(RuntimeError, "at least one Tensor"):
            jvp(f, ((),), ((),))

    def test_unrelated_input(self, device):
        def f(x, y):
            return x

        x = torch.randn(2, 3, device=device)
        y = torch.randn(2, 3, device=device)
        tx = torch.randn(2, 3, device=device)
        ty = torch.randn(2, 3, device=device)

        result = jvp(f, (x, y), (tx, ty))
        expected = (x, tx)
        self.assertTrue(isinstance(result, tuple))
        self.assertEqual(result, expected)

    def test_unrelated_output(self, device):
        y = torch.randn(2, 3, device=device)

        def f(x):
            return y

        x = torch.randn(2, 3, device=device)
        tx = torch.randn(2, 3, device=device)

        result = jvp(f, (x,), (tx,))
        expected = (y, torch.zeros_like(y))
        self.assertTrue(isinstance(result, tuple))
        self.assertEqual(result, expected)

    def test_strict_mode(self, device):
        y = torch.randn(2, 3, device=device)

        def f(x):
            return x, y

        x = torch.randn(2, 3, device=device)
        tx = torch.randn(2, 3, device=device)

        with self.assertRaisesRegex(RuntimeError, "strict"):
            jvp(f, (x,), (tx,), strict=True)

    def test_multiple_outputs(self, device):
        x = torch.randn(2, 3, device=device)
        t = torch.randn(2, 3, device=device)

        def f(x):
            return torch.sin(x), torch.cos(x)

        result = jvp(f, (x,), (t,))
        expected = (f(x), (x.cos() * t, -x.sin() * t))
        self.assertTrue(isinstance(result, tuple))
        self.assertEqual(result, expected)

    def test_multiple_inputs_outputs(self, device):
        x = torch.randn(2, 3, device=device)
        y = torch.randn(2, 3, device=device)
        tx = torch.randn(2, 3, device=device)
        ty = torch.randn(2, 3, device=device)

        def f(x, y):
            return 2 * x + 3 * y, 4 * x + 5 * y

        result = jvp(f, (x, y), (tx, ty))
        expected = (f(x, y), f(tx, ty))
        self.assertTrue(isinstance(result, tuple))
        self.assertEqual(result, expected)

    def test_jvp_new_tensor(self):
        def f(x):
            y = x.new_tensor(0.5)
            return x + y

        x = torch.rand(10, 10)
        tangents = torch.zeros_like(x)
        actual = jvp(f, (x,), (tangents,))
        expected = (f(x), torch.zeros_like(x))
        self.assertEqual(actual, expected)

    def test_primals_tangents_length_mismatch(self, device):
        x = torch.randn(2, 3, device=device)
        t = torch.randn(2, 3, device=device)

        msg = "same python structure"
        with self.assertRaisesRegex(RuntimeError, msg):
            jvp(torch.sin, (x,), (t, t))
        with self.assertRaisesRegex(RuntimeError, msg):
            jvp(torch.sin, (x, x), (t, t, t))

    def test_nonempty_primals_and_tangents(self, device):
        with self.assertRaisesRegex(RuntimeError, "at least one Tensor"):
            jvp(torch.sin, (), ())

    def test_inputs_are_tuples_of_tensors(self, device):
        x = torch.randn(2, 3, device=device)
        t = torch.randn(2, 3, device=device)

        with self.assertRaisesRegex(RuntimeError, "be a tuple"):
            jvp(torch.sin, x, (t,))
        with self.assertRaisesRegex(RuntimeError, "same python structure"):
            jvp(torch.sin, (x,), t)
        with self.assertRaisesRegex(RuntimeError, "same python structure"):
            jvp(torch.sin, (x,), [t])
        with self.assertRaisesRegex(RuntimeError, "only contain Tensors"):
            jvp(torch.sin, (1.0,), (t,))
        with self.assertRaisesRegex(RuntimeError, "only contain Tensors"):
            jvp(torch.sin, (x,), (1.0,))

    def test_outputs_can_any_pytree(self, device):
        x = torch.randn(2, 3, device=device)
        t = torch.randn(2, 3, device=device)

        for output in [None, ()]:
            with self.assertRaisesRegex(
                RuntimeError,
                r"jvp\(f, primals, tangents\): Expected f to be a function that has non-empty output",
            ):
                jvp(lambda _: output, (x,), (t,))

        for output in [1, True, 12.2, "abc"]:
            with self.assertRaisesRegex(
                RuntimeError,
                r"jvp\(f, primals, tangents\): expected f\(\*primals\) to return only tensors",
            ):
                jvp(lambda _: output, (x,), (t,))

        # Check list output
        out = jvp(lambda x: [x, x.sum()], (x,), (t,))
        for i in range(2):
            assert isinstance(out[i], list) and len(out[i]) == 2

        # Check dict output
        out = jvp(lambda x: {"x": x, "xsum": x.sum()}, (x,), (t,))
        for i in range(2):
            assert isinstance(out[i], dict) and len(out[i]) == 2 and "xsum" in out[i]

        def composite_output(x):
            out = x.sum()
            return [
                (out, {"a": x, "out": [x, out]}),
            ]

        out = jvp(composite_output, (x,), (t,))
        for i in range(2):
            assert isinstance(out[i], list)
            assert isinstance(out[i][0], tuple) and isinstance(out[i][0][1], dict)

    def test_aux_tensor(self, device):
        x = torch.randn(3, device=device)
        t = torch.randn(3, device=device)

        with self.assertRaisesRegex(
            RuntimeError,
            r"jvp\(f, primals, tangents\): output of function f should be a tuple",
        ):
            jvp(lambda t: [t, t], (x,), (t,), has_aux=True)

        with self.assertRaisesRegex(
            RuntimeError,
            r"jvp\(f, primals, tangents\): output of function f should be a tuple",
        ):
            jvp(lambda t: (t, t + 2, t + 3), (x,), (t,), has_aux=True)

        def f(z):
            y = z.sin()
            return y, z.cos()

        out, jvp_out, aux = jvp(f, (x,), (t,), has_aux=True)
        self.assertEqual(aux, x.cos())
        self.assertEqual(out, x.sin())
        self.assertEqual(jvp_out, t * x.cos())

    def test_aux_pytree(self, device):
        def f(x):
            y = x.sin()
            return y, {"a": x.cos(), "b": [x.tan()]}

        x = torch.randn(3, device=device)
        t = torch.randn(3, device=device)

        out, jvp_out, aux = jvp(f, (x,), (t,), has_aux=True)
        expected_out, expected_aux = f(x)
        self.assertEqual(out, expected_out)
        self.assertEqual(aux, expected_aux)
        self.assertEqual(jvp_out, t * x.cos())

        for aux in [1, 1.0, "abc"]:
            with self.assertRaisesRegex(
                RuntimeError, r"Expected tensors, got unsupported type"
            ):
                _ = jvp(lambda x: (x, aux), (x,), (t,), has_aux=True)
            with self.assertRaisesRegex(
                RuntimeError, r"Expected tensors, got unsupported type"
            ):
                _ = jvp(lambda x: (x, [x, aux]), (x,), (t,), has_aux=True)

    def test_autograd_function_disables_fwd_grad(self, device):
        # Sanity check. We don't really assume this anywhere so
        # it's fine if this breaks one day.
        class MySquare(torch.autograd.Function):
            @staticmethod
            def forward(ctx, x):
                enabled = fwAD._is_fwd_grad_enabled()
                self.assertFalse(enabled)
                return x * x

            @staticmethod
            def backward(ctx, gx):
                return gx

        x = torch.randn(3, requires_grad=True)
        MySquare.apply(x)

    def test_disable_fwd_grad_outside(self, device):
        x = torch.randn([], device=device)
        t = torch.ones_like(x)
        with fwAD._set_fwd_grad_enabled(False):
            _, y = jvp(torch.sin, (x,), (t,))
        self.assertEqual(y, x.cos())

    def test_disable_fwd_grad_inside(self, device):
        def f(x):
            with fwAD._set_fwd_grad_enabled(False):
                shift = x**2
            return x**2 - shift

        x = torch.randn([], device=device)
        t = torch.ones_like(x)
        _, y = jvp(f, (x,), (t,))
        self.assertEqual(y, 2 * x)
        _, y = jvp(lambda x: jvp(f, (x,), (t,))[1], (x,), (t,))
        self.assertEqual(y, 2)

    def test_disable_fwd_grad_mixed(self, device):
        def f(x):
            with fwAD._set_fwd_grad_enabled(False):
                shift = x**2
            return x**2 - shift

        x = torch.randn([], device=device)
        t = torch.ones_like(x)
        with fwAD._set_fwd_grad_enabled(True):
            _, y = jvp(f, (x,), (t,))

        self.assertEqual(y, 2 * x)

    def test_jvp_inside_autograd_function(self, device):
        class MySin(torch.autograd.Function):
            @staticmethod
            def forward(ctx, x):
                t = torch.ones_like(x)
                _, neg_sin_x = jvp(torch.cos, (x,), (t,))
                ctx.save_for_backward(x)
                return -neg_sin_x

            @staticmethod
            def backward(ctx, gx):
                (x,) = ctx.saved_tensors
                t = torch.ones_like(x)
                _, cos_x = jvp(torch.sin, (x,), (t,))
                return gx * cos_x

        x = torch.randn([], device=device, requires_grad=True)
        y = MySin.apply(x)
        self.assertEqual(y, x.sin())

        (gx,) = torch.autograd.grad(y, x)
        self.assertEqual(gx, x.cos())

    def test_zerotensor_vmapjvp_interaction(self, device):
        dummy = torch.ones(4, 1)
        x = torch.randn(4, 2)
        x_tangent = torch.randn(2)

        def push_jvp(dummy, x):
            result = jvp(torch.cov, (x,), (x_tangent,))
            return result

        # Should not error
        vmap(vmap(push_jvp, (0, None)))(dummy, x)


@markDynamoStrictTest
class TestLinearize(TestCase):
    @dtypes(torch.float)
    def test_linearize_basic(self, device, dtype):
        x_p = make_tensor((3, 1), device=device, dtype=dtype)
        x_t = make_tensor((3, 1), device=device, dtype=dtype)

        def fn(x):
            return x.cos()

        actual_output, jvp_fn = linearize(fn, x_p)
        actual_jvp = jvp_fn(x_t)
        expected_output, expected_jvp = jvp(fn, (x_p,), (x_t,))
        self.assertEqual(actual_output, expected_output)
        self.assertEqual(actual_jvp, expected_jvp)

    @dtypes(torch.float)
    def test_linearize_return(self, device, dtype):
        x_p = make_tensor((3, 1), device=device, dtype=dtype)
        x_t = make_tensor((3, 1), device=device, dtype=dtype)

        def fn(x):
            return (x.cos(), x.sum())

        actual_output, jvp_fn = linearize(fn, x_p)
        actual_jvp = jvp_fn(x_t)
        expected_output, expected_jvp = jvp(fn, (x_p,), (x_t,))
        self.assertEqual(actual_output, expected_output)
        self.assertEqual(actual_jvp, expected_jvp)

    @dtypes(torch.float)
    def test_linearize_composition_vmap(self, device, dtype):
        x_p = make_tensor((3, 1), device=device, dtype=dtype)
        x_t = make_tensor((3, 3, 1), device=device, dtype=dtype)

        def fn(x):
            return (x.cos(), x.sum())

        _, jvp_fn = linearize(fn, x_p)
        actual_batched_jvp = vmap(jvp_fn)(x_t)

        def jvp_fn(x_t):
            return jvp(fn, (x_p,), (x_t,))[1]

        expected_batched_jvp = vmap(jvp_fn)(x_t)

        self.assertEqual(actual_batched_jvp, expected_batched_jvp)

    @dtypes(torch.float)
    def test_linearize_composition_grad(self, device, dtype):
        x_p = make_tensor((3,), device=device, dtype=dtype)
        x_t = make_tensor((3,), device=device, dtype=dtype)

        def fn(x):
            z = torch.ones(3, device=device, dtype=dtype)
            return grad(lambda x: z @ x)(x)

        _, jvp_fn = linearize(fn, x_p)
        actual_batched_jvp = jvp_fn(x_t)

        def jvp_fn(x_t):
            return jvp(fn, (x_p,), (x_t,))[1]

        expected_batched_jvp = jvp_fn(x_t)

        self.assertEqual(actual_batched_jvp, expected_batched_jvp)

    @dtypes(torch.float)
    def test_linearize_nested_input_nested_output(self, device, dtype):
        x_p = make_tensor((3, 1), device=device, dtype=dtype)
        x_t = make_tensor((3, 1), device=device, dtype=dtype)
        y_p = make_tensor((3, 1), device=device, dtype=dtype)
        y_t = make_tensor((3, 1), device=device, dtype=dtype)
        z_p = make_tensor((3, 1), device=device, dtype=dtype)
        z_t = make_tensor((3, 1), device=device, dtype=dtype)

        def fn(arg):
            x = arg["x"]
            y = arg["yz"][0]
            z = arg["yz"][1]

            return {"a": x.sum(), "b": {"c": y + z, "d": (x * z, y.exp())}}

        inp_p = {"x": x_p, "yz": (y_p, z_p)}
        inp_t = {"x": x_t, "yz": (y_t, z_t)}
        actual_output, jvp_fn = linearize(fn, inp_p)
        actual_jvp = jvp_fn(inp_t)

        expected_output, expected_jvp = jvp(fn, (inp_p,), (inp_t,))

        self.assertEqual(actual_output, expected_output)
        self.assertEqual(actual_jvp, expected_jvp)

    @onlyCUDA
    def test_linearize_errors(self):
        dtype = torch.float
        device = torch.device("cpu")
        x_p = make_tensor((3, 1), device=device, dtype=dtype)
        x_t = make_tensor((3, 1), device=device, dtype=dtype)

        def fn(x):
            return x.sin()

        _, jvp_fn = linearize(fn, x_p)

        with self.assertRaisesRegex(
            RuntimeError, "to have the same argspec as the primals"
        ):
            jvp_fn((x_t, x_t))

        with self.assertRaisesRegex(
            RuntimeError, "in flattened pytree doesn't match the shape"
        ):
            jvp_fn(x_t.unsqueeze(0))

        with self.assertRaisesRegex(
            RuntimeError, "in flattened pytree doesn't match the dtype"
        ):
            jvp_fn(x_t.to(torch.double))

        with self.assertRaisesRegex(
            RuntimeError, "in flattened pytree doesn't match the device"
        ):
            jvp_fn(x_t.to(torch.device("cuda")))


# The tests here follow the cases in [Forward Grad View/inplace]
# https://github.com/pytorch/pytorch/blob/master/torch/csrc/autograd/autograd_meta.cpp#L18-L43
@markDynamoStrictTest
class TestVmapJvpInplaceView(TestCase):
    # Case 1 in [Forward Grad View/inplace]
    def test_all_dual_no_view(self, device):
        B = 2

        def push_jvp(f):
            def inner(x, xt, y, yt):
                return jvp(f, (x, y), (xt, yt))

            return inner

        def f(x, y):
            x.copy_(y)
            return x

        x = torch.randn(3, B, device=device)
        xt = torch.randn(3, B, device=device)
        y = torch.randn(3, B, device=device)
        yt = torch.randn(3, B, device=device)
        out, out_tangent = vmap(push_jvp(f), in_dims=1)(x, xt, y, yt)
        self.assertEqual(out, x.movedim(1, 0))
        self.assertEqual(out_tangent, yt.movedim(1, 0))

        x = torch.randn(3, B, device=device)
        xt = torch.randn(3, B, device=device)
        y = torch.randn(3, 3, device=device)[:, 1]
        yt = torch.randn(6, device=device)[::2]
        out, out_tangent = vmap(push_jvp(f), in_dims=(1, 1, None, None))(x, xt, y, yt)
        self.assertEqual(out, x.movedim(1, 0))
        self.assertEqual(out_tangent, yt.expand(B, 3))

    # Case 2 in [Forward Grad View/inplace]
    def test_all_dual_base_view_inplace(self, device):
        B = 2

        def push_jvp(f):
            def inner(x, xt, y, yt):
                return jvp(f, (x, y), (xt, yt))

            return inner

        # with view, propagate from view to base
        def f(x, y):
            view = x[:, ::2]
            view.copy_(y)
            return view, x

        orig_x = torch.randn(2, 6, B, device=device)
        orig_xt = torch.randn(2, 6, B, device=device)
        x = orig_x.clone()
        xt = orig_xt.clone()
        y = torch.randn(2, B, 3, device=device)
        yt = torch.randn(2, B, 3, device=device)
        out, out_tangent = vmap(push_jvp(f), in_dims=(2, 2, 1, 1))(x, xt, y, yt)

        expected_out = vmap(f, in_dims=(2, 1))(orig_x.clone(), y)
        self.assertEqual(out[0], expected_out[0])
        self.assertEqual(out[1], expected_out[1])

        self.assertEqual(out_tangent[0], yt.movedim(1, 0))

        expected_x_tangent = orig_xt.movedim(-1, 0).clone()
        expected_x_tangent[:, :, ::2].copy_(yt.movedim(1, 0))
        self.assertEqual(out_tangent[1], expected_x_tangent)

        expected = orig_x.movedim(2, 0).clone()
        expected[:, :, ::2] = y.movedim(1, 0)
        self.assertEqual(x.movedim(2, 0), expected)

    # Case 3 in [Forward Grad View/inplace]
    def test_all_dual_base_inplace(self, device):
        B = 2

        def push_jvp(f):
            def inner(x, xt, y, yt):
                return jvp(f, (x, y), (xt, yt))

            return inner

        # Case 3: with view, propagate from base to view
        def f(x, y):
            view = x[0, ::2]
            x.copy_(y)
            return x, view

        x = torch.randn(2, B, 6, device=device)
        xt = torch.randn(2, 6, B, device=device)
        y = torch.randn(2, B, 6, device=device)
        yt = torch.randn(2, B, 6, device=device)
        out, out_tangent = vmap(push_jvp(f), in_dims=(1, 2, 1, 1))(x.clone(), xt, y, yt)

        expected_out = vmap(f, in_dims=(1, 1))(x.clone(), y)
        self.assertEqual(out[0], expected_out[0])
        self.assertEqual(out[1], expected_out[1])

        self.assertEqual(out_tangent[0], yt.movedim(1, 0))
        self.assertEqual(out_tangent[1], yt.movedim(1, 0)[:, 0, ::2])

    # Case 4 in [Forward Grad View/inplace]
    def test_right_dual_view_prop(self, device):
        B = 2

        # Changes on the view must propagate to its base. Also:
        # - x is a regular Tensor
        # - y is a dual tensor
        def f(x, y):
            x = x.clone()
            view = x[0]
            view.copy_(y)
            return view, x

        def push_jvp(x, y, yt):
            return jvp(partial(f, x), (y,), (yt,))

        x = torch.randn(2, B, 6, device=device)
        y = torch.randn(6, B, device=device)
        yt = torch.randn(6, B, device=device)
        outs, tangents = vmap(push_jvp, in_dims=(1, 1, 1))(x, y, yt)

        expected_out = vmap(f, in_dims=(1, 1))(x.clone(), y)
        self.assertEqual(outs[0], expected_out[0])
        self.assertEqual(outs[1], expected_out[1])

        self.assertEqual(tangents[0], yt.movedim(1, 0))

        expected_tangent_1 = torch.zeros_like(x).movedim(1, 0)
        expected_tangent_1[:, 0].copy_(yt.movedim(1, 0))
        self.assertEqual(tangents[1], expected_tangent_1)

    # Case 5 in [Forward Grad View/inplace]
    def test_right_dual_base_prop(self, device):
        B = 2

        # Changes on the base must propagate on all its views. Also:
        # - x is a regular Tensor
        # - y is a dual tensor
        def f(x, y):
            x = x.clone()
            view = x[0]
            x.copy_(y)
            return view, x

        def push_jvp(x, y, yt):
            return jvp(partial(f, x), (y,), (yt,))

        x = torch.randn(2, B, 6)
        y = torch.randn(2, 6, B)
        yt = torch.randn(2, 6, B)
        outs, tangents = vmap(push_jvp, in_dims=(1, 2, 2))(x, y, yt)

        expected_out = vmap(f, in_dims=(1, 2))(x, y)
        self.assertEqual(outs[0], expected_out[0])
        self.assertEqual(outs[1], expected_out[1])

        self.assertEqual(tangents[0], yt.movedim(2, 0)[:, 0])
        self.assertEqual(tangents[1], yt.movedim(2, 0))


# Use for testing miscellaneous helper functions
@markDynamoStrictTest
class TestHelpers(TestCase):
    def test_CtxWithSavedTensors_error_if_name_collision(self, device):
        x = torch.randn([], device=device, requires_grad=True)
        y = torch.randn([], device=device, requires_grad=True)

        class A(torch.autograd.Function):
            @staticmethod
            def forward(ctx, x):
                ctx._pt_inner_ctx = 1
                ctx.save_for_backward(x)
                return x

            @staticmethod
            def backward(ctx, gy):
                wrapped = torch._functorch.autograd_function.CtxWithSavedTensors(
                    ctx, (y,)
                )
                return gy

        class B(torch.autograd.Function):
            @staticmethod
            def forward(ctx, x):
                ctx._pt_new_saved_tensors = 1
                ctx.save_for_backward(x)
                return x

            @staticmethod
            def backward(ctx, gy):
                wrapped = torch._functorch.autograd_function.CtxWithSavedTensors(
                    ctx, (y,)
                )
                return gy

        out = A.apply(x)
        with self.assertRaisesRegex(RuntimeError, "name collision"):
            out.backward()
        out = B.apply(x)
        with self.assertRaisesRegex(RuntimeError, "name collision"):
            out.backward()

    def test_CtxWithSavedTensors_nesting(self, device):
        CtxWithSavedTensors = torch._functorch.autograd_function.CtxWithSavedTensors
        x = torch.randn([], device=device, requires_grad=True)
        y = torch.randn([], device=device)
        z = torch.randn([], device=device)

        class A(torch.autograd.Function):
            @staticmethod
            def forward(ctx, x):
                ctx.save_for_backward(x)
                return x

            @staticmethod
            def backward(ctx, gy):
                ctx_y = CtxWithSavedTensors(ctx, (y,))
                # Can't use self.assertEqual because that relies on TLS
                # that is not available in multithread autograd
                assert len(ctx_y.saved_tensors) == 1
                assert torch.allclose(ctx_y.saved_tensors[0], y)

                wrapped = CtxWithSavedTensors(ctx_y, (z,))

                assert len(wrapped.saved_tensors) == 1
                assert torch.allclose(wrapped.saved_tensors[0], z)

                assert len(ctx_y.saved_tensors) == 1
                assert torch.allclose(ctx_y.saved_tensors[0], y)

                return gy * wrapped.saved_tensors[0]

        out = A.apply(x)
        out.backward()
        self.assertEqual(x.grad, z)

    def test_CtxWithSavedTensors_overrides_saved_tensors(self, device):
        x = torch.randn([], device=device, requires_grad=True)

        class A(torch.autograd.Function):
            @staticmethod
            def forward(ctx, x):
                ctx.save_for_backward(x)
                return x

            @staticmethod
            def backward(ctx, gy):
                # The override can be literally anything
                override = (1, 2, 3)
                wrapped = torch._functorch.autograd_function.CtxWithSavedTensors(
                    ctx, override
                )
                assert wrapped.saved_tensors == override
                return gy

        out = A.apply(x)
        out.backward()

    def test_CtxWithSavedTensors_passthrough(self, device):
        x = torch.randn([], device=device, requires_grad=True)
        y = torch.randn([], device=device)

        class A(torch.autograd.Function):
            @staticmethod
            def forward(ctx, x, y):
                ctx.save_for_backward(x, y)
                return x * y

            @staticmethod
            def backward(ctx, gz):
                # The override can be literally anything
                override = (1, 2, 3)
                wrapped = torch._functorch.autograd_function.CtxWithSavedTensors(
                    ctx, override
                )

                assert wrapped.needs_input_grad[0] == ctx.needs_input_grad[0]
                assert wrapped.needs_input_grad[1] == ctx.needs_input_grad[1]
                wrapped.foo = "bar"
                assert wrapped.foo == "bar"
                assert ctx.foo == "bar"
                return gz, gz

        out = A.apply(x, y)
        out.backward()

    def test_reductify_leaf(self, device):
        reductify_leaf = torch._functorch.autograd_function.reductify_leaf
        B = 2

        # grad_input None case
        output = reductify_leaf(None, None, 0, B)
        self.assertIsNone(output)
        output = reductify_leaf(None, None, None, B)
        self.assertIsNone(output)

        # grad_input has bdim, input does not have bdim
        grad_input = torch.randn([B, 3, 4], device=device)
        output = reductify_leaf(grad_input, 0, None, B)
        self.assertEqual(output, grad_input.sum(0))

        grad_input = torch.randn([3, B, 4], device=device)
        output = reductify_leaf(grad_input, 1, None, B, (3,))
        self.assertEqual(output, grad_input.sum(1))

        # grad_input does not have bdim, input has bdim
        # This can happen if the user returns a fresh Tensor from the backward pass
        # that is unrelated to the input
        grad_input = torch.randn([3, 4], device=device)
        output = reductify_leaf(grad_input, None, 1, B)
        self.assertEqual(output, grad_input.view(3, 1, 4).expand(3, B, 4))

        grad_input = torch.randn([3, 4], device=device)
        output = reductify_leaf(grad_input, None, 1, B, (4,))
        self.assertEqual(output, grad_input.view(3, 4, 1).expand(3, 4, B).sum(0))

        # grad_input has bdim, input has bdim
        grad_input = torch.randn([B, 3, 4], device=device)
        output = reductify_leaf(grad_input, 0, 1, B)
        self.assertEqual(output, grad_input.movedim(0, 1))

        grad_input = torch.randn([3, 4, 5, B], device=device)
        output = reductify_leaf(grad_input, 3, 0, B, (5,))
        self.assertEqual(output, grad_input.movedim(-1, 2).sum(0).sum(0))


@markDynamoStrictTest
class TestComposability(TestCase):
    def test_deprecation_vmap(self, device):
        x = torch.randn(3, device=device)

        # functorch version of the API is deprecated
        with self.assertWarnsRegex(FutureWarning, "Please use `torch.vmap`"):
            vmap(torch.sin)

        # the non-functorch version is not deprecated
        with warnings.catch_warnings():
            warnings.simplefilter("error")
            torch.vmap(torch.sin)

    # Some of these pass, some of these don't
    @parametrize(
        "transform",
        ["grad", "jacrev", "jacfwd", "grad_and_value", "hessian", "functionalize"],
    )
    def test_deprecation_transforms(self, device, transform):
        api = getattr(functorch, transform)
        new_api = getattr(torch.func, transform)

        # functorch version of the API is deprecated
        with self.assertWarnsRegex(
            FutureWarning, f"Please use `torch.func.{transform}`"
        ):
            api(torch.sin)

        # the non-functorch version is not deprecated
        with warnings.catch_warnings():
            warnings.simplefilter("error")
            new_api(torch.sin)

    def test_grad_grad(self, device):
        x = torch.randn([], device=device)
        y = grad(grad(torch.sin))(x)
        self.assertEqual(y, -x.sin())

    def test_grad_vmap(self, device):
        def foo(x):
            y = vmap(torch.sin)(x)
            return y.sum()

        x = torch.randn(3, device=device)
        y = grad(foo)(x)
        self.assertEqual(y, x.cos())

    def test_grad_vjp(self, device):
        x = torch.randn(3, device=device)

        def foo(x):
            _, vjp_fn = vjp(torch.sin, x)
            return vjp_fn(x)[0].sum()

        y = grad(foo)(x)
        expected = grad(lambda x: (x * x.cos()).sum())(x)
        self.assertEqual(y, expected)

    def test_vmap_grad(self, device):
        x = torch.randn(3, device=device)
        y = vmap(grad(torch.sin))(x)
        self.assertEqual(y, x.cos())

    def test_vmap_vmap(self, device):
        x = torch.randn(2, 3, device=device)
        y = vmap(vmap(torch.sin))(x)
        self.assertEqual(y, x.sin())

    def test_vmap_vjp(self, device):
        x = torch.randn(3, device=device)
        _, vjp_fn = vjp(torch.sin, x)

        def foo(x):
            _, vjp_fn = vjp(torch.sin, x)
            return vjp_fn(x)

        y = vmap(foo)(x)
        self.assertEqual(y, vjp_fn(x))

        # TODO: there's a very interesting error message when the following
        # is on CPU
        xs = torch.randn(5, 3, device=device)
        expected = torch.stack([vjp_fn(x)[0] for x in xs])
        result = vmap(lambda x: vjp_fn(x)[0])(xs)
        self.assertEqual(result, expected)

    def test_vjp_grad(self, device):
        x = torch.randn([], device=device)
        y, vjp_fn = vjp(grad(torch.sin), x)
        self.assertEqual(y, x.cos())

        v = torch.randn([])
        self.assertEqual(vjp_fn(v)[0], -x.sin() * v)

    def test_vjp_vmap(self, device):
        x = torch.randn(3, device=device)
        y, vjp_fn = vjp(vmap(torch.sin), x)
        self.assertEqual(y, x.sin())

        v = torch.randn(3, device=device)
        self.assertEqual(vjp_fn(v)[0], x.cos() * v)

    def test_vjp_vjp(self, device):
        x = torch.randn(3, device=device)
        y, vjp_fn = vjp(torch.sin, x)
        self.assertEqual(y, x.sin())

        y, vjp_fn = vjp(lambda x: vjp_fn(x)[0], x)
        self.assertEqual(y, x * x.cos())

        y = vjp_fn(x)[0]
        # Honestly IDK what the result here is... but at least it runs

    def test_make_fx_vmap(self, device):
        def f(x):
            return torch.sin(x)

        inp = torch.randn(5, 3)
        f = vmap(f)
        fx_f = make_fx(f)(inp)
        new_inp = torch.randn(5, 3)
        self.assertEqual(fx_f(new_inp), f(new_inp))

    def test_make_fx_jacrev(self, device):
        def f(x):
            return x.sin().sum()

        inp = torch.randn(3)
        f = jacrev(jacrev(f))
        fx_f = make_fx(f)(inp)
        new_inp = torch.randn(3)
        self.assertEqual(fx_f(new_inp), f(new_inp))

    def test_make_fx_vjp(self, device):
        def f(x):
            return torch.sin(x).sum()

        primals = torch.randn(3)
        _, vjp_fn = vjp(f, primals)
        cotangent = torch.randn(())
        fx_f = make_fx(vjp_fn)(cotangent, True, True)
        new_cotangent = torch.randn(())
        self.assertEqual(fx_f(new_cotangent, True, True), vjp_fn(new_cotangent))

    # FIXME: test fails in Windows
    @unittest.skipIf(IS_WINDOWS, "fails in Windows; needs investigation")
    @unittest.skipIf(IS_FBCODE, "can't subprocess in fbcode")
    # it is redundant to run this test twice on a machine that has GPUs
    @onlyCPU
    def test_no_warning_on_import_functorch(self, device):
        out = subprocess.check_output(
            [sys.executable, "-W", "always", "-c", "import functorch"],
            stderr=subprocess.STDOUT,
            cwd=os.path.dirname(os.path.realpath(__file__)),
        ).decode("utf-8")
        self.assertEqual(out, "")

    def test_requires_grad_inside_transform(self, device):
        def f(x):
            x.requires_grad_()
            return x.sin().sum()

        x = torch.randn(3)

        with self.assertRaisesRegex(RuntimeError, "Tensor.requires_grad_()"):
            vmap(f)(x)
        with self.assertRaisesRegex(RuntimeError, "Tensor.requires_grad_()"):
            grad(f)(x)
        with self.assertRaisesRegex(RuntimeError, "Tensor.requires_grad_()"):
            vmap(grad(f))(x)

        x = torch.randn([])
        with self.assertRaisesRegex(RuntimeError, "Tensor.requires_grad_()"):
            grad(grad(f))(x)

    def test_retain_grad_inside_transform(self, device):
        def f(x):
            y = x.sin()
            y.retain_grad()
            return y.sum()

        x = torch.randn(3)

        with self.assertRaisesRegex(RuntimeError, "Tensor.retain_grad()"):
            grad(f)(x)

    def test_autograd_functional_jacrev_inside_transform(self, device):
        def f(x):
            y = torch.autograd.functional.jacobian(lambda x: x.sin().sum(), x)
            return y

        B = 5
        x = torch.randn(B, 3)
        with self.assertRaisesRegex(RuntimeError, "torch.autograd.functional"):
            vmap(f)(x)

        x = torch.randn([])
        with self.assertRaisesRegex(RuntimeError, "torch.autograd.functional"):
            grad(f)(x)

    def test_autograd_functional_vjp_inside_transform(self, device):
        def f(x):
            y = torch.autograd.functional.vjp(lambda x: x.sin().sum(), x)
            return y

        B = 5
        x = torch.randn(B, 3)
        with self.assertRaisesRegex(RuntimeError, "torch.autograd.functional"):
            vmap(f)(x)

        x = torch.randn([])
        with self.assertRaisesRegex(RuntimeError, "torch.autograd.functional"):
            grad(f)(x)

    def test_autograd_functional_jvp_inside_transform(self, device):
        def f(x):
            t = torch.ones_like(x)
            y = torch.autograd.functional.jvp(lambda x: x.sin().sum(), (x,), (t,))
            return y

        B = 5
        x = torch.randn(B, 3)
        with self.assertRaisesRegex(RuntimeError, "torch.autograd.functional"):
            vmap(f)(x)

        x = torch.randn([])
        with self.assertRaisesRegex(RuntimeError, "torch.autograd.functional"):
            grad(f)(x)

    def test_autograd_functional_jacfwd_inside_transform(self, device):
        def f(x):
            y = torch.autograd.functional.jacobian(
                lambda x: x.sin().sum(), x, strategy="forward-mode", vectorize=True
            )
            return y

        B = 5
        x = torch.randn(B, 3)
        with self.assertRaisesRegex(
            RuntimeError, "Batching rule not implemented for aten::_make_dual"
        ):
            vmap(f)(x)

    @parametrize(
        "transform",
        [
            "vmap",
            "grad",
            "jacrev",
            "jacfwd",
            "grad_and_value",
            "hessian",
            "functionalize",
        ],
    )
    def test_autograd_function_no_setup_context(self, device, transform):
        class MySin(torch.autograd.Function):
            @staticmethod
            def forward(ctx, x):
                ctx.save_for_backward(x)
                return x.sin()

            @staticmethod
            def backward(ctx, gy):
                (x,) = ctx.saved_tensors
                return gy * x.cos()

        x = torch.randn(3, device=device)
        transform = getattr(functorch, transform)
        with self.assertRaisesRegex(RuntimeError, "must override the setup_context"):
            transform(MySin.apply)(x)

    # Some of these pass, some of these don't
    @parametrize(
        "transform",
        [
            "grad",
            "jacrev",
            "grad_and_value",
            "hessian",
        ],
    )
    def test_transforms_dont_support_saved_tensor_hooks(self, device, transform):
        def f(x):
            return torch.sin(x).sum()

        def g(x):
            with torch.autograd.graph.save_on_cpu():
                return f(x)

        x = torch.randn(3, device=device)

        if transform == "functionalize":
            transform = functorch.experimental.functionalize
        else:
            transform = getattr(functorch, transform)
        with self.assertRaisesRegex(RuntimeError, "saved tensor hooks"):
            with torch.autograd.graph.save_on_cpu():
                transform(f)(x)

        with self.assertRaisesRegex(RuntimeError, "saved tensor hooks"):
            transform(g)(x)

    def test_vjp_doesnt_support_saved_tensor_hooks(self, device):
        def f(x):
            return torch.sin(x).sum()

        def g(x):
            with torch.autograd.graph.save_on_cpu():
                return f(x)

        x = torch.randn(3, device=device)
        with self.assertRaisesRegex(RuntimeError, "saved tensor hooks"):
            with torch.autograd.graph.save_on_cpu():
                vjp(f, x)

        with self.assertRaisesRegex(RuntimeError, "saved tensor hooks"):
            vjp(g, x)

    def test_jvp_supports_saved_tensor_hooks(self, device):
        def f(x):
            return torch.sin(x).sum()

        def g(x):
            with torch.autograd.graph.save_on_cpu():
                return f(x)

        x = torch.randn(3, device=device)
        t = torch.randn(3, device=device)

        # smoke tests
        with torch.autograd.graph.save_on_cpu():
            jvp(f, (x,), (t,))

        # smoke tests
        jvp(g, (x,), (t,))

    def test_can_use_functionalize_when_key_is_excluded(self, device):
        def f(x):
            y = x.clone()
            y.sin_()
            return y

        x = torch.randn([], device=device)
        expected = f(x)

        with _ExcludeDispatchKeyGuard(DispatchKeySet(DispatchKey.Functionalize)):
            gm = make_fx(functorch.functionalize(f))(x)
            self.assertTrue("sin_" not in gm.code)
            self.assertEqual(gm(x), expected)

            local_exclude_set = torch._C._dispatch_tls_local_exclude_set()
            self.assertTrue(local_exclude_set.has(DispatchKey.Functionalize))

    def test_can_use_vmap_when_key_is_excluded(self, device):
        def f(x):
            return x.sum(0)

        x = torch.randn(3, device=device)
        expected = vmap(f)(x)

        with _ExcludeDispatchKeyGuard(DispatchKeySet(DispatchKey.FuncTorchBatched)):
            result = vmap(f)(x)
            self.assertEqual(result, expected)
            local_exclude_set = torch._C._dispatch_tls_local_exclude_set()
            self.assertTrue(local_exclude_set.has(DispatchKey.FuncTorchBatched))

    def test_can_use_grad_when_key_is_excluded(self, device):
        def f(x):
            return x.sin()

        x = torch.randn([], device=device)
        expected = grad(f)(x)

        with _ExcludeDispatchKeyGuard(DispatchKeySet(DispatchKey.Autograd)):
            result = grad(f)(x)
            self.assertEqual(result, expected)
            local_exclude_set = torch._C._dispatch_tls_local_exclude_set()
            self.assertTrue(local_exclude_set.has(DispatchKey.Autograd))


@markDynamoStrictTest
class TestMakeFunctional(TestCase):
    @parametrize("disable_autograd_tracking", [True, False])
    def test_disable_autograd_tracking(self, disable_autograd_tracking):
        class Foo(nn.Module):
            def __init__(self) -> None:
                super().__init__()
                self.linear = nn.Linear(3, 3)

            def forward(self, x):
                x = self.linear(x)
                return x

        mod = Foo()
        _, params = make_functional(
            mod, disable_autograd_tracking=disable_autograd_tracking
        )
        self.assertEqual(len(params), 2)
        for param in params:
            self.assertEqual(param.requires_grad, not disable_autograd_tracking)

    def test_parameter_tying(self):
        class Foo(nn.Module):
            def __init__(self) -> None:
                super().__init__()
                self.bias = nn.Parameter(torch.randn(3))
                self.linear = nn.Linear(3, 3)
                self.linear.bias = self.bias
                self.linear_tied = self.linear

            def forward(self, x):
                x = self.linear(x)
                x = self.linear_tied(x)
                x = x + self.bias
                return x

        torch.manual_seed(1)
        mod = Foo()
        func, _ = make_functional(mod)

        torch.manual_seed(0)
        mod = Foo()
        _, params = make_functional(mod)
        self.assertEqual(len(params), 2)

        x = torch.randn(2, 3)
        result = func(params, x)
        expected = mod(x)
        self.assertEqual(result, expected)

    def test_buffer_tying(self):
        class Foo(nn.Module):
            def __init__(self) -> None:
                super().__init__()
                self.bias = nn.Parameter(torch.randn(3))
                self.linear = nn.Linear(3, 3)
                self.buffer = nn.Buffer(torch.randn(3))
                self.buffer_tied = self.buffer

            def forward(self, x):
                x = self.linear(x)
                x = x + self.bias
                x = x + self.buffer
                x = x + self.buffer_tied
                return x

        torch.manual_seed(1)
        mod = Foo()
        func, _, _ = make_functional_with_buffers(mod)

        torch.manual_seed(0)
        mod = Foo()
        _, params, buffers = make_functional_with_buffers(mod)
        self.assertEqual(len(params), 3)
        self.assertEqual(len(buffers), 1)

        x = torch.randn(2, 3)
        result = func(params, buffers, x)
        expected = mod(x)
        self.assertEqual(result, expected)

    @parametrize("disable_autograd_tracking", [True, False])
    def test_with_buffers_disable_autograd_tracking(self, disable_autograd_tracking):
        class Foo(nn.Module):
            def __init__(self) -> None:
                super().__init__()
                self.linear = nn.Linear(3, 3)
                self.buffer = nn.Buffer(torch.randn(3))

            def forward(self, x):
                x = self.linear(x)
                x = x + self.buffer
                return x

        mod = Foo()
        _, params, buffers = make_functional_with_buffers(
            mod, disable_autograd_tracking=disable_autograd_tracking
        )
        self.assertEqual(len(params), 2)
        self.assertEqual(len(buffers), 1)
        for param in params:
            self.assertEqual(param.requires_grad, not disable_autograd_tracking)

    @parametrize("detach_params", [True, False])
    def test_using_detach_functional_call(self, detach_params):
        class Foo(nn.Module):
            def __init__(self) -> None:
                super().__init__()
                self.linear = nn.Linear(3, 3)
                self.buffer = nn.Buffer(torch.randn(3))

            def forward(self, x):
                x = self.linear(x)
                x = x + self.buffer
                return x

        def params_dict(mod):
            named_params = mod.named_parameters()
            return (
                {k: v.detach() for k, v in named_params}
                if detach_params
                else dict(named_params)
            )

        mod = Foo()
        x = torch.randn(3, 3)
        d = (params_dict(mod), dict(mod.named_buffers()))
        out = functional_call(mod, d, x)
        self.assertEqual(out.grad_fn is None, detach_params)

    def test_parameter_tying_grad(self):
        class Foo(nn.Module):
            def __init__(self) -> None:
                super().__init__()
                self.linear = nn.Linear(3, 3)
                self.weight = self.linear.weight
                self.bias = self.linear.bias

            def forward(self, x):
                x = self.linear(x)
                x = F.linear(x, self.weight, self.bias)
                return x

        x = torch.randn(2, 3)
        torch.manual_seed(0)
        mod = Foo()
        loss = mod(x).sum()
        expected = torch.autograd.grad(loss, mod.parameters())

        mod = Foo()
        fmod, _, _ = make_functional_with_buffers(mod)
        torch.manual_seed(0)
        mod = Foo()
        _, params, buffers = make_functional_with_buffers(mod)

        def compute_loss(params, buffers, x):
            return fmod(params, buffers, x).sum()

        result = grad(compute_loss)(params, buffers, x)

        self.assertEqual(result, expected)

    def test_parameter_tying_ensemble(self):
        class Foo(nn.Module):
            def __init__(self) -> None:
                super().__init__()
                self.linear = nn.Linear(3, 3)
                self.weight = self.linear.weight
                self.bias = self.linear.bias
                self.buffer = nn.Buffer(torch.randn(3))
                self.buffer_tied = self.buffer

            def forward(self, x):
                x = self.linear(x)
                x = F.linear(x, self.weight, self.bias)
                x = x + self.buffer
                x = x + self.buffer_tied
                return x

        num_models = 2
        xs = torch.randn(num_models, 64, 3)
        models = [Foo() for _ in range(num_models)]
        fmodel, _, _ = combine_state_for_ensemble(models)

        torch.manual_seed(0)
        models = [Foo() for _ in range(num_models)]
        _, params, buffers = combine_state_for_ensemble(models)
        result = vmap(fmodel)(params, buffers, xs)

        torch.manual_seed(0)
        models = [Foo() for _ in range(num_models)]
        expected = torch.stack([model(x) for model, x in zip(models, xs)])

        self.assertEqual(result, expected)

    @parametrize("mechanism", ["make_functional", "functional_call"])
    def test_correctness_mnist(self, mechanism):
        class Net(nn.Module):
            def __init__(self) -> None:
                super().__init__()
                self.conv1 = nn.Conv2d(1, 10, kernel_size=5)
                self.conv2 = nn.Conv2d(10, 20, kernel_size=5)
                self.conv2_drop = nn.Dropout2d()
                self.fc1 = nn.Linear(320, 50)
                self.fc2 = nn.Linear(50, 10)

            def forward(self, x):
                x = F.relu(F.max_pool2d(self.conv1(x), 2))
                x = F.relu(F.max_pool2d(self.conv2_drop(self.conv2(x)), 2))
                x = x.view(-1, 320)
                x = F.relu(self.fc1(x))
                x = F.dropout(x, training=self.training)
                x = self.fc2(x)
                return F.log_softmax(x)

        x = torch.randn(64, 1, 32, 32)
        torch.manual_seed(301)
        fnet, _ = _get_weights_and_functional_call(Net(), mechanism)

        torch.manual_seed(0)
        _, params = _get_weights_and_functional_call(Net(), mechanism)
        result = fnet(params, x)

        torch.manual_seed(0)
        net = Net()
        expected = net(x)

        self.assertEqual(result, expected)

    def test_combine_state_for_ensemble_error(self):
        in_features = 2
        out_features = 2

        models = []
        with self.assertRaisesRegex(RuntimeError, "Expected at least one model"):
            _ = combine_state_for_ensemble(models)

        num_models = 3
        models = [torch.nn.Linear(in_features, out_features) for i in range(num_models)]
        models[1].eval()
        with self.assertRaisesRegex(RuntimeError, "same training/eval mode"):
            _ = combine_state_for_ensemble(models)

        models = [torch.nn.Linear(in_features, out_features) for i in range(num_models)]
        models[1] = torch.nn.Conv2d(3, 3, (3, 3))
        with self.assertRaisesRegex(RuntimeError, "models to be of the same class"):
            _ = combine_state_for_ensemble(models)

    def test_combine_state_for_ensemble_smoke(self):
        in_features = 2
        out_features = 2
        num_models = 3
        models = [torch.nn.Linear(in_features, out_features) for i in range(num_models)]
        _ = combine_state_for_ensemble(models)

    def test_stack_module_state_smoke(self):
        in_features = 2
        out_features = 2
        num_models = 3
        models = [torch.nn.Linear(in_features, out_features) for i in range(num_models)]
        _ = stack_module_state(models)

    def test_stack_module_state_leaf(self):
        in_features = 2
        out_features = 2
        num_models = 3
        models = [torch.nn.Linear(in_features, out_features) for i in range(num_models)]
        params, buffers = stack_module_state(models)
        for param in params.values():
            self.assertTrue(param.requires_grad)
            self.assertTrue(param.is_leaf)

    def test_stack_module_state_mismatch_error(self):
        in_features = 2
        out_features = 2
        num_models = 3
        models = [torch.nn.Linear(in_features, out_features) for i in range(num_models)]
        models[0].weight.requires_grad_(False)
        with self.assertRaisesRegex(RuntimeError, "same .requires_grad"):
            params, buffers = stack_module_state(models)

    def test_stack_module_state_error(self):
        in_features = 2
        out_features = 2

        models = []
        with self.assertRaisesRegex(
            RuntimeError, "stack_module_state:.* Expected at least one model"
        ):
            _ = stack_module_state(models)

        num_models = 3
        models = [torch.nn.Linear(in_features, out_features) for i in range(num_models)]
        models[1].eval()
        with self.assertRaisesRegex(
            RuntimeError, "stack_module_state:.* same training/eval mode."
        ):
            _ = stack_module_state(models)

        models = [torch.nn.Linear(in_features, out_features) for i in range(num_models)]
        models[1] = torch.nn.Conv2d(3, 3, (3, 3))
        with self.assertRaisesRegex(
            RuntimeError, "stack_module_state:.* models to be of the same class"
        ):
            _ = stack_module_state(models)

    @parametrize("mechanism", ["make_functional", "functional_call"])
    def test_make_functional_state_correctly_returned_after_forward(self, mechanism):
        class Net(nn.Module):
            def __init__(self) -> None:
                super().__init__()
                self.linear = nn.Linear(3, 3)

            def forward(self, x):
                x = self.linear(x)
                return x

        def get_module_info(mod):
            if mechanism == "make_functional":
                return make_functional(mod)
            else:
                assert mechanism == "functional_call"
                return mod, dict(mod.named_parameters())

        mod = Net()
        func_mod, params = get_module_info(mod)

        # state in func.names_map
        mod = func_mod.stateless_model if mechanism == "make_functional" else func_mod
        old_state_linear_weight = mod.linear.weight
        old_state_linear_bias = mod.linear.bias

        self.assertIsNotNone(old_state_linear_weight)
        self.assertIsNotNone(old_state_linear_bias)

        x = torch.randn(4, 3)
        if mechanism == "make_functional":
            func_mod(params, x)
        else:
            assert mechanism == "functional_call"
            functional_call(func_mod, params, x)

        mod = func_mod.stateless_model if mechanism == "make_functional" else func_mod
        new_state_linear_weight = mod.linear.weight
        new_state_linear_bias = mod.linear.bias

        self.assertIsNotNone(new_state_linear_weight)
        self.assertIsNotNone(new_state_linear_bias)

        self.assertEqual(old_state_linear_weight, new_state_linear_weight)
        self.assertEqual(old_state_linear_bias, new_state_linear_bias)


@markDynamoStrictTest
class TestExamplesCorrectness(TestCase):
    def _update_params(self, params, grads, alpha, mechanism):
        if mechanism == "make_functional":
            return [(params[i] - alpha * grads[i]) for i in range(len(params))]
        else:
            assert mechanism == "functional_call"
            return {k: params[k] - alpha * grads[k] for k in params}

    @parametrize("mechanism", ["make_functional", "functional_call"])
    def test_maml_regression(self, device, mechanism):
        class ThreeLayerNet(nn.Module):
            def __init__(self) -> None:
                super().__init__()
                self.fc1 = nn.Linear(1, 40)
                self.relu1 = nn.ReLU()
                self.fc2 = nn.Linear(40, 40)
                self.relu2 = nn.ReLU()
                self.fc3 = nn.Linear(40, 1)

            def forward(self, x):
                x = self.fc1(x)
                x = self.relu1(x)
                x = self.fc2(x)
                x = self.relu2(x)
                x = self.fc3(x)
                return x

        # TODO: should replace with F.mse_loss
        def mse_loss(x, y):
            return torch.mean((x - y) ** 2)

        net, params = _get_weights_and_functional_call(
            ThreeLayerNet().to(device), mechanism
        )
        K = 20
        num_tasks = 4
        alpha = 0.1

        def sample_tasks(outer_batch_size, inner_batch_size):
            # Select amplitude and phase for the task
            As = []
            phases = []
            for _ in range(outer_batch_size):
                As.append(np.random.uniform(low=0.1, high=0.5))
                phases.append(np.random.uniform(low=0.0, high=np.pi))

            def get_batch():
                xs, ys = [], []
                for A, phase in zip(As, phases):
                    x = np.random.uniform(
                        low=-5.0, high=5.0, size=(inner_batch_size, 1)
                    )
                    y = A * np.sin(x + phase)
                    xs.append(x)
                    ys.append(y)
                return torch.tensor(xs, dtype=torch.float, device=device), torch.tensor(
                    ys, dtype=torch.float, device=device
                )

            x1, y1 = get_batch()
            x2, y2 = get_batch()
            return x1, y1, x2, y2

        def get_loss_for_task(use_transform, x1, y1, x2, y2):
            def inner_loss(params, x1, y1):
                f = net(params, x1)
                loss = mse_loss(f, y1)
                return loss

            if use_transform:
                grads = grad(inner_loss)(params, x1, y1)
            else:
                loss = inner_loss(params, x1, y1)
                grad_params, spec = tree_flatten(params)
                grads = torch.autograd.grad(loss, grad_params, create_graph=True)
                grads = tree_unflatten(grads, spec)

            new_params = self._update_params(params, grads, alpha, mechanism)

            v_f = net(new_params, x2)
            return mse_loss(v_f, y2)

        task = sample_tasks(num_tasks, K)
        list_params = (
            params if mechanism == "make_functional" else list(params.values())
        )

        # Compute with vmap+grad
        inner_losses = vmap(partial(get_loss_for_task, True))(
            task[0], task[1], task[2], task[3]
        )
        loss2 = sum(inner_losses) / len(inner_losses)
        result_grads = torch.autograd.grad(loss2, list_params)

        # Compute without vmap+grad
        inner_losses = [
            get_loss_for_task(False, task[0][i], task[1][i], task[2][i], task[3][i])
            for i in range(num_tasks)
        ]
        loss2 = sum(inner_losses) / len(inner_losses)
        expected_grads = torch.autograd.grad(loss2, list_params)

        self.assertEqual(result_grads, expected_grads)

    @parametrize("mechanism", ["make_functional", "functional_call"])
    def test_maml_omniglot(self, device, mechanism):
        # TODO: there appears to be precision issues for float32
        dtype = torch.double

        # TODO: We don't support inplace relu?
        inplace_relu = False
        n_way = 5
        n_inner_iter = 2
        num_tasks = 2

        # real example uses batch norm but it's numerically unstable in the first
        # iteration, when near 0, and won't produce same gradients. Uses group norm instead
        net = (
            nn.Sequential(
                nn.Conv2d(1, 64, 3),
                nn.GroupNorm(64, 64, affine=True),
                nn.ReLU(inplace=inplace_relu),
                nn.MaxPool2d(2, 2),
                nn.Conv2d(64, 64, 3),
                nn.GroupNorm(64, 64, affine=True),
                nn.ReLU(inplace=inplace_relu),
                nn.MaxPool2d(2, 2),
                nn.Conv2d(64, 64, 3),
                nn.GroupNorm(64, 64, affine=True),
                nn.ReLU(inplace=inplace_relu),
                nn.MaxPool2d(2, 2),
                nn.Flatten(),
                nn.Linear(64, n_way),
            )
            .to(device)
            .to(dtype)
        )

        fnet, params, buffers = _get_weights_and_functional_call_with_buffers(
            net, mechanism
        )
        net = (params, buffers, fnet)

        def loss_for_task(net, n_inner_iter, use_transform, x_spt, y_spt, x_qry, y_qry):
            params, buffers, fnet = net
            querysz = x_qry.size(0)

            def compute_loss(new_params, buffers, x, y):
                logits = fnet(new_params, buffers, x)
                loss = F.cross_entropy(logits, y)
                return loss

            new_params = params
            for _ in range(n_inner_iter):
                if use_transform:
                    grads = grad(compute_loss)(new_params, buffers, x_spt, y_spt)
                else:
                    res = compute_loss(new_params, buffers, x_spt, y_spt)
                    grad_params, spec = tree_flatten(new_params)
                    grads = torch.autograd.grad(res, grad_params, create_graph=True)
                    grads = tree_unflatten(grads, spec)

                new_params = self._update_params(new_params, grads, 1e-1, mechanism)

            qry_logits = fnet(new_params, buffers, x_qry)
            qry_loss = F.cross_entropy(qry_logits, y_qry)
            qry_acc = (qry_logits.argmax(dim=1) == y_qry).sum() / querysz

            return qry_loss, qry_acc

        # Get some sample inputs...
        x_spt = torch.randn(num_tasks, 25, 1, 28, 28, dtype=dtype, device=device)
        y_spt = torch.randint(0, 5, (num_tasks, 25), device=device)
        x_qry = torch.randn(num_tasks, 75, 1, 28, 28, dtype=dtype, device=device)
        y_qry = torch.randint(0, 5, (num_tasks, 75), device=device)

        # compute with vmap + grad
        compute_loss = partial(loss_for_task, net, n_inner_iter, True)
        qry_losses, _ = vmap(compute_loss)(x_spt, y_spt, x_qry, y_qry)
        list_params = (
            params if mechanism == "make_functional" else list(params.values())
        )
        result_grads = torch.autograd.grad(qry_losses.sum(), list_params)

        # compute without vmap + grad
        compute_loss = partial(loss_for_task, net, n_inner_iter, False)
        losses = [
            compute_loss(x_spt[i], y_spt[i], x_qry[i], y_qry[i])[0]
            for i in range(num_tasks)
        ]
        expected_grads = torch.autograd.grad(sum(losses), list_params)

        self.assertEqual(result_grads, expected_grads)

    @parametrize("mechanism", ["make_functional", "functional_call"])
    @parametrize("originally_track_running_stats", [True, False])
    def test_update_batch_norm(self, device, originally_track_running_stats, mechanism):
        dtype = torch.double
        inplace_relu = False
        classes = 5
        num_batches = 2
        net = (
            nn.Sequential(
                nn.Conv2d(64, 64, 3),
                nn.BatchNorm2d(
                    64, affine=True, track_running_stats=originally_track_running_stats
                ),
                nn.ReLU(inplace=inplace_relu),
                nn.Flatten(),
                nn.Linear(43264, classes),
            )
            .to(device)
            .to(dtype)
        )

        replace_all_batch_norm_modules_(net)
        transformed_net = net
        fnet, params, buffers = _get_weights_and_functional_call_with_buffers(
            transformed_net, mechanism
        )
        criterion = nn.CrossEntropyLoss()

        def compute_loss(x, y, params, buffers):
            return criterion(fnet(params, buffers, x), y)

        # Get some sample inputs...
        x = torch.randn(num_batches, 1, 64, 28, 28, device=device, dtype=dtype)
        y = torch.randint(0, classes, (num_batches, 1), device=device)

        # compute some per sample grads with vmap + grad
        result_grads = vmap(grad(compute_loss, argnums=2), in_dims=(0, 0, None, None))(
            x, y, params, buffers
        )

        # compute some per sample grads without vmap + grad
        fnet, params, buffers = _get_weights_and_functional_call_with_buffers(
            transformed_net, mechanism
        )
        flat_params, spec = tree_flatten(params)
        expected_grads = [
            torch.autograd.grad(compute_loss(x[i], y[i], params, buffers), flat_params)
            for i in range(num_batches)
        ]
        expected_grads = [torch.stack(shards) for shards in zip(*expected_grads)]
        expected_grads = tree_unflatten(expected_grads, spec)

        self.assertEqual(result_grads, expected_grads)

    @parametrize("jac", ["jacfwd", "jacrev"])
    def test_lennard_jones_batched_jac(self, device, jac):
        sigma = 0.5
        epsilon = 4.0

        jac = getattr(functorch, jac)

        def lennard_jones(r):
            return epsilon * ((sigma / r) ** 12 - (sigma / r) ** 6)

        def lennard_jones_force(r):
            """Get magnitude of LJ force"""
            return -epsilon * (
                (-12 * sigma**12 / r**13) + (6 * sigma**6 / r**7)
            )

        r = torch.linspace(0.5, 2 * sigma, steps=100, requires_grad=True, device=device)
        drs = torch.outer(r, torch.tensor([1.0, 0, 0], device=device))
        norms = torch.norm(drs, dim=1).reshape(-1, 1)
        training_energies = torch.stack(list(map(lennard_jones, norms))).reshape(-1, 1)
        training_forces = torch.stack(
            [force * dr for force, dr in zip(map(lennard_jones_force, norms), drs)]
        )

        model = nn.Sequential(
            nn.Linear(1, 16),
            nn.Tanh(),
            nn.Linear(16, 16),
            nn.Tanh(),
            nn.Linear(16, 16),
            nn.Tanh(),
            nn.Linear(16, 16),
            nn.Tanh(),
            nn.Linear(16, 1),
        ).to(device)

        def make_prediction(model, drs, use_functorch):
            norms = torch.norm(drs, dim=1).reshape(-1, 1)
            energies = model(norms)

            if use_functorch:
                network_derivs = vmap(jac(model))(norms).squeeze(-1)
                forces = -network_derivs * drs / norms
            else:
                forces = []
                for r, dr in zip(norms, drs):
                    network_deriv = torch.autograd.functional.jacobian(
                        model, r, create_graph=True
                    )
                    force = -network_deriv * dr / r
                    forces.append(force)
                forces = torch.cat(forces)
            return energies, forces

        def loss_fn(energies, forces, predicted_energies, predicted_forces):
            return (
                F.mse_loss(energies, predicted_energies)
                + 0.01 * F.mse_loss(forces, predicted_forces) / 3
            )

        energies, forces = make_prediction(model, drs, use_functorch=True)
        loss = loss_fn(training_energies, training_forces, energies, forces)
        result = torch.autograd.grad(loss, model.parameters())

        energies, forces = make_prediction(model, drs, use_functorch=False)
        loss = loss_fn(training_energies, training_forces, energies, forces)
        expected = torch.autograd.grad(loss, model.parameters())

        self.assertEqual(result, expected)

    @parametrize("mechanism", ["make_functional", "functional_call"])
    def test_ensemble_regression(self, device, mechanism):
        def make_spirals(n_samples, noise_std=0.0, rotations=1.0):
            ts = torch.linspace(0, 1, n_samples)
            rs = ts**0.5
            thetas = rs * rotations * 2 * math.pi
            signs = torch.randint(0, 2, (n_samples,)) * 2 - 1
            labels = (signs > 0).to(torch.long)

            xs = rs * signs * torch.cos(thetas) + torch.randn(n_samples) * noise_std
            ys = rs * signs * torch.sin(thetas) + torch.randn(n_samples) * noise_std
            points = torch.stack([xs, ys], dim=1)
            return points.to(device), labels.to(device)

        points, labels = make_spirals(100, noise_std=0.05)

        class MLPClassifier(nn.Module):
            def __init__(self, hidden_dim=32, n_classes=2):
                super().__init__()
                self.hidden_dim = hidden_dim
                self.n_classes = n_classes

                self.fc1 = nn.Linear(2, self.hidden_dim)
                self.fc2 = nn.Linear(self.hidden_dim, self.n_classes)

            def forward(self, x):
                x = self.fc1(x)
                x = F.relu(x)
                x = self.fc2(x)
                x = F.log_softmax(x, -1)
                return x

        loss_fn = nn.NLLLoss()

        func_model, weights = _get_weights_and_functional_call(
            MLPClassifier().to(device), mechanism
        )

        def train_step_fn(use_transform, weights, batch, targets, lr=0.2):
            def compute_loss(weights, batch, targets):
                output = func_model(weights, batch)
                loss = loss_fn(output, targets)
                return loss

            if use_transform:
                grad_weights, loss = grad_and_value(compute_loss)(
                    weights, batch, targets
                )
            else:
                loss = compute_loss(weights, batch, targets)
                flat_weights, spec = tree_flatten(weights)
                flat_grad_weights = torch.autograd.grad(loss, flat_weights)
                grad_weights = tree_unflatten(flat_grad_weights, spec)

            new_weights = self._update_params(weights, grad_weights, lr, mechanism)
            return (loss, new_weights)

        def unpack(train_result):
            return train_result[0], train_result[1]

        def init_fn(num_models):
            models = tuple(MLPClassifier().to(device) for _ in range(num_models))
            if mechanism == "make_functional":
                return combine_state_for_ensemble(models)[1]
            else:
                return stack_module_state(models)[0]

        def slice_weights(batched_weights, index):
            return tree_map(
                lambda weight: weight[index].detach().requires_grad_(), batched_weights
            )

        batched_weights = init_fn(num_models=2)
        parallel_train_step_fn = vmap(
            partial(train_step_fn, True), in_dims=(0, None, None)
        )

        result_loss, result_weights = unpack(
            parallel_train_step_fn(batched_weights, points, labels)
        )

        loss0, weights0 = unpack(
            train_step_fn(False, slice_weights(batched_weights, 0), points, labels)
        )
        loss1, weights1 = unpack(
            train_step_fn(False, slice_weights(batched_weights, 1), points, labels)
        )
        expected_loss = torch.stack([loss0, loss1])

        weights0, spec0 = tree_flatten(weights0)
        weights1, spec1 = tree_flatten(weights1)
        assert spec0 == spec1
        expected_weights = tuple(
            torch.stack([w0, w1]) for w0, w1 in zip(weights0, weights1)
        )
        expected_weights = tree_unflatten(expected_weights, spec0)

        self.assertEqual(result_loss, expected_loss)
        self.assertEqual(result_weights, expected_weights)

    @parametrize(
        "dropout_layer",
        [
            subtest(nn.Dropout, "Dropout"),
            subtest(nn.AlphaDropout, "AlphaDropout"),
            subtest(nn.FeatureAlphaDropout, "FeatureAlphaDropout"),
        ],
    )
    @parametrize("mechanism", ["make_functional", "functional_call"])
    def test_find_learning_rate_ensembling(self, device, dropout_layer, mechanism):
        # This example mimics what a user might do when trying to find the optimal learning rate. They would
        # want to run a bunch of models with the same behavior (including the same dropout!) and have them
        # each run with different learning rates. Specifically, this is an example of using same randomness with vmap
        points, labels = torch.randn(100, 2, 2, 2, 2, device=device), torch.randint(
            0, 2, (100,), device=device
        )

        class MLPClassifier(nn.Module):
            def __init__(self, hidden_dim=32, n_classes=2):
                super().__init__()
                self.hidden_dim = hidden_dim
                self.n_classes = n_classes

                self.dropout = dropout_layer()
                self.fc1 = nn.Linear(16, self.hidden_dim)
                self.fc2 = nn.Linear(self.hidden_dim, self.n_classes)

            def forward(self, x):
                x = self.dropout(x)
                x = torch.flatten(x, start_dim=1)
                x = self.fc1(x)
                x = F.relu(x)
                x = self.fc2(x)
                x = F.log_softmax(x, -1)
                return x

        loss_fn = nn.NLLLoss()

        func_model, weights = _get_weights_and_functional_call(
            MLPClassifier().to(device), mechanism
        )

        def train_step_fn(weights, batch, targets, lr):
            def compute_loss(weights, batch, targets):
                output = func_model(weights, batch)
                loss = loss_fn(output, targets)
                return loss

            grad_weights, loss = grad_and_value(compute_loss)(weights, batch, targets)
            new_weights = self._update_params(weights, grad_weights, lr, mechanism)
            if mechanism != "make_functional":
                new_weights = list(new_weights.values())
            # NB: return looks weird because torch.vmap must return Tensors
            return (loss, *new_weights)

        def unpack(train_result):
            return train_result[0], train_result[1:]

        def init_fn(num_models):
            og_model = MLPClassifier().to(device)
            models = tuple(
                copy.deepcopy(og_model) for _ in range(num_models)
            )  # have same initialization
            if mechanism == "make_functional":
                return combine_state_for_ensemble(models)[1]
            else:
                return stack_module_state(models)[0]

        batched_weights = init_fn(num_models=2)
        parallel_train_step_fn = vmap(
            train_step_fn, in_dims=(0, None, None, 0), randomness="same"
        )

        lrs = torch.tensor([0.2, 0.4], device=device)
        result_loss, result_weights = unpack(
            parallel_train_step_fn(batched_weights, points, labels, lrs)
        )

        self.assertEqual(result_loss[0], result_loss[1])
        self.assertNotEqual(
            tuple(weight[0] for weight in result_weights),
            tuple(weight[1] for weight in result_weights),
        )

    @with_tf32_off  # https://github.com/pytorch/pytorch/issues/86798
    @unittest.skipIf(not USE_TORCHVISION, "test requires torchvision")
    @parametrize("mechanism", ["make_functional", "functional_call"])
    def test_resnet18_per_sample_grads(self, device, mechanism):
        import torchvision.models as models

        model = models.__dict__["resnet18"](
            pretrained=False, norm_layer=(lambda c: nn.GroupNorm(min(32, c), c))
        ).to(device)
        criterion = nn.CrossEntropyLoss(
            reduction="sum"
        )  # avoid cross batch reductions for for loop comparison

        func_model, weights = _get_weights_and_functional_call(model, mechanism)

        def compute_loss(weights, image, target):
            image = image.unsqueeze(0)
            target = target.unsqueeze(0)
            output = func_model(weights, image)
            loss = criterion(output, target)
            return loss

        batch_size = 3
        images = torch.randn(batch_size, 3, 32, 32, device=device)
        targets = torch.randint(0, 10, (batch_size,), device=device)

        result_grads = vmap(grad(compute_loss), in_dims=(None, 0, 0))(
            weights, images, targets
        )

        flat_weights, spec = tree_flatten(weights)
        expected_grads = [
            torch.autograd.grad(
                compute_loss(weights, images[i], targets[i]), flat_weights
            )
            for i in range(batch_size)
        ]
        expected_grads = [torch.stack(shards) for shards in zip(*expected_grads)]
        expected_grads = tree_unflatten(expected_grads, spec)

        self.assertEqual(result_grads, expected_grads, atol=1e-3, rtol=1.0)


def normalize_devices(fx_g):
    for node in fx_g.graph.nodes:
        args = list(node.args)
        for idx, arg in enumerate(args):
            if isinstance(arg, torch.device):
                args[idx] = "cpu"
        node.args = tuple(args)
        new_kwargs = {}
        for k, v in node.kwargs.items():
            if isinstance(v, torch.device):
                v = "cpu"
            new_kwargs[k] = v
        node.kwargs = new_kwargs
    fx_g.recompile()
    return fx_g


@markDynamoStrictTest
class TestFunctionalize(TestCase):
    def _check_functionalize_correctness(self, f, inpt, *, skip_vmap=False):
        inpt1 = inpt.clone()
        inpt2 = inpt.clone()
        inpt3 = inpt.clone()

        expected_outputs = f(inpt1)
        if skip_vmap:
            actual_outputs = functionalize(f)(inpt2)
        else:
            actual_outputs = vmap(functionalize(f))(inpt2.unsqueeze(0))[0].squeeze()
        # Right now the flavor of functionalize that also removes view ops
        # isn't being used with vmap
        # That's because {view}_copy ops don't have batching rules yet
        # (although we should probably fix that)
        actual_outputs_view_copy = functionalize(f, remove="mutations_and_views")(inpt3)
        # Check that outputs are the same
        self.assertEqual(actual_outputs, expected_outputs)
        self.assertEqual(actual_outputs_view_copy, expected_outputs)

        # Inputs might have been mutated by f: check that they were mutated properly
        self.assertEqual(inpt1, inpt2)
        self.assertEqual(inpt1, inpt3)

    def test_simple_view(self, device):
        def f(x: torch.Tensor) -> torch.Tensor:
            tmp = torch.ones(2, device=device)
            y = x.view(4, 2)
            y.add_(tmp)
            return x

        self._check_functionalize_correctness(f, torch.zeros(4, 2, device=device))

    def test_multioutput_view(self, device):
        def f(x: torch.Tensor) -> torch.Tensor:
            tmp = torch.ones(2, device=device)
            y1, y2 = x.split(2)
            y1_view = y1.diagonal()
            y1_view.add_(tmp)
            return x

        self._check_functionalize_correctness(f, torch.zeros(4, 2, device=device))

    def test_inplace_view(self, device):
        def f(x: torch.Tensor) -> torch.Tensor:
            tmp = torch.ones(4, device=device)
            y = x + x
            y2 = y.transpose(1, 0)
            z = y2[0]
            z.add_(tmp)
            return y

        self._check_functionalize_correctness(
            f, torch.zeros(4, 2, device=device), skip_vmap=True
        )

    # See https://github.com/pytorch/functorch/issues/780
    def test_linear(self, device):
        def f(x, y, z) -> torch.Tensor:
            return torch._C._nn.linear(x, y, z)

        x = torch.randn(14, 1, 384, device=device)
        y = torch.randn(96, 384, device=device)
        z = torch.randn(96, device=device)

        out_expected = f(x, y, z)
        out_actual = functionalize(f)(x, y, z)
        self.assertEqual(out_expected, out_actual)

    def test_multioutput_inplace_slice_view(self, device):
        def f(x: torch.Tensor) -> torch.Tensor:
            tmp = torch.ones(2, 2, device=device)
            y = x.view(8)
            z0 = y.reshape(2, 4)
            z1 = z0.transpose(1, 0)
            z1.unsqueeze_(0)
            z1.squeeze_()
            z2, z3 = z1.split(2)
            z2.add_(tmp)
            return x

        # See Note [Fix vmap slice_scatter]
        self._check_functionalize_correctness(
            f, torch.zeros(4, 2, device=device), skip_vmap=True
        )

    # Ensure functionalize works with List[Optional[Tensor]] arguments.
    # See the fix / discussion at https://github.com/pytorch/pytorch/pull/76085
    def test_functionalize_opt_tensor_list(self, device):
        def f(x: torch.Tensor, indices: torch.Tensor) -> torch.Tensor:
            return x[indices]

        inpta = torch.ones(4, device=device)
        inptb = torch.arange(2, device=device)
        out1 = f(inpta, inptb)
        out2 = functionalize(f)(inpta, inptb)
        self.assertEqual(out1, out2)
        out = make_fx(functionalize(f))(inpta, inptb)
        self.assertExpectedInline(
            (out.code),
            """\



def forward(self, x_1, indices_1) -> torch.Tensor:
    index = torch.ops.aten.index.Tensor(x_1, [indices_1]);  x_1 = indices_1 = None
    return index
    """,
        )

    # Ensure grad(functionalize(f)) works
    def test_functionalize_grad(self, device):
        def f(x: torch.Tensor) -> torch.Tensor:
            tmp = torch.ones(2, device=device)
            y = x + x
            z = y.view(4, 2)
            y.add_(tmp)
            return z.sum()

        inpt1 = torch.ones(4, 2, device=device)
        inpt2 = torch.ones(4, 2, device=device)
        out1 = grad(f)(inpt1)
        out2 = grad(functionalize(f))(inpt2)
        self.assertEqual(out1, out2)
        self.assertEqual(inpt1, inpt2)

    @unittest.skipIf(IS_FBCODE, "fails in fbcode")
    def test_vmap_functionalize_jvp(self, device):
        def f(x: torch.Tensor) -> torch.Tensor:
            y = x + x
            z = y.view(-1)
            y.add_(1)
            return z

        def jvp_wrapper(x, t):
            return jvp(
                f,
                (x,),
                (t,),
            )

        x = torch.randn(2, 3, device=device)
        t = torch.randn(2, 3, device=device)

        out1 = vmap(jvp_wrapper)(x, t)
        out2 = vmap(functionalize(jvp_wrapper))(x, t)
        self.assertEqual(out1, out2)

    # TODO: move this test into test_fake_tensor.py
    # once functionalize() can be used in core tests.
    def test_functionalize_fake_tensors(self, device):
        def f(x: torch.Tensor) -> torch.Tensor:
            y = x.detach()
            return y + y

        with FakeTensorMode() as mode:
            x = torch.ones(2, device=device, requires_grad=True)
            out = functionalize(f)(x)
        self.assertEqual(x.size(), (2,))

    def test_functionalize_fx_simple(self, device):
        def f(x: torch.Tensor) -> torch.Tensor:
            tmp = torch.ones(2, device=device)
            y = x.view(4, 2)
            y.add_(tmp)
            return x

        # There's a copy_ in the graph, because the input (x) was mutated.
        # To preserve semantics, functionalize() needs to propagate the mutation.
        fn = make_fx(functionalize(f, remove="mutations_and_views"))
        out = fn(torch.zeros(4, 2, device=device))
        out = normalize_devices(out)
        self.assertExpectedInline(
            (out.code),
            """\



def forward(self, x_1) -> torch.Tensor:
    ones = torch.ops.aten.ones.default([2], device = 'cpu', pin_memory = False)
    view_copy = torch.ops.aten.view_copy.default(x_1, [4, 2])
    add = torch.ops.aten.add.Tensor(view_copy, ones);  view_copy = ones = None
    view_copy_1 = torch.ops.aten.view_copy.default(add, [4, 2]);  add = None
    view_copy_2 = torch.ops.aten.view_copy.default(view_copy_1, [4, 2]);  view_copy_2 = None
    copy_ = torch.ops.aten.copy_.default(x_1, view_copy_1);  x_1 = copy_ = None
    return view_copy_1
    """,
        )

    def test_functionalize_fx_transpose_simple(self, device):
        def f(x: torch.Tensor) -> torch.Tensor:
            return x.transpose(1, 0)

        fn = make_fx(functionalize(f, remove="mutations_and_views"))
        out = fn(torch.zeros(4, 2, device=device))
        out = normalize_devices(out)
        self.assertExpectedInline(
            out.code,
            """\



def forward(self, x_1) -> torch.Tensor:
    transpose_copy = torch.ops.aten.transpose_copy.int(x_1, 1, 0);  x_1 = None
    return transpose_copy
    """,
        )

    def test_functionalize_fx_out_op(self, device):
        def f(inpt: torch.Tensor) -> torch.Tensor:
            out = torch.empty((), dtype=torch.float32)
            torch.add(inpt, inpt, out=out)
            out_view = out.view(4)
            out_view.add_(1)
            return out

        fn = make_fx(functionalize(f, remove="mutations_and_views"))
        out = fn(torch.arange(4, device=device, dtype=torch.float32))
        out = normalize_devices(out)
        self.assertExpectedInline(
            out.code,
            """\



def forward(self, inpt_1) -> torch.Tensor:
    empty = torch.ops.aten.empty.memory_format([], dtype = torch.float32, device = 'cpu', pin_memory = False);  empty = None
    add = torch.ops.aten.add.Tensor(inpt_1, inpt_1);  inpt_1 = None
    view_copy = torch.ops.aten.view_copy.default(add, [4]);  view_copy = None
    view_copy_1 = torch.ops.aten.view_copy.default(add, [4]);  add = None
    add_1 = torch.ops.aten.add.Tensor(view_copy_1, 1);  view_copy_1 = None
    view_copy_2 = torch.ops.aten.view_copy.default(add_1, [4]);  add_1 = None
    view_copy_3 = torch.ops.aten.view_copy.default(view_copy_2, [4]);  view_copy_3 = None
    return view_copy_2
    """,
        )

    def test_functionalize_fx_multi_out_op(self, device):
        def f(inpt: torch.Tensor) -> torch.Tensor:
            mins = torch.empty(4, dtype=torch.float32)
            maxs = torch.empty(2, 2, dtype=torch.float32)
            maxs_view = maxs.view(4)
            inpt_view = inpt.view(2, 4)
            torch.aminmax(inpt_view, dim=0, out=(mins, maxs_view))
            return (maxs, mins)

        fn = make_fx(functionalize(f, remove="mutations_and_views"))
        out = fn(torch.arange(8, device=device, dtype=torch.float32))
        out = normalize_devices(out)
        self.assertExpectedInline(
            out.code,
            """\



def forward(self, inpt_1) -> torch.Tensor:
    empty = torch.ops.aten.empty.memory_format([4], dtype = torch.float32, device = 'cpu', pin_memory = False);  empty = None
    empty_1 = torch.ops.aten.empty.memory_format([2, 2], dtype = torch.float32, device = 'cpu', pin_memory = False)
    view_copy = torch.ops.aten.view_copy.default(empty_1, [4]);  empty_1 = view_copy = None
    view_copy_1 = torch.ops.aten.view_copy.default(inpt_1, [2, 4]);  inpt_1 = None
    aminmax = torch.ops.aten.aminmax.default(view_copy_1, dim = 0);  view_copy_1 = None
    getitem = aminmax[0]
    getitem_1 = aminmax[1];  aminmax = None
    view_copy_2 = torch.ops.aten.view_copy.default(getitem_1, [2, 2]);  getitem_1 = None
    view_copy_3 = torch.ops.aten.view_copy.default(view_copy_2, [4]);  view_copy_3 = None
    return (view_copy_2, getitem)
    """,
        )

    def test_functionalize_fx_reapply_views_simple(self, device):
        def f(x: torch.Tensor) -> torch.Tensor:
            tmp = torch.ones(2, device=device)
            y = x.view(4, 2)
            y.add_(tmp)
            return x

        out = make_fx(functionalize(f))(torch.zeros(4, 2, device=device))
        out = normalize_devices(out)
        self.assertExpectedInline(
            out.code,
            """\



def forward(self, x_1) -> torch.Tensor:
    ones = torch.ops.aten.ones.default([2], device = 'cpu', pin_memory = False)
    view = torch.ops.aten.view.default(x_1, [4, 2])
    add = torch.ops.aten.add.Tensor(view, ones);  view = ones = None
    view_1 = torch.ops.aten.view.default(add, [4, 2]);  add = None
    view_2 = torch.ops.aten.view.default(view_1, [4, 2]);  view_2 = None
    copy_ = torch.ops.aten.copy_.default(x_1, view_1);  x_1 = copy_ = None
    return view_1
    """,
        )

    def test_functionalize_nonfunctional_output(self, device):
        global_out = torch.ones(2, device=device)

        def f() -> torch.Tensor:
            return global_out

        out = make_fx(functionalize(f))()
        out = normalize_devices(out)
        self.assertExpectedInline(
            out.code,
            """\



def forward(self) -> torch.Tensor:
    _tensor_constant0 = self._tensor_constant0
    return _tensor_constant0
    """,
        )

    def test_functionalize_optional_tensorlist1(self, device):
        def f(a, b) -> torch.Tensor:
            # at::index has OptionalTensorList arguments,
            # test that here
            return a[b]

        a = torch.arange(4).reshape(2, 2)
        b = torch.ones(2, dtype=torch.long)
        out = make_fx(functionalize(f))(a, b)
        out = normalize_devices(out)
        self.assertExpectedInline(
            out.code,
            """\



def forward(self, a_1, b_1) -> torch.Tensor:
    index = torch.ops.aten.index.Tensor(a_1, [b_1]);  a_1 = b_1 = None
    return index
    """,
        )

    @unittest.skipIf(IS_FBCODE, "fails in fbcode")
    def test_functionalize_optional_tensorlist2(self, device):
        def f(a, b) -> torch.Tensor:
            # See https://github.com/pytorch/pytorch/pull/77846
            return torch.ops.aten.index(a, b)

        a = torch.arange(4).reshape(2, 2)
        b = torch.ones(2, dtype=torch.long)
        out = make_fx(functionalize(f))(a, b)
        self.assertExpectedInline(
            out.code,
            """\



def forward(self, a_1, b_1) -> torch.Tensor:
    unbind = torch.ops.aten.unbind.int(b_1);  b_1 = None
    getitem = unbind[0]
    getitem_1 = unbind[1];  unbind = None
    index = torch.ops.aten.index.Tensor(a_1, [getitem, getitem_1]);  a_1 = getitem = getitem_1 = None
    return index
    """,
        )

    def test_resize_program_inputs(self, device):
        def f(x):
            x.resize_(10)
            x.fill_(2)

        fn = make_fx(functionalize(f))
        out = fn(torch.zeros(0, device=device))
        out = normalize_devices(out)
        self.assertExpectedInline(
            (out.code),
            """\



def forward(self, x_1):
    resize = torch.ops.aten.resize.default(x_1, [10])
    fill = torch.ops.aten.fill.Scalar(resize, 2);  resize = None
    resize_ = torch.ops.aten.resize_.default(x_1, [10]);  x_1 = None
    copy_ = torch.ops.aten.copy_.default(resize_, fill);  resize_ = fill = copy_ = None
    return None
    """,
        )


def construct_sum_pyop():
    class MySum(HigherOrderOperator):
        def __init__(self):
            super().__init__("mysum")

<<<<<<< HEAD
=======
        def __call__(self, *args, **kwargs):
            return super().__call__(*args, **kwargs)

>>>>>>> d1bb8e82
    mysum = MySum()

    @mysum.py_impl(torch._C._functorch.TransformType.Vmap)
    def mysum_batch_rule(interpreter, x, dim):
        if not torch._C._functorch.is_batchedtensor(x):
            with interpreter.lower():
                x = x.view_as(x)  # unnecessary, just here to test the dispatch
                return mysum(x, dim)

        bdim = torch._C._functorch.maybe_get_bdim(x)
        value = torch._C._functorch.get_unwrapped(x)

        with interpreter.lower():
            value = value.movedim(bdim, 0)
            result = mysum(value, dim + 1)

        return torch._C._functorch._add_batch_dim(result, 0, interpreter.level())

    @mysum.py_impl(torch._C._functorch.TransformType.Grad)
    def mysum_grad_rule(interpreter, x, dim):
        level = interpreter.level()

        class MySum(torch.autograd.function._SingleLevelFunction):
            @staticmethod
            def forward(ctx, x, dim):
                ctx.x_shape = x.shape
                ctx.dim = dim
                x = torch._C._functorch._unwrap_for_grad(x, level)
                with torch.enable_grad(), interpreter.lower():
                    x = x.view_as(x)  # unnecessary, just here to test the dispatch
                    y = mysum(x, dim)

                y = torch._C._functorch._wrap_for_grad(y, level)
                return y

            @staticmethod
            def backward(ctx, gy):
                return gy.unsqueeze(ctx.dim).expand(ctx.x_shape), None

        with enable_single_level_autograd_function():
            return MySum.apply(x, dim)

    @mysum.py_impl(torch._C.DispatchKey.AutogradCPU)
    def mysum_autograd_cpu(x, dim):
        return torch.sum(x, dim)

    @mysum.py_impl(torch._C.DispatchKey.AutogradCUDA)
    def mysum_autograd_cuda(x, dim):
        return torch.sum(x, dim)

    return mysum


sum_pyop = construct_sum_pyop()


@markDynamoStrictTest
class TestHigherOrderOperatorInteraction(TestCase):
    def test_basic_sum(self, device):
        x = torch.randn(2, 3, 4, device=device)
        result = sum_pyop(x, 1)
        self.assertEqual(result, torch.sum(x, 1))

    def test_vmap_sum(self, device):
        x = torch.randn(2, 3, 4, device=device)
        result = vmap(sum_pyop, (0, None))(x, 0)
        self.assertEqual(result, torch.sum(x, 1))

        result = vmap(vmap(sum_pyop, (0, None)), (0, None))(x, 0)
        self.assertEqual(result, torch.sum(x, 2))

    def test_grad_sum(self, device):
        x = torch.randn(3, device=device)
        gx = grad(sum_pyop)(x, 0)
        self.assertEqual(gx, torch.ones_like(x))

    def test_grad_grad_sum(self, device):
        x = torch.randn(3, requires_grad=True, device=device)

        def f(x):
            # higher order grad. Requires a non-linearity
            return sum_pyop(x.sin(), 0)

        def grad_f_sum(x):
            return grad(f)(x).sum()

        ggx = grad(grad_f_sum)(x)
        self.assertEqual(ggx, -x.sin())

    def test_vmap_grad_sum(self, device):
        x = torch.randn(2, 3, device=device)
        gx = vmap(grad(sum_pyop), (0, None))(x, 0)
        self.assertEqual(gx, torch.ones_like(x))

    def test_no_grad_outside_grad(self, device):
        x = torch.randn(3, device=device, requires_grad=True)
        with torch.no_grad():
            y = grad(sum_pyop)(x, 0)
        self.assertEqual(y, torch.ones_like(x))
        self.assertFalse(y.requires_grad)

    def test_no_grad_inside_grad(self, device):
        def f(x):
            with torch.no_grad():
                shift = sum_pyop(x**2, 0)
            return sum_pyop(x**2, 0) - shift

        x = torch.randn(3, device=device)
        y = grad(f)(x)
        self.assertEqual(y, 2 * x)
        y = grad(lambda x: grad(f)(x).sum())(x)
        self.assertEqual(y, torch.full_like(x, 2))

        x = torch.randn(3, device=device, requires_grad=True)
        y = grad(f)(x)
        (z,) = torch.autograd.grad(y.sum(), x)
        self.assertEqual(z, torch.full_like(x, 2))

    def test_grad_name_wrapping(self, device):
        def my_fn(x):
            return x.sum()

        grad_fn = grad(my_fn)
        self.assertEqual(grad_fn.__name__, "my_fn")

    def test_functional_call_multiple_dicts(self):
        mod = nn.Linear(1, 1)
        x = torch.randn((1, 1))
        params = ({"weight": torch.zeros(1, 1)}, {"bias": torch.ones(1)})
        functional_call(mod, params, x)


def traceable(f):
    f = allow_in_graph(f)

    @wraps(f)
    def wrapper(*args, **kwargs):
        return f(*args, **kwargs)

    return wrapper


@markDynamoStrictTest
class TestCompileTransforms(TestCase):
    @skipIfRocm(msg="test leaks memory on ROCm")
    # Triton only supports GPU with SM70 or later.
    @expectedFailureIf(TEST_CUDA and not SM70OrLater)
    def test_compile_vmap_hessian(self, device):
        # The model and inputs are a smaller version
        # of code at benchmark repo:
        # https://github.com/pytorch/benchmark/blob/main/userbenchmark/functorch/vmap_hessian_fc.py
        D = 2
        B = 4

        x = torch.randn(B, D, device=device)

        model = nn.Sequential(nn.Linear(D, D), nn.ReLU()).to(device)

        params_and_buffers = (
            dict(model.named_parameters()),
            dict(model.named_buffers()),
        )

        def predict(params_and_buffers, x):
            out = torch.func.functional_call(model, params_and_buffers, x)
            return out, out

        fn = vmap(
            jacfwd(jacrev(predict, argnums=1, has_aux=True), argnums=1, has_aux=True),
            in_dims=(None, 0),
        )

        expected = fn(params_and_buffers, x)

        opt_fn = torch.compile(traceable(fn))
        actual = opt_fn(params_and_buffers, x)
        self.assertEqual(actual, expected)

    # torch.compile is not supported on Windows
    @torch._dynamo.config.patch(suppress_errors=False)
    def test_grad_deprecated_api(self, device):
        x = torch.randn((), device=device)
        y = torch.randn((), device=device)

        def wrapper_fn(x, y):
            return functorch.grad(torch.mul)(x, y)

        actual = wrapper_fn(x, y)
        expected = torch.compile(wrapper_fn, backend="eager", fullgraph=True)(x, y)
        fn = torch.compile(wrapper_fn, backend="eager", fullgraph=True)
        self.assertEqual(actual, expected)

        def wrapper_fn(x, y):
            return functorch.grad(torch.mul, argnums=(0, 1))(x, y)

        actual = wrapper_fn(x, y)
        expected = torch.compile(wrapper_fn, backend="eager", fullgraph=True)(x, y)
        self.assertEqual(actual, expected)


only_for = ("cpu", "cuda")
instantiate_device_type_tests(
    TestGradTransform,
    globals(),
    only_for=only_for,
)
instantiate_device_type_tests(
    TestVmapOfGrad,
    globals(),
    only_for=only_for,
)
instantiate_device_type_tests(
    TestJac,
    globals(),
    only_for=only_for,
)
instantiate_device_type_tests(
    TestJvp,
    globals(),
    only_for=only_for,
)
instantiate_device_type_tests(
    TestLinearize,
    globals(),
    only_for=only_for,
)
instantiate_device_type_tests(
    TestVmapJvpInplaceView,
    globals(),
    only_for=only_for,
)
instantiate_device_type_tests(
    TestHessian,
    globals(),
    only_for=only_for,
)
instantiate_device_type_tests(
    TestComposability,
    globals(),
    only_for=only_for,
)
instantiate_device_type_tests(
    TestExamplesCorrectness,
    globals(),
    only_for=only_for,
)
instantiate_device_type_tests(
    TestHigherOrderOperatorInteraction,
    globals(),
    only_for=only_for,
)
instantiate_device_type_tests(
    TestFunctionalize,
    globals(),
    only_for=only_for,
)
instantiate_device_type_tests(
    TestAutogradFunction,
    globals(),
    only_for=only_for,
)
instantiate_device_type_tests(
    TestAutogradFunctionVmapAPI,
    globals(),
    only_for=only_for,
)
instantiate_device_type_tests(
    TestHelpers,
    globals(),
    only_for=only_for,
)
instantiate_parametrized_tests(
    TestMakeFunctional,
)
instantiate_device_type_tests(
    TestCompileTransforms,
    globals(),
    only_for=only_for,
)

if __name__ == "__main__":
    run_tests()<|MERGE_RESOLUTION|>--- conflicted
+++ resolved
@@ -4993,12 +4993,9 @@
         def __init__(self):
             super().__init__("mysum")
 
-<<<<<<< HEAD
-=======
         def __call__(self, *args, **kwargs):
             return super().__call__(*args, **kwargs)
 
->>>>>>> d1bb8e82
     mysum = MySum()
 
     @mysum.py_impl(torch._C._functorch.TransformType.Vmap)
@@ -5144,8 +5141,9 @@
 @markDynamoStrictTest
 class TestCompileTransforms(TestCase):
     @skipIfRocm(msg="test leaks memory on ROCm")
+    # torch.compile is not supported on Windows CUDA.
     # Triton only supports GPU with SM70 or later.
-    @expectedFailureIf(TEST_CUDA and not SM70OrLater)
+    @expectedFailureIf((IS_WINDOWS and TEST_CUDA) or (TEST_CUDA and not SM70OrLater))
     def test_compile_vmap_hessian(self, device):
         # The model and inputs are a smaller version
         # of code at benchmark repo:
