# Owner(s): ["module: functorch"]

# Copyright (c) Facebook, Inc. and its affiliates.
# All rights reserved.
#
# This source code is licensed under the BSD-style license found in the
# LICENSE file in the root directory of this source tree.

import contextlib
import functools
import itertools
import os
import random
import types
import unittest
import warnings
from collections import namedtuple
from typing import OrderedDict
from unittest.case import skipIf

from common_utils import (
    check_vmap_fallback,
    compute_quantities_for_vmap_test,
    decorate,
    DisableVmapFallback,
    generate_vmap_inputs,
    get_fallback_and_vmap_exhaustive,
    is_batch_norm_training,
    is_valid_inplace_sample_input,
    opsToleranceOverride,
    skip,
    skipOps,
    tol1,
    xfail,
)
from functorch_additional_op_db import additional_op_db

import functorch
import torch
import torch.nn.functional as F
from functorch import grad, grad_and_value, jacfwd, jvp, vjp, vmap
from functorch.experimental import chunk_vmap
from torch import Tensor
from torch._C._functorch import reshape_dim_into, reshape_dim_outof
from torch._functorch.make_functional import functional_init_with_buffers
from torch._functorch.vmap import restore_vmap
from torch.nn.attention import sdpa_kernel, SDPBackend
from torch.testing._internal.autograd_function_db import autograd_function_db
from torch.testing._internal.common_cuda import (
    PLATFORM_SUPPORTS_CUDNN_ATTENTION,
    PLATFORM_SUPPORTS_FLASH_ATTENTION,
    PLATFORM_SUPPORTS_MEM_EFF_ATTENTION,
<<<<<<< HEAD
=======
    tf32_on_and_off,
>>>>>>> d1bb8e82
    with_tf32_off,
)
from torch.testing._internal.common_device_type import (
    instantiate_device_type_tests,
    onlyCUDA,
    OpDTypes,
    ops,
    tol,
    toleranceOverride,
)
from torch.testing._internal.common_methods_invocations import op_db
from torch.testing._internal.common_utils import (
    instantiate_parametrized_tests,
    IS_WINDOWS,
    markDynamoStrictTest,
    parametrize,
    run_tests,
    skipIfTorchDynamo,
    subtest,
    TEST_WITH_TORCHDYNAMO,
    TestCase,
    unMarkDynamoStrictTest,
    xfailIfTorchDynamo,
)
from torch.testing._internal.custom_op_db import custom_op_db
from torch.utils import _pytree as pytree


def get_platform_specific_sdpa():
    ret = [SDPBackend.MATH]
    if PLATFORM_SUPPORTS_FLASH_ATTENTION:
        ret.append(SDPBackend.FLASH_ATTENTION)
    if PLATFORM_SUPPORTS_MEM_EFF_ATTENTION:
        ret.append(SDPBackend.EFFICIENT_ATTENTION)
    if PLATFORM_SUPPORTS_CUDNN_ATTENTION:
        ret.append(SDPBackend.CUDNN_ATTENTION)
    return ret


PLATFORM_SPECIFIC_SDPA = get_platform_specific_sdpa()

FALLBACK_REGEX = "There is a performance drop"


class EnableVmapFallbackWarnings:
    def __enter__(self):
        self.prev_state = torch._C._debug_only_are_vmap_fallback_warnings_enabled()
        torch._C._debug_only_display_vmap_fallback_warnings(True)

    def __exit__(self, *ignored):
        torch._C._debug_only_display_vmap_fallback_warnings(self.prev_state)


@markDynamoStrictTest
class TestVmapAPI(TestCase):
    def test_non_tensor_output_raises(self):
        with self.assertRaisesRegex(ValueError, "got type <class 'float'>"):
            vmap(lambda x: 3.14)(torch.ones(3))

        def multiple_outputs(x):
            return x, 3

        with self.assertRaisesRegex(ValueError, "got type <class 'int'>"):
            vmap(multiple_outputs)(torch.ones(3))

    def test_different_map_dim_size_raises(self):
        x = torch.randn(2)
        y = torch.randn(3)
        expected_msg = (
            "Expected all tensors to have the same size in the mapped dimension"
        )
        with self.assertRaisesRegex(ValueError, expected_msg):
            vmap(torch.mul)(x, y)
        with self.assertRaisesRegex(ValueError, expected_msg):
            vmap(lambda z: z[0] + z[1], in_dims=((0, 0),))((x, y))
        with self.assertRaisesRegex(ValueError, expected_msg):
            vmap(lambda z: z["x"] + z["y"], in_dims=({"x": 0, "y": 0},))(
                {"x": x, "y": y}
            )

    def test_func_with_no_inputs(self):
        expected_msg = "got no inputs"

        def foo():
            return torch.randn(3)

        def bar(x):
            return torch.randn(3)

        with self.assertRaisesRegex(ValueError, expected_msg):
            vmap(foo)()

        with self.assertRaisesRegex(ValueError, expected_msg):
            vmap(bar)()

    def test_func_with_no_tensors(self):
        def foo(x):
            return torch.randn(3)

        with self.assertRaisesRegex(ValueError, "at least one Tensor"):
            vmap(foo, (None,))(1)

    def test_constant_function(self):
        output = vmap(lambda x: torch.tensor(3.14))(torch.ones(3))
        self.assertEqual(output, torch.tensor([3.14, 3.14, 3.14]))

    def test_single_input(self):
        x = torch.randn(2, 3)

        def square(x):
            return x * x

        output = vmap(square)(x)
        self.assertEqual(output, x * x)

    def test_multiple_inputs(self):
        x = torch.randn(2, 3)
        y = torch.randn(2, 3)
        output = vmap(torch.mul)(x, y)
        self.assertEqual(output, x * y)

    def test_multiple_outputs(self):
        def foo(x):
            return x * x, x * x * x

        x = torch.randn(3)
        outputs = vmap(foo)(x)
        self.assertEqual(outputs[0], x * x)
        self.assertEqual(outputs[1], x * x * x)

    def test_multiple_outputs2(self):
        # This is the same thing as
        # def returns_tuple_of_tensors(x):
        #     return x, x
        def returns_tuple_of_tensors(x):
            return (x, x)

        def returns_list_of_two_tensors(x):
            return [x, x]

        def returns_list_of_one_tensor(x):
            return [x]

        x = torch.randn(3)

        # should not throw
        vmap(returns_tuple_of_tensors)(x)
        vmap(returns_list_of_two_tensors)(x)
        vmap(returns_list_of_one_tensor)(x)

    def test_nested_with_same_map_dim(self):
        x = torch.randn(2, 3, 5)
        y = torch.randn(2, 3, 5)
        output = vmap(vmap(torch.mul))(x, y)
        self.assertEqual(output, x * y)

        output = vmap(vmap(vmap(torch.mul)))(x, y)
        self.assertEqual(output, x * y)

    def test_nested_with_diag_embed(self):
        # diag_embed requires special testing because it is registered with conditional functionalization.
        x = torch.randn(3, 3, 5)
        output = vmap(vmap(torch.diag_embed))(x)
        self.assertEqual(output, torch.diag_embed(x))

    def test_nested_with_different_map_dim(self):
        x = torch.randn(2, 3)
        y = torch.randn(5, 3)
        output = vmap(lambda x: vmap(lambda y: x * y)(y))(x)
        self.assertEqual(output.shape, (2, 5, 3))
        self.assertEqual(output, x.view(2, 1, 3) * y)

        z = torch.randn(7, 3)
        output = vmap(lambda x: vmap(lambda y: vmap(lambda z: x * y * z)(z))(y))(x)
        self.assertEqual(output.shape, (2, 5, 7, 3))
        self.assertEqual(output, x.view(2, 1, 1, 3) * y.view(5, 1, 3) * z)

    def test_noop_in_inner_vmap(self):
        x = torch.randn(3)
        y = torch.randn(5)
        output = vmap(lambda x: vmap(lambda y: x)(y))(x)
        self.assertEqual(output, x.view(3, 1).expand(3, 5))

    def test_checkpoint(self):
        A = torch.randn((3, 8, 8), dtype=torch.float64, requires_grad=True)

        def get_grad(checkpoint):
            A.grad = None

            def get_loss(A):
                ortho_A, _ = torch.func.vmap(torch.linalg.qr)(A)
                return torch.sum(ortho_A)

            if checkpoint:
                loss = torch.utils.checkpoint.checkpoint(
                    get_loss, A, use_reentrant=False
                )
            else:
                loss = get_loss(A)
            loss.backward()
            return A.grad

        expected = get_grad(checkpoint=False)
        result = get_grad(checkpoint=True)
        self.assertEqual(result, expected)

    def test_unsupported_op_err_msg(self):
        # Unsupported view op
        tensor = torch.randn(2, 3)
        msg = (
            r"Batching rule not implemented for aten::.+; the "
            r"fallback path doesn't work on out= or view ops"
        )
        # TODO: find a view op
        # with self.assertRaisesRegex(RuntimeError, msg):
        #     vmap(torch.ravel)(tensor)

        def out_op(x, y):
            return torch.abs(x, out=y)

        with self.assertRaisesRegex(RuntimeError, msg):
            vmap(out_op)(tensor, tensor)

        # Don't support non-tensor returns. This is a limitation of vmap;
        # functions that don't return tensors must be special cased
        with self.assertRaisesRegex(RuntimeError, "Batching rule not implemented"):
            vmap(torch.equal)(tensor, tensor)

    def test_nonzero_out_dims(self):
        # Basic test
        tensor = torch.randn(2, 3)
        result = vmap(lambda x: x, out_dims=1)(tensor)
        self.assertEqual(result, tensor.permute(1, 0))
        self.assertEqual(result.data_ptr(), tensor.data_ptr())

        # Test that the batch dimension gets permuted to dim 2
        tensor = torch.randn(2, 3, 5, 7)
        result = vmap(lambda x: x, out_dims=2)(tensor)
        self.assertEqual(result, tensor.permute(1, 2, 0, 3))
        self.assertEqual(result.data_ptr(), tensor.data_ptr())

        # negative out_dim
        tensor = torch.randn(2, 3, 5, 7)
        result = vmap(lambda x: x, out_dims=-1)(tensor)
        self.assertEqual(result, tensor.permute(1, 2, 3, 0))
        self.assertEqual(result.data_ptr(), tensor.data_ptr())

        # check that out_dims works on ALL outputs
        tensor = torch.randn(2, 3, 5, 7)
        other = torch.randn(2, 3, 5, 7)
        result = vmap(lambda x, y: (x, y), out_dims=2)(tensor, other)
        self.assertEqual(
            result, (tensor.permute(1, 2, 0, 3), other.permute(1, 2, 0, 3))
        )

        # use out_dims with the maximum vmap-able tensor dims (64 dims)
        ndims = 64
        shape = [2] + [1] * (ndims - 1)
        expected_shape = [1, 1, 2] + [1] * (ndims - 3)
        tensor = torch.randn(shape)
        result = vmap(lambda x: x, out_dims=2)(tensor)
        self.assertEqual(result.shape, expected_shape)

        # test something that is not the identity function
        def foo(x, y):
            return x, x * y, x * y * y

        x = torch.randn(2, 3, 5)
        y = torch.randn(2, 3, 5)
        result = vmap(foo, out_dims=1)(x, y)
        self.assertEqual(
            result,
            (
                x.permute(1, 0, 2),
                (x * y).permute(1, 0, 2),
                (x * y * y).permute(1, 0, 2),
            ),
        )

    def test_multiple_out_dims(self):
        def foo(x):
            return x, x

        def bar(x, y):
            return x, x, x, x * y

        x = torch.randn(2, 3, 5)
        y = torch.randn(2, 3, 5)
        result = vmap(foo, out_dims=(0, 1))(x)
        self.assertEqual(result, (x, x.permute(1, 0, 2)))

        result = vmap(bar, out_dims=(-1, 0, 1, 2))(x, y)
        expected = (
            x.permute(1, 2, 0),
            x,
            x.permute(1, 0, 2),
            (x * y).permute(1, 2, 0),
        )
        self.assertEqual(result, expected)

    def test_nested_out_dims(self):
        y = torch.randn(2, 3, 5, 7)

        # Inner vmap has non-zero out_dim
        result = vmap(lambda y: vmap(lambda x: x, out_dims=1)(y))(y)
        self.assertEqual(result.shape, (2, 5, 3, 7))
        self.assertEqual(result, y.permute(0, 2, 1, 3))

        # all vmaps have non-zero out_dim
        result = vmap(lambda y: vmap(lambda x: x, out_dims=1)(y), out_dims=1)(y)
        self.assertEqual(result.shape, (5, 2, 3, 7))
        self.assertEqual(result, y.permute(2, 0, 1, 3))

        # throwing in some negative out_dims
        result = vmap(lambda y: vmap(lambda x: x, out_dims=-1)(y), out_dims=-1)(y)
        self.assertEqual(result.shape, (5, 7, 3, 2))
        self.assertEqual(result, y.permute(2, 3, 1, 0))

        # testing fn that isn't the identity
        x = torch.randn(2, 3)
        y = torch.randn(5, 3)
        result = vmap(lambda y: vmap(lambda x: x * y, out_dims=1)(x), out_dims=-1)(y)
        self.assertEqual(result.shape, (3, 2, 5))
        self.assertEqual(result, (y.view(5, 1, 3) * x).permute(2, 1, 0))

    def test_out_dims_edge_case(self):
        def foo(x):
            return x

        # Test that we accept out_dims=(1,) for a function with one output.
        tensor = torch.randn(2, 3)
        expected = vmap(foo, out_dims=1)(tensor)
        result = vmap(foo, out_dims=(1,))(tensor)
        self.assertEqual(result, expected)

    def test_out_dims_none_tuple(self):
        def foo(x):
            return x, "hello world"

        tensor = torch.randn(2, 3)
        result = vmap(foo, out_dims=(0, None))(tensor)
        self.assertEqual(result[1], "hello world")
        self.assertEqual(result[0], tensor)

        def foo(x):
            x.add_(1)
            return None, "hello world"

        result = vmap(foo, out_dims=(None, None))(tensor)
        self.assertEqual(result, (None, "hello world"))

    def test_out_dims_none(self):
        def foo(x):
            return x

        tensor = torch.randn(2, 3)
        with self.assertRaisesRegex(
            ValueError, "can not return a BatchedTensor when out_dim is None"
        ):
            vmap(foo, out_dims=None)(tensor)

        def foo(x):
            x.add_(1)
            return "hello world"

        result = vmap(foo, out_dims=None)(tensor)
        self.assertEqual(result, "hello world")

    def test_out_dims_normal_tensor(self):
        def foo(x):
            return torch.arange(3)

        tensor = torch.randn(2, 3)
        result = vmap(foo)(tensor)
        self.assertEqual(result.shape, [2, 3])

        result = vmap(foo, out_dims=None)(tensor)
        self.assertEqual(result, torch.arange(3))

    def test_pytree_returns(self):
        x = torch.randn(2, 3)

        def f(x):
            y = x.sin()
            return y, (y, y), [y, (y, y)]

        y0, (y1, y2), (y3, (y4, y5)) = vmap(f)(x)
        self.assertEqual(y0, x.sin())
        self.assertEqual(y0, y1)
        self.assertEqual(y2, y1)
        self.assertEqual(y2, y3)
        self.assertEqual(y4, y3)
        self.assertEqual(y5, y4)

    def test_pytree_odict_returns(self):
        x = torch.randn(2, 3)

        def f(t):
            y = t.sin()
            return OrderedDict([("sin", y), ("cos", t.cos())])

        out = vmap(f)(x)
        assert isinstance(out, OrderedDict)
        expected = f(x)
        self.assertEqual(out["sin"], expected["sin"])
        self.assertEqual(out["cos"], expected["cos"])

    def test_pytree_returns_outdims(self):
        x = torch.randn(2, 3)

        def f(x):
            y = x.sin()
            return y, (y, y)

        y0, (y1, y2) = vmap(f, out_dims=(0, (0, 1)))(x)
        self.assertEqual(y0, x.sin())
        self.assertEqual(y1, x.sin())
        self.assertEqual(y2, x.sin().t())

    def test_pytree_returns_broadcast_simple(self):
        x = torch.randn(2, 3)

        def f(x):
            y = x.sin()
            return y, (y, y)

        y0, (y1, y2) = vmap(f, out_dims=1)(x)
        self.assertEqual(y0, x.sin().t())
        self.assertEqual(y1, y0)
        self.assertEqual(y2, y0)

    def test_pytree_returns_broadcast_nested(self):
        x = torch.randn(2, 3)

        def f(x):
            y = x.sin()
            return y, (y, y)

        y0, (y1, y2) = vmap(f, out_dims=(0, 1))(x)
        self.assertEqual(y0, x.sin())
        self.assertEqual(y1, y0.t())
        self.assertEqual(y2, y0.t())

    def test_out_dims_must_be_int_or_collection_of_int_err_msg(self):
        msg = "must be an int, None or a python collection of ints"
        tensor = torch.randn(2, 3)
        with self.assertRaisesRegex(ValueError, msg):
            vmap(lambda x: x, out_dims="lol")(tensor)
        with self.assertRaisesRegex(ValueError, msg):
            vmap(lambda x: x, out_dims=("lol",))(tensor)

    def test_out_dims_and_num_outputs_mismatch_err_msg(self):
        msg = "not compatible"
        x = torch.randn(2, 3, 5)

        # Too many out_dims
        with self.assertRaisesRegex(ValueError, msg):
            vmap(lambda x: x, out_dims=(0, 0))(x)
        with self.assertRaisesRegex(ValueError, msg):
            vmap(lambda x: (x, x, x), out_dims=(0, 0, 0, 0))(x)

        # Too few out_dims
        with self.assertRaisesRegex(ValueError, msg):
            vmap(lambda x: (x, x), out_dims=(0,))(x)
        with self.assertRaisesRegex(ValueError, msg):
            vmap(lambda x: (x, x, x), out_dims=(0, 0))(x)

    def test_out_dim_out_of_bounds_err_msg(self):
        # TODO(rzou): This error message isn't that great. It comes straight
        # from maybe_wrap_dim. Consider doing a try-catch-(add some context) to
        # the error message in the future in C++
        msg = "Dimension out of range"
        x = torch.randn(2, 3, 5)
        with self.assertRaisesRegex(IndexError, msg):
            vmap(lambda x: x, out_dims=3)(x)
        with self.assertRaisesRegex(IndexError, msg):
            vmap(lambda x: x, out_dims=-4)(x)

    def test_non_zero_in_dims(self):
        tensor = torch.randn(2, 3, 5)

        # Implicit out_dims = 0; vmap will move the batch dim to the front.
        output = vmap(lambda x: x, (1,))(tensor)
        self.assertEqual(output, tensor.permute(1, 0, 2))
        self.assertEqual(output.data_ptr(), tensor.data_ptr())

        x = torch.randn(2, 3)
        y = torch.randn(3, 2)
        output = vmap(torch.mul, (0, 1))(x, y)
        self.assertEqual(output, x * y.t())
        output = vmap(torch.mul, (1, 0))(x, y)
        self.assertEqual(output, x.t() * y)

    def test_none_in_dims(self):
        x = torch.randn(2, 3)
        y = torch.randn(2, 3)

        # None in_dim for a Tensor means we don't map over it
        output = vmap(torch.mul, (0, None))(x, y)
        self.assertEqual(output.shape, (2, 2, 3))
        self.assertEqual(output, x.view(2, 1, 3) * y)

        # None in_dim for non-tensor arguments
        output = vmap(torch.mul, (0, None))(x, 2)
        self.assertEqual(output, x * 2)

    def test_nested_non_default_in_dims(self):
        x = torch.rand(5, 2, 3)
        y = torch.rand(3, 5, 2)
        result = vmap(vmap(vmap(torch.mul), (1, 0)), (1, 2))(x, y)
        self.assertEqual(result, x.permute(1, 2, 0) * y.permute(2, 0, 1))

    def test_nested_negative_in_dims(self):
        x = torch.randn(2, 3)
        y = torch.randn(2, 3)
        output = vmap(torch.mul, (-1, -1))(x, y)
        self.assertEqual(output.shape, (3, 2))
        self.assertEqual(output, (x * y).permute(1, 0))

    def test_non_default_in_dims_out_dims(self):
        x = torch.randn(2, 3, 5)

        # Same in_dim as out_dim, vmap over identity
        result = vmap(lambda x: x, in_dims=1, out_dims=1)(x)
        self.assertEqual(result, x)
        self.assertEqual(result.data_ptr(), x.data_ptr())

        # Different in_dim from out_dim, vmap over identity
        result = vmap(lambda x: x, in_dims=2, out_dims=1)(x)
        self.assertEqual(result.shape, (2, 5, 3))
        self.assertEqual(result, x.transpose(1, 2))
        self.assertEqual(result.data_ptr(), x.data_ptr())

        def foo(x):
            return x * 2

        # Same in_dim as out_dim, vmap over operation
        result = vmap(foo, in_dims=1, out_dims=1)(x)
        self.assertEqual(result, x * 2)

        # Different in_dim as out_dim, vmap over operation
        result = vmap(foo, in_dims=2, out_dims=1)(x)
        self.assertEqual(result.shape, (2, 5, 3))
        self.assertEqual(result, (x * 2).transpose(1, 2))

        # Basic nested test.
        result = vmap(vmap(foo, 1, 1), 1, 1)(x)
        self.assertEqual(result, x * 2)

    def test_item_throws(self):
        def f(x):
            return x.item()

        with self.assertRaisesRegex(RuntimeError, r"item\(\) on a Tensor"):
            vmap(f)(torch.randn(3))

    def test_data_dependent_control_flow_throws(self):
        def f(x):
            if x:
                return x
            return 0

        with self.assertRaisesRegex(RuntimeError, r"data-dependent control flow"):
            vmap(f)(torch.randn(3))

    def test_accepts_nested_inputs(self):
        x = torch.randn(2, 3)
        y = torch.randn(2, 3)

        # Single layer of nesting
        out = vmap(lambda z: z[0] + z[1])((x, y))
        self.assertEqual(out, x + y)
        out = vmap(lambda z: z[0] + z[1], in_dims=(0,))((x, y))
        self.assertEqual(out, x + y)
        out = vmap(lambda z: z[0] + z[1], in_dims=((0, 0),))((x, y))
        self.assertEqual(out, x + y)

        out = vmap(lambda z: z[0] + z[1])([x, y])
        self.assertEqual(out, x + y)
        out = vmap(lambda z: z[0] + z[1], in_dims=(0,))([x, y])
        self.assertEqual(out, x + y)
        out = vmap(lambda z: z[0] + z[1], in_dims=([0, 0],))([x, y])
        self.assertEqual(out, x + y)

        out = vmap(lambda z: z["x"] + z["y"])({"x": x, "y": y})
        self.assertEqual(out, x + y)
        out = vmap(lambda z: z["x"] + z["y"], in_dims=(0,))({"x": x, "y": y})
        self.assertEqual(out, x + y)
        out = vmap(lambda z: z["x"] + z["y"], in_dims=({"x": 0, "y": 0},))(
            {"x": x, "y": y}
        )
        self.assertEqual(out, x + y)

        # Multiple layers of nesting
        out_fn = vmap(lambda z: z["x"][0] + z["x"][1][0] + z["y"][0] + z["y"][1])
        out = out_fn({"x": [x, (x,)], "y": [y, y]})
        self.assertEqual(out, x + x + y + y)

    def test_in_dims_wrong_type_err_msg(self):
        x = torch.randn(3)
        y = torch.randn(3)
        msg = r"expected `in_dims` to be int or a \(potentially nested\) tuple"
        with self.assertRaisesRegex(ValueError, msg):
            vmap(torch.mul, [0, 0])(x, y)
        with self.assertRaisesRegex(ValueError, msg):
            vmap(torch.mul, set({0}))(x, y)
        with self.assertRaisesRegex(ValueError, msg):
            vmap(torch.mul, "lol")(x, y)
        with self.assertRaisesRegex(ValueError, msg):
            vmap(lambda z: z[0] + z[1], in_dims=[0, 0])([x, y])
        # The following should not throw
        vmap(torch.mul, (0, 0))(x, y)

    def test_not_enough_in_dims_err_msg(self):
        x = torch.randn(3)
        y = torch.randn(3)
        msg = r"in_dims is not compatible with the structure of `inputs`"

        with self.assertRaisesRegex(ValueError, msg):
            vmap(torch.mul, (0,))(x, y)
        with self.assertRaisesRegex(ValueError, msg):
            vmap(torch.mul, (0, 0, 0))(x, y)
        with self.assertRaisesRegex(ValueError, msg):
            vmap(lambda z: z[0] + z[1], in_dims=([0],))([x, y])
        with self.assertRaisesRegex(ValueError, msg):
            vmap(lambda z: z[0] + z[1], in_dims=((0, 0),))([x, y])
        # The following should not throw
        vmap(torch.mul, (0, 0))(x, y)

    def test_integer_in_dim_but_not_tensor_input_err_msg(self):
        def foo(xy):
            return xy[0] * xy[1]

        def bar(x, yz):
            return x * yz[0] * yz[1]

        x = torch.randn(2, 3)

        # the following are errors in jax (and will always be errors)
        msg = "Got in_dim=0 for an input but the input is of type"
        with self.assertRaisesRegex(ValueError, msg):
            vmap(torch.sum)(x, 0)
        with self.assertRaisesRegex(ValueError, msg):
            vmap(torch.sum, (0, 0))(x, 0)
        with self.assertRaisesRegex(ValueError, msg):
            vmap(lambda z: z[0] + z[1], in_dims=([0, 0],))([x, 1])
        # The following should not throw
        vmap(torch.sum, (0, None))(x, 0)

    def test_in_dim_not_in_tensor_err_msg(self):
        def foo(x):
            return x * x

        x = torch.randn(2, 3)
        y = torch.randn(2, 3)

        msg = r"Got in_dim=-?\w for some input, but that input is a Tensor of dimensionality \w"
        with self.assertRaisesRegex(ValueError, msg):
            vmap(foo)(torch.randn([]))
        with self.assertRaisesRegex(ValueError, msg):
            vmap(foo, in_dims=(0,))(torch.randn([]))
        with self.assertRaisesRegex(ValueError, msg):
            vmap(foo, in_dims=(-3,))(x)
        with self.assertRaisesRegex(ValueError, msg):
            vmap(foo, in_dims=(2,))(y)
        with self.assertRaisesRegex(ValueError, msg):
            vmap(lambda z: z[0] + z[1], in_dims=([3, 0],))([x, y])
        # the following should not throw
        vmap(foo, in_dims=(0,))(torch.randn(2, 3))
        vmap(foo, in_dims=(1,))(torch.randn(2, 3))

    def test_fallback_does_not_warn_by_default(self):
        op = torch._test_functorch_fallback
        x = torch.randn(11)
        y = torch.randn(11)
        with warnings.catch_warnings(record=True) as wa:
            torch.vmap(op)(x, y)
            # The single warning here is the "vmap is experimental"
            # warning, not a warning from the vmap fallback path.
            self.assertEqual(len(wa), 1)

    @unittest.expectedFailure
    def test_fallback_warns_when_warnings_are_enabled(self):
        # NB: One day we will implement a batching rule for torch.atan2.
        # If/when we do, this test should be replaced to test the fallback
        # path on another operator to avoid bitrot.
        op = torch._test_functorch_fallback
        x = torch.randn(11)
        y = torch.randn(11)
        with warnings.catch_warnings(record=True) as wa:
            with EnableVmapFallbackWarnings():
                torch.vmap(op)(x, y)
            self.assertEqual(len(wa), 2)
            self.assertRegex(str(wa[-1].message), FALLBACK_REGEX)

    def _assert_uses_vmap_fallback(self, vmap_args, inputs):
        return
        # with warnings.catch_warnings(record=True) as wa:
        #     with EnableVmapFallbackWarnings():
        #         result = vmap(*vmap_args)(*inputs)
        #     self.assertEqual(len(wa), 2)
        #     self.assertRegex(str(wa[-1].message), FALLBACK_REGEX)

    def test_fallback_zero_dim(self):
        op = torch._test_functorch_fallback
        x = torch.randn(11)
        y = torch.randn(11)
        self._assert_uses_vmap_fallback((op,), (x, y))

        B0, B1 = 0, 3
        x = torch.randn(B0, 11)
        y = torch.randn(11)

        msg = "The fallback path does not support vmap over dims of size 0"

        with self.assertRaisesRegex(RuntimeError, msg):
            vmap(op, (0, None))(x, y)
        with self.assertRaisesRegex(RuntimeError, msg):
            vmap(op, (None, 0))(y, x)
        with self.assertRaisesRegex(RuntimeError, msg):
            vmap(op)(x, x)

        x = torch.randn(B0, B1, 11)
        y = torch.randn(B1, 11)
        with self.assertRaisesRegex(RuntimeError, msg):
            vmap(op, (0, None))(x, y)
        with self.assertRaisesRegex(RuntimeError, msg):
            vmap(op, (None, 0))(y, x)
        with self.assertRaisesRegex(RuntimeError, msg):
            vmap(op)(x, x)

    def test_fallback_warning(self):
        # We use a dummy function _test_functorch_fallback
        # defined in prim_native_functions.cpp for this
        op = torch._test_functorch_fallback

        x = torch.randn(5, 7, 11)
        y = torch.randn(5, 7, 11)

        self._assert_uses_vmap_fallback((op,), (x, y))

        x = torch.randn(7, 11, 5)
        y = torch.randn(5, 7, 11)
        result = vmap(op, (2, 0))(x, y)
        self.assertEqual(result, op(x.permute(2, 0, 1), y))

        # nested vmap
        x = torch.randn(7, 11, 5)
        y = torch.randn(5, 7, 11)
        result = vmap(vmap(op), (2, 0))(x, y)
        self.assertEqual(result, op(x.permute(2, 0, 1), y))

        # big batch size (total 10000)
        x = torch.randn(100, 10, 10, 5)
        y = torch.randn(100, 10, 10)
        result = vmap(vmap(vmap(op)))(x, y)
        self.assertEqual(result, op(x, y.view(100, 10, 10, 1)))

    # TODO: No clue what is wrong here.
    @unittest.skip
    def test_fallback_masked_fill(self):
        # NB: One day we will implement a batching rule for masked_fill
        # If/when we do, this test should be replaced to test the fallback
        # path on another operator to avoid bitrot.
        def run_test(batch_size):
            B0 = batch_size
            x = torch.randn(B0, 7, 11, 13)
            dim = 0
            index = torch.tensor([0, 4, 2])
            values = torch.randn(B0, 3, 13)

            self._assert_uses_vmap_fallback(
                (torch.index_add, (0, None, None, 0)), (x, dim, index, values)
            )

            result = vmap(torch.index_add, (0, None, None, 0))(x, dim, index, values)
            expected = torch.index_add(x, dim + 1, index, values.view(B0, 3, 1, 13))
            self.assertEqual(result, expected)

        run_test(batch_size=5)
        run_test(batch_size=1237)

    def test_fallback_multiple_returns(self):
        # NB: One day we will implement a batching rule for torch.var_mean
        # If/when we do, this test should be replaced to test the fallback
        # path on another operator to avoid bitrot.
        B0, B1, B2 = 2, 3, 1237
        tensor = torch.randn(B0, 10)

        self._assert_uses_vmap_fallback((torch.var_mean,), (tensor,))

        # fallback correctness on torch.var_mean
        result = vmap(torch.var_mean)(tensor)
        expected = torch.var_mean(tensor, dim=1)
        self.assertEqual(result, expected)

        # nested vmap
        tensor = torch.randn(B0, B1, 10)
        result = vmap(vmap(torch.var_mean))(tensor)
        expected = torch.var_mean(tensor, dim=2)
        self.assertEqual(result, expected)

        # big batch size, nested vmap
        tensor = torch.randn(B0, B1, B2, 10)
        result = vmap(vmap(vmap(torch.var_mean)))(tensor)
        expected = torch.var_mean(tensor, dim=3)
        self.assertEqual(result, expected)

    def test_inplace_fallback_unary(self):
        # Test the in-place fallback on an in-place method that takes no
        # additional Tensor arguments. This is the simplest case of the fallback.
        # NB: One day we will implement a batching rule for acos_.
        # If/when we do, this test should be replaced to test the fallback
        # path on another operator to avoid bitrot.
        op = Tensor.acos_
        B0, B1, B2 = 2, 3, 10000

        x = torch.randn(B0, 5)
        self._assert_uses_vmap_fallback((op,), (x,))

        # Single vmap
        x_orig = torch.rand(B0, 5)
        x = x_orig.clone()
        result = vmap(op)(x)
        self.assertTrue(result is x)
        self.assertEqual(result, x_orig.acos())

        # Single vmap + different out_dim produces a view(!)
        x_orig = torch.rand(B0, 5)
        x = x_orig.clone()
        result = vmap(op, out_dims=(1,))(x)
        self.assertTrue(result._base is x)
        self.assertEqual(result, x_orig.t().acos())

        # Nested vmap
        x_orig = torch.randn(B0, B1, 5)
        x = x_orig.clone()
        result = vmap(vmap(op))(x)
        self.assertTrue(result is x)
        self.assertEqual(result, x_orig.acos())

        # Nested vmap, large batch size
        x_orig = torch.randn(B0, B1, B2, 5)
        x = x_orig.clone()
        result = vmap(vmap(vmap(op)))(x)
        self.assertTrue(result is x)
        self.assertEqual(result, x_orig.acos())

    def test_inplace_fallback_nary_same_levels(self):
        # NB: One day we will implement a batching rule for atan2_
        # If/when we do, this test should be replaced to test the fallback
        # path on another operator to avoid bitrot.
        op = Tensor.atan2_
        outplace_op = torch.atan2

        x = torch.randn(5, 7, 11)
        y = torch.randn(5, 7, 11)
        self._assert_uses_vmap_fallback((op,), (x, y))

        # Single vmap
        B0 = 5
        x_orig = torch.randn(7, 11, B0)
        x = x_orig.clone()
        y = torch.randn(B0, 7, 11)
        vmap(op, (2, 0))(x, y)
        self.assertEqual(x, outplace_op(x_orig, y.movedim(0, 2)))

        # Nested vmap
        B0, B1 = 5, 7
        x_orig = torch.randn(B1, 11, B0)
        x = x_orig.clone()
        y = torch.randn(B0, B1, 11)
        vmap(vmap(op), (2, 0))(x, y)
        self.assertEqual(x, outplace_op(x_orig, y.movedim([0, 1], [2, 0])))

        # big batch size (total 10000)
        B0, B1, B2 = 100, 10, 10
        x_orig = torch.randn(B0, B1, B2, 5)
        x = x_orig.clone()
        y = torch.randn(B0, B1, B2)
        vmap(vmap(vmap(op)))(x, y)
        self.assertEqual(x, outplace_op(x_orig, y.view(B0, B1, B2, 1)))

    # ("Fallback isInplaceVmapCompatible check is broken")
    @unittest.expectedFailure
    def test_inplace_fallback_nary_different_levels(self):
        # NB: One day we will implement a batching rule for atan2_
        # If/when we do, this test should be replaced to test the fallback
        # path on another operator to avoid bitrot.
        op = Tensor.atan2_
        outplace_op = torch.atan2
        B0, B1 = 2, 3

        x = torch.rand(B0, 7)
        y = torch.rand(7)
        self._assert_uses_vmap_fallback((op, (0, None)), (x, y))

        # op(left, right): All of the levels in right are found in left
        x_orig = torch.rand(B0, 7)
        x = x_orig.clone()
        y = torch.rand(7)
        vmap(op, in_dims=(0, None))(x, y)
        self.assertEqual(x, outplace_op(x_orig, y))

        x_orig = torch.rand(B0, B1, 7)
        x = x_orig.clone()
        y = torch.rand(B0, 7)
        vmap(vmap(op, in_dims=(0, None)))(x, y)
        self.assertEqual(x, outplace_op(x_orig, y.view(B0, 1, 7)))

        # op(left, right): Some of the levels in right are not found in left
        msg = r"vmap: aten::atan2_\(self, \*extra_args\) is not possible"
        x = torch.rand(7)
        y = torch.rand(B0, 7)
        with self.assertRaisesRegex(RuntimeError, msg):
            vmap(op, in_dims=(None, 0))(x, y)

        x = torch.rand(B1, 7)
        y = torch.rand(B0, 7)
        with self.assertRaisesRegex(RuntimeError, msg):
            vmap(vmap(op, in_dims=(0, None)), in_dims=(None, 0))(x, y)

        x = torch.rand(B1, 7)
        y = torch.rand(7, B0)
        with self.assertRaisesRegex(RuntimeError, msg):
            vmap(vmap(op, in_dims=(0, None)), in_dims=(None, 1))(x, y)

        x = torch.rand(B0, 7)
        y = torch.rand(B0, B1, 7)
        with self.assertRaisesRegex(RuntimeError, msg):
            vmap(vmap(op, in_dims=(None, 0)))(x, y)

    def test_backward_unsupported_interaction(self):
        x = torch.randn(3, requires_grad=True)
        y = torch.randn(5)
        grad = torch.randn_like(x)
        err_msg = r"backward\(\) called inside a functorch transform"

        def backward_on_vmapped_tensor(x):
            x.sum().backward()

        # FIXME
        return self.skipTest(
            "error: element 0 of tensors does not require grad and does not have a grad_fn"
        )
        with self.assertRaisesRegex(RuntimeError, err_msg):
            vmap(backward_on_vmapped_tensor)(x)

        def backward_with_vmapped_grad(x, grad):
            x.backward(grad)

        with self.assertRaisesRegex(RuntimeError, err_msg):
            vmap(backward_with_vmapped_grad)(x, grad)

        def completely_unrelated_backward(y):
            x.sum().backward()
            return y

        with self.assertRaisesRegex(RuntimeError, err_msg):
            vmap(completely_unrelated_backward)(y)

    @unittest.expectedFailure
    def test_grad_unsupported_interaction(self):
        input_tensor = torch.randn(3, requires_grad=True)
        err_msg = "autograd.grad.* called inside torch.vmap"

        captured = torch.randn(3, requires_grad=True)

        def output_to_grad_is_vmapped(input_tensor):
            output = (captured * input_tensor).sum()
            return torch.autograd.grad([output], [captured])[0]

        with self.assertRaisesRegex(RuntimeError, err_msg):
            vmap(output_to_grad_is_vmapped)(input_tensor)

        output = (input_tensor**2).sum()

        def input_to_grad_is_vmapped(input_tensor):
            return torch.autograd.grad([output], [input_tensor])[0]

        with self.assertRaisesRegex(RuntimeError, err_msg):
            vmap(input_to_grad_is_vmapped)(input_tensor)

    def test_batched_gradient_basic(self):
        N = 3
        x = torch.randn(N, requires_grad=True)
        y = torch.randn(N)

        def vjp_mul(v):
            return torch.autograd.grad([x * y], [x], grad_outputs=[v])[0]

        batched_v = torch.eye(N)
        jacobian = vmap(vjp_mul)(batched_v)
        self.assertEqual(jacobian, torch.diagflat(y))

    def test_functools_partial(self):
        x = torch.randn(3)
        y = torch.randn(2, 3)
        result = vmap(functools.partial(torch.mul, x))(y)
        self.assertEqual(result, x * y)

    def test_nn_module(self):
        tensor = torch.randn(2, 3)
        model = torch.nn.Linear(3, 3, bias=False)
        result = vmap(model)(tensor)
        self.assertEqual(result, model(tensor))

    def test_fallback_with_undefined_grad(self):
        B0 = 7
        x = torch.randn(2, 3, 4, 5, requires_grad=True)
        weight = torch.randn(3, 3, 1, 1)
        v = torch.randn(B0, 2, 3, 4, 5)

        def get_vjp(v):
            result = torch.nn.functional.conv2d(x, weight)
            (grad_x,) = torch.autograd.grad(result, x, v)
            return grad_x

        # Runs vmap(get_vjp)(v), which should not error out.
        # The backward formula for convolution returns an undefined
        # Tensor for grad_bias because the original bias does not exist.
        #
        # In the future we'll probably add a batching rule for convolution
        # backward. When this happens, we should modify this test to use a
        # different op (and/or create and use a dummy operator) to avoid bitrot.
        self._assert_uses_vmap_fallback([get_vjp], [v])

    def test_reshape_dim_into(self):
        x = torch.randn(2, 3, 5, 7)

        y = reshape_dim_into(0, 0, x)
        self.assertEqual(y, x.reshape(6, 5, 7))

        y = reshape_dim_into(0, 1, x)
        self.assertEqual(y, x.movedim(0, 1).reshape(3, 2 * 5, 7))

        y = reshape_dim_into(0, 2, x)
        self.assertEqual(y, x.movedim(0, 2).reshape(3, 5, 2 * 7))

        y = reshape_dim_into(1, 2, x)
        self.assertEqual(y, x.movedim(1, 2).reshape(2, 5, 3 * 7))

        y = reshape_dim_into(0, -2, x)
        self.assertEqual(y, x.movedim(0, 1).reshape(3, 2 * 5, 7))

        y = reshape_dim_into(0, -1, x)
        self.assertEqual(y, x.movedim(0, 2).reshape(3, 5, 2 * 7))

        y = reshape_dim_into(-4, -1, x)
        self.assertEqual(y, x.movedim(0, 2).reshape(3, 5, 2 * 7))

    def test_reshape_dim_outof(self):
        x = torch.randn(12, 12, 12).permute(2, 1, 0)

        y = reshape_dim_outof(0, 2, x)
        self.assertEqual(y, x.reshape(2, 6, 12, 12))

        y = reshape_dim_outof(1, 4, x)
        self.assertEqual(y, x.reshape(12, 4, 3, 12))

        y = reshape_dim_outof(2, 6, x)
        self.assertEqual(y, x.reshape(12, 12, 6, 2))

        y = reshape_dim_outof(-1, 6, x)
        self.assertEqual(y, x.reshape(12, 12, 6, 2))

        # Case: `0` sized dim.
        x = torch.randn(12, 12, 0)
        y = reshape_dim_outof(-1, 6, x)
        self.assertEqual(y.shape, torch.Size((12, 12, 6, 0)))

    def test_batch_rule_does_not_need_to_handle_no_batched_input(self):
        def f(x, y):
            res = torch.dot(y, torch.ones(2))
            return x + res

        x = torch.randn(7, 5)
        y = torch.randn(3, 2)
        out = vmap(vmap(f, in_dims=(0, None)), in_dims=(None, 0))(x, y)
        expected = torch.mv(y, torch.ones(2)).view(3, 1, 1) + x
        self.assertEqual(out, expected)

    def test_decomposition_under_python_dispatcher(self):
        # This test will raise an error if the vmap fallback gets invoked.
        # Here we test that decomps registered to FuncTorchBatchedDecomposition
        # are respected by the Python Dispatcher.
        t = torch.ones(3, 3) * 5
        with DisableVmapFallback():
            with torch._dispatch.python.enable_python_dispatcher():
                o = torch.vmap(torch.square)(t)
        self.assertEqual(o, torch.square(t))

    def _test_vmap_autocast(self, device):
        if torch.device(device).type == "cpu":
            amp_dtype = torch.bfloat16
        else:
            amp_dtype = torch.float16

        a_float32 = torch.rand(4, 2, 3, device=device)
        b_float32 = torch.rand(4, 3, 2, device=device)
        c_float32 = torch.rand(4, 2, 2, device=device)
        d_float32 = torch.rand(4, 3, 2, device=device)

        # Case 1, autocast inside vmapped function
        def func1(x, y, z, w):
            with torch.autocast(dtype=amp_dtype, device_type=device):
                e_float16 = torch.matmul(x, y)
                assert e_float16.dtype == amp_dtype, e_float16.dtype
                f_float16 = torch.matmul(z, e_float16)
                assert f_float16.dtype == amp_dtype, f_float16.dtype
            return torch.matmul(w, f_float16.float())

        expected = func1(a_float32, b_float32, c_float32, d_float32)
        out = vmap(func1)(a_float32, b_float32, c_float32, d_float32)
        assert expected.allclose(out)

        # Case 2, autocast decorator inside vmapped function
        @torch.autocast(dtype=amp_dtype, device_type=device)
        def func2(x, y, z, w):
            e_float16 = torch.matmul(x, y)
            assert e_float16.dtype == amp_dtype, e_float16.dtype
            f_float16 = torch.matmul(z, e_float16)
            assert f_float16.dtype == amp_dtype, f_float16.dtype
            return torch.matmul(w, f_float16)

        expected = func2(a_float32, b_float32, c_float32, d_float32)
        out = vmap(func2)(a_float32, b_float32, c_float32, d_float32)
        assert expected.allclose(out)

        # Case 3, autocast is outside vmapped function
        def func3(x, y, z, w):
            e_float16 = torch.matmul(x, y)
            assert e_float16.dtype == amp_dtype, e_float16.dtype
            f_float16 = torch.matmul(z, e_float16)
            assert f_float16.dtype == amp_dtype, f_float16.dtype
            return torch.matmul(w, f_float16)

        with torch.autocast(dtype=amp_dtype, device_type=device):
            expected = func3(a_float32, b_float32, c_float32, d_float32)
            out = vmap(func3)(a_float32, b_float32, c_float32, d_float32)

        assert expected.allclose(out)

    @unittest.skip("Somehow, vmap and autocast do not work on CPU")
    def test_vmap_autocast_cpu(self):
        self._test_vmap_autocast("cpu")

    @skipIf(not torch.cuda.is_available(), "CUDA is unavailable")
    def test_vmap_autocast_cuda(self):
        self._test_vmap_autocast("cuda")

    def test_restore_vmap_pytree_input_output(self):
        def f(x, y):
            output0 = x[0] + x[1]
            output1 = y
            return {"a": output0, "b": output1}

        B = 2
        x0 = torch.randn(B, 3)
        x1 = torch.randn(B)
        y = torch.randn(4, B)

        out, out_dims = restore_vmap(f, ((0, 0), 1), B, "error")((x0, x1), y)
        expected = vmap(f, in_dims=((0, 0), 1), out_dims={"a": 0, "b": 1})((x0, x1), y)
        self.assertEqual(out, expected)
        self.assertEqual(out_dims, {"a": 0, "b": 1})

    def test_restore_vmap_no_vmapped_inputs(self):
        def f(x, y, z):
            return x, y * z, z

        B = 2
        # Mix of tensor and non-tensor inputs
        x = torch.randn(3)
        y = torch.randn(4)
        z = 5
        out, out_dims = restore_vmap(f, (None, None, None), B, "error")(x, y, z)
        self.assertEqual(out, f(x, y, z))
        self.assertEqual(out_dims, (None, None, None))

    def test_restore_vmap_unexpanded_outputs(self):
        def f(x, y):
            # Mix of tensor and non-tensor outputs
            return 3 * y, y.sum(), None

        B = 2
        x = torch.randn(B, 3)
        y = torch.randn(4)
        out, out_dims = restore_vmap(f, (0, None), B, "error")(x, y)
        self.assertEqual(out, f(None, y))
        self.assertEqual(out_dims, (None, None, None))

    def test_data_attribute(self):
        def foo(x):
            y = x.data
            return x

        with self.assertRaisesRegex(
            RuntimeError, "accessing `data` under vmap transform"
        ):
            torch.func.vmap(foo)(torch.randn(3, 3))

        def foo(x):
            x.data = torch.ones(3, 3)
            return x

        with self.assertRaisesRegex(
            RuntimeError, "mutating directly with `.data` under vmap"
        ):
            torch.func.vmap(foo)(torch.randn(3, 3))


def slice_inputs(inputs, bdims, i):
    result = []
    for inp, bdim in zip(inputs, bdims):
        if bdim is None:
            result.append(inp)
        else:
            result.append(inp.select(bdim, i))
    return tuple(result)


def reference_vmap(op, inputs, in_dims=0, out_dims=0, return_nt=False):
    if isinstance(in_dims, int):
        in_dims = (in_dims,) * len(inputs)
    bdim_sizes = [inp.size(dim) for inp, dim in zip(inputs, in_dims) if dim is not None]
    assert all(bdim_size == bdim_sizes[0] for bdim_size in bdim_sizes)
    bdim_size = bdim_sizes[0]
    results = tuple(op(*slice_inputs(inputs, in_dims, i)) for i in range(bdim_size))

    assert len(results) > 0
    op_has_single_return = not isinstance(results[0], tuple)
    if op_has_single_return:
        assert all(isinstance(result, torch.Tensor) for result in results)
        if isinstance(out_dims, int):
            out_dims = (out_dims,) * 1
        if return_nt:
            return torch.nested.nested_tensor(list(results))
        else:
            return torch.stack(results, dim=out_dims[0])

    assert all(isinstance(result, tuple) for result in results)
    num_returns = len(results[0])
    assert all(len(result) == num_returns for result in results)
    if isinstance(out_dims, int):
        out_dims = (out_dims,) * num_returns
    if return_nt:
        return tuple(
            torch.nested.nested_tensor(list(result_shards))
            for result_shards in zip(*results)
        )
    else:
        return tuple(
            torch.stack(result_shards, out_dim)
            for result_shards, out_dim in zip(zip(*results), out_dims)
        )


class TensorFactory:
    @staticmethod
    def rand(size, device="cpu", dtype=torch.float):
        return torch.rand(size, device=device, dtype=dtype)

    @staticmethod
    def randn(size, device="cpu", dtype=torch.float):
        return torch.randn(size, device=device, dtype=dtype)

    @staticmethod
    def randp1(size, device="cpu", dtype=torch.float):
        return torch.rand(size, device=device, dtype=dtype) + 1


# Tests vmap(op, in_dims, out_dims)(*inputs) by comparing the output to a
# (slow) sequential map+stack fallback.
#
# check_view: Test if the first returned output is a view of the first input
# check_propagates_grad: Test if the operation propagates gradients.


def _vmap_test(
    self,
    op,
    inputs,
    in_dims=0,
    out_dims=0,
    check_view=False,
    check_propagates_grad=True,
):
    result = vmap(op, in_dims, out_dims)(*inputs)
    are_nested = [t.is_nested for t in pytree.tree_leaves(result)]
    reference_result = reference_vmap(
        op, inputs, in_dims, out_dims, return_nt=any(are_nested)
    )
    self.assertEqual(result, reference_result)
    op_has_single_return = not isinstance(result, tuple)

    if check_view:
        result_as_tuple = (result,) if op_has_single_return else result
        for output in result_as_tuple:
            input0_base = inputs[0] if inputs[0]._base is None else inputs[0]._base
            self.assertTrue(
                output._base is input0_base,
                msg="result was not a view of the first input!",
            )

    if not check_propagates_grad:
        return
    # Assuming input[0] is a floating-point tensor. Check if the vmap
    # operation propagates the requires_grad flag to the zeroth output.
    # Some vmap operators are implemented in a way that assumes that
    # they are composite with respect to autograd. If the operator ever is
    # changed to not be composite with respect to autograd, then the
    # following check should fail.
    inputs_clone = list(inputs)
    inputs_clone[0] = inputs[0].clone().requires_grad_()
    result = vmap(op, in_dims, out_dims)(*inputs_clone)
    result_as_tuple = (result,) if op_has_single_return else result
    self.assertTrue(result[0].requires_grad)


def should_allow_vmap_fallback_usage(fn):
    return getattr(fn, "_allow_vmap_fallback_usage", False)


def allowVmapFallbackUsage(fn):
    fn._allow_vmap_fallback_usage = True
    return fn


# All tests of TestVmapBase check that the slow vmap fallback is never invoked.
# This is so that we can incrementally add batching rules for operators to
# replace the slow vmap fallback path for said operators. To skip this check,
# please use the allowVmapFallbackUsage decorator.
#
# NB: Don't add tests to TestVmapBase directly, unless you want them to run
# on every subclass of TestVmapBase. Add them to e.g. TestVmapOperators.
#
# NB: TestVmapBase is a nested class. This prevents test runners from picking
# it up and running it.


class Namespace:
    class TestVmapBase(TestCase):
        def __init__(self, method_name="runTest"):
            super().__init__(method_name)

            test_method = getattr(self, method_name, None)
            if test_method is None:
                return

            if not should_allow_vmap_fallback_usage(test_method):
                setattr(
                    self,
                    method_name,
                    self._wrap_method_with_vmap_fallback_check(test_method),
                )

        def _wrap_method_with_vmap_fallback_check(self, method):
            # msg = (
            #     'Expected the test to not invoke the vmap fallback path, i.e., '
            #     'all of the operators being tested in this test should have batching '
            #     'rules implemented. If you are intentionally testing something to '
            #     'do with the fallback path, use allowVmapFallbackUsage. Otherwise, '
            #     'please make sure that batching rules are implemented for the '
            #     'operator(s) being tested.'
            # )

            @functools.wraps(method)
            def wrapper(self, *args, **kwargs):
                with warnings.catch_warnings(record=True):
                    warnings.simplefilter("always")
                    with EnableVmapFallbackWarnings():
                        method(*args, **kwargs)
                    # for captured_warning in wa:
                    #     self.assertNotRegex(str(captured_warning.message), FALLBACK_REGEX, msg)

            return types.MethodType(wrapper, self)

        @allowVmapFallbackUsage
        def test_vmap_fallback_check_ok(self):
            # One day we'll implement a batching rule for torch.var_mean.
            # When that happens, please change the example to use an
            # operator that doesn't have a batching rule implemented.
            op_using_fallback = torch.var_mean
            vmap(op_using_fallback)(torch.rand(3))

        @unittest.expectedFailure
        def test_vmap_fallback_check(self):
            @self._wrap_method_with_vmap_fallback_check
            def no_fallback(self):
                pass

            # One day we'll implement a batching rule for torch.var_mean.
            # When that happens, please change the example to use an
            # operator that doesn't have a batching rule implemented.
            op_using_fallback = torch.var_mean

            @self._wrap_method_with_vmap_fallback_check
            def uses_fallback(self):
                vmap(op_using_fallback)(torch.rand(3))

            no_fallback(self)

            with self.assertRaises(AssertionError):
                uses_fallback(self)


def _make_case(op, input_getter=TensorFactory.randn):
    return (op, input_getter)


@markDynamoStrictTest
class TestVmapOperators(Namespace.TestVmapBase):
    def _vmap_test(self, *args, **kwargs):
        return _vmap_test(self, *args, **kwargs)

    def _vmap_view_test(self, *args, **kwargs):
        self._vmap_test(*args, **kwargs, check_view=True)

    def _test_unary(self, op, getter, device, *args, **kwargs):
        test = functools.partial(self._vmap_test, *args, **kwargs)
        B0, B1 = 7, 11

        # Single vmap, various in_dims / out_dims
        test(op, [getter([B0, 3], device)])
        test(op, [getter([2, 5, B0, 3], device)], in_dims=2)
        test(op, [getter([2, 5, B0, 3], device)], in_dims=2, out_dims=2)

        # Doubly nested vmap
        test(vmap(op), [getter([B0, B1], device)])
        test(vmap(op), [getter([B1, 2, 5, B0, 3], device)], in_dims=2)
        test(
            vmap(op, in_dims=2),
            [getter([2, 5, B0, B1, 3], device)],
            in_dims=2,
            out_dims=2,
        )

    @parametrize(
        "case",
        [
            (torch.abs, TensorFactory.randn),
            (torch.acos, TensorFactory.rand),
            (torch.asin, TensorFactory.rand),
            (torch.atan, TensorFactory.rand),
            (torch.ceil, TensorFactory.randn),
            (torch.cos, TensorFactory.rand),
            (torch.cosh, TensorFactory.rand),
            (torch.digamma, TensorFactory.rand),
            (torch.exp, TensorFactory.randn),
            (torch.expm1, TensorFactory.randn),
            (torch.floor, TensorFactory.randn),
            (torch.frac, TensorFactory.randn),
            (torch.lgamma, TensorFactory.rand),
            (torch.log, TensorFactory.randp1),
            (torch.log10, TensorFactory.randp1),
            (torch.log1p, TensorFactory.randp1),
            (torch.log2, TensorFactory.randp1),
            (torch.neg, TensorFactory.randn),
            (torch.reciprocal, TensorFactory.randp1),
            (torch.relu, TensorFactory.randn),
            (torch.round, TensorFactory.randn),
            (torch.rsqrt, TensorFactory.randp1),
            (torch.sigmoid, TensorFactory.randn),
            (torch.sign, TensorFactory.randn),
            (torch.sin, TensorFactory.rand),
            (torch.sinh, TensorFactory.rand),
            (torch.sqrt, TensorFactory.rand),
            (torch.tan, TensorFactory.rand),
            (torch.tanh, TensorFactory.rand),
            (torch.trunc, TensorFactory.randn),
        ],
        name_fn=lambda x: x[0].__name__,
    )
    def test_unary_pointwise(self, case):
        op, getter = case
        self._test_unary(op, getter, "cpu")

        # test in-place
        method = getattr(Tensor, f'{op.__name__ + "_"}')
        self._test_unary(method, getter, "cpu", check_propagates_grad=False)

    def test_clone(self):
        # Some basic tests
        self._test_unary(lambda x: x.clone(), TensorFactory.randn, "cpu")
        self._test_unary(
            lambda x: x.clone(memory_format=torch.preserve_format),
            TensorFactory.randn,
            "cpu",
        )
        self._test_unary(
            lambda x: x.clone(memory_format=torch.contiguous_format),
            TensorFactory.randn,
            "cpu",
        )

        # Test that the per-examples are contiguous when using torch.contiguous_format
        def clone_contiguous(x):
            return x.clone(memory_format=torch.contiguous_format)

        B0, B1 = 3, 5
        x = torch.randn(2, B0, 7)
        y = vmap(clone_contiguous, in_dims=1, out_dims=1)(x)
        self.assertTrue(y.movedim(1, 0).is_contiguous())
        self.assertTrue(y[:, 0, :].is_contiguous())

        x = torch.randn(2, B0, 7, B1)
        y = vmap(vmap(clone_contiguous, in_dims=2), in_dims=1)(x)
        self.assertTrue(y.is_contiguous())
        self.assertTrue(y[0][0].is_contiguous())

        msg = r"only supported with memory_format torch.preserve_format or torch.contiguous_format"
        with self.assertRaisesRegex(RuntimeError, msg):
            vmap(lambda x: x.clone(memory_format=torch.channels_last))(torch.randn(B0))
        with self.assertRaisesRegex(RuntimeError, msg):
            vmap(lambda x: x.clone(memory_format=torch.channels_last_3d))(
                torch.randn(B0)
            )

    def test_weird_matmul_case(self):
        # Check that this doesn't crash.
        # https://github.com/pytorch/functorch/issues/417
        x = torch.randn(5, 2, 2, 2)
        y = torch.randn(5, 7, 2)

        vmap(vmap(torch.matmul, in_dims=(None, 0)))(x, y)

    @parametrize(
        "case",
        (
            (torch.clamp_min_, TensorFactory.randn),
            (torch.clamp_max_, TensorFactory.randn),
        ),
        name_fn=lambda x: x[0].__name__,
    )
    def test_clamp_inplace_variant(self, case):
        test = self._vmap_test

        def get_number(getter):
            return getter([]).item()

        op, getter = case
        device = "cpu"
        B0, B1 = 7, 11

        # Single vmap: op(Tensor, Tensor)
        test(
            op,
            (getter([B0, 3], device), getter([B0, 3], device)),
            check_propagates_grad=False,
        )
        test(
            op,
            (getter([B0], device), getter([B0], device)),
            check_propagates_grad=False,
        )
        test(
            op,
            (getter([2, B0, 3], device), getter([2, B0, 3], device)),
            in_dims=(1, 1),
            check_propagates_grad=False,
        )
        test(
            op,
            (getter([B0, 2, 3], device), getter([2, B0, 3], device)),
            in_dims=(0, 1),
            out_dims=1,
            check_propagates_grad=False,
        )
        test(
            op,
            (getter([B0, 2, 3], device), getter([1, 1], device)),
            in_dims=(0, None),
            check_propagates_grad=False,
        )
        test(
            op,
            (getter([B0, 3], device), getter([B0, 3], device)),
            in_dims=(0, 0),
            check_propagates_grad=False,
        )

        # Nested vmap: op(Tensor, Tensor)
        test(
            vmap(op),
            (getter([B0, B1, 2, 3], device), getter([B0, B1, 1, 3], device)),
            check_propagates_grad=False,
        )

        # Python number overload: op(Tensor, Number)
        number = get_number(getter)
        self._test_unary(
            lambda t: op(t, number), getter, device, check_propagates_grad=False
        )

    @parametrize(
        "case",
        [
            subtest(_make_case(torch.clamp_min), name="clamp_min"),
            subtest(_make_case(torch.clamp_max), name="clamp_max"),
        ],
    )
    def test_clamp_variant(self, case):
        test = self._vmap_test

        def get_number(getter):
            return getter([]).item()

        op, getter = case
        device = "cpu"
        B0, B1 = 7, 11

        # Single vmap: op(Tensor, Tensor)
        test(op, (getter([B0, 3], device), getter([B0, 3], device)))
        test(op, (getter([B0], device), getter([B0, 2, 3], device)))
        test(op, (getter([B0], device), getter([2, B0, 3], device)), in_dims=(0, 1))
        test(
            op,
            (getter([B0], device), getter([2, B0, 3], device)),
            in_dims=(0, 1),
            out_dims=1,
        )
        test(op, (getter([B0], device), getter([2, 3], device)), in_dims=(0, None))
        test(op, (getter([2, 3], device), getter([B0, 3], device)), in_dims=(None, 0))

        # Nested vmap: op(Tensor, Tensor)
        test(vmap(op), (getter([B0, B1, 2, 3], device), getter([B0, B1, 3], device)))
        test(
            vmap(op, in_dims=(None, 0)),
            (getter([B0, 2, 3], device), getter([B1, 3], device)),
            in_dims=(0, None),
        )

        # Python number overload: op(Tensor, Number)
        number = get_number(getter)
        self._test_unary(lambda t: op(t, number), getter, device)

    def test_copy_(self):
        x = torch.randn(3)
        y = torch.randn(3)
        vmap(Tensor.copy_)(x, y)
        self.assertEqual(x, y)

        x = torch.randn(3)
        y = torch.randn(3, 2)
        vmap(Tensor.copy_, in_dims=(1, None))(y, x)
        self.assertEqual(y, x.expand(2, 3).t())

        x = torch.randn(3)
        y = torch.randn(2, 3)
        with self.assertRaisesRegex(RuntimeError, "inplace"):
            vmap(Tensor.copy_, in_dims=(None, 0))(x, y)

    def test_silu_backward(self):
        test = self._vmap_test
        device = "cpu"
        getter = TensorFactory.randp1
        B0 = 7
        op = torch.ops.aten.silu_backward

        # Single vmap: op(Tensor, Tensor)
        test(op, (getter([B0, 3], device), getter([B0, 3], device)))
        test(op, (getter([], device), getter([B0], device)), in_dims=(None, 0))
        test(op, (getter([2, B0], device), getter([2], device)), in_dims=(1, None))

    @skipIf(
        TEST_WITH_TORCHDYNAMO
        and os.getenv("BUILD_ENVIRONMENT", "") == "linux-focal-py3.8-clang10",
        "Segfaults with dynamo on focal, see https://github.com/pytorch/pytorch/issues/107173",
    )
    @parametrize(
        "case",
        [
            subtest(_make_case(torch.add), name="add"),
            subtest(_make_case(lambda x, y: x + y), name="add_dunder"),
            subtest(_make_case(torch.sub), name="sub"),
            subtest(_make_case(lambda x, y: x - y), name="sub_dunder"),
            subtest(_make_case(torch.mul), name="mul"),
            subtest(_make_case(lambda x, y: x * y), name="mul_dunder"),
            subtest(
                _make_case(torch.div, input_getter=TensorFactory.randp1), name="div"
            ),
            subtest(
                _make_case(lambda x, y: x / y, input_getter=TensorFactory.randp1),
                name="div_dunder",
            ),
            subtest(
                _make_case(torch.pow, input_getter=TensorFactory.randp1), name="pow"
            ),
            subtest(
                _make_case(lambda x, y: x**y, input_getter=TensorFactory.randp1),
                name="pow_dunder",
            ),
        ],
    )
    def test_arithmetic(self, case):
        test = self._vmap_test

        def get_number(getter):
            return getter([]).item()

        op, getter = case
        device = "cpu"
        B0, B1 = 7, 11

        # Single vmap: op(Tensor, Tensor)
        test(op, (getter([B0, 3], device), getter([B0, 3], device)))
        test(op, (getter([B0], device), getter([B0, 2, 3], device)))
        test(op, (getter([B0], device), getter([2, B0, 3], device)), in_dims=(0, 1))
        test(
            op,
            (getter([B0], device), getter([2, B0, 3], device)),
            in_dims=(0, 1),
            out_dims=1,
        )
        test(op, (getter([B0], device), getter([2, 3], device)), in_dims=(0, None))
        test(op, (getter([2, 3], device), getter([B0, 3], device)), in_dims=(0, None))

        # Nested vmap: op(Tensor, Tensor)
        test(vmap(op), (getter([B0, B1, 2, 3], device), getter([B0, B1, 3], device)))
        test(
            vmap(op, in_dims=(None, 0)),
            (getter([B0, 2, 3], device), getter([B1, 3], device)),
            in_dims=(0, None),
        )

        # Python number overload: op(Tensor, Number) (and vice-versa)
        number = get_number(getter)
        self._test_unary(lambda t: op(t, number), getter, device)
        number = get_number(getter)
        self._test_unary(lambda t: op(number, t), getter, device)

        # Type promotion: op(Logical Scalar Tensor, Logical Scalar Tensor)
        test(op, (getter([B0], device), getter([B0], device, dtype=torch.double)))
        test(op, (getter([B0], device, dtype=torch.double), getter([B0], device)))
        test(op, (getter([B0], device), getter([B0], device)))

        # Type promotion: op(Tensor, Logical Scalar Tensor) (and vice-versa)
        test(op, (getter([B0, 2], device), getter([B0], device, torch.double)))
        test(op, (getter([B0], device, torch.double), getter([B0, 2], device)))

        if not torch.cuda.is_available():
            return

        # TODO(rzou): fix the following
        # # Test cross-device scalars
        # number = get_number(getter)
        # self._test_unary(lambda t: op(t, number), getter, device='cuda')
        # self._test_unary(lambda t: op(number, t), getter, device='cuda')
        # self._test_unary(lambda t: op(t, torch.tensor(number)), getter, device='cuda')

    def test_as_strided(self):
        def _test(sizes, strides, offset, tensor, lambd):
            # bdim at dim 0 test
            result = vmap(lambda t: t.as_strided(sizes, strides, offset))(tensor)
            expected = vmap(lambd)(tensor)
            self.assertTrue(result._base is expected._base)
            self.assertEqual(result, expected)

            # bdim at dim -1 test
            tensor = tensor.movedim(0, -1)
            result = vmap(lambda t: t.as_strided(sizes, strides, offset), -1)(tensor)
            expected = vmap(lambd, -1)(tensor)
            self.assertTrue(result._base is expected._base)
            self.assertEqual(result, expected)

        # single vmap test
        B0 = 5
        # Each Tensor has shape [B0, 2, 3]; the expressions below
        # are just to get tensors of different strides that have shape [B0, 2, 3]
        tensors = [
            # contiguous
            torch.randn(B0, 2, 3),
            # non-contiguous
            torch.randn(B0, 3, 2).transpose(1, 2),
            torch.randn(3, 2, B0).movedim(-1, 0).transpose(1, 2),
            # non-zero storage offset
            torch.randn(2, B0, 2, 3)[1],
            torch.randn(2, 2, B0, 3)[1].movedim(1, 0),
            # non-contiguous strides, zero storage offset
            torch.randn(B0, 2, 4, 3, 7)[:, :, 0, :, 0],
            torch.randn(2, 4, B0, 3, 7).movedim(2, 0)[:, :, 0, :, 0],
            # non-contiguous strides, non-zero storage offset
            torch.randn(B0, 2, 4, 3, 7)[:, :, 2, :, 1],
            torch.randn(2, 4, 3, 7, B0).movedim(-1, 0)[:, :, 2, :, 1],
        ]

        for x in tensors:
            S0, S1 = x.stride()[1:]
            offset = x.storage_offset()

            # Broadcast
            _test(
                [5, 5, 2, 3], [0, 0, S0, S1], offset, x, lambda x: x.expand(5, 5, 2, 3)
            )
            # transpose
            _test([3, 2], [S1, S0], offset, x, lambda x: x.transpose(0, 1))
            # select
            _test([2], [S0], offset + S1, x, lambda x: x[:, 1])
            # diagonal
            _test([2], [S0 + S1], offset, x, lambda x: x.diagonal())
            # strided slice
            _test([2], [S1 * 2], offset, x, lambda x: x[0, ::2])

        # Nested vmap test
        B1 = 7
        x = torch.randn(B1, B0, 2, 3)
        S0, S1 = x.stride()[2:]
        result = vmap(
            vmap(lambda t: t.as_strided([5, 5, 2, 3], [0, 0, S0, S1])), in_dims=1
        )(x)
        expected = vmap(vmap(lambda t: t.expand(5, 5, 2, 3)), in_dims=1)(x)
        self.assertTrue(result._base is expected._base)
        self.assertEqual(result, expected)

        # Check that mal-formatted size/strides doesn't crash
        with self.assertRaisesRegex(
            RuntimeError, "size and stride must have the same length"
        ):
            x = torch.randn(B0, 2, 3).transpose(0, 1)
            vmap(lambda x: x.as_strided([1, 1, 1], [1, 1]))(x)

        # All the Sanity check #1{a,b,c} cases check that
        # xs[i].as_strided(sizes, strides, offset + xs[i].offset() - xs.offset())
        # doesn't index memory that is out of bounds of xs[i]. This condition
        # is important to the correctness of the as_strided batching rule
        # (see NOTE: [When will the as_strided_batching_rule fail?])

        # Sanity check #1a: The maximum indexable location of
        # xs[i].as_strided(sizes, strides, offset + xs[i].offset() - xs.offset())
        # is less than or equal to the maximum indexable location of xs[i].
        msg = "This is not supported inside of vmap"
        with self.assertRaisesRegex(RuntimeError, msg):
            x = torch.randn(B0, 3)
            vmap(lambda x: x.as_strided([3], [1], 1))(x)
        with self.assertRaisesRegex(RuntimeError, msg):
            x = torch.randn(B0, 3, 5)
            vmap(lambda x: x.as_strided([4, 4], [4, 1], 0))(x)
        with self.assertRaisesRegex(RuntimeError, msg):
            x = torch.randn(B0, B1, 3, 5)
            vmap(vmap(lambda x: x.as_strided([4, 4], [4, 1], 0)))(x)

        # Sanity check #1b: The min indexable location of
        # xs[i].as_strided(sizes, strides, offset + xs[i].offset() - xs.offset())
        # is greater than or equal to the min indexable location of xs[i].
        with self.assertRaisesRegex(RuntimeError, msg):
            x = torch.randn(2, B0, 3)[1]
            vmap(lambda x: x.as_strided([3], [1], B0 * 3 - 1))(x)

        # Sanity check #1c:
        # xs[i] is a zero-dim tensor, but
        # xs[i].as_strided(sizes, strides, offset + xs[i].offset() - xs.offset())
        # is not
        with self.assertRaisesRegex(RuntimeError, msg):
            x = torch.randn(B0, 0, 3)
            vmap(lambda x: x.as_strided([3], [1]))(x)

    def test_nll_loss(self):
        test = self._vmap_test
        op = F.nll_loss
        B = 3

        y = torch.randn(B, 2, 5)
        t = torch.randint(0, 5, (B, 2))
        test(op, (y, t))
        test(functools.partial(op, reduction="sum"), (y, t))
        test(functools.partial(op, reduction="none"), (y, t))

        y = torch.randn(B, 2, 5)
        t = torch.randint(0, 5, (2,))
        test(op, (y, t), in_dims=(0, None))
        test(functools.partial(op, reduction="sum"), (y, t), in_dims=(0, None))
        test(functools.partial(op, reduction="none"), (y, t), in_dims=(0, None))

    def test_adaptive_avg_pool2d(self):
        test = self._vmap_test
        op = functools.partial(F.adaptive_avg_pool2d, output_size=(3, 3))

        x = torch.randn(3, 5, 7, 9, 11)
        test(op, (x,))
        test(op, (x,), in_dims=(1,))
        test(op, (x,), in_dims=(4,))

    def test_bmm(self):
        op = torch.bmm
        test = self._vmap_test
        B0, B1 = 7, 11

        # shape mismatch
        msg = ""
        with self.assertRaisesRegex(RuntimeError, msg):
            vmap(op)(torch.randn(B0, 2, 2, 2), torch.randn(B0, 2))
        with self.assertRaisesRegex(RuntimeError, msg):
            vmap(op, in_dims=(0, None))(torch.randn(B0, 3, 3, 2), torch.randn(2, 2))
        with self.assertRaisesRegex(RuntimeError, msg):
            vmap(op, in_dims=(None, 0))(torch.randn(2, 2), torch.randn(B0, 2, 2, 2))

        # left arg is vmapped
        test(op, (torch.rand(B0, 2, 3, 5), torch.rand(2, 5, 3)), in_dims=(0, None))
        test(
            vmap(op, in_dims=(0, None)),
            (torch.rand(B1, B0, 2, 3, 5), torch.rand(2, 5, 3)),
            in_dims=(1, None),
        )

        # right arg is vmapped
        test(op, (torch.rand(2, 5, 3), torch.rand(B0, 2, 3, 5)), in_dims=(None, 0))
        test(
            vmap(op, in_dims=(None, 0)),
            (torch.rand(2, 5, 3), torch.rand(B1, B0, 2, 3, 5)),
            in_dims=(None, 1),
        )

        # both args are vmapped
        test(op, (torch.rand(B0, 2, 3, 5), torch.rand(B0, 2, 5, 3)))
        test(
            vmap(op),
            (torch.rand(B1, B0, 2, 3, 5), torch.rand(B0, B1, 2, 5, 3)),
            in_dims=(1, 0),
        )
        test(
            vmap(op, in_dims=(0, None)),
            (torch.rand(B1, 2, 3, 5), torch.rand(B0, 2, 5, 3)),
            in_dims=(None, 0),
        )

    def test_cat(self):
        test = self._vmap_test
        B0, B1 = 5, 7

        # Quick hack b/c vmap can't accept a list of tensors as an argument
        def get_op(dim):
            def op(*tensors):
                return torch.cat(tensors, dim=dim)

            return op

        test(get_op(0), (torch.rand(B0, 2), torch.rand(B0, 3)))
        test(get_op(0), (torch.rand(B0, 0), torch.rand(B0, 0)))
        test(get_op(0), (torch.rand(2), torch.rand(B0, 0)), in_dims=(None, 0))
        test(
            get_op(1),
            (torch.rand(2, 5), torch.rand(B0, 0), torch.rand(2, 3)),
            in_dims=(None, 0, None),
        )
        test(get_op(1), (torch.rand(B0, 2, 3), torch.rand(B0, 0)))
        test(get_op(1), (torch.rand(B0, 2, 3, 4), torch.rand(0)), in_dims=(0, None))
        test(
            get_op(0),
            (torch.rand(0), torch.rand(B0, 2), torch.rand(B0, 0)),
            in_dims=(None, 0, 0),
        )
        test(get_op(0), (torch.rand(2), torch.rand(B0, 3)), in_dims=(None, 0))
        test(get_op(0), (torch.rand(2, 17), torch.rand(3, 17, B0)), in_dims=(None, 2))
        test(get_op(-1), (torch.rand(17, 2), torch.rand(17, 3, B0)), in_dims=(None, 2))
        test(
            vmap(get_op(0), in_dims=(0, None)),
            (torch.rand(B1, 2), torch.rand(B0, 3)),
            in_dims=(None, 0),
        )
        test(
            vmap(get_op(0), in_dims=(0, 0)),
            (torch.rand(B1, 2), torch.rand(B0, B1, 3)),
            in_dims=(None, 0),
        )

    def test_unsafe_view(self):
        # Unsafe view isn't exposed, so we get at it via
        # vmap(grad(matmul))
        test = functools.partial(self._vmap_test, check_propagates_grad=False)
        B = 2
        x = torch.randn(B, 2, 3, 3)
        y = torch.randn(B, 3, 3)

        def baz(x, y):
            return (x @ y).sum()

        test(functorch.grad(baz), (x, y))

    def test_conj(self):
        op = torch.conj

        def run_test(dtype):
            def get(shape):
                return torch.randn(shape, dtype=dtype)

            B0, B1 = 7, 11
            test = self._vmap_test

            # Single vmap, various in_dims / out_dims
            test(op, [get([B0, 3])])
            test(op, [get([2, 5, B0, 3])], in_dims=2)
            test(op, [get([2, 5, B0, 3])], in_dims=2, out_dims=2)

            # Doubly nested vmap
            test(vmap(op), [get([B0, B1])])
            test(vmap(op), [get([B1, 2, 5, B0, 3])], in_dims=2)
            test(vmap(op, in_dims=2), [get([2, 5, B0, B1, 3])], in_dims=2, out_dims=2)

        # correctness tests
        run_test(torch.float)
        run_test(torch.cfloat)

        # check that torch.conj on a non-complex tensor returns the same tensor
        real_tensor = torch.randn(3)
        result = vmap(op)(real_tensor)
        self.assertEqual(result.data_ptr(), real_tensor.data_ptr())

    def test_contiguous(self):
        op = Tensor.contiguous

        self._test_unary(op, TensorFactory.randn, "cpu")

        # check that contiguous returns the original tensor if the per-examples
        # are already contiguous
        B0 = 3
        x = torch.randn(B0, 2, 5, 7)
        x = x.movedim(0, 2)
        result = vmap(Tensor.contiguous, in_dims=2, out_dims=2)(x)
        self.assertTrue(result is x)

        msg = "NYI: querying is_contiguous inside of vmap for memory_format"
        tensor = torch.randn(B0, 3)
        with self.assertRaisesRegex(RuntimeError, msg):
            vmap(functools.partial(op, memory_format=torch.channels_last))(tensor)
        with self.assertRaisesRegex(RuntimeError, msg):
            vmap(functools.partial(op, memory_format=torch.channels_last_3d))(tensor)

    def test_stride(self):
        B0 = 3

        x = torch.randn(B0, 2, 5, 7)

        def foo(x):
            assert x.stride() == (7 * 5, 7, 1)
            return x

        vmap(foo)(x)

        x = torch.randn(2, B0, 5, 7).movedim(1, 0)

        def bar(x):
            assert x.stride() == (7 * 5 * B0, 7, 1)
            return x

        vmap(bar)(x)

    def test_chunk(self):
        test = self._vmap_view_test
        op = torch.chunk
        B0, B1, B2 = 7, 11, 13

        # tests for torch.split(self, split_size: int, dim)
        test(op, (torch.rand(B0, 2, 1024), 15, -1), in_dims=(0, None, None))
        test(op, (torch.rand(2, B0, 1024), 9, 1), in_dims=(1, None, None))
        test(
            vmap(op, in_dims=(0, None, None)),
            (torch.rand(B1, 1023, B0, 5), 4, 0),
            in_dims=(2, None, None),
        )
        test(
            vmap(vmap(lambda t: op(t, 4, 1), in_dims=2)),
            (torch.rand(B1, 2, B0, 64, B2),),
            in_dims=2,
        )

    def test_clamp(self):
        clamp_cases = (
            (lambda t: t.clamp(min=-0.5), TensorFactory.randn),
            (lambda t: t.clamp(max=0.5), TensorFactory.randn),
            (lambda t: t.clamp(min=-0.5, max=0.5), TensorFactory.randn),
            (lambda t: t.clamp_min(min=-0.5), TensorFactory.randn),
            (lambda t: t.clamp_max(max=0.5), TensorFactory.randn),
        )
        for op, getter in clamp_cases:
            self._test_unary(op, getter, "cpu")

    def test_comparison_ops(self):
        test = functools.partial(self._vmap_test, check_propagates_grad=False)

        getter = TensorFactory.randn
        B0, B1 = 7, 11

        ops = (
            torch.eq,
            lambda x, y: x == y,
            torch.gt,
            lambda x, y: x > y,
            torch.ge,
            lambda x, y: x >= y,
            torch.le,
            lambda x, y: x <= y,
            torch.lt,
            lambda x, y: x < y,
            torch.ne,
            lambda x, y: x != y,
        )

        for op in ops:
            # Single vmap: op(Tensor, Tensor)
            test(op, (getter([B0, 3]), getter([B0, 3])))
            test(op, (getter([B0]), getter([B0, 2, 3])))
            test(op, (getter([B0]), getter([2, B0, 3])), in_dims=(0, 1))
            test(op, (getter([B0]), getter([2, B0, 3])), in_dims=(0, 1), out_dims=1)
            test(op, (getter([B0]), getter([2, 3])), in_dims=(0, None))
            test(op, (getter([2, 3]), getter([B0, 3])), in_dims=(0, None))

            # Nested vmap: op(Tensor, Tensor)
            test(vmap(op), (getter([B0, B1, 2, 3]), getter([B0, B1, 3])))
            test(
                vmap(op, in_dims=(None, 0)),
                (getter([B0, 2, 3]), getter([B1, 3])),
                in_dims=(0, None),
            )

            # test number as inputs
            number = getter([]).item()
            self._test_unary(
                lambda t: op(t, number), getter, "cpu", check_propagates_grad=False
            )

    def test_cross_batch_size_three(self):
        # Let's test corner case when batch_size is 3 and cross' dim argument is not specified
        # According to the cross API, dim will be assigned to the first dim with value 3
        # In this test we ensure that found dim is not batch dim.
        op = torch.cross
        test = self._vmap_test
        B0 = B1 = 3
        test(op, (torch.rand(B0, 2, 3), torch.rand(B0, 2, 3)))
        test(
            vmap(op, in_dims=(0, None)),
            (torch.rand(B0, B1, 2, 3), torch.rand(B0, B1, 2, 3)),
            in_dims=(None, 1),
        )

    def test_diagonal(self):
        tensor = torch.randn(3, 5, 7, 11, 13)
        test = self._vmap_view_test
        op = torch.diagonal
        test(op, (tensor, 1, 0, 1), in_dims=(0, None, None, None))
        test(op, (tensor, 0, 2, -1), in_dims=(0, None, None, None))
        test(op, (tensor, 2, 1, 2), in_dims=(1, None, None, None))
        test(op, (tensor, 0, -2, -1), in_dims=(1, None, None, None), out_dims=1)
        test(vmap(lambda t: op(t, 0, 0, -1)), (tensor,), in_dims=1, out_dims=1)
        test(
            vmap(vmap(lambda t: op(t, 0, 0, 1), in_dims=1), in_dims=3),
            (tensor,),
            in_dims=1,
            out_dims=1,
        )

    def test_dot(self):
        op = torch.dot
        test = self._vmap_test
        B0, B1 = 7, 11

        # shape mismatch
        msg = ""
        with self.assertRaisesRegex(RuntimeError, msg):
            vmap(op)(torch.randn(B0, 2, 2, 2), torch.randn(B0, 2))
        with self.assertRaisesRegex(RuntimeError, msg):
            vmap(op, in_dims=(0, None))(torch.randn(B0, 2), torch.randn(2, 2))
        with self.assertRaisesRegex(RuntimeError, msg):
            vmap(op, in_dims=(None, 0))(torch.randn(2, 2), torch.randn(B0, 2))

        # left arg is vmapped
        test(op, (torch.rand(B0, 5), torch.rand(5)), in_dims=(0, None))
        test(
            vmap(op, in_dims=(0, None)),
            (torch.rand(B1, B0, 5), torch.rand(5)),
            in_dims=(1, None),
        )

        # right arg is vmapped
        test(op, (torch.rand(5), torch.rand(B0, 5)), in_dims=(None, 0))
        test(
            vmap(op, in_dims=(None, 0)),
            (torch.rand(5), torch.rand(B1, B0, 5)),
            in_dims=(None, 1),
        )

        # both args are vmapped
        test(op, (torch.rand(B0, 5), torch.rand(B0, 5)))
        test(vmap(op), (torch.rand(B1, B0, 5), torch.rand(B0, B1, 5)), in_dims=(1, 0))
        test(
            vmap(op, in_dims=(0, None)),
            (torch.rand(B1, 5), torch.rand(B0, 5)),
            in_dims=(None, 0),
        )

    def test_expand_as(self):
        op = torch.Tensor.expand_as
        test = self._vmap_view_test
        B0, B1, B2 = 7, 11, 13
        test(op, (torch.rand(B0, 1, 5), torch.rand(B0, 2, 3, 5)))
        test(op, (torch.rand(B0, 1, 5), torch.rand(2, 3, 5)), in_dims=(0, None))
        test(op, (torch.rand(1, 5), torch.rand(B0, 2, 3, 5)), in_dims=(None, 0))
        test(vmap(op), (torch.rand(B0, B1, 1, 5), torch.rand(B0, B1, 2, 3, 5)))
        test(
            vmap(op),
            (torch.rand(B0, B1, 1, 5), torch.rand(B1, B0, 2, 3, 5)),
            in_dims=(0, 1),
        )
        test(vmap(op), (torch.rand(B0, B1), torch.rand(B1, 2, 3, 5)), in_dims=(0, None))
        test(vmap(vmap(op)), (torch.rand(B0, B1, B2), torch.rand(B0, B1, B2, 2, 3, 5)))

    def test_fill_and_zero_inplace(self):
        test = functools.partial(self._vmap_test, check_propagates_grad=False)
        B0, B1 = 7, 11
        ops = (
            lambda t: t.fill_(0.1),
            lambda t: t.fill_(torch.tensor(0.2)),
            lambda t: t.zero_(),
        )

        for op in ops:
            # Single vmap, various in_dims / out_dims
            test(op, [TensorFactory.randn([B0, 3])])
            test(op, [TensorFactory.randn([2, 5, B0, 3])], in_dims=2)
            test(op, [TensorFactory.randn([2, 5, B0, 3])], in_dims=2, out_dims=2)

            # Doubly nested vmap
            test(vmap(op), [TensorFactory.randn([B0, B1])])
            test(vmap(op), [TensorFactory.randn([B1, 2, 5, B0, 3])], in_dims=2)
            test(
                vmap(op, in_dims=2),
                [TensorFactory.randn([2, 5, B0, B1, 3])],
                in_dims=2,
                out_dims=2,
            )

        # test when value is a batched tensor for fill_ operator
        B0, B1 = 3, 5
        test(Tensor.fill_, [TensorFactory.randn([B0, B1]), TensorFactory.randn(B0)])

        with self.assertRaisesRegex(RuntimeError, ""):
            # Runtime Error is thrown when the tensor being written to isn't being vmapped over
            vmap(Tensor.fill_, (None, 0))(
                TensorFactory.randn([B0, B1]), TensorFactory.randn([B0])
            )

    def _test_complex_views(self, op, dtypes):
        test = self._vmap_view_test

        def run_test(op, dtype):
            def get(shape):
                return torch.randn(shape, dtype=dtype)

            B0, B1 = 7, 11

            # Single vmap, various in_dims / out_dims
            test(op, [get([B0, 3])])
            test(op, [get([3, B0])], in_dims=1)
            test(op, [get([2, 5, B0, 3])], in_dims=2)
            test(op, [get([2, 5, B0, 3])], in_dims=2, out_dims=2)

            # Doubly nested vmap
            test(vmap(op), [get([B0, B1])])
            test(vmap(op), [get([B1, 2, 5, 3, B0])], in_dims=4)
            test(vmap(op, in_dims=2), [get([2, 5, B0, B1, 3])], in_dims=2, out_dims=2)

        for dtype in dtypes:
            run_test(op, dtype)

    def test_real(self):
        self._test_complex_views(torch.real, dtypes=[torch.cfloat, torch.cdouble])

    def test_imag(self):
        self._test_complex_views(torch.imag, dtypes=[torch.cfloat, torch.cdouble])

    def test_view_as_real(self):
        self._test_complex_views(
            torch.view_as_real, dtypes=[torch.cfloat, torch.cdouble]
        )

    def test_view_as_complex(self):
        def run_test(dtype):
            def get(shape):
                return torch.randn(shape, dtype=dtype)

            op = torch.view_as_complex
            test = self._vmap_view_test
            B0, B1 = 7, 11

            # Single vmap, various in_dims / out_dims
            test(op, [get([B0, 3, 2])])
            test(op, [get([2, 5, B0, 3, 2])], in_dims=2)
            test(op, [get([2, 5, B0, 3, 2])], in_dims=2, out_dims=2)

            # Doubly nested vmap
            test(vmap(op), [get([B0, B1, 2])])
            test(vmap(op), [get([B1, 2, 5, B0, 3, 2])], in_dims=2)
            test(
                vmap(op, in_dims=2), [get([2, 5, B0, B1, 3, 2])], in_dims=2, out_dims=2
            )

            # Interesting case #1: Batch dim directly before dim of size 2
            test(op, [get([3, B0, 2])], in_dims=1)
            test(vmap(op, in_dims=1), [get([3, B1, B0, 2])], in_dims=2)

            # Interesting case #2: Batch dim at end of tensor, success cases
            # view_as_complex requires that the dim with size 2 have stride 1
            # in order for the view to function property
            test(op, [get([B0, 2]).transpose(0, 1)], in_dims=1)
            test(vmap(op, in_dims=1), [get([B0, B1, 2]).movedim(1, 2)])
            test(vmap(op, in_dims=2), [get([B0, 3, B1, 2]).movedim(2, 3)])

            # Interesting case #3: Batch dim at end of tensor, failure cases
            msg = "Tensor must have a last dimension with stride 1"
            with self.assertRaisesRegex(RuntimeError, msg):
                vmap(op, in_dims=1)(get([2, B0]))
            with self.assertRaisesRegex(RuntimeError, msg):
                vmap(vmap(op, in_dims=1), in_dims=1)(get([2, B0, B1]))

            # Invalid input: no dimension of size 2
            msg = "Input tensor must have one or more dimensions"
            with self.assertRaisesRegex(RuntimeError, msg):
                vmap(op)(get([B0]))
            with self.assertRaisesRegex(RuntimeError, msg):
                vmap(vmap(op))(get([B0, B1]))

            # Invalid input: Batch dim has size 2, but the logical last dim does
            # not have size 2
            msg = "Tensor must have a last dimension of size 2"
            with self.assertRaisesRegex(RuntimeError, msg):
                vmap(op, in_dims=1)(get([3, 2]))

        for dtype in [torch.float, torch.double]:
            run_test(dtype)

    def test_is_complex(self):
        ctensor = torch.randn(3, dtype=torch.cfloat)
        tensor = torch.randn(3)

        def foo(x):
            if x.is_complex():
                return torch.tensor(1)
            else:
                return torch.tensor(0)

        self.assertEqual(vmap(foo)(ctensor), torch.tensor([1, 1, 1]))
        self.assertEqual(vmap(foo)(tensor), torch.tensor([0, 0, 0]))

    def test_is_floating_point(self):
        float_tensor = torch.tensor([1.0, 2.0, 3.0])
        long_tensor = torch.tensor([1, 2, 3])

        def foo(x):
            if x.is_floating_point():
                return torch.tensor(1)
            else:
                return torch.tensor(0)

        self.assertEqual(vmap(foo)(float_tensor), torch.tensor([1, 1, 1]))
        self.assertEqual(vmap(foo)(long_tensor), torch.tensor([0, 0, 0]))

    @unittest.skipIf(IS_WINDOWS, reason="Windows not yet supported for torch.compile")
    def test_is_contiguous(self):
        def foo(x):
            if x.is_contiguous():
                return torch.tensor(1.0)
            else:
                return torch.tensor(0.0)

        B0, B1 = 3, 5

        # Single batch dim
        contig = torch.randn(B0, 2, 7)
        self.assertEqual(vmap(foo)(contig), torch.ones(B0))

        noncontig = torch.randn(2, B0, 7)
        self.assertEqual(vmap(foo, in_dims=1)(noncontig), torch.zeros(B0))

        noncontig = torch.randn(2, B0, 7).movedim(1, 0)
        self.assertEqual(vmap(foo)(noncontig), torch.zeros(B0))

        noncontig = torch.randn(2, 7, B0)
        self.assertEqual(vmap(foo, in_dims=2)(noncontig), torch.zeros(B0))

        # Multiple batch dims
        contig = torch.randn(B0, B1, 3)
        self.assertEqual(vmap(vmap(foo))(contig), torch.ones(B0, B1))

        contig = torch.randn(B1, B0, 3)
        self.assertEqual(vmap(vmap(foo), in_dims=1)(contig), torch.ones(B0, B1))

        contig = torch.randn(B1, B0, 3).movedim(0, 1)
        self.assertEqual(vmap(vmap(foo))(contig), torch.ones(B0, B1))

        noncontig = torch.randn(B0, 3, B1)
        self.assertEqual(vmap(vmap(foo, in_dims=1))(noncontig), torch.zeros(B0, B1))

        # is_contiguous on empty tensor is True
        def bar(x):
            assert x.is_contiguous()
            return x

        vmap(bar)(torch.randn(B0, 0, 3))
        vmap(bar, in_dims=1)(torch.randn(0, B0, 3))
        vmap(bar)(torch.randn(B0, 0, 3).transpose(-1, -2))

        # is_contiguous with other memory formats
        def baz(x, memory_format):
            x.is_contiguous(memory_format=memory_format)
            return x

        msg = "NYI: querying is_contiguous inside of vmap for memory_format"
        tensor = torch.randn(B0, 2, 7, 3)
        with self.assertRaisesRegex(RuntimeError, msg):
            vmap(functools.partial(baz, memory_format=torch.channels_last))(tensor)
        with self.assertRaisesRegex(RuntimeError, msg):
            vmap(functools.partial(baz, memory_format=torch.channels_last_3d))(tensor)

        for mf in (torch.channels_last, torch.channels_last_3d):

            @torch.compile(backend="eager", fullgraph=True)
            def f(x):
                if x.is_contiguous(memory_format=mf):
                    return x.sin()
                return x.cos()

            with self.assertRaisesRegex(RuntimeError, msg):
                vmap(f)(torch.randn(3, 3))

    def test_unsqueeze(self):
        op = torch.unsqueeze
        test = self._vmap_view_test
        B0, B1 = 7, 11

        # unsqueeze dim 0
        test(op, (torch.rand(B0, 2, 5), 0), in_dims=(0, None))
        test(op, (torch.rand(2, B0, 5), 0), in_dims=(1, None))

        # unsqueeze last dim (positive)
        test(op, (torch.rand(B0, 2, 5), 2), in_dims=(0, None))
        test(op, (torch.rand(2, B0, 5), 2), in_dims=(1, None))

        # unsqueeze last dim (negative)
        test(op, (torch.rand(B0, 2, 5), -1), in_dims=(0, None))
        test(op, (torch.rand(2, B0, 5), -1), in_dims=(1, None))

        # nested vmaps
        def unsqueeze_0(x):
            return torch.unsqueeze(x, 0)

        def unsqueeze_last(x):
            return torch.unsqueeze(x, -1)

        # bdims in canonical order
        test(vmap(unsqueeze_0), (torch.rand(B0, B1, 2),))
        test(vmap(unsqueeze_last), (torch.rand(B0, B1, 2),))

        # wild bdims
        test(vmap(unsqueeze_0), (torch.rand(B1, 2, B0),), in_dims=2)
        test(vmap(unsqueeze_0, in_dims=1), (torch.rand(2, B1, B0),), in_dims=2)
        test(vmap(unsqueeze_last), (torch.rand(B1, 2, B0),), in_dims=2)
        test(vmap(unsqueeze_last, in_dims=1), (torch.rand(2, B1, B0),), in_dims=2)

    def test_movedim(self):
        op = torch.movedim
        test = self._vmap_view_test
        B0, B1, B2 = 7, 11, 13

        # movedim(tensor, int, int) variant
        test(op, (torch.rand(B0, 2, 5), 0, 1), in_dims=(0, None, None))
        test(op, (torch.rand(2, B0, 5), 0, 1), in_dims=(1, None, None))
        test(
            vmap(op, in_dims=(0, None, None)),
            (torch.rand(B1, 2, B0, 5), 0, 1),
            in_dims=(2, None, None),
        )
        test(
            vmap(vmap(op, in_dims=(2, None, None)), in_dims=(0, None, None)),
            (torch.rand(B1, 2, B0, 5, B2), 0, 1),
            in_dims=(2, None, None),
        )

        # movedim(tensor, intlist, intlist) variant
        test(op, (torch.rand(B0, 2, 3, 5), [1, 0], [0, 2]), in_dims=(0, None, None))
        test(op, (torch.rand(2, 3, B0, 5), [1, 0], [0, 2]), in_dims=(1, None, None))
        test(
            vmap(op, in_dims=(0, None, None)),
            (torch.rand(B1, 2, B0, 5), [0, 1], [1, 0]),
            in_dims=(2, None, None),
        )
        test(
            vmap(vmap(op, in_dims=(2, None, None)), in_dims=(0, None, None)),
            (torch.rand(B1, 2, B0, 5, B2), [0, 1], [1, 0]),
            in_dims=(2, None, None),
        )

    def test_mm(self):
        op = torch.mm
        test = self._vmap_test
        B0, B1 = 7, 11

        # shape mismatch
        msg = "Shape mismatch"
        with self.assertRaisesRegex(RuntimeError, msg):
            vmap(op)(torch.randn(B0, 2, 2, 2), torch.randn(B0, 2))
        with self.assertRaisesRegex(RuntimeError, msg):
            vmap(op, in_dims=(0, None))(torch.randn(B0, 2), torch.randn(2, 2))
        with self.assertRaisesRegex(RuntimeError, msg):
            vmap(op, in_dims=(None, 0))(torch.randn(2, 2), torch.randn(B0, 2, 2, 2))

        # left arg is vmapped
        test(op, (torch.rand(B0, 2, 5), torch.rand(5, 2)), in_dims=(0, None))
        test(
            vmap(op, in_dims=(0, None)),
            (torch.rand(B1, B0, 2, 5), torch.rand(5, 2)),
            in_dims=(1, None),
        )

        # right arg is vmapped
        test(op, (torch.rand(2, 5), torch.rand(B0, 5, 2)), in_dims=(None, 0))
        test(
            vmap(op, in_dims=(None, 0)),
            (torch.rand(2, 5), torch.rand(B1, B0, 5, 2)),
            in_dims=(None, 1),
        )

        # both args are vmapped
        test(op, (torch.rand(B0, 2, 5), torch.rand(B0, 5, 2)))
        test(
            vmap(op),
            (torch.rand(B1, B0, 2, 5), torch.rand(B0, B1, 5, 2)),
            in_dims=(1, 0),
        )
        test(
            vmap(op, in_dims=(0, None)),
            (torch.rand(B1, 2, 5), torch.rand(B0, 5, 2)),
            in_dims=(None, 0),
        )

    def test_mv(self):
        op = torch.mv
        test = self._vmap_test
        B0, B1 = 7, 11

        # shape mismatch
        msg = ""
        with self.assertRaisesRegex(RuntimeError, msg):
            vmap(op)(torch.randn(B0, 2, 2, 2), torch.randn(B0, 2))
        with self.assertRaisesRegex(RuntimeError, msg):
            vmap(op, in_dims=(0, None))(torch.randn(B0, 2, 2), torch.randn(2, 2))
        with self.assertRaisesRegex(RuntimeError, msg):
            vmap(op, in_dims=(None, 0))(torch.randn(2, 2), torch.randn(B0, 2, 2))

        # left arg is vmapped
        test(op, (torch.rand(B0, 2, 5), torch.rand(5)), in_dims=(0, None))
        test(
            vmap(op, in_dims=(0, None)),
            (torch.rand(B1, B0, 2, 5), torch.rand(5)),
            in_dims=(1, None),
        )

        # right arg is vmapped
        test(op, (torch.rand(2, 5), torch.rand(B0, 5)), in_dims=(None, 0))
        test(
            vmap(op, in_dims=(None, 0)),
            (torch.rand(2, 5), torch.rand(B1, B0, 5)),
            in_dims=(None, 1),
        )

        # both args are vmapped
        test(op, (torch.rand(B0, 2, 5), torch.rand(B0, 5)))
        test(
            vmap(op), (torch.rand(B1, B0, 2, 5), torch.rand(B0, B1, 5)), in_dims=(1, 0)
        )
        test(
            vmap(op, in_dims=(0, None)),
            (torch.rand(B1, 2, 5), torch.rand(B0, 5)),
            in_dims=(None, 0),
        )

    def test_narrow(self):
        op = torch.narrow
        test = self._vmap_view_test
        B0, B1, B2 = 7, 11, 13

        test(op, (torch.rand(B0, 2, 5), -1, 1, 3), in_dims=(0, None, None, None))
        test(op, (torch.rand(2, B0, 5), 1, 1, 3), in_dims=(1, None, None, None))
        test(
            vmap(op, in_dims=(0, None, None, None)),
            (torch.rand(B1, 2, B0, 5), 1, 0, 0),
            in_dims=(2, None, None, None),
        )
        test(
            vmap(
                vmap(op, in_dims=(2, None, None, None)), in_dims=(0, None, None, None)
            ),
            (torch.rand(B1, 2, B0, 5, B2), -1, 2, 3),
            in_dims=(2, None, None, None),
        )

    def test_new_empty(self):
        # Empty is non-deterministic so we just check that the shape of the
        # output tensor is what we expect and that the vmap fallback isn't used.
        op = Tensor.new_empty

        B0, B1 = 7, 11

        result = vmap(lambda x: op(x, [2, 3]))(torch.randn(B0))
        self.assertEqual(result.shape, [B0, 2, 3])

        result = vmap(lambda x: op(x, []))(torch.randn(B0))
        self.assertEqual(result.shape, [B0])

        result = vmap(vmap(lambda x: op(x, [2, 3])))(torch.randn(B0, B1))
        self.assertEqual(result.shape, [B0, B1, 2, 3])

    def test_new_empty_strided(self):
        # Empty is non-deterministic so we just check that the size and shape
        # of the output are what we expect and that the vmap fallback isn't used
        B0, B1 = 7, 11

        def _test_single_vmap(size, stride, B0):
            x = torch.randn(B0)
            result = vmap(lambda x: x.new_empty_strided(size, stride))(x)
            S = torch.empty_strided(size, stride).storage().size()
            self.assertEqual(result.shape, [B0] + size)
            self.assertEqual(result.stride(), [S] + stride)

        def _test_double_vmap(size, stride, B0, B1):
            x = torch.randn(B0, B1)
            result = vmap(vmap(lambda x: x.new_empty_strided(size, stride)))(x)
            S = torch.empty_strided(size, stride).storage().size()
            self.assertEqual(result.shape, [B0, B1] + size)
            self.assertEqual(result.stride(), [B1 * S, S] + stride)

            x = torch.randn(B1, B0)
            result = vmap(vmap(lambda x: x.new_empty_strided(size, stride)), in_dims=1)(
                x
            )
            S = x.new_empty_strided(size, stride).storage().size()
            self.assertEqual(result.shape, [B0, B1] + size)
            self.assertEqual(result.stride(), [B1 * S, S] + stride)

        # contiguous case
        _test_single_vmap([2, 3, 5], [3 * 5, 5, 1], B0)
        _test_double_vmap([2, 3, 5], [3 * 5, 5, 1], B0, B1)

        # expanded
        _test_single_vmap([2, 3, 5], [0, 5, 1], B0)
        _test_double_vmap([2, 3, 5], [0, 5, 1], B0, B1)

        # some of these cases are pretty strange, just verifying that if
        # empty_strided allows them then BatchedTensor.new_empty_strided
        # can as well
        for shape in [[2, 3, 4], [0, 2, 0]]:
            for strides in [[12, 4, 1], [2, 4, 6], [0, 0, 0]]:
                _test_single_vmap(shape, strides, B0)
                _test_double_vmap(shape, strides, B0, B1)

    def test_new_zeros(self):
        op = Tensor.new_zeros
        test = functools.partial(self._vmap_test, check_propagates_grad=False)
        B0, B1 = 7, 11

        test(lambda x: op(x, 2, 3), (torch.rand(B0),))
        test(lambda x: op(x, []), (torch.rand(B0),))
        test(vmap(lambda x: op(x, 3, 5)), (torch.rand(B0, B1),))

    def test_select(self):
        op = torch.select
        test = self._vmap_view_test
        B0, B1, B2 = 7, 11, 13
        test(op, (torch.rand(B0, 2, 5), 0, 0), in_dims=(0, None, None))
        test(op, (torch.rand(2, B0, 5), 1, 1), in_dims=(1, None, None))
        test(vmap(lambda t: op(t, 1, 1)), (torch.rand(B1, 2, B0, 5),), in_dims=2)
        test(
            vmap(vmap(lambda t: op(t, 1, 1), in_dims=1)),
            (torch.rand(B1, 2, B0, B2, 5),),
            in_dims=2,
        )

    def test_roll_no_dims(self):
        op = torch.roll
        test = self._vmap_test
        B0, B1, B2 = 7, 11, 13
        test(op, (torch.rand(B0, 2, 5), 2), in_dims=(0, None))
        test(op, (torch.rand(2, B0, 5), 3), in_dims=(1, None))
        test(vmap(lambda t: op(t, 3)), (torch.rand(B1, 2, B0, 5),), in_dims=2)
        test(
            vmap(vmap(lambda t: op(t, 3), in_dims=1)),
            (torch.rand(B1, 2, B0, B2, 5),),
            in_dims=2,
        )

    def test_stack(self):
        test = self._vmap_test
        B0, B1 = 5, 7

        # Quick hack b/c vmap can't accept a list of tensors as an argument
        def get_op(dim):
            def op(*tensors):
                return torch.stack(tensors, dim=dim)

            return op

        test(get_op(0), (torch.rand(B0, 3), torch.rand(B0, 3)))
        test(get_op(0), (torch.rand(3), torch.rand(B0, 3)), in_dims=(None, 0))
        test(get_op(0), (torch.rand(2, 17), torch.rand(2, 17, B0)), in_dims=(None, 2))
        test(get_op(-1), (torch.rand(2, 17), torch.rand(2, 17, B0)), in_dims=(None, 2))
        test(
            vmap(get_op(0), in_dims=(0, None)),
            (torch.rand(B1, 2), torch.rand(B0, 2)),
            in_dims=(None, 0),
        )
        test(
            vmap(get_op(0), in_dims=(0, 0)),
            (torch.rand(B1, 2), torch.rand(B0, B1, 2)),
            in_dims=(None, 0),
        )

    def test_slice(self):
        test = self._vmap_view_test
        B0, B1, B2 = 7, 11, 13
        test(lambda t: t[0:1], (torch.rand(B0, 3, 5),))
        test(lambda t: t[:, 1:3], (torch.rand(3, 5, B0),), in_dims=2)
        test(
            vmap(lambda t: t[:, 0:1], in_dims=2), (torch.rand(3, 5, B0, B1),), in_dims=2
        )
        test(
            vmap(vmap(lambda t: t[0:1], in_dims=2), in_dims=2),
            (torch.rand(3, 5, B0, B1, B2),),
            in_dims=2,
        )

    @xfailIfTorchDynamo
    def test_squeeze(self):
        def verify_behavior(op, min_ndim=1):
            test = self._vmap_view_test
            B0, B1 = 1, 11
            # These tests cannot be used with an operator that requires more
            # than 1 dimension after batching.
            if min_ndim <= 1:
                test(op, (torch.rand(B0),))
                test(op, (torch.rand(B1),))
                test(vmap(op), (torch.rand(B0, B1, 1),))
                test(vmap(op), (torch.rand(B1, 1, B0),), in_dims=2)
            test(op, (torch.rand(B0, 3, 5),))
            test(op, (torch.rand(1, B0, 5),), in_dims=1)
            test(op, (torch.rand(B0, 0, 1, 5, 1),))
            test(op, (torch.rand(B0, 1, 1, 1, 1),))
            test(vmap(op), (torch.rand(B0, B1, 1, 3, 4),))
            test(vmap(op), (torch.rand(B1, 1, B0, 4, 5),), in_dims=2)

        verify_behavior(torch.squeeze)
        verify_behavior(lambda x: torch.squeeze(x, dim=0), min_ndim=1)
        verify_behavior(lambda x: torch.squeeze(x, dim=1), min_ndim=2)
        verify_behavior(lambda x: torch.squeeze(x, dim=-1), min_ndim=2)
        verify_behavior(lambda x: torch.squeeze(x, dim=-2), min_ndim=3)

        msg = ""
        try:
            torch.squeeze(torch.rand(10), dim=1)
        except IndexError as err:
            msg = str(err)
        with self.assertRaises(RuntimeError, msg=msg):
            vmap(lambda x: torch.squeeze(x, dim=1))(torch.rand(10))

    def _test_mean_sum_dim(self, op):
        test = self._vmap_test
        B0, B1 = 5, 7

        # Single vmap, various in_dims / out_dims
        test(lambda x: op(x, 0), [torch.randn([B0])])
        test(lambda x: op(x, -1), [torch.randn([B0])])
        test(lambda x: op(x, 0), [torch.randn([B0, 3])])
        test(lambda x: op(x, -1), [torch.randn([2, 5, B0, 3])], in_dims=2)
        test(lambda x: op(x, 2), [torch.randn([2, 5, B0, 3])], in_dims=2, out_dims=2)

        # Doubly nested vmap
        test(vmap(lambda x: op(x, 0)), [torch.randn([B0, B1])])
        test(vmap(lambda x: op(x, -1)), [torch.randn([B0, B1])])
        test(vmap(lambda x: op(x, -2)), [torch.randn([B1, 2, 5, B0, 3])], in_dims=2)
        test(
            vmap(lambda x: op(x, 2), in_dims=2),
            [torch.randn([2, 5, B0, B1, 3])],
            in_dims=2,
            out_dims=2,
        )

    def test_sum_dim(self):
        self._test_mean_sum_dim(torch.sum)

    def test_mean_dim(self):
        self._test_mean_sum_dim(torch.mean)

    def test_argmax_dim(self):
        def test(f, args):
            for loop_out, batched_out in get_fallback_and_vmap_exhaustive(f, args, {}):
                self.assertEqual(loop_out, batched_out)

        B0 = 5
        test(lambda x: torch.argmax(x), [torch.randn(B0)])
        test(lambda x: torch.argmax(x), [torch.randn(B0, 2, 3)])
        test(lambda x: torch.argmax(x, 0), [torch.randn(B0, 2, 3)])
        test(lambda x: torch.argmax(x, -1), [torch.randn(B0, 2, 3)])
        test(lambda x: torch.argmax(x, 2), [torch.randn(B0, 2, 3)])

    def _test_sum_mean(self, op):
        test = self._vmap_test
        B0, B1 = 5, 7

        # Single vmap, various in_dims / out_dims
        test(op, [torch.randn([B0])])
        test(op, [torch.randn([B0, 3])])
        test(op, [torch.randn([2, 5, B0, 3])], in_dims=2)
        test(op, [torch.randn([2, 5, B0, 3])], in_dims=2)

        # Doubly nested vmap
        test(vmap(op), [torch.randn([B0, B1])])
        test(vmap(op), [torch.randn([B1, 2, 5, B0, 3])])
        test(vmap(op), [torch.randn([2, 5, B0, B1, 3])], in_dims=2)

    def test_sum(self):
        self._test_sum_mean(torch.sum)

    def test_mean(self):
        self._test_sum_mean(torch.mean)

    def test_repeat(self):
        test = self._vmap_test
        B0 = 7
        op = Tensor.repeat
        test(lambda x: op(x, (2, 3)), (torch.rand(B0, 1, 1),))
        test(lambda x: op(x, (2, 3)), (torch.rand(1, B0, 1),), in_dims=1)

    @skipIfTorchDynamo()
    def test_slogdet(self):
        test = functools.partial(self._vmap_test, check_propagates_grad=False)
        B0 = 7
        op = torch.linalg.slogdet
        test(op, (torch.rand(B0, 1, 1),))
        test(op, (torch.rand(B0, 2, 2),))
        test(op, (torch.rand(B0, 3, 2, 2),))
        test(op, (torch.rand(3, 2, 2, B0),), in_dims=3)

    def test_reshape(self):
        test = self._vmap_test
        B0, B1, B2 = 7, 11, 13
        op = torch.reshape
        test(op, (torch.rand(B0, 2 * 5), [2, 5]), in_dims=(0, None), check_view=True)
        test(
            op, (torch.rand(2, B0, 5), [1, 1, 10]), in_dims=(1, None), check_view=False
        )
        test(
            vmap(lambda t: t.reshape([-1])),
            (torch.rand(B0, B1, 2, 5),),
            check_view=True,
        )
        test(
            vmap(vmap(lambda t: t.reshape([-1]), in_dims=2), in_dims=1),
            (torch.rand(3, B1, 2, B2, 5, B0),),
            in_dims=5,
            check_view=False,
        )

    def test_reshape_as(self):
        test = self._vmap_test
        B0, B1, B2 = 7, 11, 13
        op = torch.Tensor.reshape_as
        test(op, (torch.rand(B0, 2 * 5), torch.rand(B0, 2, 5)), check_view=True)
        test(
            op,
            (torch.rand(2 * 5), torch.rand(B0, 2, 5)),
            in_dims=(None, 0),
            check_view=True,
        )
        test(
            op,
            (torch.rand(B0, 2 * 5), torch.rand(2, 5)),
            in_dims=(0, None),
            check_view=True,
        )

        test(
            op,
            (torch.rand(2, B0, 5), torch.rand(1, 1, 10)),
            in_dims=(1, None),
            check_view=False,
        )

        test(
            vmap(op),
            (torch.rand(B0, B1, 2, 5), torch.randn(B0, B1, 10)),
            check_view=True,
        )
        test(
            vmap(vmap(op, in_dims=(2, None)), in_dims=(1, None)),
            (torch.rand(3, B1, 2, B2, 5, B0), torch.rand(B0, 3 * 2 * 5)),
            in_dims=(5, 0),
            check_view=False,
        )

    def test_result_type(self):
        def scalar_tensor_with_dtype(op):
            def wrapped(*args, **kwargs):
                dtype = op(*args, **kwargs)
                return torch.ones([], dtype=dtype)

            return wrapped

        test = self._vmap_test
        op = scalar_tensor_with_dtype(torch.result_type)

        B0 = 2

        test(
            op,
            (torch.randn(B0), torch.randn(B0, dtype=torch.float64)),
            check_propagates_grad=False,
        )
        test(
            op,
            (torch.randn(B0), torch.randint(10, [B0], dtype=torch.int64)),
            check_propagates_grad=False,
        )

        test(lambda x: op(x, 1), (torch.randn(B0),), check_propagates_grad=False)
        test(lambda x: op(x, 1.6), (torch.randn(B0),), check_propagates_grad=False)

        test(
            lambda x: op(x, torch.tensor(1)),
            (torch.randn(B0),),
            check_propagates_grad=False,
        )
        test(
            lambda x: op(x, torch.tensor(1.6, dtype=torch.double)),
            (torch.randn(B0),),
            check_propagates_grad=False,
        )

        test(
            op,
            (torch.randn(B0, 2), torch.randn(B0, 2, dtype=torch.float64)),
            check_propagates_grad=False,
        )
        test(
            op,
            (torch.randn(B0, 2), torch.randint(10, [B0, 2], dtype=torch.int64)),
            check_propagates_grad=False,
        )

        test(lambda x: op(x, 1), (torch.randn(B0, 2),), check_propagates_grad=False)
        test(lambda x: op(x, 1.6), (torch.randn(B0, 2),), check_propagates_grad=False)

        test(
            lambda x: op(x, torch.tensor(1)),
            (torch.randn(B0, 2),),
            check_propagates_grad=False,
        )
        test(
            lambda x: op(x, torch.tensor(1.6, dtype=torch.double)),
            (torch.randn(B0, 2),),
            check_propagates_grad=False,
        )

        test(
            op,
            (torch.randn(B0, 2), torch.randn(B0, dtype=torch.float64)),
            check_propagates_grad=False,
        )
        test(
            op,
            (torch.randn(B0, 2), torch.randint(10, [B0], dtype=torch.int64)),
            check_propagates_grad=False,
        )

    def test_tensor_split(self):
        test = self._vmap_view_test
        op = torch.tensor_split
        B0, B1, B2 = 7, 11, 13

        # tests for torch.tensor_split(self, indices_or_sections: int, dim)
        test(op, (torch.rand(B0, 2, 1024), 5, -1), in_dims=(0, None, None))
        test(op, (torch.rand(2, B0, 1024), 150, 1), in_dims=(1, None, None))
        test(
            vmap(op, in_dims=(0, None, None)),
            (torch.rand(B1, 1023, B0, 5), 256, 0),
            in_dims=(2, None, None),
        )
        test(
            vmap(vmap(lambda t: op(t, 4, 1), in_dims=2)),
            (torch.rand(B1, 2, B0, 64, B2),),
            in_dims=2,
        )

        # tests for torch.tensor_split(self, indices_or_sections: List[int], dim)
        test(
            op,
            (torch.rand(B0, 2, 1024), [50, 100, 378, 890], -1),
            in_dims=(0, None, None),
        )
        test(
            op,
            (torch.rand(2, B0, 1024), [50, 100, 212, 345, 0, 378, 890], 1),
            in_dims=(1, None, None),
        )
        test(
            vmap(op, in_dims=(0, None, None)),
            (torch.rand(B1, 1023, B0, 5), [50, 100, 212, 345, 0, 378, 890], 0),
            in_dims=(2, None, None),
        )
        test(
            vmap(vmap(lambda t: op(t, [4, 8, 9, 34, 29], 1), in_dims=2)),
            (torch.rand(B1, 2, B0, 64, B2),),
            in_dims=2,
        )

    @skipIfTorchDynamo("really slow")
    def test_split(self):
        test = self._vmap_view_test
        op = torch.split
        B0, B1, B2 = 7, 11, 13

        # tests for torch.split(self, split_size: int, dim)
        test(op, (torch.rand(B0, 2, 1024), 101, -1), in_dims=(0, None, None))
        test(op, (torch.rand(2, B0, 1024), 130, 1), in_dims=(1, None, None))
        test(
            vmap(op, in_dims=(0, None, None)),
            (torch.rand(B1, 1023, B0, 5), 256, 0),
            in_dims=(2, None, None),
        )
        test(
            vmap(vmap(lambda t: op(t, 4, 1), in_dims=2)),
            (torch.rand(B1, 2, B0, 64, B2),),
            in_dims=2,
        )

        # tests for torch.split(self, split_size: List[int], dim)
        test(op, (torch.rand(B0, 2, 1024), [1, 1020, 3], -1), in_dims=(0, None, None))
        test(
            op, (torch.rand(2, B0, 1024), [100] * 10 + [24], 1), in_dims=(1, None, None)
        )
        test(
            vmap(op, in_dims=(0, None, None)),
            (torch.rand(B1, 1023, B0, 5), [256] * 3 + [255], 0),
            in_dims=(2, None, None),
        )
        test(
            vmap(vmap(lambda t: op(t, [4] * 8 + [8] * 4, 1), in_dims=2)),
            (torch.rand(B1, 2, B0, 64, B2),),
            in_dims=2,
        )

    def test_trace(self):
        op = torch.trace
        test = self._vmap_test
        B0, B1, B2 = 7, 11, 13
        test(op, (torch.rand(B0, 2, 5),))
        test(op, (torch.rand(2, B0, 5),), in_dims=1)
        test(vmap(op), (torch.rand(B1, 2, B0, 5),), in_dims=2)
        test(vmap(vmap(op, in_dims=2)), (torch.rand(B1, 2, B0, 5, B2),), in_dims=2)

    def test_transpose(self):
        op = torch.transpose
        test = self._vmap_view_test

        B0, B1, B2 = 7, 11, 13
        test(lambda x: op(x, 0, 1), (torch.rand(B0, 2, 5),))
        test(lambda x: op(x, -1, -2), (torch.rand(B0, 2, 5),))
        test(lambda x: op(x, 3, 1), (torch.rand(B0, 2, 5, 4, 6),))
        test(lambda x: op(x, 1, 0), (torch.rand(2, B0, 5),), in_dims=1)
        test(vmap(lambda x: op(x, 0, 1)), (torch.rand(B1, 2, B0, 5),), in_dims=2)
        test(
            vmap(vmap(lambda x: op(x, 0, 1), in_dims=2)),
            (torch.rand(B1, 2, B0, 5, B2),),
            in_dims=2,
        )

        # Special case: scalar tensor
        for dim1, dim2 in itertools.product([0, -1], [0, -1]):
            x = torch.rand(B0)
            result = vmap(lambda x: op(x, dim1, dim2))(x)
            self.assertTrue(result is x)

    def test_t(self):
        op = torch.t
        test = self._vmap_view_test
        B0, B1, B2 = 7, 11, 13
        test(op, (torch.rand(B0, 2, 5),))
        test(op, (torch.rand(2, B0, 5),), in_dims=1)
        test(vmap(op), (torch.rand(B1, 2, B0, 5),), in_dims=2)
        test(vmap(vmap(op, in_dims=2)), (torch.rand(B1, 2, B0, 5, B2),), in_dims=2)

    def test_T_numpy(self):
        def op(t):
            return t.T

        test = self._vmap_view_test
        B0, B1, B2 = 7, 11, 13
        test(op, (torch.rand(B0, 2, 3, 5),))
        test(op, (torch.rand(2, B0, 3, 5),), in_dims=1)
        test(vmap(op), (torch.rand(B1, 2, B0, 5),), in_dims=2)
        test(vmap(op), (torch.rand(B1, 2, B0, 3, 5),), in_dims=2)
        test(vmap(vmap(op, in_dims=2)), (torch.rand(B1, 2, B0, 3, B2, 5),), in_dims=2)

    def test_to(self):
        test = self._vmap_test
        B0, B1 = 7, 11

        test(lambda t: t.to("cpu"), (torch.rand(B0),))
        test(lambda t: t.to(torch.double), (torch.rand(B0),))
        test(
            lambda t, o: t.to(o), (torch.rand(B0), torch.randn(B0, dtype=torch.float64))
        )
        test(
            lambda t, o: t.to(o),
            (torch.rand(B0), torch.randn(B0, dtype=torch.float64)),
            in_dims=(0, None),
        )
        test(vmap(lambda t: t.to(torch.double)), (torch.rand(B0, B1, 3),))

        # also test some casting methods
        test(lambda t: t.double(), (torch.rand(B0),))
        test(lambda t: t.float(), (torch.rand(B0),))
        test(lambda t: t.int(), (torch.rand(B0),), check_propagates_grad=False)
        test(lambda t: t.long(), (torch.rand(B0),), check_propagates_grad=False)

    def test_unfold(self):
        op = torch.Tensor.unfold
        test = self._vmap_view_test
        B0, B1, B2 = 3, 2, 5

        test(op, (torch.rand(B0, 7, 11), 0, 2, 1), in_dims=(0, None, None, None))
        test(op, (torch.rand(7, B0, 11), 1, 4, 2), in_dims=(1, None, None, None))
        test(
            vmap(op, in_dims=(0, None, None, None)),
            (torch.rand(B1, 7, B0, 11), 1, 5, 1),
            in_dims=(2, None, None, None),
        )
        test(
            vmap(
                vmap(op, in_dims=(2, None, None, None)), in_dims=(0, None, None, None)
            ),
            (torch.rand(B1, 7, B0, 11, B2), -1, 2, 4),
            in_dims=(2, None, None, None),
        )

    def test_unbind(self):
        test = self._vmap_view_test
        op = torch.unbind
        B0, B1, B2 = 7, 11, 13

        test(op, (torch.rand(B0, 2, 1024), -1), in_dims=(0, None))
        test(op, (torch.rand(B0, 2, 0),))
        test(op, (torch.rand(2, B0, 7), 0), in_dims=(1, None))
        test(
            vmap(op, in_dims=(0, None)),
            (torch.rand(B1, 1023, B0, 5), 1),
            in_dims=(2, None),
        )
        test(
            vmap(vmap(lambda t: op(t, dim=1), in_dims=2)),
            (torch.rand(B1, 2, B0, 32, B2),),
            in_dims=2,
        )

    def test_view(self):
        test = self._vmap_view_test
        B0, B1, B2 = 7, 11, 13
        op = torch.Tensor.view

        # We should error out if the view would produce an incorrect result
        with self.assertRaises(RuntimeError):
            vmap(op, in_dims=(1, None))(torch.rand(2, B0, 5), [10])

        test(op, (torch.rand(B0, 2 * 5), [2, 5]), in_dims=(0, None))
        test(op, (torch.rand(B0, 4, 5), [1, 2, 1, 10]), in_dims=(0, None))
        test(vmap(lambda t: t.view([-1])), (torch.rand(B0, B1, 2, 5, 3),))
        test(
            vmap(vmap(lambda t: t.reshape([-1])), in_dims=1),
            (torch.rand(B2, B0, B1, 3, 2, 5),),
            in_dims=1,
        )

    def test_view_as(self):
        test = self._vmap_view_test
        B0, B1, B2 = 7, 11, 13
        op = torch.Tensor.view_as

        # We should error out if the view would produce an incorrect result
        with self.assertRaises(RuntimeError):
            vmap(op, in_dims=(1, 0))(torch.rand(2, B0, 5), torch.rand(B0, 10))

        test(op, (torch.rand(B0, 2 * 5), torch.rand(B0, 2, 5)))
        test(op, (torch.rand(2 * 5), torch.rand(B0, 2, 5)), in_dims=(None, 0))
        test(op, (torch.rand(B0, 2 * 5), torch.rand(2, 5)), in_dims=(0, None))

        test(op, (torch.rand(B0, 4, 5), torch.rand(2, 1, 1, 10)), in_dims=(0, None))

        test(vmap(op), (torch.rand(B0, B1, 2, 5), torch.randn(B0, B1, 10)))
        test(
            vmap(vmap(op, in_dims=(0, None)), in_dims=(0, None)),
            (torch.rand(B1, B2, B0, 3, 2, 5), torch.rand(B0, 3 * 2 * 5)),
            in_dims=(2, 0),
        )

    def test_conv2d(self):
        conv_setups = [
            (torch.nn.Conv1d, torch.conv1d, [2, 4, 15]),
            (torch.nn.Conv2d, torch.conv2d, [2, 4, 15, 20]),
            (torch.nn.Conv3d, torch.conv3d, [2, 4, 15, 20, 25]),
            # (torch.nn.ConvTranspose2d, torch.conv_transpose2d, [2, 4, 15, 20])
        ]
        for conv_mod, conv_fn, inp_shape in conv_setups:
            mod = conv_mod(4, 8, kernel_size=3)
            arg_values = [torch.randn(inp_shape), mod.weight, mod.bias]
            kwarg_values = {}
            for loop_out, batched_out in get_fallback_and_vmap_exhaustive(
                conv_fn, arg_values, kwarg_values
            ):
                self.assertEqual(loop_out, batched_out)

            arg_values = [torch.randn(inp_shape), mod.weight, None]
            for loop_out, batched_out in get_fallback_and_vmap_exhaustive(
                conv_fn, arg_values, kwarg_values
            ):
                self.assertEqual(loop_out, batched_out)

            mod2 = conv_mod(
                4, 8, kernel_size=3, groups=2, stride=3, padding=1, dilation=2
            )
            arg_values = [torch.randn(inp_shape), mod2.weight, mod2.bias]
            kwarg_values = dict(groups=2, stride=3, padding=1, dilation=2)
            for loop_out, batched_out in get_fallback_and_vmap_exhaustive(
                conv_fn, arg_values, kwarg_values
            ):
                self.assertEqual(loop_out, batched_out)

            arg_values = [torch.randn(inp_shape), mod2.weight, None]
            for loop_out, batched_out in get_fallback_and_vmap_exhaustive(
                conv_fn, arg_values, kwarg_values
            ):
                self.assertEqual(loop_out, batched_out)

    def test_one_hot(self):
        sample_inputs = [
            (torch.randint(0, 3, []), 3),
            (torch.randint(0, 3, [2, 3, 4]), 4),
        ]
        for args in sample_inputs:
            for loop_out, batched_out in get_fallback_and_vmap_exhaustive(
                F.one_hot, args, {}
            ):
                self.assertEqual(loop_out, batched_out)

    def test_conj_bit(self):
        x = torch.tensor([1 + 1j, 2 + 1j])

        def foo(x):
            assert not x.is_conj()
            y = x.conj()
            assert y.is_conj()
            return y

        res = vmap(foo)(x)
        self.assertEqual(res, x.conj())

    def test_mode_key(self):
        def vmap_f(x):
            return x + torch.randn(())

        def naive_f(x, shape):
            return x + torch.randn(shape)

        torch.manual_seed(0)
        out1 = vmap(vmap(vmap_f, randomness="different"), randomness="different")(
            torch.ones(2, 3)
        )

        torch.manual_seed(0)
        out2 = naive_f(torch.ones(2, 3), (2, 3))
        self.assertEqual(out1, out2)

        torch.manual_seed(0)
        out1 = vmap(vmap(vmap_f, randomness="different"), randomness="different")(
            torch.ones(2, 3, 4)
        )

        torch.manual_seed(0)
        out2 = naive_f(torch.ones(2, 3, 4), (2, 3, 1))
        self.assertEqual(out1, out2)

        self.assertTrue(torch.randn(()).dim() == 0)

    @parametrize("in_dim", [0, 1, 2])
    @parametrize("out_dim", [0, 1, 2])
    @parametrize("randomness", ["error", "same"])
    def test_chunk_vmap(self, in_dim, out_dim, randomness):
        x = torch.randn(4, 5, 6)

        def f(x):
            y = x.sin()
            if randomness != "error":
                y = y + torch.rand_like(x)
            return y

        rs = torch.get_rng_state()
        expected = vmap(f, in_dims=in_dim, out_dims=out_dim, randomness=randomness)(x)

        for chunks in [1, 2, 3, 4, 7, 10, 16]:
            torch.set_rng_state(rs)
            output = chunk_vmap(
                f,
                in_dims=in_dim,
                out_dims=out_dim,
                randomness=randomness,
                chunks=chunks,
            )(x)
            self.assertEqual(output, expected)

    @parametrize("in_dim", [0, 1, 2])
    @parametrize("out_dim", [0, 1, 2])
    @parametrize("randomness", ["error", "same"])
    def test_vmap_chunksize(self, in_dim, out_dim, randomness):
        x = torch.randn(4, 5, 6)
        y = torch.randn_like(x)

        # fn: Single Input/Single Output
        def f(x):
            y = x.sin()
            if randomness != "error":
                y = y + torch.rand_like(x)
            return y

        f_args = (x,)
        f_kwargs = {"in_dims": in_dim, "out_dims": out_dim, "randomness": randomness}

        # fn: Nested Input/Single Output
        def f1(pair):
            x, y = pair
            z = x.sin() + y.cos()
            if randomness != "error":
                z = z + torch.rand_like(z)
            return z

        f1_args = ((x, y),)
        f1_kwargs = {
            "in_dims": ((in_dim,) * 2,),
            "out_dims": out_dim,
            "randomness": randomness,
        }

        # fn: Single Input/Nested Output
        def f2(x):
            y = x.sin()
            if randomness != "error":
                y = y + torch.rand_like(x)
            return {"out": y, "out1": y + 2}

        f2_args = (x,)
        f2_kwargs = {"in_dims": in_dim, "out_dims": out_dim, "randomness": randomness}

        # fn: Nested Input/Nested Output (first tensor is not vmapped).
        def f3(inp_dict):
            x = inp_dict["inp"]
            y = inp_dict["inp1"]
            z = x.sin() + y.cos()
            if randomness != "error":
                z = z + torch.rand_like(z)
            return {"z": z, "tuple": (z, z + 1)}

        f3_args = (
            {
                "inp": x.index_select(in_dim, torch.tensor([0])).squeeze(in_dim),
                "inp1": y,
            },
        )
        f3_kwargs = {
            "in_dims": ({"inp": None, "inp1": in_dim},),
            "out_dims": out_dim,
            "randomness": randomness,
        }

        # fn: Nested Input/Nested Output (first argument is not a Tensor).
        def f4(inp_dict):
            x = inp_dict["inp"]
            y = inp_dict["inp1"]
            z = x + y.cos()
            if randomness != "error":
                z = z + torch.rand_like(z)
            return {"z": z, "tuple": (z, z + 1)}

        f4_args = ({"inp": 2.0, "inp1": y},)
        f4_kwargs = {
            "in_dims": ({"inp": None, "inp1": in_dim},),
            "out_dims": out_dim,
            "randomness": randomness,
        }

        fns_and_args = (
            (f, f_args, f_kwargs),
            (f1, f1_args, f1_kwargs),
            (f2, f2_args, f2_kwargs),
            (f3, f3_args, f3_kwargs),
            (f4, f4_args, f4_kwargs),
        )
        for fn, args, kwargs in fns_and_args:
            rs = torch.get_rng_state()
            expected_vmap = vmap(fn, **kwargs)(*args)
            for chunk_size in (1, 2, 3, 4, 7, 10, 16, 100):
                torch.set_rng_state(rs)
                output = vmap(fn, chunk_size=chunk_size, **kwargs)(*args)
                self.assertEqual(output, expected_vmap)

    @parametrize("in_dim", [0, 1])
    @parametrize("out_dim", [0, 1])
    @parametrize("randomness", ["error", "same"])
    def test_vmap_chunksize_error(self, in_dim, out_dim, randomness):
        x = torch.randn(4, 5, 6)

        def f(x):
            y = x.sin()
            if randomness != "error":
                y = y + torch.rand_like(x)
            return y

        # Incorrect `chunk_size`
        for chunk_size in (-1, 0):
            with self.assertRaisesRegex(
                ValueError, "vmap: chunk_size should be None or greater than 0."
            ):
                vmap(
                    f,
                    in_dims=in_dim,
                    out_dims=out_dim,
                    randomness=randomness,
                    chunk_size=chunk_size,
                )(x)

        # Incorrect `out_dims`
        msg = "out_dims is not compatible with the structure of `outputs`"
        with self.assertRaisesRegex(ValueError, msg):
            vmap(
                f,
                in_dims=in_dim,
                out_dims=(out_dim, out_dim),
                randomness=randomness,
                chunk_size=2,
            )(x)

    @parametrize("in_dim", [0, 1])
    @parametrize("out_dim", [0, 1])
    @parametrize("randomness", ["error", "same"])
    def test_vmap_chunksize_composition(self, in_dim, out_dim, randomness):
        x = torch.randn(4, 5, 6)
        y = torch.randn_like(x)

        # fn: Single Input/Single Output
        def f(x):
            y = x.sin()
            if randomness != "error":
                y = y + torch.rand_like(x)
            return y

        f_args = (x,)

        # fn: Nested Input/Single Output
        def f1(pair):
            x, y = pair
            z = x.sin() + y.cos()
            if randomness != "error":
                z = z + torch.rand_like(z)
            return z

        f1_args = ((x, y),)

        # fn: Single Input/Nested Output
        def f2(x):
            y = x.sin()
            if randomness != "error":
                y = y + torch.rand_like(x)
            return {"out": y, "out1": y + 2}

        f2_args = (x,)

        # fn: Nested Input/Nested Output
        def f3(inp_dict):
            x = inp_dict["inp"]
            y = inp_dict["inp1"]
            z = x.sin() + y.cos()
            if randomness != "error":
                z = z + torch.rand_like(z)
            return {"z": z, "tuple": (z, z + 1)}

        f3_args = ({"inp": x, "inp1": y},)

        for fn, args in ((f, f_args), (f1, f1_args), (f2, f2_args), (f3, f3_args)):
            rs = torch.get_rng_state()
            expected = vmap(
                vmap(fn, in_dims=in_dim, out_dims=out_dim, randomness=randomness),
                in_dims=in_dim,
                out_dims=out_dim,
                randomness=randomness,
            )(*args)
            for chunk_size in (1, 2, 3, 4, 7, 10, 16, 100):
                torch.set_rng_state(rs)
                actual = vmap(
                    vmap(
                        fn,
                        in_dims=in_dim,
                        out_dims=out_dim,
                        randomness=randomness,
                        chunk_size=chunk_size,
                    ),
                    in_dims=in_dim,
                    out_dims=out_dim,
                    randomness=randomness,
                    chunk_size=chunk_size,
                )(*args)
                self.assertEqual(actual, expected)


instantiate_parametrized_tests(TestVmapOperators)


def construct_v(output, batch_size, contig=False):
    if contig:
        return torch.randn(
            batch_size, *output.shape, dtype=output.dtype, device=output.device
        )
    result = torch.randn(
        *output.shape, batch_size, dtype=output.dtype, device=output.device
    )
    return result.movedim(-1, 0)


def as_tuple(x):
    if isinstance(x, tuple):
        return x
    elif isinstance(x, list):
        return tuple(x)
    else:
        return (x,)


def differentiable(args):
    return tuple(
        arg
        for arg in as_tuple(args)
        if isinstance(arg, torch.Tensor) and arg.requires_grad
    )


def _get_rand_no_zeros(*args, **kwargs):
    requires_grad = kwargs.get("requires_grad", False)
    kwargs_without_requires_grad = kwargs.copy()
    kwargs_without_requires_grad["requires_grad"] = False
    result = torch.rand(*args, **kwargs_without_requires_grad)
    return result.clamp_min_(0.1).requires_grad_(requires_grad)


@markDynamoStrictTest
class TestVmapBatchedGradient(Namespace.TestVmapBase):
    def _vmap_test(self, *args, **kwargs):
        return _vmap_test(self, *args, **kwargs)

    # Tests batched gradient computation of outputs = op(*args, **kwargs)
    # by comparing it to a sequential map+stack fallback.
    #
    # output_process_fn: a function that maps the outputs to the part
    #       that should be differentiated.
    # batch_size: the batch dim size for the batched grad
    def _batched_grad_test(
        self, op, args, kwargs=None, output_process_fn=lambda x: x, batch_size=3
    ):
        if kwargs is None:
            kwargs = {}
        outputs = op(*args, **kwargs)
        outputs = differentiable(output_process_fn(outputs))
        for contig in [True, False]:
            batched_vectors = tuple(
                construct_v(out, batch_size, contig) for out in outputs
            )

            def vector_jacobian_product(*vectors):
                return torch.autograd.grad(
                    outputs, differentiable(args), vectors, retain_graph=True
                )

            self._vmap_test(
                vector_jacobian_product, batched_vectors, check_propagates_grad=False
            )

    # Tests batched second grad computation of outputs = op(*args, **kwargs).
    # by comparing it to a sequential map+stack fallback.
    #
    # output_process_fn: a function that maps the outputs to the part
    #       that should be differentiated.
    # batch_size: the batch dim size for the batched grad
    #
    # NB: we only test computing batched gradients in the second gradient
    # computation. One specific use case that does this is computing the hessian
    # matrix of a scalar-valued function; this is useful in Bayesian Logistic
    # Regression.
    # It might be useful to have a test that computes batched first gradients and
    # then uses those to compute batched second gradients in the future.
    def _batched_grad_grad_test(
        self, op, args, kwargs=None, output_process_fn=lambda x: x, batch_size=3
    ):
        if kwargs is None:
            kwargs = {}
        outputs = op(*args, **kwargs)
        outputs = differentiable(output_process_fn(outputs))
        ones = tuple(torch.ones_like(out) for out in outputs)
        # Same thing as summing together all of the outputs and calling .backward()
        first_grads = torch.autograd.grad(
            outputs, differentiable(args), ones, create_graph=True
        )
        first_grads = differentiable(first_grads)
        self.assertNotEqual(
            len(first_grads), 0, "None of the first grads depend on the input!"
        )

        for contig in [True, False]:
            batched_vectors = tuple(
                construct_v(grad, batch_size, contig) for grad in first_grads
            )

            def vector_hessian_product(*vectors):
                outputs = torch.autograd.grad(
                    first_grads,
                    differentiable(args),
                    vectors,
                    retain_graph=True,
                    allow_unused=True,
                )
                outputs = tuple(out for out in outputs if out is not None)
                assert len(outputs) > 0
                return outputs

            self._vmap_test(
                vector_hessian_product, batched_vectors, check_propagates_grad=False
            )

    def _test_arithmetic(self, op, device, test_grad_grad=True):
        x = torch.randn(2, 3, requires_grad=True, device=device)
        y = _get_rand_no_zeros(2, 3, device=device, requires_grad=True)
        scalar = 3.14
        self._batched_grad_test(op, (x, y))
        self._batched_grad_test(op, (scalar, y))
        self._batched_grad_test(op, (x, scalar))

        if test_grad_grad:
            self._batched_grad_grad_test(op, (x, y))

    def test_add(self, device):
        self._test_arithmetic(torch.add, device, test_grad_grad=False)
        self._test_arithmetic(lambda x, y: x + y, device, test_grad_grad=False)

    def test_sub(self, device):
        self._test_arithmetic(torch.sub, device, test_grad_grad=False)
        self._test_arithmetic(lambda x, y: x - y, device, test_grad_grad=False)

    def test_mul(self, device):
        self._test_arithmetic(torch.mul, device)
        self._test_arithmetic(lambda x, y: x * y, device)

    def test_div(self, device):
        self._test_arithmetic(torch.div, device)
        self._test_arithmetic(lambda x, y: x / y, device)

    def test_binary_cross_entropy(self, device):
        x = F.sigmoid(torch.randn(3, 2, device=device, requires_grad=True))
        target = torch.rand(3, 2, device=device)

        op = functools.partial(F.binary_cross_entropy, target=target)

        self._batched_grad_test(op, (x,), {})
        self._batched_grad_grad_test(op, (x,), {})

    def test_log_softmax(self, device):
        op = functools.partial(torch.log_softmax, dim=-1)
        x = torch.randn(3, 2, device=device, requires_grad=True)

        self._batched_grad_test(op, (x,), {})
        self._batched_grad_grad_test(op, (x,), {})

    def test_expand(self, device):
        x = torch.randn(2, 3, device=device, requires_grad=True)

        def op(x):
            return x.expand(5, 5, 2, 3)

        self._batched_grad_test(op, (x,))

    @allowVmapFallbackUsage
    def test_index(self, device):
        x = torch.randn(2, 3, requires_grad=True, device=device)
        index = torch.tensor([[0, 0], [1, 1]], device=device)

        def op(x):
            y = x * x
            return y[index]

        self._batched_grad_test(op, (x,))
        self._batched_grad_grad_test(op, (x,))

    def test_lgamma(self, device):
        x = torch.randn(2, 3, requires_grad=True, device=device)
        self._batched_grad_test(Tensor.lgamma, (x,))
        self._batched_grad_grad_test(Tensor.lgamma, (x,))

    def test_log(self, device):
        x = _get_rand_no_zeros(2, 3, device=device, requires_grad=True)
        self._batched_grad_test(torch.log, (x,))
        self._batched_grad_grad_test(torch.log, (x,))

    def test_logsumexp(self, device):
        x = _get_rand_no_zeros(2, 3, device=device, requires_grad=True)

        def op(x):
            return torch.logsumexp(x, -1)

        self._batched_grad_test(op, (x,))
        self._batched_grad_grad_test(op, (x,))

    def test_log1p(self, device):
        x = _get_rand_no_zeros(2, 3, device=device, requires_grad=True)
        self._batched_grad_test(torch.log1p, (x,))
        self._batched_grad_grad_test(torch.log1p, (x,))

    @allowVmapFallbackUsage
    def test_max(self, device):
        x = torch.randn(2, 3, requires_grad=True, device=device)
        self._batched_grad_test(torch.max, (x,))

    @allowVmapFallbackUsage
    def test_median(self, device):
        x = torch.randn(2, 3, requires_grad=True, device=device)
        self._batched_grad_test(torch.median, (x,))

    @allowVmapFallbackUsage
    def test_min(self, device):
        x = torch.randn(2, 3, requires_grad=True, device=device)
        self._batched_grad_test(torch.min, (x,))

    def test_permute(self, device):
        x = torch.randn(2, 3, 5, requires_grad=True, device=device)

        def op(x):
            return x.permute(2, 0, 1)

        self._batched_grad_test(op, (x,))

    def test_reshape(self, device):
        x = torch.randn(2, 3, 5, requires_grad=True, device=device)

        def op(x):
            return x.reshape([2 * 3, 5])

        self._batched_grad_test(op, (x,))

    def test_sigmoid(self, device):
        x = torch.randn(2, 3, requires_grad=True, device=device)
        self._batched_grad_test(Tensor.sigmoid, (x,))
        self._batched_grad_grad_test(Tensor.sigmoid, (x,))

    def test_stack(self, device):
        x = torch.randn(2, 3, device=device, requires_grad=True)
        y = torch.randn(2, 3, device=device, requires_grad=True)

        def op(x, y):
            return torch.stack([x, y])

        self._batched_grad_test(op, (x, y))

    def test_select(self, device):
        x = torch.randn(2, 3, device=device, requires_grad=True)
        self._batched_grad_test(lambda x: x[1], (x,))
        self._batched_grad_test(lambda x: x.select(1, 2), (x,))
        self._batched_grad_test(lambda x: x.select(-1, 0), (x,))

    def test_slice(self, device):
        x = torch.randn(2, 3, 5, device=device, requires_grad=True)
        self._batched_grad_test(lambda x: x[0:1], (x,))
        self._batched_grad_test(lambda x: x[:, 1:3], (x,))
        self._batched_grad_test(lambda x: x[..., 1:3], (x,))

    def test_trace(self, device):
        x = torch.randn(2, 3, device=device, requires_grad=True)
        self._batched_grad_test(Tensor.trace, (x,))

        x = torch.randn(3, 2, 2, device=device)

        def sum_grad_trace(x):
            return grad(torch.trace)(x).sum()

        output = vmap(grad(sum_grad_trace))(x)
        self.assertEqual(output, torch.zeros_like(output))

    def test_where(self, device):
        x = torch.randn(3, 2, device=device)
        y = torch.ones(3, 2, device=device)

        def f(x, y):
            return torch.where(x > 0, x, y)

        # Check that there is no runtime error, exactness tests are done with opinfo
        vmap(f)(x, y)

        x = torch.randint(0, 2, size=(4, 3), dtype=torch.float)

        def f(t):
            return torch.where(t)

        with self.assertRaisesRegex(
            RuntimeError, r"Attempted to vmap over aten::where"
        ):
            vmap(f)(x)

    def test_threshold(self, device):
        x = torch.randn(2, 3, device=device, requires_grad=True)
        self._batched_grad_test(lambda x: F.threshold(x, 0.5, 0.0), (x,))

    @parametrize("backend", PLATFORM_SPECIFIC_SDPA)
    def test_sdpa(self, device, backend):
        if device == "cpu":
            raise unittest.SkipTest("This test is only for CUDA for now")

        def T(*args):
            return torch.randn(*args, dtype=torch.float16, device=device)

        backend_ctx = sdpa_kernel([backend])
        with backend_ctx:
            for batching in [
                (True, True, True),
                (True, False, False),
                (False, True, True),
            ]:
                size = [8, 4, 128, 64]
                if batching[0]:
                    query = T(3, *size)
                else:
                    query = T(*size)
                if batching[1]:
                    key = T(3, *size)
                else:
                    key = T(*size)
                if batching[2]:
                    value = T(3, *size)
                else:
                    value = T(*size)
                in_dims = tuple(0 if b else None for b in batching)
                attention = F.scaled_dot_product_attention

                self._vmap_test(
                    attention,
                    (query, key, value),
                    in_dims=in_dims,
                )
                # Backwards test doesn't work yet
                # self._batched_grad_test(
                #     lambda query, key, value: F.scaled_dot_product_attention(
                #         query, key, value
                #     ),
                #     (query, key, value),
                # )

            B = 4
            query = torch.rand(4, 32, B, 8, 128, dtype=torch.float16, device=device)
            key = torch.rand(4, B, 32, 8, 128, dtype=torch.float16, device=device)
            value = torch.rand(4, 32, 8, 128, dtype=torch.float16, device=device)
            self._vmap_test(
                F.scaled_dot_product_attention,
                (query, key, value),
                in_dims=(2, 1, None),
            )

<<<<<<< HEAD
=======
    @parametrize("backend", PLATFORM_SPECIFIC_SDPA)
    @parametrize("randomness", ["error", "same", "different"])
    def test_randomness(self, device, randomness, backend):
        if device == "cpu":
            raise unittest.SkipTest("This test is only for CUDA for now")
        backend_ctx = sdpa_kernel([backend])
        with backend_ctx:
            B = 4
            query = torch.rand(B, 4, 32, 8, 128, dtype=torch.float16, device=device)
            key = torch.rand(B, 4, 32, 8, 128, dtype=torch.float16, device=device)
            value = torch.rand(B, 4, 32, 8, 128, dtype=torch.float16, device=device)

            def f(q, k, v, dropout):
                return F.scaled_dot_product_attention(q, k, v, dropout_p=dropout)

            # No matter the randomness mode, dropout=0.0 should pass
            vmap(
                functools.partial(f, dropout=0.0),
                in_dims=(0, 0, 0),
                randomness=randomness,
            )(query, key, value)

            fail_with_randomness = randomness == "error"
            if backend != SDPBackend.MATH:
                fail_with_randomness |= randomness == "same"
            context = (
                self.assertRaises(RuntimeError)
                # We currently don't support randomness == "same", and "error" should always error with randomness
                if fail_with_randomness
                else contextlib.nullcontext()
            )
            with context:
                vmap(
                    functools.partial(f, dropout=0.5),
                    in_dims=(0, 0, 0),
                    randomness=randomness,
                )(query, key, value)

>>>>>>> d1bb8e82
    @allowVmapFallbackUsage
    def test_inplace_view(self, device):
        leaf = torch.randn(4, 5, requires_grad=True)

        def func(leaf):
            # Make sure the function is non-trivially twice differentiable
            base = leaf * leaf
            view = base[0]
            view.cos_()
            return view

        self._batched_grad_test(func, (leaf,), {})
        self._batched_grad_grad_test(func, (leaf,), {})

    @allowVmapFallbackUsage
    def test_inplace_manyview(self, device):
        leaf = torch.randn(4, 4, 5, requires_grad=True)

        def func(leaf):
            # Make sure the function is non-trivially twice differentiable
            base = leaf * leaf
            view = base.transpose(0, 2)
            view = view[1]
            view = view.diagonal()
            view = view[::2]
            view.cos_()
            return view

        self._batched_grad_test(func, (leaf,), {})
        self._batched_grad_grad_test(func, (leaf,), {})

    def test_diagonal(self, device):
        x = torch.randn(4, 5, device=device, requires_grad=True)
        self._batched_grad_test(lambda x: x.diagonal(1, 0, 1), (x,))

        x = torch.randn(3, 4, 5, device=device, requires_grad=True)
        self._batched_grad_test(lambda x: x.diagonal(0, -1, -2), (x,))

    @allowVmapFallbackUsage
    def test_unrelated_output(self, device):
        B0 = 3
        x = torch.randn([], requires_grad=True)
        y = torch.randn([], requires_grad=True)
        gy = torch.randn(B0, requires_grad=True)

        def vjp(v):
            (res,) = torch.autograd.grad(y, x, v, allow_unused=True)
            return torch.zeros_like(x) if res is None else res

        result = vmap(vjp)(gy)
        self.assertEqual(result, torch.zeros(B0, *x.shape, device=device))

    @allowVmapFallbackUsage
    def test_unrelated_output_multiple_grad(self, device):
        B0 = 3
        x = torch.randn([], requires_grad=True)
        y = torch.randn([], requires_grad=True)
        gy = torch.randn(B0, requires_grad=True)

        def vjp(v):
            (res,) = torch.autograd.grad(y, x, v, allow_unused=True)
            return torch.zeros_like(x) if res is None else res

        _ = vjp(gy[0])
        result = vmap(vjp)(gy)
        self.assertEqual(result, torch.zeros(B0, *x.shape, device=device))


def discover_variants(opinfo):
    aliases = []
    inplace_variants = []

    if opinfo.inplace_variant:
        inplace_variants.append(opinfo.inplace_variant)

    aliases.append(opinfo.op)
    for alias in opinfo.aliases:
        aliases.append(alias.op)
        if alias.inplace_variant:
            inplace_variants.append(alias.inplace_variant)
    return aliases, inplace_variants


# TODO: enable this when we get a bit closer to getting torch.vmap x torch.compile working.
# @markDynamoStrictTest
@unMarkDynamoStrictTest
class TestVmapOperatorsOpInfo(TestCase):
    def vmap_outplace_test(
        self,
        func,
        args,
        kwargs,
        in_dims,
        check_shape_only=False,
        postprocess_fn=None,
        out_dim=0,
    ):
        for vmap_out, loop_out in compute_quantities_for_vmap_test(
            func, args, kwargs, in_dims, out_dim=out_dim
        ):
            if postprocess_fn is not None:
                loop_out = postprocess_fn(loop_out)
                vmap_out = postprocess_fn(vmap_out)
            if check_shape_only:
                self.assertEqual(vmap_out.shape, loop_out.shape)
                continue
            self.assertEqual(vmap_out, loop_out)

    def vmap_inplace_test(
        self, func, args, kwargs, in_dims, postprocess_fn=None, out_dim=0
    ):
        # NB: This test assumes that the first argument is being modified.
        # This is OK because it's what every other OpInfo-based test assumes,
        # but it is going to need a more robust solution eventually.
        if in_dims[0] is None:
            # Check that we correctly raise an error when vmap is impossible
            # on the in-place operation
            with self.assertRaises(RuntimeError):
                for _ in compute_quantities_for_vmap_test(
                    func,
                    args,
                    kwargs,
                    in_dims,
                    out_dim=out_dim,
                    compute_loop_out=False,
                    clone_inputs=True,
                ):
                    pass
            return
        for vmap_out, loop_out in compute_quantities_for_vmap_test(
            func,
            args,
            kwargs,
            in_dims,
            clone_inputs=True,
            out_dim=out_dim,
        ):
            if postprocess_fn is not None:
                loop_out = postprocess_fn(loop_out)
                vmap_out = postprocess_fn(vmap_out)
            self.assertEqual(vmap_out, loop_out)

    def opinfo_vmap_test(
        self,
        device,
        dtype,
        op,
        check_has_batch_rule,
        skip_inplace=(),
        postprocess_fn=None,
    ):
        def test():
            # Error inputs check
            if op.error_inputs_func is not None:
                error_inputs = op.error_inputs(device)
                for error_input in error_inputs:
                    sample_input = error_input.sample_input
                    args = (sample_input.input,) + tuple(sample_input.args)
                    kwargs = sample_input.kwargs
                    for batched_args, in_dims, _ in generate_vmap_inputs(args, {}):
                        with self.assertRaises(Exception):
                            vmap(op, in_dims)(*batched_args, **kwargs)

            # Sample inputs check
            sample_inputs_op = {
                # Take too long with reference inputs
                "special.chebyshev_polynomial_t",
                "special.chebyshev_polynomial_u",
                "special.chebyshev_polynomial_v",
                "special.chebyshev_polynomial_w",
                "special.hermite_polynomial_he",
                "special.laguerre_polynomial_l",
                "special.legendre_polynomial_p",
                "special.shifted_chebyshev_polynomial_t",
                "special.shifted_chebyshev_polynomial_u",
                "special.shifted_chebyshev_polynomial_v",
                "special.shifted_chebyshev_polynomial_w",
            }
            if op.name in sample_inputs_op:
                sample_inputs_itr = op.sample_inputs(device, dtype, requires_grad=False)
            else:
                sample_inputs_itr = op.reference_inputs(
                    device, dtype, requires_grad=False
                )
            aliases, inplace_aliases = discover_variants(op)
            check_shape_only = op.name in ("empty_like", "new_empty")
            for sample_input in sample_inputs_itr:
                args = (sample_input.input,) + sample_input.args
                if not any(isinstance(arg, torch.Tensor) for arg in args):
                    # Atleast one tensor required for vmap.
                    continue
                kwargs = sample_input.kwargs
                is_batch_norm_and_training = is_batch_norm_training(op.name, kwargs)
                out_dim = 0
                if op.name == "NumpySplitCopyWithIntCustomOp":
                    # special case for this custom op
                    def sample_vmap_out_dim_numpy_split_copy_with_int(x, splits, dim):
                        return [0 for _ in range(len(splits) + 1)], None

                    out_dim = sample_vmap_out_dim_numpy_split_copy_with_int(*args)
                for batched_args, in_dims, _ in generate_vmap_inputs(
                    args, {}, is_batch_norm_and_training=is_batch_norm_and_training
                ):
                    for func in aliases:
                        self.vmap_outplace_test(
                            func,
                            batched_args,
                            kwargs,
                            in_dims,
                            check_shape_only,
                            postprocess_fn,
                            out_dim=out_dim,
                        )
                    if op.name in skip_inplace:
                        continue
                    if not is_valid_inplace_sample_input(
                        sample_input, op, op.inplace_variant
                    ):
                        continue
                    for func in inplace_aliases:
                        self.vmap_inplace_test(
                            func, batched_args, kwargs, in_dims, postprocess_fn
                        )

        if check_has_batch_rule:
            check_vmap_fallback(self, test, op)
        else:
            test()

    vmap_fail = {
        # -------------------- ALLOWED FAILURES --------------------------------
        # These are things that we either cannot fix or are not actually problems
        xfail("resize_"),
        xfail("resize_as_"),
        xfail("to_sparse"),
        xfail("__getitem__"),  # dynamic mask
        xfail("index_put"),  # dynamic mask
        xfail(
            "nn.functional.dropout"
        ),  # works, can't check against for loop because of randomness inconsistency
        xfail("nn.functional.scaled_dot_product_attention"),  # randomness
        xfail("nn.functional.multi_head_attention_forward"),  # randomness
        xfail("masked_select"),  # dynamic op
        xfail("nonzero"),  # dynamic op
        xfail("unique", ""),  # dynamic op
        xfail("unique_consecutive", ""),  # dynamic op
        xfail("allclose"),  # returns a boolean
        xfail("uniform"),  # randomness is tested separately
        xfail("rand_like"),  # randomness is tested separately
        xfail("randint_like"),  # randomness is tested separately
        xfail("randn_like"),  # randomness is tested separately
        xfail("bernoulli", ""),  # randomness is tested separately
        xfail("normal", ""),  # randomness is tested separately
        xfail("normal", "number_mean"),  # randomness is tested separately
        xfail("multinomial", ""),  # randomness
        xfail("nn.functional.embedding", ""),  # we only support some cases
        xfail("nn.functional.rrelu"),  # randomness
        xfail("nn.functional.dropout2d", ""),  # randomness
        xfail("nn.functional.dropout3d", ""),  # randomness
        xfail("nn.functional.alpha_dropout", ""),  # randomness
        xfail("nn.functional.feature_alpha_dropout", "with_train"),  # randomness
        xfail("as_strided"),  # Our test runner can't handle this; manual test exists
        xfail("as_strided_copy"),
        xfail(
            "as_strided_scatter"
        ),  # no batching rule implemented, default doesnt work
        skip(
            "new_empty_strided"
        ),  # empty tensor data is garbage so it's hard to make comparisons with it
        xfail("nn.functional.fractional_max_pool3d"),  # randomness
        xfail("nn.functional.fractional_max_pool2d"),  # randomness
        xfail("pca_lowrank", ""),  # random operation
        xfail("svd_lowrank", ""),  # random operation
        xfail("sparse.sampled_addmm"),  # sparse
        xfail("sparse.mm", "reduce"),  # sparse
        xfail(
            "NumpyCubeNotComposableAutogradFunction"
        ),  # Not composable autograd.Function
        skip("_softmax_backward_data"),
        skip(
            "linalg.eigh", ""
        ),  # not always return the same result for the same input, see test_linalg_eigh for manual test
        skip("to"),  # RuntimeError: required rank 4 tensor to use channels_last format
        # UnimplementedError: data-dependent operators cannot be vmapped
        xfail("NumpyNonzeroCustomOp"),
        xfail("NumpyNMSCustomOp"),
        # ----------------------------------------------------------------------
        # ---------------------------- BUGS ------------------------------------
        # entries in here don't work and need to be fixed.
        # Each one of these is a bug
        decorate("frexp", decorator=skipIfTorchDynamo()),
        xfail("clamp_min", ""),  # Exception not raised on error input
        xfail("clamp_max", ""),  # Exception not raised on error input
        xfail(
            "view_as_complex"
        ),  # RuntimeError: Tensor must have a last dimension with stride 1
        xfail("tensor_split"),  # data_ptr
        xfail(
            "histogramdd"
        ),  # expected Tensor as element 0 in argument 0, but got tuple
        xfail("nn.functional.gaussian_nll_loss"),  # data-dependent control flow error
        xfail(
            "nn.functional.embedding_bag"
        ),  # embedding renorm vmap inplace incompatible
        xfail("narrow"),  # Batching rule not implemented for aten::narrow.Tensor
        # required rank 4 tensor to use channels_last format
        xfail("bfloat16"),
        xfail("bool"),
        xfail("byte"),
        xfail("char"),
        xfail("double"),
        xfail("float"),
        xfail("half"),
        xfail("int"),
        xfail("long"),
        xfail("short"),
        xfail("cdouble"),
        xfail("cfloat"),
        xfail(
            "jiterator_binary", device_type="cuda"
        ),  # NYI: querying is_contiguous inside of vmap
        xfail(
            "jiterator_binary_return_by_ref", device_type="cuda"
        ),  # NYI: querying is_contiguous inside of vmap
        xfail(
            "jiterator_4inputs_with_extra_args", device_type="cuda"
        ),  # NYI: querying is_contiguous inside of vmap
        xfail(
            "equal", ""
        ),  # TypeError: object of type 'bool' has no len(); likely testrunner problem
        xfail(
            "jiterator_unary", device_type="cuda"
        ),  # NYI: querying is_contiguous inside of vmap
        xfail(
            "jiterator_2inputs_2outputs", device_type="cuda"
        ),  # NYI: querying is_contiguous inside of vmap
        # ---------------------------------------------------------------------
        # TypeError: expected Tensor as element 0 in argument 0, but got NotImplementedType
        xfail("__rsub__"),
        # RuntimeError: Batching rule not implemented for aten::moveaxis.int;
        # the fallback path doesn't work on out= or view ops.
        xfail("movedim"),
        # RuntimeError: NYI: querying is_contiguous inside of vmap for
        # memory_format other than torch.contiguous_format
        xfail("contiguous"),
        # RuntimeError: NYI: Tensor.clone(memory_format) inside vmap is only supported
        # with memory_format torch.preserve_format or torch.contiguous_format (got ChannelsLast)
        xfail("clone"),
        # RuntimeError: When vmap-ing torch.nn.functional.one_hot,
        # please provide an explicit positive num_classes argument.
        xfail("nn.functional.one_hot"),
        # RuntimeError: Expected all tensors to be on the same device,
        # but found at least two devices, cuda:0 and cpu!
        xfail("eq", device_type="cuda"),
        xfail("ge", device_type="cuda"),
        xfail("gt", device_type="cuda"),
        xfail("le", device_type="cuda"),
        xfail("lt", device_type="cuda"),
        xfail("ne", device_type="cuda"),
        # RuntimeError: aten::_flash_attention_forward hit the vmap fallback which is currently disabled
        xfail("torch.ops.aten._flash_attention_forward"),
    }

    @with_tf32_off  # https://github.com/pytorch/pytorch/issues/86798
    @ops(
        op_db + additional_op_db + autograd_function_db + custom_op_db,
        dtypes=OpDTypes.any_one,
    )
    @opsToleranceOverride(
        "TestVmapOperatorsOpInfo",
        "test_vmap_exhaustive",
        (
            tol1(
                "linalg.det",
                {torch.float32: tol(atol=1e-04, rtol=1e-04)},
                device_type="cuda",
            ),
            # The following is often flaky, but just on windows.
            # We should investigate if it's actually a problem or not.
            tol1(
                "nn.functional.conv_transpose3d",
                {torch.float32: tol(atol=1e-04, rtol=1e-02)},
                device_type="cuda",
            ),
        ),
    )
    @toleranceOverride(
        {
            torch.float32: tol(atol=1e-04, rtol=1e-04),
            torch.complex64: tol(atol=1e-04, rtol=1e-04),
        }
    )
    @skipOps(
        "TestVmapOperatorsOpInfo",
        "test_vmap_exhaustive",
        vmap_fail.union(
            {
                # RuntimeError: Batch norm got a batched tensor as input while the running_mean or running_var,
                # which will be updated in place, were not batched.
                xfail("native_batch_norm"),
                xfail("_native_batch_norm_legit"),
                # TODO: implement batching rule
                xfail("_batch_norm_with_update"),
                xfail("tril"),  # Exception not raised on error input
                xfail("triu"),  # Exception not raised on error input
                xfail("as_strided", "partial_views"),
                # RuntimeError: output with shape [4, 4] doesn't match the broadcast shape [1, 4, 4]
                xfail("addcdiv"),
                xfail("addcmul"),
                xfail("clamp"),
                xfail("torch.ops.aten._efficient_attention_forward"),  # outputs ints
                # TypeError: expected Tensor as element 0 in argument 0, but got float
                xfail("item"),
            }
        ),
    )
    def test_vmap_exhaustive(self, device, dtype, op):
        # needs to be fixed
        inplace_failure_list = ()
        self.opinfo_vmap_test(
            device,
            dtype,
            op,
            check_has_batch_rule=False,
            skip_inplace=inplace_failure_list,
        )

    @with_tf32_off
    @ops(
        op_db + additional_op_db + autograd_function_db + custom_op_db,
        dtypes=OpDTypes.any_one,
    )
    @opsToleranceOverride(
        "TestVmapOperatorsOpInfo",
        "test_op_has_batch_rule",
        (
            tol1(
                "linalg.det",
                {torch.float32: tol(atol=1e-04, rtol=1e-04)},
                device_type="cuda",
            ),
        ),
    )
    @toleranceOverride(
        {
            torch.float32: tol(atol=1e-04, rtol=1e-04),
            torch.complex64: tol(atol=1e-04, rtol=1e-04),
        }
    )
    @skipOps(
        "TestVmapOperatorsOpInfo",
        "test_op_has_batch_rule",
        vmap_fail.union(
            {
                xfail("as_strided", "partial_views"),
                skip(
                    "to"
                ),  # RuntimeError: required rank 4 tensor to use channels_last format
                xfail("fill"),
                # Batch norm got a batched tensor as input while the running_mean or running_var,
                # which will be updated in place, were not batched.
                xfail("native_batch_norm"),
                xfail("_native_batch_norm_legit"),
                # TODO: implement batching rule
                xfail("_batch_norm_with_update"),
                xfail("histogram"),
                # `index_put` OpInfo in pytorch/pytorch has
                # masked index as input which is not supported
                xfail("index_put", ""),
                xfail("isin"),
                xfail("masked_fill"),
                xfail("masked_scatter"),
                xfail("masked_select"),
                xfail("nanquantile"),
                xfail("ormqr"),
                xfail("put"),
                xfail("quantile"),
                xfail("renorm"),
                xfail("resize_as_"),
                xfail("take"),
                xfail("tensor_split"),
                xfail("transpose_copy"),
                xfail("to_sparse"),
                # TypeError: expected Tensor as element 0 in argument 0, but got float
                xfail("item"),
                xfail("tril"),  # Exception not raised on error input
                xfail("triu"),  # Exception not raised on error input
                xfail("__getitem__", ""),
                xfail("count_nonzero"),
                xfail(
                    "nn.functional.dropout"
                ),  # works, can't check against for loop because of randomness inconsistency
                xfail("nn.functional.scaled_dot_product_attention"),  # randomness
                xfail("nn.functional.multi_head_attention_forward"),  # randomness
                xfail("torch.ops.aten._efficient_attention_forward"),  # outputs ints
                xfail("resize_"),
                xfail("view_as_complex"),
                xfail("matrix_exp"),
                xfail("fft.ihfft2"),
                xfail("fft.ihfftn"),
                xfail("allclose"),
                xfail("argwhere"),
                xfail("unique_consecutive"),
                xfail("unique"),
                xfail("nn.functional.ctc_loss"),
                xfail("nn.functional.gaussian_nll_loss"),
                xfail("histc"),
                xfail("as_strided"),
                xfail("as_strided_copy"),
                xfail("t_copy"),
                xfail("unsqueeze_copy"),
                xfail("istft"),
                xfail("nonzero"),
                xfail("nn.functional.fractional_max_pool2d"),
                xfail("stft"),
                xfail("isclose"),
                xfail("nn.functional.fractional_max_pool3d"),
                xfail("nn.functional.bilinear"),
                xfail("nn.functional.embedding_bag"),
                xfail("linalg.tensorsolve"),
                xfail("bernoulli", ""),
                xfail("nn.functional.feature_alpha_dropout", "with_train"),
                xfail("native_dropout_backward"),
                xfail("nn.functional.kl_div", ""),
                xfail("multinomial", ""),
                xfail("pca_lowrank", ""),
                xfail("normal", ""),
                xfail("nn.functional.dropout2d", ""),
                xfail("normal", "number_mean"),
                xfail("svd_lowrank", ""),
                xfail("diagflat", ""),
                xfail("special.log_ndtr"),
                xfail(
                    "narrow"
                ),  # Batching rule not implemented for aten::narrow.Tensor
                xfail("nn.functional.triplet_margin_loss", ""),
                xfail("nn.functional.pdist", ""),
                xfail("nn.functional.max_unpool1d", "grad"),
                xfail("nn.functional.multi_margin_loss", ""),
                xfail("nn.functional.multilabel_margin_loss", ""),
                xfail("nn.functional.max_unpool3d", "grad"),
                xfail("nn.functional.max_unpool2d", ""),
                xfail("nn.functional.max_unpool2d", "grad"),
                xfail("nn.functional.margin_ranking_loss", ""),
                xfail("nn.functional.max_unpool1d", ""),
                xfail("nn.functional.soft_margin_loss", ""),
                xfail("nn.functional.max_unpool3d", ""),
                xfail("linalg.ldl_solve", "", device_type="cpu"),
                xfail("chalf", ""),
                xfail("clamp_max", ""),
                xfail("jiterator_binary_return_by_ref", device_type="cuda"),
                xfail("jiterator_unary", device_type="cuda"),
                xfail("jiterator_2inputs_2outputs", device_type="cuda"),
                xfail("special.airy_ai"),
                xfail("clamp_min", ""),
                xfail("sparse.sampled_addmm"),
                xfail("sparse.mm", "reduce"),
                xfail("special.chebyshev_polynomial_u"),
                xfail("_segment_reduce", "offsets"),
                xfail("index_reduce", "prod"),
                xfail("index_reduce", "mean"),
                xfail("index_reduce", "amin"),
                xfail("index_reduce", "amax"),
                xfail("special.laguerre_polynomial_l"),
                xfail("special.hermite_polynomial_h"),
                xfail("jiterator_binary", device_type="cuda"),
                xfail("jiterator_4inputs_with_extra_args", device_type="cuda"),
                xfail("_segment_reduce", "lengths"),
                xfail("lu_solve", ""),
                xfail("special.hermite_polynomial_he"),
                xfail("nn.functional.dropout3d", ""),
                xfail("special.chebyshev_polynomial_t"),
                xfail("as_strided_scatter", ""),
                xfail("equal", ""),
                xfail("linalg.lu", ""),
                skip("linalg.ldl_solve", ""),
                skip("_softmax_backward_data"),
                # One or more of the overload doesn't have a Batch rule.
                xfail("bincount"),
                # RuntimeError: Expected all tensors to be on the same device,
                # but found at least two devices, cuda:0 and cpu!
                xfail("ge", device_type="cuda"),
                xfail(
                    "searchsorted"
                ),  # aten::searchsorted.Scalar hit the vmap fallback which is currently disabled
            }
        ),
    )
    def test_op_has_batch_rule(self, device, dtype, op):
        # needs to be fixed
        inplace_failures = (
            "addbmm",
            "addcdiv",
            "addcmul",
            "addmm",
            "addmv",
            "addr",
            "baddbmm",
            "clamp",
            "conj_physical",
            "cumprod",
            "cumsum",
            "floor_divide",
            "fmod",
            "heaviside",
            "hypot",
            "igamma",
            "igammac",
            "index_copy",
            "ldexp",
            "lerp",
            "neg",
            "nextafter",
            "polygamma",
            "pow",
            "remainder",
            "scatter_add",
            "scatter",
            "square",
            "sub",
            "trunc",
            "xlogy",
        )
        self.opinfo_vmap_test(
            device, dtype, op, check_has_batch_rule=True, skip_inplace=inplace_failures
        )

    def test_linalg_svd(self, device):
        # linalg_svd returns a tuple of three tensors, (U, S, Vh).
        # Given the same input, it may return different tensors,
        # because svd isn't unique. To test that the svd is correct, we multiply
        # U @ diag(S) @ Vh and check that the output from vmap matches the
        # output from a for-loop.
        def compute_A(out):
            U, S, Vh = out
            m = U.shape[-1]
            n = Vh.shape[-2]
            diag_S = S.new_zeros(*S.shape[:-1], m, n)
            diag_S.diagonal(offset=0, dim1=-2, dim2=-1).copy_(S)
            return U @ diag_S @ Vh

        opinfos = [op for op in op_db if op.name == "linalg.svd"]
        assert len(opinfos) > 0

        for op in opinfos:
            self.opinfo_vmap_test(
                device,
                torch.float,
                op,
                check_has_batch_rule=True,
                postprocess_fn=compute_A,
            )

    def test_linalg_eigh(self, device):
        # linalg_svd returns two tensors, (Q, L).
        # Given the same input, it may return different tensors,
        # because the eig decomposition isn't unique.
        # To test that eigh is correct, we multiply
        # Q @ diag(L) @ Qh and check that the output from vmap matches the
        # output from a for-loop.
        def compute_A(out):
            L, Q = out
            n = Q.shape[-1]
            diag_L = L.new_zeros(*L.shape[:-1], n, n)
            diag_L.diagonal(offset=0, dim1=-2, dim2=-1).copy_(L)
            Qh = Q.transpose(-2, -1).conj()
            return Q @ diag_L @ Qh

        opinfos = [op for op in op_db if op.name == "linalg.eigh"]
        assert len(opinfos) > 0

        for op in opinfos:
            self.opinfo_vmap_test(
                device,
                torch.float,
                op,
                check_has_batch_rule=True,
                postprocess_fn=compute_A,
            )

    @skipIfTorchDynamo()
    def test_slogdet(self, device):
        # There's no OpInfo for this
        def test():
            B = 2
            x = torch.randn(B, 5, 5, device=device)
            self.vmap_outplace_test(torch.slogdet, (x,), {}, (0,))

        check_vmap_fallback(self, test, torch.slogdet)

    def test_index_fill(self, device):
        # There's no OpInfo for these tests

        B = 2

        def test1():
            # negative dim
            x = torch.randn(B, 5, 5, device=device)
            dim = -2
            index = torch.tensor([[2, 3], [0, 4]], device=device)
            value = 5.0
            self.vmap_outplace_test(
                torch.index_fill, (x, dim, index, value), {}, (None, None, 0, None)
            )

        def test2():
            # self batched, self logical rank 1, index logical rank 1
            x = torch.zeros(B, 3, device=device)
            dim = 0
            index = torch.tensor([[0], [1]], device=device)
            for value in (1.0, torch.rand((), device=device)):
                self.vmap_outplace_test(
                    torch.index_fill, (x, dim, index, value), {}, (0, None, 0, None)
                )

        def test3():
            # self batched, self logical rank 1, index logical rank 0
            x = torch.zeros(B, 3, device=device)
            dim = 0
            index = torch.tensor([0, 1], device=device)
            for value in (1.0, torch.rand((), device=device)):
                self.vmap_outplace_test(
                    torch.index_fill, (x, dim, index, value), {}, (0, None, 0, None)
                )

        def test4():
            # self not batched, self logical rank 0, index logical rank 1
            x = torch.zeros([], device=device)
            dim = 0
            index = torch.tensor([[0], [0]], device=device)
            for value in (1.0, torch.rand((), device=device)):
                self.vmap_outplace_test(
                    torch.index_fill, (x, dim, index, value), {}, (None, None, 0, None)
                )

        def test5():
            # self not batched, self logical rank 0, index logical rank 0
            x = torch.zeros([], device=device)
            dim = 0
            index = torch.tensor([0, 0], device=device)
            for value in (1.0, torch.rand((), device=device)):
                self.vmap_outplace_test(
                    torch.index_fill, (x, dim, index, value), {}, (None, None, 0, None)
                )

        def test6():
            # self not batched, self logical rank 0, index logical rank 1
            x = torch.zeros(3, device=device)
            dim = 0
            index = torch.tensor([[0], [1]], device=device)
            for value in (1.0, torch.rand((), device=device)):
                self.vmap_outplace_test(
                    torch.index_fill, (x, dim, index, value), {}, (None, None, 0, None)
                )

        def test7():
            # self not batched, self logical rank 0, index logical rank 0
            x = torch.zeros(3, device=device)
            dim = 0
            index = torch.tensor([0, 1], device=device)
            for value in (1.0, torch.rand((), device=device)):
                self.vmap_outplace_test(
                    torch.index_fill, (x, dim, index, value), {}, (None, None, 0, None)
                )

        def test8():
            # self batched, self logical rank > 1, index logical rank 0
            x = torch.zeros(B, 3, 3, device=device)
            dim = 0
            index = torch.tensor([0, 1], device=device)
            for value in (1.0, torch.rand((), device=device)):
                self.vmap_outplace_test(
                    torch.index_fill, (x, dim, index, value), {}, (0, None, 0, None)
                )

        for test in (test1, test2, test3, test4, test5, test6, test7, test8):
            check_vmap_fallback(self, test, torch.index_fill)

    def test_fill__Tensor(self, device):
        # There's no OpInfo for fill_.Tensor, so here's an extra test for it.
        def test():
            B = 2
            args = (torch.randn(B, 3, device=device), torch.randn(B))
            self.vmap_inplace_test(Tensor.fill_, args, {}, (0, 0))

            args = (torch.randn(3, B, device=device), torch.randn(B))
            self.vmap_inplace_test(Tensor.fill_, args, {}, (-1, 0))

            args = (torch.randn(3, device=device), torch.randn(B))
            self.vmap_inplace_test(Tensor.fill_, args, {}, (None, 0))

            args = (torch.randn(3, B, device=device), torch.randn([]))
            self.vmap_inplace_test(Tensor.fill_, args, {}, (1, None))

        check_vmap_fallback(self, test, Tensor.fill_)

    @tf32_on_and_off(0.005)
    def test_conv_double_backward(self, device):
        images = torch.randn(2, 1, 5, 5, device=device)
        weight = torch.randn(2, 1, 2, 2, device=device)
        bias = torch.randn(2, device=device)
        ggI = torch.randn_like(images)
        ggW = torch.randn_like(weight)
        ggb = torch.randn_like(bias)
        stride = (1, 1)
        padding = (0, 0)
        dilation = (1, 1)
        transposed = False
        output_padding = (0, 0)
        groups = 1
        output_mask = (True, True, True)
        gO = torch.randn_like(
            F.conv2d(images, weight, bias, stride, padding, dilation, groups)
        )

        args = (
            ggI,
            ggW,
            ggb,
            gO,
            weight,
            images,
            stride,
            padding,
            dilation,
            transposed,
            output_padding,
            groups,
            output_mask,
        )
        op = torch.ops.aten._convolution_double_backward

        generator = get_fallback_and_vmap_exhaustive(op, args, {})
        is_cuda_sm86 = device.startswith("cuda") and torch.cuda.get_device_capability(
            0
        ) == (8, 6)
        atol, rtol = (1e-3, 1e-3) if is_cuda_sm86 else (1e-4, 1e-4)

        def test():
            for loop_out, batched_out in generator:
                self.assertEqual(loop_out, batched_out, atol=atol, rtol=rtol)

        check_vmap_fallback(self, test, op)

    def test_isnan(self, device):
        test = functools.partial(_vmap_test, check_propagates_grad=False)

        B, N, C, H, W = 2, 3, 24, 5, 7
        op = torch.isnan

        x = torch.randn(B, N, C, H, W)
        x[x > 0] = float("nan")
        test(self, op, (x,), in_dims=(0))

    def test_sum_scalar(self, device):
        x = torch.tensor([10.0], device=device)
        y = vmap(torch.sum)(x)
        self.assertEqual(y, x)

        y = vmap(lambda x: x.sum(0))(x)
        self.assertEqual(y, x)

        y = vmap(lambda x: x.sum(-1))(x)
        self.assertEqual(y, x)

    def test_isinf(self, device):
        test = functools.partial(_vmap_test, check_propagates_grad=False)

        B, N, C, H, W = 2, 3, 24, 5, 7
        op = torch.isinf

        x = torch.randn(B, N, C, H, W)
        x[x > 0] = float("inf")
        test(self, op, (x,), in_dims=(0))

    def test_foo_like(self, device):
        # vfdev-5: Probably, we can remove this line. Flake8 reported as unused
        # test = functools.partial(_vmap_test, check_propagates_grad=False)

        B, N, C, H, W = 2, 3, 24, 5, 7
        for op in [torch.ones_like, torch.zeros_like]:
            x = torch.randn(B, N, C, H, W)
            # todo(chilli): test these better
            # Not testing correctness, just that they run
            vmap(op, in_dims=(0,))(
                x,
            )

    def test_flatten(self, device):
        test = functools.partial(_vmap_test, check_propagates_grad=False)

        op = torch.flatten

        x = torch.randn(2, 3, 4, 5)
        test(self, op, (x, 1, 2), in_dims=(0, None, None))

    def test_group_norm(self, device):
        test = functools.partial(_vmap_test, check_propagates_grad=False)

        B, N, C, H, W = 2, 3, 24, 5, 7
        op = F.group_norm

        x = torch.randn(B, N, C, H, W)
        weight = torch.randn(C)
        bias = torch.randn(C)
        test(self, op, (x, 3, weight, bias), in_dims=(0, None, None, None))

        x = torch.randn(B, N, C, H, W)
        weight = torch.randn(B, C)
        bias = torch.randn(B, C)
        test(self, op, (x, 4, weight, bias), in_dims=(0, None, 0, 0))

    def test_index_put(self, device):
        def test(f, t, idx, values):
            base = f(t[0], idx[0], values[0])
            self.assertEqual(vmap(f, in_dims=(0, 0, 0))(t, idx, values)[0], base)
            self.assertEqual(
                vmap(f, in_dims=(0, None, None))(t, idx[0], values[0])[0], base
            )
            self.assertEqual(vmap(f, in_dims=(0, None, 0))(t, idx[0], values)[0], base)
            self.assertEqual(vmap(f, in_dims=(0, 0, None))(t, idx, values[0])[0], base)

        def f(x, y, z):
            x[y] = z
            return x

        x = torch.randn(3, 4, 5, device=device)
        y = torch.zeros((3, 2), device=device).long()
        z = torch.randn(3, 2, 5, device=device)
        test(f, x, y, z)

        # indexing innermost dim
        def f(t, idx, values):
            t[:, idx] = values
            return t

        t = torch.zeros((3, 2, 3))
        values = torch.ones((3, 1, 2))
        idx = torch.tensor([[1, 2]]).expand((3, 2))
        test(f, t, idx, values)

        # indexing middle dim
        def f(t, idx, values):
            t[:, idx, :] = values
            return t

        t = torch.zeros((3, 2, 3, 3))
        values = torch.ones((3, 1, 2, 3))
        idx = torch.tensor([[0, 2]]).expand((3, 2))
        test(f, t, idx, values)

        # indexing with slices
        def f(t, values):
            t[:, :2, :] = values
            return t

        base = f(t[0], values[0])
        self.assertEqual(vmap(f, in_dims=(0, 0))(t, values)[0], base)
        self.assertEqual(vmap(f, in_dims=(0, None))(t, values[0])[0], base)

        # index_put_
        tensor = torch.zeros(3, 3, 4)
        value = torch.ones(3, 2)
        idxs = (
            torch.tensor([[0], [1], [2]]),
            torch.tensor([[0]]),
            torch.tensor([1, 2]),
        )
        expected = torch.index_put_(tensor.clone(), idxs, value)

        def f(t, idx, v):
            torch.index_put_(t, idx, v)
            return t

        self.assertEqual(
            vmap(f, in_dims=(0, (None, None), 0))(tensor, idxs[1:], value), expected
        )
        self.assertEqual(
            vmap(f, in_dims=(0, (None, None), None))(tensor, idxs[1:], value[0]),
            expected,
        )

        # boolean mask
        B = 2
        x = torch.randn(1, 3, 3)
        gy = torch.randn(B, 1, 3, 3)

        def f(x, gy):
            mask = x < 1e-09
            zeros = torch.zeros([])
            index_put = torch.ops.aten.index_put.default(gy, [mask], zeros)
            return index_put

        self.vmap_outplace_test(f, (x, gy), {}, in_dims=(None, 0))

    @onlyCUDA
    @parametrize("inplace", [True, False])
    def test_0d_tensor_index_put(self, device, inplace):
        def f(t, idx, v):
            fn = torch.index_put_ if inplace else torch.index_put
            return fn(t, idx, v)

        N = 2
        t = torch.zeros((N, 5), device="cuda")
        idx = torch.tensor([1, 3])
        v = torch.tensor(1, dtype=t.dtype, device="cpu")

        expected = torch.tensor([[0, 1, 0, 1, 0], [0, 1, 0, 1, 0]], dtype=t.dtype)
        self.assertEqual(expected, vmap(f, in_dims=(0, None, None))(t, (idx,), v))

    @parametrize("training", [True, False])
    @parametrize("track_running_stats", [True, False])
    @parametrize("affine", [True, False])
    def test_batch_norm(self, device, affine, track_running_stats, training):
        if not track_running_stats and not training:
            return

        test = functools.partial(_vmap_test, check_propagates_grad=False)
        BN = torch.nn.BatchNorm2d
        ensemble_size = 10
        hidden_dim = 3

        weights, buffers, _, _, _ = functional_init_with_buffers(BN, [ensemble_size])(
            hidden_dim, affine=affine, track_running_stats=track_running_stats
        )

        inputs = [torch.randn(ensemble_size, 32, hidden_dim, 16, 16, device=device)]
        in_dims = [0]

        def append(inp, in_dim):
            inputs.append(inp)
            in_dims.append(in_dim)

        if track_running_stats:
            running_mean, running_var, _ = buffers
            append(running_mean.to(device), 0)
            append(running_var.to(device), 0)
        else:
            append(None, None)
            append(None, None)

        if affine:
            weight, bias = weights
            append(weight.to(device), 0)
            append(bias.to(device), 0)
        else:
            append(None, None)
            append(None, None)

        append(training, None)

        def op(inp, running_mean, running_var, weight, bias, training):
            res = F.batch_norm(inp, running_mean, running_var, weight, bias, training)
            if track_running_stats:
                return res, running_mean, running_var
            return res

        test(self, op, tuple(inputs), in_dims=tuple(in_dims))

    def test_torch_return_types_returns(self, device):
        t = torch.randn(3, 2, 2, device=device)
        self.assertTrue(
            isinstance(vmap(torch.min, (0, None))(t, 0), torch.return_types.min)
        )
        self.assertTrue(
            isinstance(vmap(torch.max, (0, None))(t, 0), torch.return_types.max)
        )
        self.assertTrue(
            isinstance(
                vmap(torch.topk, (0, None, None))(t, 1, 0), torch.return_types.topk
            )
        )
        self.assertTrue(
            isinstance(vmap(torch.linalg.eig, (0))(t), torch.return_types.linalg_eig)
        )

    def test_namedtuple_returns(self, device):
        Point = namedtuple("Point", ["x", "y"])

        def f(x, y):
            return Point(x=x, y=y)

        x = torch.randn(2, 5, device=device)
        y = torch.randn(2, 3, device=device)
        self.assertTrue(isinstance(vmap(f)(x, y), Point))

    def test_inplace_on_view(self, device):
        def func(leaf):
            base = leaf * leaf
            view = base.transpose(0, 1)
            view[2:4, 2:4] *= 2
            view[0:2, 0:2].diagonal().sin_()
            view = view[1:3, 1:3]
            view.cos_()
            return view

        def push_vjp(leaf, gout):
            _, vjp_fn = vjp(func, leaf)
            (result,) = vjp_fn(gout)
            return result

        leaf = torch.randn(4, 4, device=device)
        gout = torch.randn(2, 2, device=device)
        args = (leaf, gout)

        for (
            batched_args,
            in_dims,
            _,
        ) in generate_vmap_inputs(args, {}):
            if in_dims[1] is None:
                # triggers some composite compliance problem
                continue
            self.vmap_outplace_test(push_vjp, batched_args, {}, in_dims)

    def test_advanced_indexing(self, device):
        def test(f, args):
            for loop_out, batched_out in get_fallback_and_vmap_exhaustive(f, args, {}):
                self.assertEqual(loop_out, batched_out)

        def f(x, idx):
            return x[:, idx]

        def f2(x, idx):
            return x[idx, :]

        def f3(x, idx):
            return x[:, :, idx]

        inps = (
            torch.randn(5, 5, 5, device=device),
            torch.randn(5, 5, 5, 5, device=device),
            torch.randn(5, 5, 5, 5, 5, device=device),
        )
        idxes = (
            torch.tensor([0, 1, 2], device=device),
            torch.tensor([0, 1, 2], device=device).reshape(3, 1),
            torch.tensor([0, 1, 2], device=device).reshape(3, 1, 1),
        )
        for inp, idx in itertools.product(inps, idxes):
            test(f, (inp, idx))
            test(f2, (inp, idx))
            test(f3, (inp, idx))

    def test_nested_advanced_indexing(self, device):
        e = torch.rand(7, 4, device=device)
        idx = torch.tensor([0, 1], device=device).view(2, 1)

        # simple reference implementation for comparison
        def _fake_vmap(f, in_dims=0, out_dims=0):
            def w(input):
                r = [f(input.select(in_dims, i)) for i in range(input.size(in_dims))]
                return torch.stack(r, out_dims)

            return w

        def with_vmap(_vmap):
            def g(idx_):
                def f(e_):
                    return e_[idx_]

                return _vmap(f, in_dims=1)(e)

            r = _vmap(g)(idx)
            return r

        a = with_vmap(vmap)
        b = with_vmap(_fake_vmap)
        self.assertEqual(a, b)

    @ops(
        filter(lambda op: "linalg" in op.name, op_db + additional_op_db),
        allowed_dtypes=(torch.float,),
    )
    @skipOps(
        "TestVmapOperatorsOpInfo",
        "test_vmap_linalg_failure_1D_input",
        {
            xfail("linalg.vector_norm"),  # can accept vector inputs
            xfail("linalg.norm"),  # can accept vector inputs
            xfail("linalg.norm", "subgradients_at_zero"),  # can accept vector inputs
            xfail("linalg.vander"),  # can accept vector inputs
            skip(
                "linalg.multi_dot"
            ),  # accepts list of tensor inputs, has its own special test
            xfail("linalg.vecdot"),
            # throws in vmap on CUDA
            # IndexError: Dimension out of range (expected to be in range of [-1, 0], but got -2)
            # https://github.com/pytorch/pytorch/runs/8110653462?check_suite_focus=true
            # but it passes locally
            xfail("linalg.diagonal"),
            skip("linalg.matrix_norm", ""),
            skip("linalg.ldl_solve", ""),
        },
    )
    def test_vmap_linalg_failure_1D_input(self, device, dtype, op):
        for sample in op.sample_inputs(device, dtype, requires_grad=False):
            if sample.input.dim() != 2 or sample.input.shape[0] == 0:
                continue
            test_input = sample.input[
                0
            ]  # using the sample input avoids numerical inconsistency issues
            with self.assertRaisesRegex(RuntimeError, "dimension"):
                op(test_input, *sample.args, **sample.kwargs)

            def op_wrapper(inp):
                return op(inp, *sample.args, **sample.kwargs)

            # square inputs are more likely to pass linalg checks
            test_input = test_input.expand(test_input.shape[0], test_input.shape[0])
            with self.assertRaisesRegex(RuntimeError, "dimension"):
                return vmap(op_wrapper)(test_input)

    def test_vmap_multi_dot_failure_1D_input(self):
        # special exception for first and last tensors so making giving 3 items avoids special cases
        inputs = (torch.randn(3, 3), torch.randn(3), torch.randn(3, 3))
        with self.assertRaisesRegex(RuntimeError, "tensor 1 must be 2D but got 1D"):
            torch.linalg.multi_dot(inputs)

        # square inputs are more likely to pass linalg checks
        inputs = tuple(i.expand(i.shape[0], i.shape[0]) for i in inputs)
        with self.assertRaisesRegex(RuntimeError, "tensor 1 must be 2D but got 1D"):
            return vmap(torch.linalg.multi_dot)(inputs)

    def test_vmap_escaped_error(self):
        escaped = None

        def f(x):
            nonlocal escaped
            escaped = x
            return x**2

        x = torch.randn([3, 3, 3, 3, 3])
        vmap(f)(x)

        common_message = (
            r"your tensor may have escaped from inside a function being vmapped.*{0}.*"
        )

        # Note: These are not a complete set of tests for all possible functions calling 'vmap_check_escaped'

        with self.assertRaisesRegex(
            RuntimeError, common_message.format("gen_vmap_plumbing")
        ):
            escaped.sin()

        with self.assertRaisesRegex(
            RuntimeError, common_message.format("boxed_tensor_inputs_batch_rule")
        ):
            escaped.sin_()

        with self.assertRaisesRegex(
            RuntimeError, common_message.format("gen_vmap_inplace_plumbing")
        ):
            escaped.mul_(1)

        with self.assertRaisesRegex(
            RuntimeError, common_message.format("binary_cross_entropy_plumbing")
        ):
            torch.nn.functional.binary_cross_entropy(escaped, torch.zeros([3, 3, 3, 3]))

        with self.assertRaisesRegex(
            RuntimeError, common_message.format("boxed_existing_bdim_all_batch_rule")
        ):
            torch.nn.functional.adaptive_max_pool2d(escaped, output_size=(1, 1))

        with self.assertRaisesRegex(
            RuntimeError, common_message.format("boxed_reduction_batch_rule")
        ):
            escaped.argmin()

        a = torch.zeros([4, 4, 4, 4])
        b = torch.zeros([4, 4, 4, 4], dtype=torch.long)
        with self.assertRaisesRegex(
            RuntimeError, common_message.format("boxed_all_tensors_have_optional_bdim")
        ):
            torch.ops.aten.adaptive_max_pool2d_backward(escaped, a, b)

        vmap(f)(torch.tensor([[0, 0], [0, 0]], dtype=torch.int))
        with self.assertRaisesRegex(
            RuntimeError, common_message.format("gen_vmap_plumbing_no_returns")
        ):
            torch.ops.aten._linalg_check_errors(escaped, "linalg.inv", is_matrix=False)

    def test_vmap_with_anomaly_detection(self):
        with torch.autograd.set_detect_anomaly(True):
            x = torch.zeros(3) - 1

            def fn(x):
                return x.sum()

            per_sample_grad = vmap(grad(fn))(x)
            self.assertEqual(per_sample_grad, torch.ones_like(x))

            def bad_fn(x):
                return x.sqrt().sum()

            err_msg = "Function 'SqrtBackward0' returned nan values in its 0th output."
            with self.assertRaisesRegex(RuntimeError, err_msg):
                vmap(grad(bad_fn))(x)

    def test_searchsorted_bucketize(self, device):
        # OpInfo generates test with repeated samples in batch dim.
        # Thus we test explicitly with different samples across a batch.

        def test():
            boundaries = torch.tensor(
                [[1, 4, 5, 7, 9], [1, 2, 6, 8, 10]], device=device
            )
            v = torch.tensor(3, device=device)
            self.vmap_outplace_test(torch.searchsorted, (boundaries, v), {}, (0, None))
            self.vmap_outplace_test(torch.bucketize, (v, boundaries), {}, (None, 0))
            boundaries = torch.tensor([[1, 4, 5, 7, 9], [1, 2, 4, 8, 9]], device=device)
            v = torch.tensor([3, 4], device=device)
            self.vmap_outplace_test(torch.searchsorted, (boundaries, v), {}, (0, 0))
            self.vmap_outplace_test(torch.bucketize, (v, boundaries), {}, (0, 0))

        test()


@markDynamoStrictTest
class TestRandomness(TestCase):
    def _reset_random(self, generator, orig_state, use_generator, seed):
        return (
            generator.set_state(orig_state)
            if use_generator
            else torch.manual_seed(seed)
        )

    def _get_image(self, batched_input, batch_size, device):
        if batched_input == "first":
            return torch.ones([batch_size, 3, 3, 14, 14], device=device)
        if batched_input == "last":
            return torch.ones([3, 3, 14, 14, batch_size], device=device)
        assert batched_input == "none"
        return torch.ones([3, 3, 14, 14], device=device)

    def _assert_all_slices_equal(self, tensor):
        expected = tensor[0]
        self.assertTrue((tensor == expected).all())

    def _assert_all_slices_unique(self, tensor):
        B0 = tensor.shape[0]
        slices_equal = vmap(vmap(lambda x, y: (x == y).all(), (0, None)), (None, 0))(
            tensor, tensor
        )
        assert slices_equal.shape == (B0, B0)
        slices_equal.diagonal().zero_()
        self.assertEqual(slices_equal, torch.zeros_like(slices_equal))

    def _assert_throws_in_error_mode(self, fn, args, in_dims):
        with self.assertRaisesRegex(
            RuntimeError, r"called random operation while in randomness error mode"
        ):
            vmap(fn, in_dims=in_dims, randomness="error")(*args)

    def _assert_throws_in_different_mode_inplace(self, fn, args, in_dims):
        with self.assertRaisesRegex(
            RuntimeError, r"different inplace randomness on an unbatched tensor"
        ):
            vmap(fn, in_dims=in_dims, randomness="different")(*args)

    def _assert_throws_in_same_mode_batched(self, fn, args, in_dims):
        with self.assertRaisesRegex(
            RuntimeError,
            r"Vmap does not currently support same randomness with a batched tensor input",
        ):
            vmap(fn, in_dims=in_dims, randomness="same")(*args)

    def _in_dims(self, *batched_strings):
        def get_in_dim(batched_string):
            if batched_string == "first":
                return 0
            if batched_string == "last":
                return -1
            assert batched_string == "none"
            return None

        batched_strings = batched_strings + (
            "first",
        )  # for the always batched as first dim dummy argument
        return tuple(get_in_dim(batched_string) for batched_string in batched_strings)

    @parametrize("randomness", ["same", "different", "error"])
    @parametrize("use_generator", [True, False])
    def test_factory_ops(self, device, randomness, use_generator):
        generator = torch.Generator(device=device)
        orig_state = generator.get_state()
        kwargs = (
            {"device": device, "generator": generator}
            if use_generator
            else {"device": device}
        )
        ops = [
            lambda _, shape: torch.randn(shape, **kwargs),
            lambda _, shape: torch.rand(shape, **kwargs),
            lambda _, shape: torch.randint(100, shape, **kwargs),
            lambda _, shape: torch.randint(5, 100, shape, **kwargs),
            lambda _, shape: torch.normal(0.0, 1.0, shape, **kwargs),
        ]
        B0 = 4
        shape = (3, 3)
        seed = 1234567

        for op in ops:
            passed = torch.randn(B0, device=device)
            if randomness == "error":
                self._assert_throws_in_error_mode(
                    op, (passed, shape), in_dims=(0, None)
                )
                return

            generator = self._reset_random(generator, orig_state, use_generator, seed)
            vmap_result = vmap(op, in_dims=(0, None), randomness=randomness)(
                passed, shape
            )

            generator = self._reset_random(generator, orig_state, use_generator, seed)
            if randomness == "different":
                expected = op(passed, [B0, *shape])
                self._assert_all_slices_unique(vmap_result)
                self.assertEqual(vmap_result, expected)
            else:
                expected = op(passed, shape)
                self._assert_all_slices_equal(vmap_result)
                for i in range(B0):
                    self.assertEqual(vmap_result[i], expected)

    @parametrize("randomness", ["same", "different", "error"])
    @parametrize("use_generator", [True, False])
    def test_randperm(self, device, randomness, use_generator):
        # needs a special case because randperm doesn't take a batch size
        B0 = 4
        seed = 1234567
        passed = torch.randn(B0, device=device)

        torch.manual_seed(seed)
        generator = torch.Generator(device=device)
        orig_state = generator.get_state()

        kwargs = (
            {"device": device, "generator": generator}
            if use_generator
            else {"device": device}
        )

        if randomness == "error":
            with self.assertRaisesRegex(
                RuntimeError, r"called random operation while in randomness error mode"
            ):
                vmap(lambda _: torch.randperm(10, **kwargs), randomness=randomness)(
                    passed
                )
            return

        vmap_result = vmap(
            lambda _: torch.randperm(10, **kwargs), randomness=randomness
        )(passed)
        generator = generator.set_state(orig_state)
        torch.manual_seed(seed)
        if randomness == "different":
            for i in range(B0):
                expected = torch.randperm(10, **kwargs)
                # RNG differs between eager and via dynamo trace on CUDA
                if TEST_WITH_TORCHDYNAMO and torch.device(device).type == "cuda":
                    self._assert_all_slices_unique(vmap_result)
                else:
                    self.assertEqual(vmap_result[i], expected)
        else:
            expected = torch.randperm(10, **kwargs)
            # RNG differs between eager and via dynamo trace on CUDA
            if TEST_WITH_TORCHDYNAMO and torch.device(device).type == "cuda":
                self._assert_all_slices_equal(vmap_result)
            else:
                for i in range(B0):
                    self.assertEqual(vmap_result[i], expected)

    @parametrize("randomness", ["error", "same", "different"])
    @parametrize("batched_input", ["first", "last", "none"])
    def test_dropout(self, device, randomness, batched_input):
        def op(t, ignored):
            return torch.nn.functional.dropout(torch.ones_like(t), training=True)

        B0 = 4
        always_batched = torch.randn((B0,))
        passed = self._get_image(batched_input, B0, device)
        in_dims = self._in_dims(batched_input)

        if randomness == "error":
            with self.assertRaisesRegex(
                RuntimeError, r"called random operation while in randomness error mode"
            ):
                vmap(op, randomness=randomness, in_dims=in_dims)(passed, always_batched)
            return

        vmap_result = vmap(op, randomness=randomness, in_dims=in_dims)(
            passed, always_batched
        )

        # Check that the randomness is within bounds...
        # ideally this is close to 0.5
        p_estimate = vmap_result.mean() / 2
        self.assertTrue(p_estimate < 0.75)
        self.assertTrue(p_estimate > 0.25)

        if randomness == "different":
            self._assert_all_slices_unique(vmap_result)
            return

        assert randomness == "same"
        self._assert_all_slices_equal(vmap_result)

    @parametrize("randomness", ["error", "same", "different"])
    @parametrize("batched_input", ["first", "last", "none"])
    def test_alpha_dropout(self, device, randomness, batched_input):
        def op(t, ignored):
            return torch.nn.functional.alpha_dropout(torch.ones_like(t), training=True)

        B0 = 4
        always_batched = torch.randn((B0,))
        passed = self._get_image(batched_input, B0, device)
        in_dims = self._in_dims(batched_input)

        if randomness == "error":
            with self.assertRaisesRegex(
                RuntimeError, r"called random operation while in randomness error mode"
            ):
                vmap(op, randomness=randomness, in_dims=in_dims)(passed, always_batched)
            return

        # I have no clue how to actually test correctness of alpha dropout because the docs
        # seem wrong: https://github.com/pytorch/pytorch/issues/74004
        vmap_result = vmap(op, randomness=randomness, in_dims=in_dims)(
            passed, always_batched
        )
        if randomness == "different":
            self._assert_all_slices_unique(vmap_result)
            return

        assert randomness == "same"
        self._assert_all_slices_equal(vmap_result)

    @parametrize("randomness", ["error", "same", "different"])
    @parametrize("batched_input", ["first", "last", "none"])
    @parametrize("dim", [2, 3])
    def test_feature_dropout(self, device, randomness, batched_input, dim):
        def op(t, ignored):
            f = (
                torch.nn.functional.dropout2d
                if dim == 2
                else torch.nn.functional.dropout3d
            )
            return f(torch.ones_like(t), training=True)

        B0 = 4
        always_batched = torch.randn((B0,))
        passed = self._get_image(batched_input, B0, device)
        if dim == 3:
            unsqueeze_dim = -2 if batched_input == "last" else -1
            passed = passed.unsqueeze(unsqueeze_dim)
        in_dims = self._in_dims(batched_input)

        if randomness == "error":
            with self.assertRaisesRegex(
                RuntimeError, r"called random operation while in randomness error mode"
            ):
                vmap(op, randomness=randomness, in_dims=in_dims)(passed, always_batched)
            return

        vmap_result = vmap(op, randomness=randomness, in_dims=in_dims)(
            passed, always_batched
        )

        # Check the "feature" pattern
        dims = [-1, -2] if dim == 2 else [-1, -2, -3]
        planes_numel = (
            2
            * vmap_result.numel()
            / (vmap_result.shape[0] * vmap_result.shape[1] * vmap_result.shape[2])
        )
        planes = vmap_result.sum(dims)
        result = (planes == 0) ^ (planes == planes_numel)
        self.assertEqual(result, torch.ones_like(result, dtype=torch.bool))

        if randomness == "different":
            self._assert_all_slices_unique(vmap_result)
            return

        assert randomness == "same"
        self._assert_all_slices_equal(vmap_result)

    @parametrize("randomness", ["error", "same", "different"])
    @parametrize("batched_input", ["first", "last", "none"])
    def test_feature_alpha_dropout(self, device, randomness, batched_input):
        def op(t, ignored):
            return torch.nn.functional.feature_alpha_dropout(
                torch.ones_like(t), training=True
            )

        B0 = 4
        always_batched = torch.randn((B0,))
        passed = self._get_image(batched_input, B0, device)
        unsqueeze_dim = -2 if batched_input == "last" else -1
        passed = passed.unsqueeze(unsqueeze_dim)
        in_dims = self._in_dims(batched_input)

        if randomness == "error":
            with self.assertRaisesRegex(
                RuntimeError, r"called random operation while in randomness error mode"
            ):
                vmap(op, randomness=randomness, in_dims=in_dims)(passed, always_batched)
            return

        vmap_result = vmap(op, randomness=randomness, in_dims=in_dims)(
            passed, always_batched
        )

        # I have no clue how to actually test correctness of alpha dropout because the docs
        # seem wrong: https://github.com/pytorch/pytorch/issues/74004

        # Check the "feature" pattern
        dims = [-1, -2, -3]
        planes = vmap_result.sum(dims)
        max_elt = planes.max()
        min_elt = planes.min()
        result = (planes == min_elt) ^ (planes == max_elt)
        self.assertEqual(result, torch.ones_like(result, dtype=torch.bool))

        if randomness == "different":
            self._assert_all_slices_unique(vmap_result)
            return

        assert randomness == "same"
        self._assert_all_slices_equal(vmap_result)

    @parametrize("randomness", ["error", "same", "different"])
    @parametrize("batched_input", ["first", "last", "none"])
    def test_like_functions(self, device, randomness, batched_input):
        seed = 1234567
        supported_ops = [
            lambda t, _: torch.randint_like(t, 20),
            lambda t, _: torch.randint_like(t, 0, 20),
            lambda t, _: torch.rand_like(t),
            lambda t, _: torch.randn_like(t),
        ]
        B0 = 4

        for op in supported_ops:
            always_batched = torch.randn(B0)
            passed = self._get_image(batched_input, B0, device)
            in_dims = self._in_dims(batched_input)

            if randomness == "error":
                with self.assertRaisesRegex(
                    RuntimeError,
                    r"called random operation while in randomness error mode",
                ):
                    vmap(op, in_dims=in_dims, randomness=randomness)(
                        passed, always_batched
                    )
                return

            torch.manual_seed(seed)
            vmap_result = vmap(op, randomness=randomness, in_dims=in_dims)(
                passed, always_batched
            )

            torch.manual_seed(seed)

            if batched_input == "last":
                passed = passed.movedim(-1, 0)
            if randomness == "different":
                if batched_input == "none":
                    passed = passed.expand(B0, *passed.shape)
                expected = op(passed, 0)

                self._assert_all_slices_unique(vmap_result)
                # RNG differs between eager and via dynamo trace on CUDA
                if not (TEST_WITH_TORCHDYNAMO and torch.device(device).type == "cuda"):
                    self.assertEqual(expected, vmap_result)
                return

            assert randomness == "same"
            if batched_input != "none":
                passed = passed[0]
            expected = op(passed, 0)
            self._assert_all_slices_equal(vmap_result)
            # RNG differs between eager and via dynamo trace on CUDA
            if not (TEST_WITH_TORCHDYNAMO and torch.device(device).type == "cuda"):
                for i in range(B0):
                    self.assertEqual(expected, vmap_result[i])

    @parametrize("use_generator", [True, False])
    @parametrize("randomness", ["error", "same", "different"])
    @parametrize("batched_input", ["first", "last", "none"])
    def test_random_unary_inplace(
        self, device, use_generator, randomness, batched_input
    ):
        generator = torch.Generator(device=device)
        orig_state = generator.get_state()
        kwargs = {"generator": generator} if use_generator else {}
        ops = [
            lambda t, _: t.random_(**kwargs),
            lambda t, _: t.random_(100, **kwargs),
            lambda t, _: t.random_(-5, 100, **kwargs),
            lambda t, _: t.normal_(**kwargs),
            lambda t, _: t.bernoulli_(**kwargs),
            lambda t, _: t.cauchy_(**kwargs),
            lambda t, _: t.exponential_(**kwargs),
            lambda t, _: t.geometric_(0.5, **kwargs),
            lambda t, _: t.log_normal_(**kwargs),
            lambda t, _: t.uniform_(**kwargs),
        ]
        B0 = 4
        seed = 1234567
        in_dims = self._in_dims(batched_input)

        for op in ops:
            # because of in place updates, clone inputs
            always_batched = torch.randn(B0, device=device)
            passed = self._get_image(batched_input, B0, device)
            passed_expected = passed.clone()

            if randomness == "error":
                self._assert_throws_in_error_mode(
                    op, (passed, always_batched), in_dims=in_dims
                )
                return
            if randomness == "different" and batched_input == "none":
                self._assert_throws_in_different_mode_inplace(
                    op, (passed, always_batched), in_dims=in_dims
                )
                return

            generator = self._reset_random(generator, orig_state, use_generator, seed)
            vmap_result = vmap(op, in_dims=in_dims, randomness=randomness)(
                passed, always_batched
            )

            if batched_input == "last":
                passed_expected = passed_expected.movedim(-1, 0)
            generator = self._reset_random(generator, orig_state, use_generator, seed)
            if randomness == "different":
                expected = op(passed_expected, always_batched)
                self._assert_all_slices_unique(vmap_result)
                self.assertEqual(vmap_result, expected)
            else:
                if batched_input != "none":
                    passed_expected = passed_expected[
                        0
                    ].clone()  # bug in pytorch, normal_ on views doesn't work
                expected = op(passed_expected, always_batched)
                self._assert_all_slices_equal(vmap_result)
                for i in range(B0):
                    self.assertEqual(vmap_result[i], expected)

    @parametrize("use_generator", [True, False])
    @parametrize("randomness", ["error", "same", "different"])
    @parametrize("batched_input", ["first", "last", "none"])
    @parametrize("batched_probability", ["first", "last", "none"])
    def test_bernoulli_in_place(
        self, device, use_generator, randomness, batched_input, batched_probability
    ):
        B0 = 4
        seed = 1234567
        generator = torch.Generator(device=device)
        orig_state = generator.get_state()
        kwargs = {"generator": generator} if use_generator else {}
        in_dims = self._in_dims(batched_input, batched_probability)

        def op(t, p, ignored):
            return t.bernoulli_(p, **kwargs)

        # because of in place updates, clone inputs
        always_batched = torch.randn(B0, device=device)
        input = self._get_image(batched_input, B0, device)
        input_expected = input.clone()
        probability = self._get_image(batched_probability, B0, device) - 0.5

        if randomness == "error":
            self._assert_throws_in_error_mode(
                op, (input, probability, always_batched), in_dims=in_dims
            )
            return
        if randomness == "same" and batched_probability != "none":
            self._assert_throws_in_same_mode_batched(
                op, (input, probability, always_batched), in_dims=in_dims
            )
            return
        if batched_input == "none" and batched_probability != "none":
            regex = r"there exists a Tensor `other` in extra_args that has more elements than `self`"
            with self.assertRaisesRegex(RuntimeError, regex):
                vmap(op, in_dims=in_dims, randomness=randomness)(
                    input, probability, always_batched
                )
            return
        if randomness == "different" and batched_input == "none":
            self._assert_throws_in_different_mode_inplace(
                op, (input, probability, always_batched), in_dims=in_dims
            )
            return

        self._reset_random(generator, orig_state, use_generator, seed)
        vmap_result = vmap(op, in_dims=in_dims, randomness=randomness)(
            input, probability, always_batched
        )

        self._reset_random(generator, orig_state, use_generator, seed)
        if batched_input == "last":
            input_expected = input_expected.movedim(-1, 0)
        if batched_probability == "last":
            probability = probability.movedim(-1, 0)
        if randomness == "different":
            expected = op(input_expected, probability, always_batched)
            self._assert_all_slices_unique(vmap_result)
            self.assertEqual(vmap_result, expected)
        else:
            if batched_input != "none":
                input_expected = input_expected[0]
            expected = op(input_expected, probability, always_batched)
            self._assert_all_slices_equal(vmap_result)
            for i in range(B0):
                self.assertEqual(vmap_result[i], expected)

    @parametrize("use_generator", [True, False])
    @parametrize("randomness", ["error", "same", "different"])
    @parametrize("batched_input", ["first", "last", "none"])
    @parametrize("batched_other", ["first", "last", "none"])
    def test_random_binary_out_of_place(
        self, device, use_generator, randomness, batched_input, batched_other
    ):
        generator = torch.Generator(device=device)
        orig_state = generator.get_state()
        kwargs = {"generator": generator} if use_generator else {}
        ops = [
            lambda t, o, _: torch.normal(t, o, **kwargs),
            lambda t, o, _: torch.binomial(t, (o - 0.5), **kwargs),
        ]

        B0 = 4
        seed = 1234567
        in_dims = self._in_dims(batched_input, batched_other)

        for op in ops:
            always_batched = torch.randn(B0, device=device)
            input = self._get_image(batched_input, B0, device)
            other = self._get_image(batched_other, B0, device)

            if randomness == "error":
                self._assert_throws_in_error_mode(
                    op, (input, other, always_batched), in_dims=in_dims
                )
                return
            if randomness == "same" and (
                batched_input != "none" or batched_other != "none"
            ):
                self._assert_throws_in_same_mode_batched(
                    op, (input, other, always_batched), in_dims=in_dims
                )
                return

            generator = self._reset_random(generator, orig_state, use_generator, seed)
            vmap_result = vmap(op, in_dims=in_dims, randomness=randomness)(
                input, other, always_batched
            )

            if batched_input == "last":
                input = input.movedim(-1, 0)
            if batched_other == "last":
                other = other.movedim(-1, 0)

            generator = self._reset_random(generator, orig_state, use_generator, seed)
            if randomness == "different":
                if batched_input == "none":
                    input = input.expand(B0, *input.shape)
                expected = op(input, other, always_batched)
                self._assert_all_slices_unique(vmap_result)
                self.assertEqual(vmap_result, expected)
            else:
                assert batched_input == "none" and batched_other == "none"
                expected = op(input, other, always_batched)
                self._assert_all_slices_equal(vmap_result)
                for i in range(B0):
                    self.assertEqual(vmap_result[i], expected)

    @parametrize("use_generator", [True, False])
    @parametrize("randomness", ["error", "same", "different"])
    @parametrize("batched_input", ["first", "last", "none"])
    def test_random_unary_out_of_place(
        self, device, use_generator, randomness, batched_input
    ):
        generator = torch.Generator(device=device)
        orig_state = generator.get_state()
        kwargs = {"generator": generator} if use_generator else {}
        ops = [
            lambda t, _: torch.normal(0.0, torch.abs(t), **kwargs),
            lambda t, _: torch.normal(t, 1.0, **kwargs),
            lambda t, _: torch.bernoulli(t - 0.5, **kwargs),
            lambda t, _: torch.bernoulli(t, 0.5, **kwargs),
            lambda t, _: torch._standard_gamma(t, **kwargs),
            lambda t, _: torch._sample_dirichlet(t, **kwargs),
            lambda t, _: torch.poisson(t, **kwargs),
        ]

        B0 = 4
        seed = 1234567
        in_dims = self._in_dims(batched_input)

        for op in ops:
            always_batched = torch.randn(B0, device=device)
            passed = self._get_image(batched_input, B0, device)
            if randomness == "error":
                self._assert_throws_in_error_mode(
                    op, (passed, always_batched), in_dims=in_dims
                )
                return
            if randomness == "same" and batched_input != "none":
                self._assert_throws_in_same_mode_batched(
                    op, (passed, always_batched), in_dims=in_dims
                )
                return

            generator = self._reset_random(generator, orig_state, use_generator, seed)
            vmap_result = vmap(op, in_dims=in_dims, randomness=randomness)(
                passed, always_batched
            )

            generator = self._reset_random(generator, orig_state, use_generator, seed)
            if randomness == "different":
                if batched_input == "none":
                    passed = passed.expand(B0, *passed.shape)
                if batched_input == "last":
                    passed = passed.movedim(-1, 0)
                expected = op(passed, always_batched)
                self._assert_all_slices_unique(vmap_result)
                self.assertEqual(vmap_result, expected)
            else:
                expected = op(passed, always_batched)
                self._assert_all_slices_equal(vmap_result)
                for i in range(B0):
                    self.assertEqual(vmap_result[i], expected)

    @parametrize("use_generator", [True, False])
    @parametrize("randomness", ["error", "same", "different"])
    @parametrize("batched_call", [True, False])
    @parametrize("batched_input", ["first", "last", "none"])
    def test_multinomial(
        self, device, use_generator, randomness, batched_call, batched_input
    ):
        def flatten_input(input, batch_call, batch_location):
            if batch_call and batch_location != "none":
                final_size = 3  # [B0, B, N]
            elif not batch_call and batch_location == "none":
                final_size = 1  # [N]
            else:
                final_size = 2  # [B0, N] or [B, N]

            start_idx = final_size - 1
            end_idx = -1
            if batch_location == "last":
                start_idx -= 1
                end_idx -= (
                    1  # gets to correct final size because using negative indices
                )

            ret = input.flatten(start_idx, end_idx)
            assert ret.dim() == final_size
            return ret

        def op(input, _):
            return torch.multinomial(input, 10, **kwargs)

        generator = torch.Generator(device=device)
        orig_state = generator.get_state()
        kwargs = {"generator": generator} if use_generator else {}

        B0 = 4
        seed = 1234567
        in_dims = self._in_dims(batched_input)

        always_batched = torch.randn(B0, device=device)
        passed = self._get_image(batched_input, B0, device)
        passed = flatten_input(passed, batched_call, batched_input)
        if randomness == "error":
            self._assert_throws_in_error_mode(
                op, (passed, always_batched), in_dims=in_dims
            )
            return
        if randomness == "same" and batched_input != "none":
            self._assert_throws_in_same_mode_batched(
                op, (passed, always_batched), in_dims=in_dims
            )
            return

        generator = self._reset_random(generator, orig_state, use_generator, seed)
        vmap_result = vmap(op, in_dims=in_dims, randomness=randomness)(
            passed, always_batched
        )

        generator = self._reset_random(generator, orig_state, use_generator, seed)

        if randomness == "different":
            if batched_input == "none":
                passed = passed.expand(B0, *passed.shape)
            if batched_input == "last":
                passed = passed.movedim(-1, 0)
            orig_passed_size = passed.shape[:2] if batched_call else passed.shape[:1]
            passed = passed.flatten(0, 1) if batched_call else passed
            expected = op(passed, always_batched)
            expected = expected.reshape(*orig_passed_size, 10)
            self._assert_all_slices_unique(vmap_result)
            self.assertEqual(vmap_result, expected)
        else:
            expected = op(passed, always_batched)
            self._assert_all_slices_equal(vmap_result)
            for i in range(B0):
                self.assertEqual(vmap_result[i], expected)

    def test_unsupported_random(self, device):
        x = torch.randn(3, device=device)
        y = x.abs()
        z = x.abs()
        with self.assertRaisesRegex(RuntimeError, "calling out variants"):

            def f(x):
                return torch.randn(3, device=device, out=y)

            vmap(f, randomness="same")(x)
        with self.assertRaisesRegex(RuntimeError, "calling out variants"):

            def f(x0, x1):
                return torch.normal(x, y, out=x)

            vmap(f, randomness="same")(z, z)
        with self.assertRaisesRegex(RuntimeError, "do not yet support"):

            def f(z):
                return torch.rrelu(x)

            vmap(f, randomness="same")(z)

    @parametrize("in_dim", [0, 1, 2])
    @parametrize("out_dim", [0, 1, 2])
    def test_chunk_vmap(self, in_dim, out_dim):
        randomness = "different"

        x = torch.randn(4, 5, 6)

        def f(x):
            y = x.sin() + torch.rand_like(x)
            return y

        for chunks in [1, 2, 3, 4, 7, 10, 16]:
            output = chunk_vmap(
                f,
                in_dims=in_dim,
                out_dims=out_dim,
                randomness=randomness,
                chunks=chunks,
            )(x)
            self._assert_all_slices_unique(output)

    @parametrize("in_dim", [0, 1, 2])
    @parametrize("out_dim", [0, 1, 2])
    def test_vmap_chunksize(self, in_dim, out_dim):
        randomness = "different"

        x = torch.randn(4, 5, 6)

        def f(x):
            y = x.sin() + torch.rand_like(x)
            return y

        for chunk_size in [1, 2, 3, 4, 7, 10, 16, 100]:
            output = vmap(
                f,
                in_dims=in_dim,
                out_dims=out_dim,
                randomness=randomness,
                chunk_size=chunk_size,
            )(x)
            self._assert_all_slices_unique(output)

    def test_jacfwd_with_random(self):
        # checks on behavior are above, this just checks that jacfwd respects
        # the randomness param

        x = torch.rand(3, 4)
        with self.assertRaisesRegex(
            RuntimeError, r"called random operation while in randomness error mode"
        ):
            jacfwd(torch.bernoulli)(x)

        # x isn't batched so use bernoulli since it doesn't do inplace randomness
        jacfwd(torch.bernoulli, randomness="same")(x)
        jacfwd(torch.bernoulli, randomness="different")(x)

    @parametrize("randomness", ["error", "same", "different"])
    def test_dropout_unbatched(self, device, randomness):
        x = torch.randn(3, device=device)
        y = torch.randn(1, 3, device=device)

        def fn(x, y):
            # output from dropout should be a Tensor[B, 1, 3] (B=3)
            return x + torch.nn.functional.dropout(y, p=0.5).mean(1)

        # We just verify that this doesn't raise an error for
        # `same` and `different` randomness.
        # Ref: https://github.com/pytorch/pytorch/issues/92283
        context = (
            self.assertRaises(RuntimeError)
            if randomness == "error"
            else contextlib.nullcontext()
        )
        with context:
            vmap(fn, in_dims=(0, None), randomness=randomness)(x, y)


@markDynamoStrictTest
class TestTransformFailure(TestCase):
    @skipIfTorchDynamo()
    @parametrize(
        "transform",
        ["vmap", "grad", "grad_and_value", "vjp", "jvp", "jacrev", "jacfwd"],
    )
    def test_fails_with_autograd_function(self, device, transform):
        failed_build_envs = ("linux-focal-py3.8-clang10", "linux-focal-py3.11-clang10")
        if (
            device == "cpu"
            and transform in ["grad", "vmap"]
            and TEST_WITH_TORCHDYNAMO
            and os.getenv("BUILD_ENVIRONMENT", "") in failed_build_envs
        ):
            raise unittest.SkipTest(
                "Unexpected successes on focal with dynamo,"
                + " see https://github.com/pytorch/pytorch/issues/107173"
            )

        class Test(torch.autograd.Function):
            @staticmethod
            def forward(_, input):
                return input

            @staticmethod
            def backward(_, grad_input):
                return grad_input

        transform = getattr(functorch, transform)

        def f(x):
            return Test.apply(x)

        if transform in (grad, grad_and_value):
            input = torch.tensor(4.0)
        else:
            input = torch.randn(5)

        if transform == vjp:
            transform = functools.partial(transform, f)
        elif transform == jvp:
            input = (input,)
            transform = functools.partial(transform, f, input)
        else:
            transform = transform(f)

        with self.assertRaisesRegex(RuntimeError, "autograd.Function"):
            transform(input)


@markDynamoStrictTest
class TestVmapDeviceType(Namespace.TestVmapBase):
    def _vmap_test(self, *args, **kwargs):
        return _vmap_test(self, *args, **kwargs)

    def test__is_all_true(self, device):
        def test():
            def f(x, *, expected_result):
                result = torch.ops.aten._is_all_true(x)
                self.assertFalse(torch._C._functorch.is_batchedtensor(result))
                self.assertEqual(result.shape, torch.Size([]))
                self.assertEqual(result.item(), expected_result)
                return result

            x = torch.rand(10, device=device)
            vmap(f)(x >= 0, expected_result=True)
            vmap(f)(x < 0, expected_result=False)

            x[random.choice(range(10))] *= -1
            vmap(f)(x >= 0, expected_result=False)
            vmap(f)(x < 0, expected_result=False)

            x = -torch.rand(10, device=device)
            vmap(f)(x > 0, expected_result=False)
            vmap(f)(x <= 0, expected_result=True)

        check_vmap_fallback(self, test, torch._is_all_true)

    def test__is_any_true(self, device):
        def test():
            def f(x, *, expected_result):
                result = torch.ops.aten._is_any_true(x)
                self.assertFalse(torch._C._functorch.is_batchedtensor(result))
                self.assertEqual(result.shape, torch.Size([]))
                self.assertEqual(result.item(), expected_result)
                return result

            x = torch.zeros(10, device=device, dtype=torch.bool)
            vmap(f)(x > 0, expected_result=False)

            x[5] = True
            vmap(f)(x > 0, expected_result=True)
            vmap(f)(x[1::2], expected_result=True)
            vmap(f)(x[0::2], expected_result=False)

        check_vmap_fallback(self, test, torch._is_any_true)

    def test_check_tensor(self, device):
        def test():
            test_sizes = [
                (1,),
                (10,),
                (1, 1),
                (1, 10),
                (10, 1),
                (10, 10),
                (1, 1, 1),
                (10, 1, 1),
                (1, 10, 1),
                (10, 10, 10),
            ]

            def check_gte_0(t):
                return torch._test_check_tensor(t >= 0)

            error_message = "Test message for TORCH_CHECK_TENSOR_ALL"

            for size in test_sizes:
                t_all_gte_0 = torch.rand(size, device=device)
                t_all_lt_0 = t_all_gte_0 - 1

                vmap(check_gte_0)(t_all_gte_0)

                if len(size) >= 2:
                    vmap(vmap(check_gte_0))(t_all_gte_0)

                with self.assertRaisesRegex(RuntimeError, error_message):
                    vmap(check_gte_0)(t_all_lt_0)

                if len(size) >= 2:
                    with self.assertRaisesRegex(RuntimeError, error_message):
                        vmap(vmap(check_gte_0))(t_all_lt_0)

                if t_all_gte_0.numel() > 1:
                    t_all_gte_0_but_one = t_all_gte_0.clone()
                    idx = (random.choice(range(dim_size)) for dim_size in size)
                    t_all_gte_0_but_one[(..., *idx)] = -1

                    with self.assertRaisesRegex(RuntimeError, error_message):
                        vmap(check_gte_0)(t_all_gte_0_but_one)

                    if len(size) >= 2:
                        with self.assertRaisesRegex(RuntimeError, error_message):
                            vmap(vmap(check_gte_0))(t_all_gte_0_but_one)

        check_vmap_fallback(self, test, torch._test_check_tensor)


@markDynamoStrictTest
class TestVmapNestedTensor(Namespace.TestVmapBase):
    def _vmap_test(self, *args, **kwargs):
        return _vmap_test(self, *args, **kwargs)

    # dims should be something like [5, None, 10], with None indicating that a
    # random ragged structure should be used
    def _create_nt(self, dims, device):
        sizes = [
            [
                d if d is not None else torch.randint(2, 10, size=(1,)).item()
                for d in dims[1:]
            ]
            for d in range(dims[0])
        ]
        return torch.nested.nested_tensor(
            [torch.randn(*size) for size in sizes], device=device
        )

    # Creates an NT matching another NT's number of components and
    # shape / ragged structure for all dims specified to be -1.
    def _nt_from_similar(self, other, dims):
        assert len(dims) == other.dim()
        assert dims[0] == -1 or dims[0] == other.size(0)

        ret_sizes = []
        for t in other.unbind():
            other_size = t.shape
            ret_size = []
            for i, d in enumerate(dims[1:]):
                if d == -1:
                    ret_size.append(other_size[i])
                else:
                    ret_size.append(d)
            ret_sizes.append(ret_size)

        return torch.nested.nested_tensor(
            [torch.randn(*size) for size in ret_sizes], device=other.device
        )

    @allowVmapFallbackUsage
    def test_fallback_unary(self, device):
        def f(x):
            return x.sin() * 5.0 + 4.0

        nt = self._create_nt([4, None, 3], device=device)
        self._vmap_test(f, (nt,))

    @allowVmapFallbackUsage
    def test_fallback_binary(self, device):
        def f(x, y):
            return x @ y

        x = self._create_nt([5, None, 3], device=device)
        y = self._create_nt([5, 3, None], device=device)
        self._vmap_test(f, (x, y))

    @allowVmapFallbackUsage
    def test_fallback_binary_nt_and_unbatched_dense(self, device):
        def f(x, y):
            return x @ y

        x = self._create_nt([5, None, 3], device=device)
        y = torch.randn(3, 4, device=device)
        self._vmap_test(f, (x, y), in_dims=(0, None))

    @allowVmapFallbackUsage
    def test_fallback_binary_nt_and_batched_dense(self, device):
        def f(x, y):
            return x @ y

        x = self._create_nt([5, None, 3], device=device)
        y = torch.randn(5, 3, 4, device=device)
        self._vmap_test(f, (x, y))

    def test_nt_acts_as_dense_in_vmap(self, device):
        def f(x):
            assert not x.is_nested
            return x

        x = self._create_nt([5, None, 3], device=device)
        self._vmap_test(f, (x,))

    def test_cat_batching_rule(self, device):
        def f(x, y, dim):
            return torch.cat([x, y], dim=dim)

        # Different nested structure, same other dims
        x = self._create_nt([3, None, 2], device=device)
        y = self._create_nt([3, None, 2], device=device)
        self._vmap_test(functools.partial(f, dim=0), (x, y))

        x = self._create_nt([3, 2, None], device=device)
        y = self._create_nt([3, 2, None], device=device)
        self._vmap_test(functools.partial(f, dim=1), (x, y))

        # Same nested structure, different other dims
        x = self._create_nt([3, 2, None], device=device)
        y = self._nt_from_similar(x, [-1, 4, -1])
        self._vmap_test(functools.partial(f, dim=0), (x, y))

        x = self._create_nt([3, None, 2], device=device)
        y = self._nt_from_similar(x, [-1, -1, 4])
        self._vmap_test(functools.partial(f, dim=1), (x, y))

    # .shape calls don't work on NTs
    # TODO: Fix this somehow?
    @unittest.expectedFailure
    def test_shape_call(self, device):
        def f(x):
            x.shape[0]
            return x

        x = self._create_nt([3, None, 2])
        self._vmap_test(f, (x,))

    def test_nt_with_nonzero_in_dim_raises(self, device):
        def f(x):
            return x

        x = self._create_nt([3, None, 2], device=device)
        with self.assertRaisesRegex(
            RuntimeError, "Nested tensors can only be vmapped over dim=0"
        ):
            vmap(f, in_dims=2)(x)

    def test_nt_with_nonzero_out_dim_raises(self, device):
        def f(x):
            return x

        x = self._create_nt([3, None, 2], device=device)
        with self.assertRaisesRegex(
            RuntimeError, "Nested tensors can only be vmapped over dim=0"
        ):
            vmap(f, out_dims=2)(x)

    def test_fallback_with_nt_and_batched_dense_with_nonzero_bdim_raises(self, device):
        def f(x, y):
            return x @ y

        x = self._create_nt([5, None, 3], device=device)
        y = torch.randn(3, 5, 4, device=device)

        with self.assertRaisesRegex(
            RuntimeError,
            "Fallback not supported for mixed nested / non-nested arguments without bdim=0",
        ):
            vmap(f, in_dims=(0, 1))(x, y)

    def test_multilevel_vmap_raises(self, device):
        def f(x):
            return x.sin() * 4.0 + 3.0

        x = self._create_nt([2, 2, 2, None], device=device)

        with self.assertRaisesRegex(
            RuntimeError, "Only one level of vmap is supported"
        ):
            vmap(vmap(f))(x)

        with self.assertRaisesRegex(
            RuntimeError, "Only one level of vmap is supported"
        ):
            vmap(vmap(vmap(f)))(x)


only_for = ("cpu", "cuda")
instantiate_device_type_tests(TestVmapOperatorsOpInfo, globals(), only_for=only_for)

instantiate_device_type_tests(
    TestVmapBatchedGradient,
    globals(),
    only_for=only_for,
)
instantiate_device_type_tests(TestTransformFailure, globals(), only_for=only_for)
instantiate_device_type_tests(TestRandomness, globals(), only_for=only_for)
instantiate_device_type_tests(TestVmapDeviceType, globals(), only_for=only_for)
instantiate_device_type_tests(TestVmapNestedTensor, globals(), only_for=only_for)

if __name__ == "__main__":
    run_tests()<|MERGE_RESOLUTION|>--- conflicted
+++ resolved
@@ -50,10 +50,7 @@
     PLATFORM_SUPPORTS_CUDNN_ATTENTION,
     PLATFORM_SUPPORTS_FLASH_ATTENTION,
     PLATFORM_SUPPORTS_MEM_EFF_ATTENTION,
-<<<<<<< HEAD
-=======
     tf32_on_and_off,
->>>>>>> d1bb8e82
     with_tf32_off,
 )
 from torch.testing._internal.common_device_type import (
@@ -3927,8 +3924,6 @@
                 in_dims=(2, 1, None),
             )
 
-<<<<<<< HEAD
-=======
     @parametrize("backend", PLATFORM_SPECIFIC_SDPA)
     @parametrize("randomness", ["error", "same", "different"])
     def test_randomness(self, device, randomness, backend):
@@ -3967,7 +3962,6 @@
                     randomness=randomness,
                 )(query, key, value)
 
->>>>>>> d1bb8e82
     @allowVmapFallbackUsage
     def test_inplace_view(self, device):
         leaf = torch.randn(4, 5, requires_grad=True)
