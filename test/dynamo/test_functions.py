--- conflicted
+++ resolved
@@ -700,15 +700,12 @@
             return x - 1
 
     @make_test
-<<<<<<< HEAD
-=======
     def test_dict_update_kwargs(x):
         d = {"a": 2}
         d.update(b=4)
         return x * d["a"] * d["b"]
 
     @make_test
->>>>>>> d1bb8e82
     def test_defaultdict_setdefault1(x):
         d = collections.defaultdict.fromkeys("a", "b")
         d["a"] = 1
