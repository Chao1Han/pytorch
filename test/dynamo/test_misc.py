# Owner(s): ["module: dynamo"]
import abc
import collections
import collections.abc
import copy
import dataclasses
import dis
import enum
import functools
import gc
import importlib
import itertools
import logging
import math
import operator
import os
import random
import sys
import tempfile
import threading
import traceback
import typing
import unittest
import unittest.mock as mock
import warnings
import weakref
from unittest.mock import patch

import numpy as np

import torch
import torch._dynamo.testing
import torch._inductor.test_case
import torch.onnx.operators
import torch.utils._pytree as pytree
import torch.utils.cpp_extension
from torch import Tensor
from torch._C import FileCheck
from torch._dynamo import allow_in_graph
from torch._dynamo.eval_frame import _debug_get_cache_entry_list
from torch._dynamo.exc import Unsupported
from torch._dynamo.source import ConstantSource, GetItemSource, LocalSource
from torch._dynamo.testing import (
    CompileCounter,
    CompileCounterWithBackend,
    expectedFailureDynamic,
    requiresPy310,
    same,
    skipIfNotPy311,
    unsupported,
)
from torch._dynamo.utils import counters, ifdynstaticdefault
from torch._inductor.utils import run_and_get_code
from torch.ao.quantization import MinMaxObserver
from torch.ao.quantization.fake_quantize import FakeQuantize
from torch.ao.quantization.qconfig import QConfig
from torch.ao.quantization.quantize_fx import prepare_qat_fx
from torch.fx.experimental.recording import NotEqualError, replay_shape_env_events
from torch.fx.experimental.symbolic_shapes import (
    _constrain_range_for_size,
    constrain_range,
    constrain_unify,
    ConstraintViolationError,
    expect_true,
    guard_size_oblivious,
    ShapeEnv,
)
from torch.nn import functional as F
from torch.testing import make_tensor
from torch.testing._internal.common_cuda import (
    PLATFORM_SUPPORTS_FLASH_ATTENTION,
    SM80OrLater,
    TEST_CUDA,
    TEST_MULTIGPU,
)
from torch.testing._internal.common_methods_invocations import (
    sample_inputs_take_along_dim,
)
from torch.testing._internal.common_utils import (
    freeze_rng_state,
    IS_FBCODE,
    set_default_dtype,
    skipIfNNModuleInlined,
    skipIfWindows,
    wrapDeterministicFlagAPITest,
)
from torch.testing._internal.jit_utils import JitTestCase
from torch.testing._internal.logging_utils import logs_to_string


HAS_OPTREE = importlib.util.find_spec("optree")
if HAS_OPTREE:
    import optree

mytuple = collections.namedtuple("mytuple", ["a", "b", "ab"])
T = typing.TypeVar("T")


# Defined in CPython's Include/object.h
TPFLAGS_MAPPING = 1 << 6


# Specializes a test to run only if translation validation is set.
def onlyIfTranslationValidation(fn: typing.Callable) -> typing.Callable:
    @functools.wraps(fn)
    def wrapper(*args, **kwargs):
        import torch.fx.experimental.validator

        if torch.fx.experimental.validator.translation_validation_enabled():
            return fn(*args, **kwargs)
        raise unittest.SkipTest(f"only works when TV is True.")

    return wrapper


class MyPickledModule(torch.nn.Module):
    def __init__(self, z):
        super().__init__()
        self.z = z

    def forward(self, x, y):
        return x * x * x + y + self.z


# These are used for test_{cond/map}_with_quantization
default_symmetric_fake_quant = FakeQuantize.with_args(
    observer=MinMaxObserver, qscheme=torch.per_tensor_symmetric, dtype=torch.quint8
)
default_weight_symmetric_fake_quant = FakeQuantize.with_args(
    observer=MinMaxObserver, qscheme=torch.per_tensor_symmetric, dtype=torch.qint8
)
uniform_qconfig_8bit = QConfig(
    activation=default_symmetric_fake_quant,
    weight=default_weight_symmetric_fake_quant.with_args,
)
qconfig_dict = {"object_type": [(torch.nn.Linear, uniform_qconfig_8bit)]}


def closure_adder(val):
    def inner(x):
        return torch.sin(x + val)

    return inner


class UserDefineSetAttr:
    setup = False

    def __setattr__(self, key, value):
        assert torch.compiler.is_dynamo_compiling() or UserDefineSetAttr.setup
        super().__setattr__(f"pfx_{key}", value)

    def __getattr__(self, key, c=1):
        assert torch.compiler.is_dynamo_compiling() or UserDefineSetAttr.setup
        # c is added to force a guard on __defaults__ and checks the source for __getattr__
        if c:
            return self.__dict__[f"pfx_{key}"]
        else:
            return None


class MiscTests(torch._inductor.test_case.TestCase):
    def test_get_cache_entry(self):
        def f(x):
            return x + 1

        torch.compile(f)(torch.randn(5, 5, 5))
        entries = _debug_get_cache_entry_list(f)
        self.assertTrue(len(entries) > 0)

        def g(x):
            return x + 2

        entries = _debug_get_cache_entry_list(g)
        self.assertTrue(len(entries) == 0)

        try:
            _debug_get_cache_entry_list(1)
        except TypeError as e:
            self.assertIn("expected a code object!", str(e))

        # test get cache entry on skipped code object
        def h(x):
            x = x + 1
            torch._dynamo.graph_break()
            return x + 1

        torch.compile(h)(torch.randn(3, 3))

        entries = _debug_get_cache_entry_list(torch._dynamo.graph_break)
        self.assertEqual(len(entries), 0)

    def test_boolarg(self):
        def boolarg(aa, bb, flag):
            if flag:
                return aa - bb
            else:
                return bb - aa

        a = torch.randn(10, 10)
        b = torch.randn(10, 10)
        correct1 = boolarg(a, b, True)
        correct2 = boolarg(a, b, False)
        correct3 = boolarg(a, b, None)
        counter = CompileCounter()
        opt_boolarg = torch._dynamo.optimize_assert(counter)(boolarg)
        val1 = opt_boolarg(a, b, True)
        val2 = opt_boolarg(a, b, False)
        val3 = opt_boolarg(a, b, None)
        val4 = opt_boolarg(a, b, True)
        self.assertTrue(same(val1, correct1))
        self.assertTrue(same(val2, correct2))
        self.assertTrue(same(val3, correct3))
        self.assertTrue(same(val4, correct1))
        self.assertEqual(counter.frame_count, 3)

    @torch._dynamo.config.patch(accumulated_cache_size_limit=1)
    def test_dynamo_disabled_in_custom_op_kernels(self):
        counters.clear()

        @torch.library.custom_op("mylib::foo9", mutates_args={})
        def foo(x: torch.Tensor) -> torch.Tensor:
            torch._dynamo.graph_break()
            return x.clone()

        foo.register_fake(torch.clone)

        @torch.compile(backend="eager")
        def f(x):
            return foo._opoverload(x)

        x = torch.randn(2)
        f(x)
        x = torch.randn(3)
        # Recompile hits the cache size limit, which will cause Dynamo to
        # recurse into the frames. The only frame is the implementation
        # of foo. If Dynamo was not turned off correctly, then
        # we'll see a graph break
        f(x)
        self.assertEqual(len(counters["graph_break"]), 0)

        counters.clear()

        called = 0

        # test register_kernel
        @foo.register_kernel("cpu")
        def _(x):
            nonlocal called
            called += 1
            torch._dynamo.graph_break()
            return x.clone()

        f(x)
        self.assertEqual(called, 1)
        self.assertEqual(len(counters["graph_break"]), 0)

        # test torch.library.register_kernel
        counters.clear()
        with torch.library._scoped_library("mylib", "FRAGMENT") as m:
            m.define("foo2(Tensor x) -> Tensor")

            @torch.library.register_fake("mylib::foo2", lib=m)
            def _(x):
                return x.clone()

            @torch.library.register_kernel("mylib::foo2", "cpu", lib=m)
            def _(x):
                torch._dynamo.graph_break()
                return x.clone()

            @torch.compile(backend="eager")
            def g(x):
                return torch.ops.mylib.foo2.default(x)

            x = torch.randn(2)
            g(x)  # compiles
            x = torch.randn(3)
            g(x)  # dynamo falls back on the outermost frame
            self.assertEqual(len(counters["graph_break"]), 0)

    def test_invalid_args_builtin(self):
        @torch.compile(backend="eager")
        def fn(x):
            x = x.sin()
            if isinstance(x, torch.Tensor, invalid=True):
                x = x.sin()
            return x

        with self.assertRaises(TypeError):
            fn(torch.randn(16))

    @unittest.skipIf(not HAS_OPTREE, "missing optree package")
    def test_optree_graph_break_message(self):
        @torch.compile(
            backend="eager",
        )
        def fn(x):
            d = {"a": 1}
            optree.tree_flatten(d)
            return torch.sin(x)

        fn(torch.randn(4))
        self.assertEqual(len(counters["graph_break"]), 1)
        first_graph_break = list(counters["graph_break"].keys())[0]
        self.assertExpectedInline(
            first_graph_break,
            "Graph break for an optree C/C++ function optree._C.PyCapsule.flatten. Consider using torch.utils._pytree - https://github.com/pytorch/pytorch/blob/main/torch/utils/_pytree.py",
        )

    def test_scalar_device_movement(self):
        if not torch._dynamo.config.assume_static_by_default:
            self.skipTest("Doesn't work with symints")

        def add_fn(a, b, out):
            res = torch.add(a, b, out=out)
            return res

        res = add_fn(2, 3, torch.tensor(0.0))
        add_fn = torch.compile(add_fn, backend="eager", fullgraph=True)
        res_compiled = add_fn(2, 3, torch.tensor(0.0))
        self.assertEqual(res, res_compiled)

    @skipIfNNModuleInlined("fails internal CI")
    @unittest.skipIf(IS_FBCODE, "inline cpp_extension doesn't work in fbcode")
    def test_cpp_extension_recommends_custom_ops(self):
        cpp_source = """
        #include <torch/extension.h>
        at::Tensor foobar(const at::Tensor& x) {
            return x.clone();
        }
        """
        module = torch.utils.cpp_extension.load_inline(
            name="mylib",
            cpp_sources=cpp_source,
            functions="foobar",
            verbose=True,
        )

        x = torch.ones(2, 2, requires_grad=True)
        counters.clear()

        @torch.compile(backend="eager")
        def f(x):
            return module.foobar(x)

        with self.assertWarnsOnceRegex(
            UserWarning,
            ".*https://pytorch.org/tutorials/advanced/custom_ops_landing_page.html.*",
        ):
            f(x)
        self.assertEqual(len(counters["graph_break"]), 1)
        first_graph_break = list(counters["graph_break"].keys())[0]
        self.assertExpectedInline(
            first_graph_break,
            """Graph break due to unsupported builtin mylib.PyCapsule.foobar. This function is either a Python builtin (e.g. _warnings.warn) or a third-party C/C++ Python extension (perhaps created with pybind). If it is a Python builtin, please file an issue on GitHub so the PyTorch team can add support for it and see the next case for a workaround. If it is a third-party C/C++ Python extension, please either wrap it into a PyTorch-understood custom operator (see https://pytorch.org/tutorials/advanced/custom_ops_landing_page.html for more details) or, if it is traceable, use torch.compiler.allow_in_graph.""",
        )

        cpp_source = """
        #include <torch/extension.h>
        at::Tensor baz(const at::Tensor& x) {
            return x.clone();
        }
        """
        module2 = torch.utils.cpp_extension.load_inline(
            name="mylib2",
            cpp_sources=cpp_source,
            functions="baz",
            verbose=True,
        )

        torch._dynamo.reset()

        # Test that each warning only happens once
        @torch.compile(backend="eager")
        def f(x):
            module2.baz(x)
            module.foobar(x)
            module.foobar(x)
            module2.baz(x)
            module.foobar(x)
            module2.baz(x)
            return x.clone()

        with warnings.catch_warnings(record=True) as ws:
            warnings.simplefilter("always")
            f(x)
            f(x)
        self.assertEqual(len(ws), 2)

    def test_callpacked(self):
        def call_packed(args):
            a, b, c = args
            return a - b * c

        counter = CompileCounter()
        a = torch.randn(10, 10)
        b = torch.randn(10, 10)
        c = torch.randn(10, 10)
        correct = call_packed([a, b, c])
        opt_call_packed = torch._dynamo.optimize_assert(counter)(call_packed)
        val1 = opt_call_packed([a, b, c])
        val2 = opt_call_packed((a, b, c))
        val3 = opt_call_packed([a, b, c])
        val4 = opt_call_packed((a, b, c))
        self.assertTrue(same(val1, correct))
        self.assertTrue(same(val2, correct))
        self.assertTrue(same(val3, correct))
        self.assertTrue(same(val4, correct))
        self.assertEqual(counter.frame_count, 2)

    def test_raises(self):
        def fn(a, b, c, cls):
            x = a + b - c * 10
            raise cls(str(x))

        counter = CompileCounter()
        a = torch.randn(10, 10)
        b = torch.randn(10, 10)
        c = torch.randn(10, 10)
        opt_fn = torch._dynamo.optimize(counter)(fn)
        self.assertRaises(AssertionError, lambda: opt_fn(a, b, c, AssertionError))
        self.assertEqual(counter.frame_count, 1)
        self.assertEqual(counter.op_count, 3)

    def test_module_not_callable(self):
        def fn(x):
            return torch.fft(x)

        counter = CompileCounter()
        a = torch.randn(10, 10)
        opt_fn = torch._dynamo.optimize(counter)(fn)
        self.assertRaisesRegex(
            TypeError, "'module' object is not callable", lambda: opt_fn(a)
        )

    def test_inplace(self):
        def inplace1(a, b):
            o = torch.empty((10, 10))
            o.copy_(a)
            o -= b
            return o

        torch._dynamo.testing.standard_test(self, inplace1, 2, expected_ops=3)

    def test_inplace_desugaring(self):
        def inplace_on_literals(y):
            x0 = 1
            x0 += y
            x1 = 1
            x1 -= y
            return x0, x1

        torch._dynamo.testing.standard_test(
            self, inplace_on_literals, 1, expected_ops=2
        )

    def test_unpack4(self):
        def unpack4(a, b):
            a = a[:5, :]
            b = b[:5, :]
            x, y = a.size()
            o = torch.empty((x, y))
            o.copy_(a / b)
            return o

        torch._dynamo.testing.standard_test(
            self,
            unpack4,
            2,
            expected_ops=5,
        )

    def test_unpack5(self):
        def unpack5(a, b):
            a = a[:5, :]
            b = b[:5, :]
            x, y = a.shape
            o = torch.empty((x, y))
            o.copy_(a / b)
            return o

        torch._dynamo.testing.standard_test(
            self,
            unpack5,
            2,
            expected_ops=5,
        )

    def test_matmul1(self):
        def matmul_op1(a, b):
            return a @ b

        # TODO(jansel): FX doesn't support this, should add upstream support
        torch._dynamo.testing.standard_test(self, matmul_op1, 2, expected_ops=1)

    def test_int_shape_binops(self):
        def fn(x):
            # Test reversal by putting int arg first.
            y = 15 - x.shape[0]
            y = 4 + y
            y = 5 * y
            y = 2 % y
            y = 3**y
            y = 10 // y
            y = pow(2, y)
            y = 10 / y
            return x + y

        torch._dynamo.testing.standard_test(
            self, fn, 1, expected_ops=1, expected_ops_dynamic=ifdynstaticdefault(1, 9)
        )

    @torch._dynamo.config.patch(only_allow_pt2_compliant_ops=True)
    def test_pt2_compliant_ops_are_allowed(self):
        with torch.library._scoped_library("mylib", "FRAGMENT") as lib:
            torch.library.define(
                "mylib::bar",
                "(Tensor x) -> Tensor",
                lib=lib,
                tags=(torch.Tag.pt2_compliant_tag,),
            )
            torch.library.impl(
                "mylib::bar", "CompositeImplicitAutograd", torch.sin, lib=lib
            )
            assert torch.Tag.pt2_compliant_tag in torch.ops.mylib.bar.default.tags

            def f(x):
                return torch.ops.mylib.bar(x)

            overload = torch.ops.mylib.bar.default

            def g(x):
                return overload(x)

            x = torch.randn(3)

            counts = torch._dynamo.testing.CompileCounter()
            optimized_f = torch._dynamo.optimize(counts, nopython=True)(f)
            _ = optimized_f(x)

            optimized_g = torch._dynamo.optimize(counts, nopython=True)(f)
            _ = optimized_g(x)

    @torch._dynamo.config.patch(only_allow_pt2_compliant_ops=True)
    def test_non_pt2_compliant_ops_graph_break(self):
        with torch.library._scoped_library("mylib", "FRAGMENT") as lib:
            torch.library.define("mylib::bar2", "(Tensor x) -> Tensor", lib=lib)
            torch.library.impl(
                "mylib::bar2", "CompositeImplicitAutograd", torch.sin, lib=lib
            )
            assert torch.Tag.pt2_compliant_tag not in torch.ops.mylib.bar2.default.tags

            def f(x):
                return torch.ops.mylib.bar2(x)

            overload = torch.ops.mylib.bar2.default

            def g(x):
                return overload(x)

            x = torch.randn(3)

            counts = torch._dynamo.testing.CompileCounter()
            with self.assertRaisesRegex(
                torch._dynamo.exc.Unsupported, "not PT2 compliant"
            ):
                optimized_f = torch._dynamo.optimize(counts, nopython=True)(f)
                y = optimized_f(x)

            with self.assertRaisesRegex(
                torch._dynamo.exc.Unsupported, "not PT2 compliant"
            ):
                optimized_g = torch._dynamo.optimize(counts, nopython=True)(f)
                y = optimized_g(x)

    @torch._dynamo.config.patch(only_allow_pt2_compliant_ops=True)
    def test_pt2_compliant_overload(self):
        with torch.library._scoped_library("mylib", "FRAGMENT") as lib:
            torch.library.define(
                "mylib::bar3.tensor",
                "(Tensor x) -> Tensor",
                tags=torch.Tag.pt2_compliant_tag,
                lib=lib,
            )
            torch.library.define(
                "mylib::bar3.int", "(Tensor x, int dim) -> Tensor", lib=lib
            )

            torch.library.impl(
                "mylib::bar3.tensor",
                "CompositeImplicitAutograd",
                torch.sin,
                lib=lib,
            )
            torch.library.impl(
                "mylib::bar3.int", "CompositeImplicitAutograd", torch.sum, lib=lib
            )

            def f(x):
                return torch.ops.mylib.bar3(x)

            def g(x):
                return torch.ops.mylib.bar3(x, 1)

            def h(x):
                return torch.ops.mylib.bar3(x, x, x)

            x = torch.randn(3)

            counts = torch._dynamo.testing.CompileCounter()
            optimized_f = torch._dynamo.optimize(counts, nopython=True)(f)
            optimized_g = torch._dynamo.optimize(counts, nopython=True)(g)
            optimized_h = torch._dynamo.optimize(counts, nopython=True)(h)

            # No error: the overload is PT2 compliant
            optimized_f(x)

            with self.assertRaisesRegex(
                torch._dynamo.exc.Unsupported, "not PT2 compliant"
            ):
                y = optimized_g(x)

            # graph break on incorrect parsing
            with self.assertRaisesRegex(torch._dynamo.exc.Unsupported, "failed to"):
                y = optimized_h(x)

    def test_user_defined_setattr1(self):
        @torch.compile(backend="eager", fullgraph=True)
        def fn(obj):
            obj.y = obj.x + 1

        obj = UserDefineSetAttr()
        with patch.object(UserDefineSetAttr, "setup", True):
            obj.x = torch.randn(8)
        fn(obj)
        with patch.object(UserDefineSetAttr, "setup", True):
            self.assertEqual(obj.y, obj.x + 1)
        self.assertEqual(obj.__dict__.keys(), {"pfx_x", "pfx_y"})

    def test_user_defined_setattr2(self):
        @torch.compile(backend="eager", fullgraph=True)
        def fn(x):
            obj = UserDefineSetAttr()
            obj.x = x
            obj.y = obj.x + 1
            return obj

        x = torch.randn(8)
        obj = fn(x)
        with patch.object(UserDefineSetAttr, "setup", True):
            self.assertIs(obj.x, x)
            self.assertEqual(obj.y, x + 1)
        self.assertEqual(obj.__dict__.keys(), {"pfx_x", "pfx_y"})

    def test_closure_recompiles(self):
        cnt = CompileCounter()

        def fn(x, other_fn):
            return other_fn(x + 1) - 1

        opt = torch.compile(fn, backend=cnt, fullgraph=True)

        x = torch.randn(8)
        for f in (
            closure_adder(5),
            closure_adder(5),
            closure_adder(torch.randn(8)),
            closure_adder(torch.randn(8)),
        ):
            self.assertEqual(opt(x, f), fn(x, f))

        self.assertEqual(cnt.frame_count, 2)

    def test_generate_trivial_abstract_impl(self):
        with torch.library._scoped_library("mylib", "FRAGMENT") as lib:
            torch.library.define(
                "mylib::foo",
                "(Tensor x, Tensor[] y, Tensor(a!)? z, SymInt w) -> ()",
                tags=torch.Tag.pt2_compliant_tag,
                lib=lib,
            )

            @torch.library.impl("mylib::foo", "cpu", lib=lib)
            @torch._dynamo.disable
            def foo_impl(x, y, z, w):
                x + y[0] + w
                return

            def f(x, y, z, w):
                return torch.ops.mylib.foo(x, y, z, 2)

            x = torch.randn(3)
            y = (torch.randn(3), torch.randn(3))
            z = torch.randn(3)
            w = torch.randn(3)
            args = (x, y, z, w)

            output = torch.compile(f, backend="eager", fullgraph=True)(*args)
            self.assertEqual(output, None)

    def test_shape_int_inplace_binops(self):
        def fn(x):
            p = x.shape[0]
            p += 2
            p -= 2
            p **= 2
            p /= 2
            p *= 2
            p //= 2
            p %= 2
            return x + p

        torch._dynamo.testing.standard_test(
            self, fn, 1, expected_ops=1, expected_ops_dynamic=ifdynstaticdefault(1, 6)
        )

    def test_int_shape_inplace_binops(self):
        def fn(x):
            p = x.shape[0]
            # Test reversal by putting constant first
            y = 2
            y += p
            y = 2
            y -= p
            y = 2
            y **= p
            y = 2
            y /= p
            y = 2
            y *= p
            y = 2
            y //= p
            y = 2
            y %= p
            return x + y

        torch._dynamo.testing.standard_test(
            self, fn, 1, expected_ops=1, expected_ops_dynamic=ifdynstaticdefault(1, 2)
        )

    def test_int_int_comparisons(self):
        def fn(x):
            if 2 != 2:
                out = 1
            elif 2 < 1:
                out = 1
            elif 1 > 2:
                out = 1
            elif 1 >= 2:
                out = 1
            elif 2 <= 1:
                out = 1
            elif 2 == 2:
                out = 2
            else:
                out = 1
            return x + out

        torch._dynamo.testing.standard_test(self, fn, 1, expected_ops=1)

    def test_shape_int_comparisons(self):
        def fn(x):
            a = x.shape[0]
            # Ensure support for constant on right side
            if a != 10:
                out = 1
            elif a < 2:
                out = 1
            elif a > 12:
                out = 1
            elif a >= 12:
                out = 1
            elif a <= 2:
                out = 1
            elif a == 10:
                out = 2
            else:
                out = 1
            return x + out

        # TODO: Test the guards maybe?
        torch._dynamo.testing.standard_test(self, fn, 1, expected_ops=1)

    def test_int_shape_comparisons(self):
        def fn(x):
            a = x.shape[0]
            # Ensure support for constant on left side
            if 10 != a:
                out = 1
            elif 12 < a:
                out = 1
            elif 2 > a:
                out = 1
            elif 2 >= a:
                out = 1
            elif 12 <= a:
                out = 1
            elif 10 == a:
                out = 2
            else:
                out = 1
            return x + out

        # TODO: Test the guards maybe?
        torch._dynamo.testing.standard_test(self, fn, 1, expected_ops=1)

    def test_param_shape_binops(self):
        class MyModule(torch.nn.Module):
            def __init__(self) -> None:
                super().__init__()
                self.param = torch.nn.Parameter(torch.randn(15))

            def forward(self, x):
                # Test reversal by putting param shape arg first.
                p = self.param.shape[0]
                y = p - x.shape[0]
                y = p + y
                y = p * y
                y = p % y
                y = p**y
                y = p // y
                y = pow(p, y)
                y = p / y
                return x + y

        counts = torch._dynamo.testing.CompileCounter()
        mod = MyModule()
        optimized_mod = torch._dynamo.optimize(counts, nopython=True)(mod)

        x = torch.randn(3)
        ref = mod(x)
        res = optimized_mod(x)

        self.assertTrue(same(ref, res))
        self.assertEqual(counts.frame_count, 1)

        if torch._dynamo.config.assume_static_by_default:
            self.assertExpectedInline(counts.op_count, """1""")
        else:
            self.assertExpectedInline(counts.op_count, """9""")

    def test_user_defined_binop(self):
        class MyClass:
            def __init__(self, value):
                self.value = value

            def __radd__(self, other):
                return self.value + other

        def fn(x, c):
            y = x.shape[0] + c
            return x + y

        counts = torch._dynamo.testing.CompileCounter()
        opt_fn = torch._dynamo.optimize(counts)(fn)

        x = torch.randn(3)
        c = MyClass(4)
        ref = fn(x, c)
        res = opt_fn(x, c)

        self.assertTrue(same(ref, res))
        self.assertEqual(counts.frame_count, 1)
        if torch._dynamo.config.assume_static_by_default:
            self.assertExpectedInline(counts.op_count, """1""")
        else:
            self.assertExpectedInline(counts.op_count, """2""")

    def test_user_defined_iter(self):
        class Mod:
            def __init__(self) -> None:
                self.a = [torch.randn(2, 2), torch.randn(2, 2)]

            def __iter__(self):
                return iter(self.a)

        def f(mod):
            ret = []
            for x in mod:
                ret.append(x + 1)
            return ret

        mod = Mod()
        counts = torch._dynamo.testing.CompileCounter()
        opt_fn = torch._dynamo.optimize(counts, nopython=True)(f)
        ref = f(mod)
        res = opt_fn(mod)
        res = opt_fn(mod)
        res = opt_fn(mod)
        res = opt_fn(mod)
        self.assertTrue(same(ref, res))
        self.assertEqual(counts.frame_count, 1)

        mod.a.append(torch.randn(2, 2))
        # `for x in mod` is inlined, where iter(m.a) creates a guard on the list length of m.a
        # Mutating length of mod.a causes a re-compilation.
        ref2 = f(mod)
        res2 = opt_fn(mod)
        res2 = opt_fn(mod)
        res2 = opt_fn(mod)
        res2 = opt_fn(mod)
        self.assertTrue(same(ref2, res2))
        self.assertEqual(counts.frame_count, 2)

    def test_compare_shapes_eq(self):
        def compare_shapes(a, b, to_list):
            x = list(a.unsqueeze(-1).shape) if to_list else a.shape
            y = list(b.unsqueeze(-1).shape) if to_list else b.shape
            if x == y:
                return a + 1
            else:
                return a + 2

        # Test both ListVariable and ShapeVariable
        torch._dynamo.testing.standard_test(
            self, lambda a, b: compare_shapes(a, b, to_list=True), 2
        )
        torch._dynamo.testing.standard_test(
            self, lambda a, b: compare_shapes(a, b, to_list=False), 2
        )

    def test_compare_shapes_tuple_eq(self):
        def compare_shapes(a, b):
            x = tuple(a.unsqueeze(-1).shape)
            y = tuple(b.unsqueeze(-1).shape)
            if x == y:
                return a + 1
            else:
                return a + 2

        torch._dynamo.testing.standard_test(self, lambda a, b: compare_shapes(a, b), 2)

    def test_compare_shapes_tuple_neq(self):
        def compare_shapes(a, b):
            x = tuple(a.unsqueeze(-1).shape)
            y = tuple(b.unsqueeze(-1).shape)
            if x != y:
                return a + 1
            else:
                return a + 2

        torch._dynamo.testing.standard_test(self, lambda a, b: compare_shapes(a, b), 2)

    def test_compare_shapes_neq(self):
        def compare_shapes(a, b, to_list):
            x = list(a.unsqueeze(-1).shape) if to_list else a.shape
            y = list(b.unsqueeze(-1).shape) if to_list else b.shape
            if x != y:
                return a + 1
            else:
                return a + 2

        # Test both ListVariable and ShapeVariable
        torch._dynamo.testing.standard_test(
            self, lambda a, b: compare_shapes(a, b, to_list=True), 2
        )
        torch._dynamo.testing.standard_test(
            self, lambda a, b: compare_shapes(a, b, to_list=False), 2
        )

    def test_compare_shapes_with_constant(self):
        def compare_shapes(a):
            x = a.shape
            if x[0] != 3:
                return a * 4
            return a * 3

        guard_failure = None

        def guard_failures(failure):
            nonlocal guard_failure
            guard_failure = failure

        opt_fn = torch._dynamo.optimize(
            "eager", nopython=True, guard_fail_fn=guard_failures
        )(compare_shapes)
        opt_fn(torch.randn([3, 4]))
        opt_fn(torch.randn([4, 3]))
        self.assertIn(
            """tensor 'L['a']' size mismatch at index 0. expected 3, actual 4""",
            guard_failure.reason,
        )

    def test_recompile_message_on_parameter(self):
        def guard_failures(failure):
            self.assertIn("torch._dynamo.config.force_parameter_static_shapes", failure)

        @torch._dynamo.optimize("eager", guard_fail_fn=guard_failures)
        def fn(x):
            return torch.cos(x)

        x1 = torch.nn.Parameter(torch.rand(32, 16))
        x2 = torch.nn.Parameter(torch.rand(8, 4, 3, 3))
        x3 = torch.nn.Parameter(torch.rand(8, 8, 3, 3))
        fn(x1)
        fn(x2)
        fn(x3)

    def test_builtin_abs(self):
        def fn(x, y):
            return abs(x) + abs(y)

        sample = torch.randn(10, 10)
        opt_fn = torch._dynamo.optimize("eager", nopython=True)(fn)

        for sample in [
            (torch.randn(10, 10), torch.randn(10, 10)),
            (-10, make_tensor(10, dtype=torch.int64, device="cpu")),
            (-0.1, torch.randn(10)),
        ]:
            expect = fn(*sample)
            actual = opt_fn(*sample)
            self.assertEqual(expect, actual)

    def test_builtin_isinstance(self):
        def fn(x):
            t = torch.arange(1, 3)
            a = isinstance(x, torch.Tensor)
            b = isinstance(t, torch.Tensor)
            c = isinstance(x, int)
            d = isinstance(3, int)
            e = isinstance([1, 2, 3], list)
            f = isinstance({"foo": 1, "bar": 2}, dict)
            res = [a, b, c, d, e, f]
            # Can't run yet due to other unimplemented instructions
            # res += [isinstance(torch.nn.LazyLinear(2, 3), torch.nn.Linear)]
            return res

        torch._dynamo.testing.standard_test(self, fn, 1, expected_ops=1)

    @unittest.skipIf(sys.version_info[:2] <= (3, 8), "Requires astunparse")
    def test_cse_dict_guards(self):
        def fn(x):
            ret = torch.zeros(3)
            for v in x.values():
                ret = ret + v
            return ret

        from torch._dynamo.guards import build_guard_function, CLOSURE_VARS

        x = {3: torch.randn(3), 2: torch.randn(3), 4: torch.randn(3)}
        _, guards = torch._dynamo.export(fn, x)

        code_lists = [c for g in guards for c in g.code_list or []]
        _, pycode = build_guard_function(code_lists, [])
        # Make sure we just call "list(dict.keys())" once
        self.assertEqual(pycode.count("keys"), 1)

    def test_os_environ_get(self):
        cnts = torch._dynamo.testing.CompileCounter()

        @torch.compile(backend=cnts, fullgraph=True)
        def fn(x):
            if os.environ.get("OS_ENVIRON_TEST") == "1":
                return x + 1
            else:
                return x - 1

        x = torch.ones(2, 3)
        try:
            original = os.environ.get("OS_ENVIRON_TEST", None)

            os.environ["OS_ENVIRON_TEST"] = "1"
            res1 = fn(x)
            self.assertEqual(res1, x + 1)
            self.assertEqual(cnts.frame_count, 1)
            os.environ["OS_ENVIRON_TEST"] = "0"
            res2 = fn(x)
            self.assertEqual(res2, x - 1)
            # Ensure re-compile if os.environ items updated
            self.assertEqual(cnts.frame_count, 2)
        finally:
            if original is None:
                del os.environ["OS_ENVIRON_TEST"]
            else:
                os.environ["OS_ENVIRON_TEST"] = original

    def test_os_environ_set_graph_break(self):
        cnts = torch._dynamo.testing.CompileCounter()

        @torch.compile(backend=cnts, fullgraph=False)
        def fn(x):
            x = x + 1
            os.environ["OS_ENVIRON_TEST"] = "0"
            return torch.sin(x)

        x = torch.ones(2, 3)
        try:
            original = os.environ.get("OS_ENVIRON_TEST", None)

            os.environ["OS_ENVIRON_TEST"] = "1"
            res1 = fn(x)
            self.assertEqual(res1, torch.sin(x + 1))
            self.assertEqual(os.environ["OS_ENVIRON_TEST"], "0")
            # Ensure we graph break on os.environ.__setitem__
            self.assertEqual(cnts.frame_count, 2)
        finally:
            if original is None:
                del os.environ["OS_ENVIRON_TEST"]
            else:
                os.environ["OS_ENVIRON_TEST"] = original

    def test_sys_modules(self):
        def fn(x, y):
            mod_a = sys.modules.get("aaaaaaaa")
            assert mod_a is None
            assert "bbbbbbbb" not in sys.modules

            assert "operator" in sys.modules
            operator = sys.modules["operator"]
            builtins = sys.modules.get("builtins")
            operator2 = sys.modules.get("cccccccc", operator)

            return operator.add(x, y), operator2.neg(builtins.abs(x))

        torch._dynamo.testing.standard_test(self, fn, 2, expected_ops=3)

        x = torch.randn(10, 10)
        _, guards = torch._dynamo.export(fn, x, x)
        guard_code = []
        for guard in guards:
            if guard.code_list:
                guard_code += guard.code_list

        # Filter out id-matches that won't reproduce run to run
        guard_code = filter(
            lambda line: "id" not in line and "lookup_backend" not in line,
            sorted(guard_code),
        )
        guard_code_str = "\n".join(guard_code)

        for line in """\
2 <= L['x'].size()[0]
L['x'] is L['y']
L['x'].ndimension() == 2
L['x'].requires_grad == False
L['x'].size()[1] == L['x'].size()[0]
L['x'].storage_offset() == 0
___dict_contains('builtins', G['sys'].modules)
___dict_contains('operator', G['sys'].modules)
___dict_contains('operator', G['sys'].modules)
hasattr(L['x'], '_dynamo_dynamic_indices') == False
not ___dict_contains('aaaaaaaa', G['sys'].modules)
not ___dict_contains('bbbbbbbb', G['sys'].modules)
not ___dict_contains('cccccccc', G['sys'].modules)
str(L['x'].device) == 'cpu'
str(L['x'].dtype) == 'torch.float32'
utils_device.CURRENT_DEVICE == None""".split(
            "\n"
        ):
            self.assertIn(
                line,
                guard_code_str,
            )

    def test_fold(self):
        def fn(a):
            return a + math.sqrt(63)

        torch._dynamo.testing.standard_test(self, fn, 1, expected_ops=1)

    def test_getattr_dict(self):
        def fn(x):
            from torch.masked.maskedtensor._ops_refs import _MASKEDTENSOR_FUNCTION_TABLE

            return x * len(_MASKEDTENSOR_FUNCTION_TABLE)

        i = torch.randn(5)
        r1 = fn(i)
        opt_fn = torch.compile(fn, backend="eager", fullgraph=True)
        r2 = opt_fn(i)
        self.assertEqual(r1, r2)

    def test_tensor_hasattr(self):
        @torch.compile(fullgraph=True)
        def fn(x):
            if hasattr(x, "test"):
                return x + 2
            else:
                return x + 1

        self.assertEqual(torch.ones(2, 2) + 1, fn(torch.ones(2, 2)))

        inp = torch.ones(2, 2)
        inp.test = None
        self.assertEqual(torch.ones(2, 2) + 2, fn(inp))

    def test_shape_unpack(self):
        def fn(x):
            a, b = x.size()
            return x * b

        i = torch.randn(5, 10)
        r1 = fn(i)
        opt_fn = torch._dynamo.optimize("eager")(fn)
        r2 = opt_fn(i)
        self.assertTrue(same(r1, r2))

    def test_typing_dict(self):
        def fn(d):
            return d[T]

        d = {T: torch.randn(3)}
        r1 = fn(d)
        opt_fn = torch.compile(fn, backend="eager", fullgraph=True)
        r2 = opt_fn(d)
        self.assertEqual(r1, r2)

    def test_tensor_iter(self):
        def fn(x):
            for y in x:
                y.add_(1.0)
            return y

        torch._dynamo.testing.standard_test(
            self,
            fn,
            1,
            expected_ops=20,
        )

    def test_empty_list(self):
        def fn(x, ll):
            if len(ll) == 0 and not ll and ll is not None:
                return x + 1

        i = torch.randn(5, 10)
        r1 = fn(i, [])
        opt_fn = torch._dynamo.optimize("eager")(fn)
        r2 = opt_fn(i, [])
        r3 = opt_fn(i, ())
        self.assertTrue(same(r1, r2))
        self.assertTrue(same(r1, r3))

    def test_min_max_over_iterable(self):
        def get_test_fn(func):
            def _fn(a, b, func=func):
                # try all of list, iterator, tuple, vararg.
                lst = [a.shape[0] + 1, 8, a.shape[0]]
                x = func(lst)
                y = func(iter(lst))
                z = func(tuple(lst))
                w = func(*lst)
                return a + (x + y + z + w)

            return _fn

        torch._dynamo.testing.standard_test(
            self,
            get_test_fn(func=min),
            2,
            expected_ops=1,
            expected_ops_dynamic=ifdynstaticdefault(1, 10),
        )
        torch._dynamo.testing.standard_test(
            self,
            get_test_fn(func=max),
            2,
            expected_ops=1,
            expected_ops_dynamic=ifdynstaticdefault(1, 5),
        )

    @torch._dynamo.config.patch(capture_scalar_outputs=True)
    def test_arange_length_with_float32_dtype(self):
        @torch.compile(fullgraph=True)
        def f(x):
            y = x.item()
            torch._check_is_size(y)
            r = torch.arange(y, dtype=torch.float32)

            if r.size(0) == y:
                return r + 1

            return r

        x = torch.tensor([300])
        r = f(x)

    @torch._dynamo.config.patch(capture_scalar_outputs=True)
    def test_torch_check(self):
        cnts = torch._dynamo.testing.CompileCounter()

        @torch.compile(backend=cnts, fullgraph=True)
        def f(x):
            y = x.item()
            torch._check(y >= 0)
            return torch.arange(0, y)

        f(torch.tensor([3]))
        f(torch.tensor([4]))
        self.assertEqual(cnts.frame_count, 1)

    @torch._dynamo.config.patch(capture_scalar_outputs=True)
    def test_torch_check_symbolic_shape_rel(self):
        cnts = torch._dynamo.testing.CompileCounter()

        @torch.compile(backend=cnts, fullgraph=True)
        def f(x):
            y = x.item()
            torch._check(x.shape[0] == 1)
            torch._check(x.shape[0] != 2)
            torch._check(x.shape[0] >= 0)
            torch._check(x.shape[0] > 0)
            torch._check(x.shape[0] < 4)
            torch._check(x.shape[0] <= 3)
            return torch.arange(0, y)

        f(torch.tensor([3]))
        f(torch.tensor([4]))
        self.assertEqual(cnts.frame_count, 1)

    @torch._dynamo.config.patch(capture_scalar_outputs=True)
    # Translation validation changes the exception type, don't run with it
    @torch.fx.experimental._config.patch(translation_validation=False)
    def test_torch_check_is_size(self):
        cnts = torch._dynamo.testing.CompileCounter()

        @torch.compile(backend=cnts, fullgraph=True)
        def f(x):
            y = x.item()
            torch._check_is_size(y)
            # Cannot conditional on unbacked SymInt
            if y == 0:
                assert False
            else:
                return torch.arange(0, y)

        self.assertRaises(torch._dynamo.exc.UserError, lambda: f(torch.tensor([3])))

    def test_assert(self):
        @torch.compile
        def fn1(x):
            assert x.shape != x.shape

        with self.assertRaises(AssertionError):
            a = torch.randn(10)
            fn1(a)

        def fn2(x):
            assert x.shape == x.shape
            return x.abs()

        torch._dynamo.testing.standard_test(self, fn=fn2, nargs=1, expected_ops=1)

    def test_config_obj(self):
        class Cfg:
            def __init__(self) -> None:
                self.val = 0.5
                self.count = 3

        def fn(x, cfg):
            for i in range(cfg.count):
                x = x + cfg.val
            return x

        cfg1 = Cfg()
        cfg1.val = 1.0
        cfg2 = Cfg()
        v = torch.zeros(1)
        cnts = torch._dynamo.testing.CompileCounter()
        opt_fn = torch._dynamo.optimize(cnts)(fn)
        v = opt_fn(v, cfg1)  # 3
        v = opt_fn(v, cfg2)  # 4.5
        cfg2.count = 1
        v = opt_fn(v, cfg2)  # 5
        cfg2.val = 2.0
        v = opt_fn(v, cfg2)  # 7
        self.assertEqual(v[0], 7)
        self.assertEqual(cnts.op_count, 8)

    def test_config_getattr_default(self):
        class Cfg:
            def __init__(self) -> None:
                self.val = 0.5
                self.count = 10

        def fn(x, cfg):
            if getattr(cfg, "just_add_7", False):
                return x + 7
            for i in range(cfg.count):
                x = x + cfg.val
            return x

        cfg1 = Cfg()
        v = torch.zeros(1)
        cnts = torch._dynamo.testing.CompileCounter()
        opt_fn = torch._dynamo.optimize(cnts)(fn)
        self.assertEqual(opt_fn(v, cfg1)[0], 5)
        self.assertEqual(opt_fn(v, cfg1)[0], 5)
        cfg1.just_add_7 = True
        self.assertEqual(opt_fn(v, cfg1)[0], 7)
        self.assertEqual(opt_fn(v, cfg1)[0], 7)
        cfg1.just_add_7 = False
        self.assertEqual(opt_fn(v, cfg1)[0], 5)
        self.assertEqual(opt_fn(v, cfg1)[0], 5)
        self.assertEqual(cnts.frame_count, 3)

    def test_size_input(self):
        def fn(x, s):
            a, b = s
            return x + (a - b)

        v = torch.zeros(10, 20)
        cnts = torch._dynamo.testing.CompileCounter()
        opt_fn = torch._dynamo.optimize(cnts)(fn)
        self.assertEqual(opt_fn(v, v.size())[0, 0], -10)
        self.assertEqual(opt_fn(v, (10, 20))[0, 0], -10)
        self.assertEqual(opt_fn(v, [10, 20])[0, 0], -10)
        # One recompile per differing input type
        self.assertEqual(cnts.frame_count, 3)

    def test_cell_output1(self):
        out = None

        def fn(a, b):
            nonlocal out
            out = a + b * 10

        v = torch.Tensor([100])
        cnts = torch._dynamo.testing.CompileCounter()
        opt_fn = torch._dynamo.optimize(cnts)(fn)
        self.assertIsNone(opt_fn(v, v))
        self.assertEqual(out[0], 1100)
        self.assertEqual(cnts.op_count, 2)

    def test_cell_output2(self):
        out = None

        def fn(a, b):
            nonlocal out
            c = unsupported(a, b)
            out = a + b * 10 + c

        v = torch.Tensor([100])
        cnts = torch._dynamo.testing.CompileCounter()
        opt_fn = torch._dynamo.optimize(cnts)(fn)
        self.assertIsNone(opt_fn(v, v))
        self.assertEqual(out[0], 1200)
        self.assertEqual(cnts.op_count, 3)

    def test_return_nested_function(self):
        out = None

        def fn(a, b):
            nonlocal out
            c = a + b
            d = a + 1.0

            def fn2(f: int = 7, g: float = 9.0):
                nonlocal out
                out = a + b * 10
                return c * f - d * g

            return fn2

        v1 = torch.Tensor([100])
        v2 = torch.Tensor([200])
        cnts = torch._dynamo.testing.CompileCounter()
        opt_fn = torch._dynamo.optimize(cnts)(fn)
        opt_fn_ret = torch._dynamo.optimize(cnts)(opt_fn(v1, v2))
        self.assertEqual(opt_fn_ret(1.5)[0], -459)
        self.assertEqual(out[0], 2100)
        self.assertEqual(cnts.frame_count, 2)
        self.assertEqual(cnts.op_count, 7)

    def test_tensor_dict1(self):
        def fn(inputs):
            return inputs["a"] - inputs["b"] * 1.5

        v1 = torch.Tensor([100])
        v2 = torch.Tensor([200])
        cnts = torch._dynamo.testing.CompileCounter()
        opt_fn = torch._dynamo.optimize(cnts, nopython=True)(fn)
        self.assertEqual(opt_fn({"a": v1, "b": v2})[0], -200)
        self.assertEqual(cnts.frame_count, 1)
        self.assertEqual(cnts.op_count, 2)

    def test_tensor_dict3(self):
        def fn(inputs_a, inputs_b):
            total = torch.zeros(1)
            input_keys = inputs_a.keys() | inputs_b.keys()
            for k in input_keys:
                if k in inputs_a:
                    total += inputs_a[k]
                if k in inputs_b:
                    total += inputs_b[k]
            return total

        v1 = torch.Tensor([100])
        v2 = torch.Tensor([200])
        cnts = torch._dynamo.testing.CompileCounter()
        opt_fn = torch._dynamo.optimize(cnts, nopython=True)(fn)
        self.assertEqual(
            opt_fn({"a": v1, "b": v2}, {"b": v1, "c": v2}),
            fn({"a": v1, "b": v2}, {"b": v1, "c": v2}),
        )
        self.assertEqual(cnts.frame_count, 1)
        self.assertEqual(cnts.op_count, 5)

    def test_tensor_dict2(self):
        def fn1(inputs):
            total = torch.zeros(1)
            for k, v in inputs.items():
                total += v
            return total

        def fn2(inputs):
            total = torch.zeros(1)
            for v in inputs.values():
                total += v
            return total

        def fn3(inputs):
            total = torch.zeros(1)
            for k in inputs.keys():
                total += inputs[k]
            return total

        v1 = torch.Tensor([100])
        v2 = torch.Tensor([200])
        cnts = torch._dynamo.testing.CompileCounter()
        opt_fn1 = torch._dynamo.optimize(cnts, nopython=True)(fn1)
        opt_fn2 = torch._dynamo.optimize(cnts, nopython=True)(fn2)
        opt_fn3 = torch._dynamo.optimize(cnts, nopython=True)(fn3)
        self.assertEqual(opt_fn1({"a": v1, "b": v2})[0], 300)
        self.assertEqual(opt_fn2({"a": v1, "b": v2})[0], 300)
        self.assertEqual(opt_fn3({"a": v1, "b": v2})[0], 300)
        self.assertEqual(cnts.frame_count, 3)
        self.assertEqual(cnts.op_count, 9)

    def test_dictcomp(self):
        def fn1(inputs):
            return {k: v + 1 for k, v in inputs.items()}

        v1 = torch.Tensor([100])
        v2 = torch.Tensor([200])
        cnts = torch._dynamo.testing.CompileCounter()
        opt_fn1 = torch._dynamo.optimize(cnts)(fn1)
        self.assertEqual(opt_fn1({"a": v1, "b": v2})["a"], 101)
        self.assertEqual(opt_fn1({"a": v1, "b": v2})["b"], 201)
        self.assertEqual(cnts.frame_count, 1)
        self.assertEqual(cnts.op_count, 2)

    def test_listcomp(self):
        def fn2(inputs):
            return torch.sum(torch.cat([v + 1 for k, v in inputs.items()], 0))

        v1 = torch.Tensor([100])
        v2 = torch.Tensor([200])
        cnts = torch._dynamo.testing.CompileCounter()
        opt_fn2 = torch._dynamo.optimize(cnts)(fn2)
        self.assertEqual(opt_fn2({"a": v1, "b": v2}), 302)
        self.assertEqual(cnts.frame_count, 1)
        self.assertEqual(cnts.op_count, 4)

    def test_is_floating_point(self):
        def fn(a, b):
            x = a + 1.0
            if torch.is_floating_point(b):
                x = x + b
            return x + 2.0

        return torch._dynamo.testing.standard_test(self, fn=fn, nargs=2, expected_ops=3)

    def test_is_floating_point2(self):
        def fn(a, b):
            x = a + 1.0
            if b.is_floating_point():
                x = x + b
            return x + 2.0

        return torch._dynamo.testing.standard_test(self, fn=fn, nargs=2, expected_ops=3)

    def test_is_tensor(self):
        def fn(a, b):
            x = a + 1.0
            if torch.is_tensor(b):
                x = x + b
            return x + 2.0

        return torch._dynamo.testing.standard_test(self, fn=fn, nargs=2, expected_ops=3)

    def test_is_tensor2(self):
        def fn(x):
            if torch.is_tensor(x):
                return x + 1
            else:
                return torch.ones([2, 3])

        x1 = {"input": torch.rand(2, 3)}
        x2 = torch.rand(2, 3)
        ref1 = fn(x1)
        ref2 = fn(x2)
        opt_fn = torch._dynamo.optimize("eager")(fn)
        res1 = opt_fn(x1)
        res2 = opt_fn(x2)
        self.assertEqual(ref1, res1)
        self.assertEqual(ref2, res2)

    def test_numel(self):
        def fn(a):
            return (a + a.numel() + torch.numel(a), a + a.nelement())

        return torch._dynamo.testing.standard_test(
            self,
            fn=fn,
            nargs=1,
            expected_ops=3,
            expected_ops_dynamic=ifdynstaticdefault(3, 4),
        )

    def test_pair(self):
        def fn(a):
            return (
                torch.zeros(torch.nn.modules.utils._pair(a.size()))
                + a
                + torch.ones(torch.nn.modules.utils._ntuple(3)(3)).sum()
            )

        return torch._dynamo.testing.standard_test(
            self,
            fn=fn,
            nargs=1,
            expected_ops=5,
            expected_ops_dynamic=5,
        )

    @patch.object(torch._dynamo.config, "capture_scalar_outputs", True)
    def test_tensor_item_capture(self):
        def fn(a, b):
            return (a + b).sum().item()

        v1 = torch.randn((10, 10))
        v2 = torch.randn((10, 10))
        correct = fn(v1, v2)
        cnts = torch._dynamo.testing.CompileCounter()
        opt_fn = torch._dynamo.optimize(cnts)(fn)
        self.assertEqual(opt_fn(v1, v2), correct)
        self.assertEqual(cnts.frame_count, 1)
        self.assertEqual(cnts.op_count, 4)

    @patch.object(torch._dynamo.config, "capture_scalar_outputs", False)
    def test_tensor_item_no_capture(self):
        def fn(a, b):
            return (a + b).sum().item()

        v1 = torch.randn((10, 10))
        v2 = torch.randn((10, 10))
        correct = fn(v1, v2)
        cnts = torch._dynamo.testing.CompileCounter()
        opt_fn = torch._dynamo.optimize(cnts)(fn)
        self.assertEqual(opt_fn(v1, v2), correct)
        self.assertEqual(cnts.frame_count, 1)
        self.assertEqual(cnts.op_count, 2)

    def test_namedtuple1(self):
        def fn(a, b):
            tmp = mytuple(a, b, a + b)
            return mytuple(tmp.a, tmp[1], tmp.ab + b)

        v1 = torch.Tensor([10])
        v2 = torch.Tensor([20])
        cnts = torch._dynamo.testing.CompileCounter()
        opt_fn = torch._dynamo.optimize(cnts)(fn)
        self.assertEqual(opt_fn(v1, v2).ab, 50)
        self.assertEqual(cnts.frame_count, 1)
        self.assertEqual(cnts.op_count, 2)

    def test_namedtuple2(self):
        def fn(packed):
            a, b, c = packed
            if hasattr(packed, "b"):
                b = packed.b + 1
            c = packed[2]
            return a + b + c

        v1 = torch.Tensor([1])
        v2 = torch.Tensor([2])
        v3 = torch.Tensor([3])
        cnts = torch._dynamo.testing.CompileCounter()
        opt_fn = torch._dynamo.optimize(cnts)(fn)
        self.assertEqual(opt_fn(mytuple(v1, v2, v3))[0], 7)
        self.assertEqual(cnts.frame_count, 1)
        self.assertEqual(cnts.op_count, 3)

    def test_namedtuple3(self):
        def fn(x, packed):
            if isinstance(packed, mytuple):
                return x + 1
            else:
                return x - 1

        x = torch.rand([2, 3])
        packed = mytuple(1, 2, 3)
        ref = fn(x, packed)
        opt_fn = torch._dynamo.optimize("eager")(fn)
        res = opt_fn(x, packed)
        self.assertTrue(same(ref, res))

    def test_range_input(self):
        def fn(a, rng):
            x = a
            for i in rng:
                x = x + i
            return x

        def fn1(a):
            return fn(a, rng=range(3))

        return torch._dynamo.testing.standard_test(
            self, fn=fn1, nargs=1, expected_ops=3
        )

    def test_range_with_shape(self):
        def fn(a):
            for i in range(1, a.shape[0]):
                a += 1
            return a

        return torch._dynamo.testing.standard_test(
            self,
            fn=fn,
            nargs=1,
            expected_ops=9,
        )

    def test_build_tuple_unpack(self):
        def fn1(a, b, c):
            return a - b / c

        def fn2(a, b, c):
            tmp1 = (a,)
            tmp2 = (b, c)
            args = (*tmp1, *tmp2)
            return fn1(*args)

        def fn3(a, *args):
            return fn1(a, *args)

        torch._dynamo.testing.standard_test(self, fn=fn2, nargs=3, expected_ops=2)
        torch._dynamo.testing.standard_test(self, fn=fn3, nargs=3, expected_ops=2)

    def test_list_mul(self):
        def fn(count):
            head_mask = count * [None] * count
            return head_mask

        cnts = torch._dynamo.testing.CompileCounter()
        opt_fn = torch._dynamo.optimize(cnts)(fn)
        self.assertEqual(opt_fn(2), [None] * 4)
        # TODO: the captured frame here is a bit goofy, because we don't
        # output anything and none of the traced operations have side
        # effects.  Probably need better heuristic for bailing on
        # dynamo if there are no outputs
        if torch._dynamo.config.assume_static_by_default:
            self.assertExpectedInline(cnts.frame_count, """0""")
            self.assertExpectedInline(cnts.op_count, """0""")
        else:
            self.assertExpectedInline(cnts.frame_count, """1""")
            self.assertExpectedInline(cnts.op_count, """2""")

    def test_list_slice_mul(self):
        def fn(count):
            a = [1, 2, 3]
            head_mask = count * a[1:] * count
            return head_mask

        cnts = torch._dynamo.testing.CompileCounter()
        opt_fn = torch._dynamo.optimize(cnts)(fn)
        self.assertEqual(opt_fn(2), [2, 3] * 4)
        if torch._dynamo.config.assume_static_by_default:
            self.assertExpectedInline(cnts.frame_count, """0""")
            self.assertExpectedInline(cnts.op_count, """0""")
        else:
            self.assertExpectedInline(cnts.frame_count, """1""")
            self.assertExpectedInline(cnts.op_count, """2""")

    def test_tuple_mul(self):
        def fn(count):
            head_mask = count * (2, 3) * count
            return head_mask

        cnts = torch._dynamo.testing.CompileCounter()
        opt_fn = torch._dynamo.optimize(cnts)(fn)
        self.assertEqual(opt_fn(2), (2, 3) * 4)
        if torch._dynamo.config.assume_static_by_default:
            self.assertExpectedInline(cnts.frame_count, """0""")
            self.assertExpectedInline(cnts.op_count, """0""")
        else:
            self.assertExpectedInline(cnts.frame_count, """1""")
            self.assertExpectedInline(cnts.op_count, """2""")

    def test_tuple_mul_with_shape(self):
        def fn(a):
            x = a.shape[0]
            y = 2 * (x, 3) * 2
            return a + y[4]

        # expect 3 ops post folding for dynamic case: size, index, add
        torch._dynamo.testing.standard_test(
            self, fn, 1, expected_ops=1, expected_ops_dynamic=1
        )

    def test_tuple_iadd_with_shape(self):
        def fn(a):
            output = (a + a.shape[0], a - a.shape[0])
            # tuple += tuple
            output += (a - a.shape[0], a + a.shape[0])
            # tuple += constant tuple
            output += (2, 3)
            return output

        # expect 4 add / subs for static
        torch._dynamo.testing.standard_test(
            self, fn, 1, expected_ops=4, expected_ops_dynamic=4
        )

    def test_list_iadd_with_shape(self):
        def fn(a):
            output = [a + a.shape[0], a - a.shape[0]]
            # list += list
            output += [a - a.shape[0], a + a.shape[0]]
            # list += tuple
            output += (a + a.shape[0], a - a.shape[0])
            return output

        # expect 6 add / subs for static

        torch._dynamo.testing.standard_test(
            self, fn, 1, expected_ops=6, expected_ops_dynamic=6
        )

    def test_list_iadd_side_effect(self):
        def fn(a, b):
            a += [b]
            torch._dynamo.graph_break()
            return a

        a = [1, 2, 3]
        b = torch.ones(2, 2)

        opt_fn = torch._dynamo.optimize("eager")(fn)

        exp = fn(a, b)

        a = [1, 2, 3]
        b = torch.ones(2, 2)
        act = opt_fn(a, b)

        self.assertEqual(exp, act)

    def test_user_getattr1(self):
        class MyConfig(dict):
            def __getattr__(self, name):
                return self[name]

        def fn(cfg, x, y):
            return x + y + cfg.offset

        x = torch.randn(10)
        cfg = MyConfig(offset=5)
        cnts = torch._dynamo.testing.CompileCounter()
        opt_fn = torch._dynamo.optimize(cnts)(fn)
        self.assertTrue(same(opt_fn(cfg, x, x), 2 * x + 5))
        self.assertEqual(cnts.frame_count, 1)
        self.assertEqual(cnts.op_count, 2)

    def test_user_getattr2(self):
        class MyConfig:
            defined_on_class = 1

            def __init__(self) -> None:
                self.defined_on_object = 2

            def __getattr__(self, name):
                return 3

        def fn(cfg, x):
            return x + cfg.defined_on_class - cfg.defined_on_object + cfg.not_defined

        x = torch.randn(10)
        cfg = MyConfig()
        cnts = torch._dynamo.testing.CompileCounter()
        opt_fn = torch._dynamo.optimize(cnts)(fn)
        self.assertTrue(same(opt_fn(cfg, x), x + 1 - 2 + 3))
        self.assertEqual(cnts.frame_count, 1)
        self.assertEqual(cnts.op_count, 3)

    def test_getset_descriptor(self):
        def fn(g, x):
            # Just to make Dynamo not skip the frame
            torch.sin(x)
            return g.__get__(x)

        cnts = torch._dynamo.testing.CompileCounter()
        opt_fn = torch.compile(fullgraph=True, backend="eager")(fn)
        g = torch.Tensor.shape

        res = opt_fn(g, torch.ones(2, 2))
        exp_res = fn(g, torch.ones(2, 2))
        self.assertEqual(res, exp_res)

        with unittest.mock.patch("torch._dynamo.config.error_on_recompile", True):
            res = opt_fn(g, torch.ones(2, 2))

    def test_get_attr_function(self):
        def fn(g, x):
            return g(x)

        cnts = torch._dynamo.testing.CompileCounter()
        opt_fn = torch._dynamo.optimize(cnts)(fn)
        g = torch.Tensor.shape.__get__

        res = opt_fn(g, torch.ones(2, 2))
        exp_res = fn(g, torch.ones(2, 2))
        self.assertEqual(res, exp_res)

    def test_user_getattribute(self):
        class MyObject:
            def __init__(self) -> None:
                self.custom_dict = {"a": torch.rand((2, 2))}
                self.my_number = 42

            def __getattribute__(self, name):
                custom_dict = super().__getattribute__("custom_dict")
                if name in custom_dict:
                    return custom_dict[name]
                return super().__getattribute__(name)

            def run(self, x):
                return self.my_number * x + self.a * x

        def fn(obj, x):
            return obj.run(x)

        obj = MyObject()
        x = torch.rand((2, 2))
        cnts = torch._dynamo.testing.CompileCounter()
        opt_fn = torch._dynamo.optimize(cnts)(fn)
        self.assertTrue(same(opt_fn(obj, x), fn(obj, x)))

    def test_nn_module_getattr(self):
        class MyMod(torch.nn.Module):
            def __init__(self) -> None:
                super().__init__()
                self.custom_dict = {"queue": [torch.rand((2, 2)) for _ in range(3)]}
                self.other_attr = torch.rand((2, 2))

            def __getattr__(self, name):
                custom_dict = self.custom_dict
                if name in custom_dict:
                    return custom_dict[name]
                return super().__getattr__(name)

            def forward(self, x):
                return x @ self.other_attr + self.queue[-1]

        x = torch.rand((2, 2))
        mod = MyMod()
        cnts = torch._dynamo.testing.CompileCounter()
        opt_mod = torch._dynamo.optimize(cnts)(mod)
        self.assertTrue(same(opt_mod(x), mod(x)))
        self.assertTrue(cnts.frame_count, 1)
        self.assertTrue(cnts.op_count, 2)

    def test_nn_module_getattribute(self):
        class MyMod(torch.nn.Module):
            def __init__(self) -> None:
                super().__init__()
                self.my_number = 42

            def __getattribute__(self, name):
                if name == "special_attr":
                    return torch.tensor([[1, 2], [3, 4]])
                return super().__getattribute__(name)

            def forward(self, x):
                return self.my_number * x + self.special_attr * x

        def fn(mod, x):
            return mod(x)

        mod = MyMod()
        x = torch.rand((2, 2))
        cnts = torch._dynamo.testing.CompileCounter()
        opt_fn = torch._dynamo.optimize(cnts)(fn)
        self.assertTrue(same(opt_fn(mod, x), fn(mod, x)))

    def test_constant_getattr(self):
        # https://github.com/pytorch/pytorch/issues/97480
        def fn():
            return getattr(None, "arg", 3)

        cnt = torch._dynamo.testing.CompileCounter()
        optimized_fn = torch._dynamo.optimize(cnt)(fn)
        res = optimized_fn()
        self.assertTrue(same(res, 3))

    def test_user_property(self):
        class MyConfig:
            @property
            def prop5(self):
                return 5

        def fn(cfg, x, y):
            return x + y + cfg.prop5

        x = torch.randn(10)
        cfg = MyConfig()
        cnts = torch._dynamo.testing.CompileCounter()
        opt_fn = torch._dynamo.optimize(cnts)(fn)
        self.assertTrue(same(opt_fn(cfg, x, x), 2 * x + 5))
        self.assertEqual(cnts.frame_count, 1)
        self.assertEqual(cnts.op_count, 2)

    def test_data_access_in_inference_mode(self):
        @torch.compile(fullgraph=True)
        def f(x):
            y = x.data
            return y

        with torch.inference_mode():
            x = torch.randn(3)
            y = f(x)
        self.assertEqual(y, x)

    def test_dataclass_fields(self):
        @dataclasses.dataclass
        class MyDataClass:
            a: torch.Tensor
            b: torch.Tensor = None
            c: torch.Tensor = None
            d: torch.Tensor = None
            e: torch.Tensor = None

        def fn(obj):
            class_fields = dataclasses.fields(obj)
            assert len(class_fields)
            assert all(field.default is None for field in class_fields[1:])
            other_fields_are_none = all(
                getattr(obj, field.name) is None for field in class_fields[1:]
            )
            assert not other_fields_are_none

            if not hasattr(obj, "a"):
                return -1
            if hasattr(obj, "z"):
                return -2

            total = getattr(obj, class_fields[0].name)
            for field in class_fields[1:]:
                v = getattr(obj, field.name)
                if v is not None:
                    total += v

            return total

        obj1 = MyDataClass(torch.randn(10), torch.randn(10), torch.randn(10))
        obj2 = MyDataClass(torch.randn(10), e=torch.randn(10))
        correct1 = fn(obj1)
        correct2 = fn(obj2)

        cnts = torch._dynamo.testing.CompileCounter()
        opt_fn = torch._dynamo.optimize(cnts)(fn)
        self.assertTrue(same(opt_fn(obj1), correct1))
        self.assertEqual(cnts.frame_count, 1)
        self.assertEqual(cnts.op_count, 2)

        torch._dynamo.reset()
        cnts = torch._dynamo.testing.CompileCounter()
        opt_fn = torch._dynamo.optimize(cnts)(fn)
        self.assertTrue(same(opt_fn(obj2), correct2))
        self.assertEqual(cnts.frame_count, 1)
        self.assertEqual(cnts.op_count, 1)

        # guard failure
        obj2.z = True
        self.assertEqual(opt_fn(obj2), -2)

    def test_dataclass_local_hasattr(self):
        cnt = CompileCounter()
        x = torch.randn(10)

        @dataclasses.dataclass
        class MyDataClass:
            a: torch.Tensor
            b: torch.Tensor

        @torch.compile(backend=cnt, fullgraph=True)
        def fn():
            obj = MyDataClass(x + 1, x - 1)
            if not hasattr(obj, "a"):
                return -1
            if hasattr(obj, "z"):
                return -2
            return obj

        result = fn()
        self.assertIsInstance(result, MyDataClass)
        self.assertEqual(result.a, x + 1)
        self.assertEqual(result.b, x - 1)
        self.assertEqual(cnt.frame_count, 1)
        self.assertEqual(cnt.op_count, 2)

    def test_catch_watchings1(self):
        cnt = CompileCounter()

        @torch.compile(backend=cnt, fullgraph=True)
        def fn(x):
            with warnings.catch_warnings(record=True):
                return x.sin()

        x = torch.randn(8)
        self.assertEqual(fn(x), x.sin())
        self.assertEqual(cnt.frame_count, 1)

    def test_catch_watchings2(self):
        cnt = CompileCounter()

        @torch.compile(backend=cnt, fullgraph=True)
        def fn(x):
            return x.sin(), warnings.catch_warnings(record=True)

        x = torch.randn(8)
        _, a = fn(x)
        _, b = fn(x)
        self.assertEqual(cnt.frame_count, 1)
        self.assertIsInstance(a, warnings.catch_warnings)
        self.assertIsInstance(b, warnings.catch_warnings)
        self.assertIsNot(a, b)

    def test_tensor_build_list_unpack(self):
        def fn(x):
            # seen in fastNLP_Bert
            return torch.cat([*x], dim=-1)

        val = torch.randn([1, 1, 473, 768])
        correct = fn(val)
        cnts = torch._dynamo.testing.CompileCounter()
        opt_fn = torch._dynamo.optimize(cnts)(fn)
        self.assertTrue(same(opt_fn(val), correct))
        self.assertEqual(cnts.frame_count, 1)
        self.assertEqual(cnts.op_count, 2)

    def test_numpy_int_constant(self):
        def fn(x, a, b):
            return x + (a % b)

        args = [torch.randn(10), 4096, np.int64(8)]
        correct = fn(*args)
        cnts = torch._dynamo.testing.CompileCounter()
        opt_fn = torch._dynamo.optimize(cnts, dynamic=True, nopython=True)(fn)
        self.assertTrue(same(opt_fn(*args), correct))
        self.assertTrue(same(opt_fn(*args), correct))
        self.assertEqual(cnts.frame_count, 1)
        self.assertEqual(cnts.op_count, 2)

    def test_numpy_subdtype(self):
        def fn(x, n):
            return np.issubdtype(type(n), np.integer) + x

        args = [torch.randn(10), 4096]
        correct = fn(*args)
        cnts = torch._dynamo.testing.CompileCounter()
        opt_fn = torch._dynamo.optimize(cnts, nopython=True)(fn)
        self.assertEqual(opt_fn(*args), correct)
        self.assertEqual(cnts.frame_count, 1)

    def test_numpy_take_along_axis(self):
        def fn(x, i, a):
            return np.take_along_axis(x, i, a)

        def sample_to_args(s):
            args = (s.input, *sample.args)
            return tuple(a.numpy() if isinstance(a, torch.Tensor) else a for a in args)

        samples = list(
            sample_inputs_take_along_dim(
                None, "cpu", torch.float32, requires_grad=False
            )
        )
        cnts = torch._dynamo.testing.CompileCounter()
        opt_fn = torch._dynamo.optimize(cnts)(fn)
        i = 1
        for sample in samples:
            args = sample_to_args(sample)
            if len(args) < 3:
                # if axis is None, second argument is treated as 1d array
                args = (args[0], np.ravel(args[1]), None)
            self.assertEqual(fn(*args), opt_fn(*args))
            self.assertEqual(cnts.frame_count, i)
            i += 1

    def test_numpy_torch_operators(self):
        def fn(op, t1, t2):
            return op(t1, t2)

        from torch._dynamo.variables.builtin import BuiltinVariable

        operators = BuiltinVariable._fx_graph_functions()

        for op, t1_np, t2_np in itertools.product(
            operators, (True, False), (True, False)
        ):
            if op in [operator.eq, operator.ne]:
                # returns equivalent of torch.eq/ne
                continue
            if op is operator.getitem:
                # skip
                # Did you know that tensor[ndarray_of_floats] works?
                continue
            if op is operator.imatmul and (t1_np or t2_np):
                # skip
                # in numpy, in place matmul does not work single
                # dimensional arrays
                continue
            t1 = torch.rand(5)
            if t1_np:
                t1 = t1.numpy()
            t2 = torch.rand(5)
            if t2_np:
                t2 = t2.numpy()
            try:
                # TODO try a bit harder
                result = op(t1, t2)
            except (RuntimeError, TypeError, IndexError):
                continue
            cnts = torch._dynamo.testing.CompileCounter()
            opt_fn = torch._dynamo.optimize(cnts)(fn)
            self.assertEqual(result, opt_fn(op, t1, t2), msg=f"{op=} {t1_np=} {t2_np=}")
            self.assertEqual(cnts.frame_count, 1, msg=f"{op=} {t1_np=} {t2_np=}")
            torch._dynamo.reset()

    def test_numpy_ndarray_graph_break(self):
        def fn(x):
            a = x.numpy()
            b = a.real
            torch._dynamo.graph_break()
            c = np.multiply(b, 2.0)
            return c

        cnts = torch._dynamo.testing.CompileCounter()
        opt_fn = torch._dynamo.optimize(cnts)(fn)
        for _ in range(10):
            x = torch.randn(3)
            ref = fn(x)
            res = opt_fn(x)
            self.assertEqual(ref, res)
        self.assertEqual(cnts.frame_count, 2)

    def test_numpy_ndarray_graph_break_with_multiple_outputs(self):
        def fn(x, y):
            a = x.numpy()
            b = y.numpy()
            torch._dynamo.graph_break()
            return np.add(a, 1), np.add(b, 1)

        cnts = torch._dynamo.testing.CompileCounter()
        opt_fn = torch._dynamo.optimize(cnts)(fn)
        for _ in range(10):
            x = torch.randn([1, 3])
            y = torch.randn([1, 3])
            ref = fn(x, y)
            res = opt_fn(x, y)
            self.assertEqual(ref, res)
        self.assertEqual(cnts.frame_count, 2)

    def test_numpy_force(self):
        def fn(x):
            return x.numpy(force=False)

        cnts = torch._dynamo.testing.CompileCounter()
        opt_fn = torch._dynamo.optimize(cnts)(fn)
        x = torch.randn(3)
        res = opt_fn(x)
        self.assertEqual(type(res), np.ndarray)
        self.assertEqual(cnts.frame_count, 1)

        def fn(x):
            return x.numpy(force=True)

        cnts = torch._dynamo.testing.CompileCounter()
        opt_fn = torch._dynamo.optimize(cnts)(fn)
        x = torch.randn(3, requires_grad=True)
        res = opt_fn(x)
        self.assertEqual(type(res), np.ndarray)
        self.assertEqual(cnts.frame_count, 1)

    def test_numpy_recompilation_scalar(self):
        def fn(x, a):
            return np.where(x < 0.5, a, x)

        x = np.random.randn(8)
        cnts = torch._dynamo.testing.CompileCounter()
        opt_fn = torch._dynamo.optimize(cnts, dynamic=True)(fn)

        ref = fn(x, 3)
        res = opt_fn(x, 3)
        self.assertEqual(ref, res)

        ref = fn(x, 4)
        res = opt_fn(x, 4)
        self.assertEqual(ref, res)

        self.assertEqual(cnts.frame_count, 1)

    def test_tensor_interacts_with_numpy_ndarray(self):
        def fn(x, y):
            a = x.numpy()
            b = y.numpy()
            c = np.ones_like(a)
            d = np.ones_like(b)
            torch._dynamo.graph_break()
            return np.add(a, c), np.add(b, d)

        cnts = torch._dynamo.testing.CompileCounter()
        opt_fn = torch._dynamo.optimize(cnts)(fn)
        for _ in range(10):
            x = torch.randn([1, 3])
            y = torch.randn([1, 3])
            ref = fn(x, y)
            res = opt_fn(x, y)
            self.assertEqual(ref, res)
        self.assertEqual(cnts.frame_count, 2)

    def test_numpy_ndarray_works_with_builtin_function(self):
        def fn(x):
            v = x.sum() / len(x)
            return v

        cnts = torch._dynamo.testing.CompileCounter()
        opt_fn = torch._dynamo.optimize(cnts, nopython=True)(fn)
        for _ in range(10):
            x = np.random.randn(2, 3)
            ref = fn(x)
            res = opt_fn(x)
            self.assertEqual(ref, res)
        self.assertEqual(cnts.frame_count, 1)

    def test_numpy_array_of_arrays(self):
        def fn(x, y):
            return np.array([x, y])

        cnts = torch._dynamo.testing.CompileCounter()
        opt_fn = torch._dynamo.optimize(cnts, nopython=True)(fn)

        x, y = np.float64(1), np.float64(2)
        res = opt_fn(x, y)
        self.assertEqual(res, np.array([1, 2], dtype=float))
        self.assertEqual(type(res), np.ndarray)
        self.assertEqual(cnts.frame_count, 1)

        x, y = np.arange(2), np.arange(2) + 2
        res = opt_fn(x, y)
        self.assertEqual(res, np.array([[0, 1], [2, 3]]))
        self.assertEqual(type(res), np.ndarray)
        self.assertEqual(cnts.frame_count, 2)

    def test_numpy_readonly(self):
        @torch.compile(fullgraph=True)
        def fn(x):
            return x

        x = np.broadcast_to(np.arange(3), (2, 3))
        self.assertFalse(x.flags.writeable)

        with warnings.catch_warnings():
            warnings.simplefilter("error")
            y = fn(x)
        self.assertTrue(y.flags.writeable)  # XXX: differs from numpy

    def test_numpy_tolist(self):
        def fn(x):
            return x.tolist()

        cnts = torch._dynamo.testing.CompileCounter()
        opt_fn = torch._dynamo.optimize(cnts, nopython=True)(fn)

        x = np.arange(5)
        r = opt_fn(x)

        self.assertEqual(r, [0, 1, 2, 3, 4])
        self.assertEqual(type(r), list)
        self.assertEqual(cnts.frame_count, 1)

    def test_numpy_size_attr(self):
        def fn(x):
            return x.size + x

        cnts = torch._dynamo.testing.CompileCounter()
        opt_fn = torch._dynamo.optimize(cnts, nopython=True)(fn)

        x = np.arange(5)
        r = opt_fn(x)

        self.assertEqual(r, fn(x))
        self.assertEqual(type(r), np.ndarray)
        self.assertEqual(cnts.frame_count, 1)

    def test_numpy_no_raise(self):
        def _inf_nan_preprocess(t, t_np):
            t_np = np.nan_to_num(t_np)
            return t, t_np

        def fn():
            # shape, dims format
            test_cases = (
                (3, 3),
                (4, 4),
                (5, 5),
            )

            for shape in test_cases:
                t = torch.randn(shape, dtype=torch.complex64)
                t_np = np.random.randn(*shape).astype(np.complex64)

                _, t_np = _inf_nan_preprocess(t, t_np)
                print(t, t_np)  # Just a side effect so that compilation kicks in

        cnt = CompileCounterWithBackend("inductor")
        fn = torch._dynamo.optimize(cnt)(fn)
        fn()
        self.assertEqual(cnt.frame_count, ifdynstaticdefault(2, 1))

    def test_mandelbrot_numpy(self):
        def mandelbrot_numpy(max_iter):
            # Define the boundaries of the complex plane
            xn = 450
            yn = 375
            xmin = -2.25
            xmax = 0.75
            ymin = -1.25
            ymax = 1.25

            # Create the grid of complex numbers
            x_values = np.linspace(xmin, xmax, xn, dtype=np.float64)
            y_values = np.linspace(ymin, ymax, yn, dtype=np.float64)
            rx, iy = np.meshgrid(x_values, y_values, indexing="xy")

            x = rx.copy()
            y = iy.copy()
            mask = np.zeros_like(x)
            for i in range(max_iter):
                x_prev = x
                y_prev = y
                x = x_prev**2 - y_prev**2 + rx
                y = 2 * x_prev * y_prev + iy
                inside = np.sqrt(x**2 + y**2) <= 2
                mask += inside
            return mask

        cnts = torch._dynamo.testing.CompileCounter()
        opt_fn = torch._dynamo.optimize(cnts, nopython=True)(mandelbrot_numpy)
        n_iter = torch._dynamo.config.cache_size_limit - 2
        for i in range(n_iter):
            x = i + 3
            ref = mandelbrot_numpy(x)
            res = opt_fn(x)
            self.assertEqual(ref, res)
        # We need to specialise the number as it's in a forloop
        self.assertEqual(cnts.frame_count, n_iter)

    def test_numpy_as_global(self):
        global x
        x = np.arange(10)

        @torch.compile(fullgraph=True)
        def fn(y):
            return y + x + x

        r = fn(np.arange(10))
        self.assertEqual(type(r), np.ndarray)
        self.assertEqual(r, x * 3)
        del x

    def test_numpy_gt(self):
        x = np.arange(10)

        @torch.compile
        def fn(y):
            return y >= 3

        r = fn(x)
        self.assertEqual(type(r), np.ndarray)
        self.assertEqual(r, x >= 3)

    def test_numpy_min(self):
        x = np.arange(10)

        @torch.compile
        def fn(y):
            return min(y, 3), min(y, y - 1)

        r1, r2 = fn(x)
        self.assertEqual(type(r1), np.ndarray)
        self.assertEqual(type(r2), np.ndarray)
        self.assertEqual(r1, np.minimum(x, 3))
        self.assertEqual(r2, np.minimum(x, x - 1))

    def test_graph_break_correctly_when_passing_numpy_ndarray_to_torch_function(self):
        # from transformers/models/big_bird/modeling_big_bird.py
        def fn(x: int, y: torch.Tensor):
            ndarray_list = [np.ones([2, x])]
            ndarray = np.stack(ndarray_list, axis=0)
            tensor = torch.tensor(ndarray, dtype=torch.long)
            tensor.unsqueeze_(0)
            return tensor + y

        cnts = torch._dynamo.testing.CompileCounter()
        opt_fn = torch._dynamo.optimize(cnts)(fn)
        for x in range(1, 10):
            y = torch.randn([1, 2, x])
            ref = fn(x, y)
            res = opt_fn(x, y)
            self.assertEqual(ref, res)
        # It's all traced once with x = 1 and then x = ks0
        # For dynamic it's x=ks0
        if torch._dynamo.config.assume_static_by_default:
            self.assertExpectedInline(str(cnts.frame_count), """2""")
        else:
            self.assertExpectedInline(str(cnts.frame_count), """2""")

    @skipIfWindows(
        msg="AssertionError: Object comparison failed: dtype('int64') != <class 'int'>"
    )
    def test_numpy_with_builtin_type(self):
        x = np.random.rand(5)

        def fn(x):
            return (x * 5).astype(bool).astype(float).astype(int) + 8

        cnts = torch._dynamo.testing.CompileCounter()
        opt_fn = torch._dynamo.optimize(cnts)(fn)

        r = opt_fn(x)
        self.assertEqual(r.dtype, int)
        self.assertEqual(cnts.frame_count, 1)

    def test_with_builtin_type(self):
        x = torch.randn(5)

        def fn(x):
            return (x * 5).to(bool).to(float).to(int) + 8

        cnts = torch._dynamo.testing.CompileCounter()
        opt_fn = torch._dynamo.optimize(cnts)(fn)

        r = opt_fn(x)
        self.assertEqual(r.dtype, torch.int64)
        self.assertEqual(cnts.frame_count, 1)

    def test_numpy_unique_f16(self):
        def fn():
            x = np.asarray([1, 1, 2, 2, 3], dtype=np.float16)
            return np.unique(x)

        cnts = torch._dynamo.testing.CompileCounter()
        opt_fn = torch._dynamo.optimize(cnts)(fn)

        r = opt_fn()
        self.assertEqual(r.dtype, np.float16)
        self.assertEqual(cnts.frame_count, 1)

    def test_numpy_fallback_on_eager(self):
        def fn():
            return np.asarray(["L", "U"])

        cnts = torch._dynamo.testing.CompileCounter()
        opt_fn = torch._dynamo.optimize(cnts)(fn)

        r = opt_fn()
        self.assertEqual(cnts.frame_count, 0)  # graph break
        self.assertEqual(r, np.asarray(["L", "U"]))

        # repeat with a different function
        def fn2():
            return np.random.choice(["L", "U"])

        cnts2 = torch._dynamo.testing.CompileCounter()
        opt_fn2 = torch._dynamo.optimize(cnts2)(fn2)

        r2 = fn2()
        self.assertEqual(cnts.frame_count, 0)
        assert r2 in ("L", "U")

    def test_trace_ndarray_frame(self):
        def fn(x):
            x = x**2
            print("graph break.")
            return 2 * x

        counter = CompileCounter()
        compiled_fn = torch._dynamo.optimize(counter)(fn)

        x = np.arange(8)
        self.assertEqual(fn(x), compiled_fn(x))
        self.assertEqual(counter.frame_count, 2)

    @skipIfWindows(
        msg="AssertionError: The values for attribute 'dtype' do not match: torch.int32 != torch.int64."
    )
    def test_trace_ndarray_frame_2(self):
        # no tensors/ndarray as inputs in the frame
        def fn(x):
            print("graph break.")
            return 2 * np.arange(x)

        counter = CompileCounter()
        compiled_fn = torch._dynamo.optimize(counter)(fn)

        x = 8
        self.assertEqual(fn(x), compiled_fn(x))
        self.assertEqual(counter.frame_count, 1)

    def test_numpy_non_torch_dtype(self):
        # test that we gracefully graph break on dtypes
        # that do not have pytorch equivalents.
        def fn(x):
            return isinstance(x, torch.Tensor)

        cnts = torch._dynamo.testing.CompileCounter()
        opt_fn = torch._dynamo.optimize(cnts)(fn)

        # torch does not have the `uint16` dtype
        for x in [np.array([42], dtype=np.uint16), np.uint16(42), np.dtype("uint16")]:
            r = opt_fn(x)

            self.assertEqual(r, False)
            self.assertEqual(cnts.frame_count, 0)  # graph break

    def test_numpy_iter(self):
        # test that iteration over an ndarray produces ndarrays not bare tensors
        def fn(x):
            return [bm for bm in x]

        cnts = torch._dynamo.testing.CompileCounter()
        opt_fn = torch._dynamo.optimize(cnts)(fn)

        proba_map = np.arange(3)[:, None]
        res = opt_fn(proba_map)

        self.assertEqual([type(r) for r in res], [np.ndarray, np.ndarray, np.ndarray])
        self.assertEqual(res, [np.array([0]), np.array([1]), np.array([2])])
        self.assertEqual(cnts.frame_count, 1)

    # cache size limit needs to be larger than the `dtypes` list size
    @torch._dynamo.config.patch(cache_size_limit=12)
    def test_dtypes_no_graphbreaks(self):
        dtypes = [
            # floats
            float,
            np.float64,
            "float64",
            np.float32,
            "float32",
            # np.dtype('float64')   # XXX: this is not supported, yet
            # integers
            int,
            "int",
            np.intp,
            np.int32,
            np.uint8
            # np.dtype('int')       # XXX: as above
        ]

        def fn(dt):
            return np.arange(5, dtype=dt)

        for dtyp in dtypes:
            cnts = torch._dynamo.testing.CompileCounter()
            opt_fn = torch._dynamo.optimize(cnts)(fn)

            val = fn(dtyp)
            opt_val = opt_fn(dtyp)

            self.assertEqual(cnts.frame_count, 1)  # no graph break

    # setting the config value makes the PRNG identical to numpy's
    # NB this may involve a graph break
    @torch._dynamo.config.patch(use_numpy_random_stream=True)
    def test_numpy_random_config_to_numpy(self):
        @torch.compile
        def fn():
            return np.random.uniform(size=13)

        self.assertEqual(fn().shape, (13,))

    def test_inplace_view_on_graph_input(self):
        # graph break when calling methods with inplace_view tag on graph input
        func_args_map = {
            lambda x: x.resize_(6).mul_(2): torch.ones(4),
            lambda x: x.t_().mul_(2): torch.rand(2, 3),
            lambda x: x.transpose_(0, 1).mul_(2): torch.rand(2, 3),
            lambda x: x.squeeze_().mul_(2): torch.rand(1, 2, 3),
            lambda x: x.unsqueeze_(0).mul_(2): torch.rand(2, 3),
            lambda x: x.resize_as_(torch.rand(200, 300)): torch.rand(2, 3),
            lambda x: x.swapaxes_(0, 1).mul_(2): torch.rand(2, 3),
            lambda x: x.swapdims_(0, 1).mul_(2): torch.rand(2, 3),
            lambda x: x.rename_("N", "C").mul_(2): torch.zeros(2, 3),
            lambda x: x.as_strided_((3, 2), (2, 1)).mul_(2): torch.zeros(2, 3),
            lambda x: x.detach_().mul_(2): torch.zeros(2, 3),
        }
        for func, args in func_args_map.items():
            args_clone = args.clone()
            cnts = torch._dynamo.testing.CompileCounter()
            opt_f = torch._dynamo.optimize(cnts)(func)
            self.assertTrue(same(func(args).shape, opt_f(args_clone).shape))
            self.assertEqual(cnts.frame_count, 1)
            self.assertEqual(cnts.op_count, 1)  # mul_

    def test_out_variants_with_resizing_on_graph_inputs(self):
        def fn(x, y):
            return torch.cosh(x, out=y) + 1

        x = torch.rand(2, 3)
        y = torch.rand(4)

        cnts = torch._dynamo.testing.CompileCounter()
        opt_fn = torch.compile(fn, backend=cnts)
        self.assertTrue(same(fn(x, y), opt_fn(x.clone(), y.clone())))
        self.assertEqual(cnts.frame_count, 1)

    def test_out_variants_with_resizing_on_graph_inputs_with_dynamic(self):
        # https://github.com/pytorch/pytorch/issues/120482
        class CustomModel(torch.nn.Module):
            def __init__(self) -> None:
                super().__init__()

            def forward(self, inputs):
                return torch.outer(**inputs)

        compile_fn = torch.compile(CustomModel(), backend="eager", fullgraph=True)

        shapes = [(2, 1), (6, 1), (4, 1)]
        for shape in shapes:
            vec1, vec2 = shape
            input_tensor1 = torch.randn(vec1)
            input_tensor2 = torch.randn(vec2)
            out_tensor = torch.empty(shape)
            args = {"input": input_tensor1, "vec2": input_tensor2, "out": out_tensor}
            res = compile_fn(args)
            opt_res = res.clone()  # cuz this is out and we mutate it
            res = CustomModel()(args)
            self.assertEqual(res, opt_res)

    def test_out_variants_with_resizing_on_graph_inputs_with_dynamic1(self):
        mv_op = torch.mv

        def mv_out_op(a, b, c):
            torch.mv(b, c, out=a)
            return a

        def fn(op, *args):
            return op(*args)

        opt_fn = torch.compile(fn, backend="eager")

        ref = fn(mv_op, torch.ones(3, 3), torch.ones(3))
        res = opt_fn(mv_op, torch.ones(3, 3), torch.ones(3))
        self.assertEqual(ref, res)

        ref = fn(mv_out_op, torch.empty(0), torch.ones(3, 3), torch.ones(3))
        res = opt_fn(mv_out_op, torch.empty(0), torch.ones(3, 3), torch.ones(3))
        self.assertEqual(ref, res)

    def test_dict_mutation_side_effect(self):
        def fn(d):
            d["c"] = d["a"] + d.pop("b")
            return d

        args1 = {"a": torch.randn(10), "b": torch.randn(10)}
        args2 = dict(args1)
        assert fn(args1) is args1
        cnts = torch._dynamo.testing.CompileCounter()
        opt_fn = torch._dynamo.optimize(cnts)(fn)
        self.assertIs(opt_fn(args2), args2)
        self.assertTrue(same(args1, args2))
        self.assertEqual(cnts.frame_count, 1)
        self.assertEqual(cnts.op_count, 1)

    def test_dict_order_keys(self):
        def fn(d):
            c = 0
            for v in d.values():
                c += v
            return c

        args1 = {}
        args1["a"] = torch.rand(10)
        args1["b"] = torch.rand(10)
        cnts = torch._dynamo.testing.CompileCounter()
        opt_fn = torch._dynamo.optimize(cnts)(fn)
        self.assertEqual(fn(args1), opt_fn(args1))
        self.assertEqual(cnts.frame_count, 1)
        self.assertEqual(cnts.op_count, 2)

        # A different order of keys recompiles
        args2 = {}
        args2["b"] = args1["b"]
        args2["a"] = args1["a"]
        self.assertEqual(fn(args2), opt_fn(args2))
        self.assertEqual(cnts.frame_count, 2)
        # Extra calls don't recompile
        self.assertEqual(cnts.frame_count, 2)

    def test_dict_namedtuple(self):
        def fn(d):
            return d[3] * 2

        args1 = {collections.namedtuple: None, 3: torch.randn(3)}
        cnts = torch._dynamo.testing.CompileCounter()
        opt_fn = torch._dynamo.optimize(cnts)(fn)
        self.assertEqual(fn(args1), opt_fn(args1))
        self.assertEqual(cnts.frame_count, 1)
        # Test a failing namedtuple guard
        args2 = {2: None, 3: torch.randn(3)}
        self.assertEqual(fn(args2), opt_fn(args2))
        self.assertEqual(cnts.frame_count, 2)

    def test_dict_order_keys_tensors(self):
        def fn(d, x):
            return d[x] + 3

        args1 = {}
        x = torch.randn(10)
        y = torch.randn(10)
        z = torch.randn(10)
        args1[x] = y
        args1[3] = z

        cnts = torch._dynamo.testing.CompileCounter()
        opt_fn = torch._dynamo.optimize(cnts)(fn)
        self.assertEqual(fn(args1, x), opt_fn(args1, x))
        self.assertEqual(cnts.frame_count, 1)

        # Calling again doesn't recompile (same id and key order)
        opt_fn(args1, x)
        self.assertEqual(cnts.frame_count, 1)
        args2 = {}
        args2[3] = z
        args2[x] = y

        # Different order recompiles
        self.assertEqual(fn(args2, x), opt_fn(args2, x))
        self.assertEqual(cnts.frame_count, 2)

    def test_dict_order_keys_modules(self):
        def fn(d, x):
            return d[x](torch.ones(2, 2))

        args1 = {}
        x = torch.nn.Linear(2, 2)
        y = torch.nn.Linear(2, 2)
        z = torch.nn.Linear(2, 2)
        args1[x] = y
        args1[3] = z

        cnts = torch._dynamo.testing.CompileCounter()
        opt_fn = torch._dynamo.optimize(cnts)(fn)
        self.assertEqual(fn(args1, x), opt_fn(args1, x))
        self.assertEqual(cnts.frame_count, 1)

        # Calling again doesn't recompile (same id and key order)
        opt_fn(args1, x)
        self.assertEqual(cnts.frame_count, 1)
        args2 = {}
        args2[3] = z
        args2[x] = y

        # Different order recompiles
        self.assertEqual(fn(args2, x), opt_fn(args2, x))
        self.assertEqual(cnts.frame_count, 2)

    def test_dunder_new_function_inlining(self):
        # https://github.com/pytorch/pytorch/issues/107460

        counters.clear()

        class ModelA(torch.nn.Module):
            def __init__(self) -> None:
                super().__init__()

            def forward(self, x):
                return torch.tanh(x + 1)

        class ModelB(torch.nn.Module):
            def __new__(cls):
                return ModelA()

        class Model(torch.nn.Module):
            def __init__(self) -> None:
                super().__init__()
                self.layer = torch.nn.Linear(2, 2)

            def forward(self, x):
                other = ModelB()
                return self.layer(x) + other(x)

        x = torch.rand(2, 2)
        m = Model()

        opt_m = torch.compile(backend="eager", fullgraph=True)(m)
        ref = m(x)
        res = opt_m(x)
        self.assertTrue(same(ref, res))

    def test_dunder_new_function_inlining1(self):
        class Mock:
            def __new__(cls):
                return super().__new__(cls)

            def __init__(self):
                self.c = 5

            def run(self, x):
                return x * self.c

        def fn(x):
            mock = Mock()
            return mock.run(x)

        opt_fn = torch.compile(fn, backend="eager", fullgraph=True)
        x = torch.randn(4)

        self.assertEqual(fn(x), opt_fn(x))

    def test_dunder_new_function_inlining2(self):
        class Vehicle:
            def __new__(cls, *args, **kwargs):
                return super(Vehicle, cls).__new__(cls)

            def __init__(self, make, model, year):
                self.make = make
                self.model = model
                self.year = year

        class Car(Vehicle):
            def __new__(cls, *args, **kwargs):
                return super(Car, cls).__new__(cls)

            def __init__(self, make, model, year, num_doors):
                super(Car, self).__init__(make, model, year)
                self.num_doors = num_doors

        class ElectricCar(Car):
            def __new__(cls, *args, **kwargs):
                return super(ElectricCar, cls).__new__(cls)

            def __init__(self, make, model, year, num_doors, battery_capacity):
                super(ElectricCar, self).__init__(make, model, year, num_doors)
                self.battery_capacity = battery_capacity

            def run(self, x):
                return torch.sin(x)

        def fn(x):
            ev = ElectricCar("Tesla", "Model S", 2022, 4, "100 kWh")
            return ev.run(x)

        opt_fn = torch.compile(fn, backend="eager", fullgraph=True)

        x = torch.randn(4)

        self.assertEqual(fn(x), opt_fn(x))

    def test_dunder_new_function_inlining3(self):
        class Foo:
            def __new__(cls):
                instance = object.__new__(cls)
                instance.a = 3
                return instance

            def __init__(self):
                self.a = 5

            def run(self, x):
                return torch.sin(x) * self.a

        class Bar:
            def __new__(cls):
                instance = object.__new__(Foo)  # not returning a new instance of Bar
                instance.a = 7
                return instance

            def __init__(self):
                self.a = 11  # not called in Bar()

            def run(self, x):
                return torch.sin(x) * self.a

        def fn(x):
            bar = Bar()
            return bar.run(x)

        opt_fn = torch.compile(fn, backend="eager", fullgraph=True)
        x = torch.randn(4)
        ref = fn(x)
        res = opt_fn(x)
        self.assertEqual(ref, res)

    def test_dunder_new_function_inlining4(self):
        class Mock(object):
            def __new__(cls, *args):
                return object.__new__(cls)

            def __init__(self):
                self.a = 5

            def run(self, x):
                return torch.sin(x) * self.a

        def fn(x):
            mock = Mock()
            return mock.run(x)

        opt_fn = torch.compile(fn, backend="eager", fullgraph=True)
        x = torch.randn(4)
        ref = fn(x)
        res = opt_fn(x)
        self.assertEqual(ref, res)

    def test_user_defined_object_class_interaction(self):
        class Foo:
            x = 5

        class Mock:
            # This is a class variable
            class_variable = Foo()

            @classmethod
            def get_class_variable(cls):
                # Accessing the class variable using the cls parameter
                return cls.class_variable.x

            def run(self, x):
                return self.get_class_variable() * x

        def fn(x):
            mock = Mock()
            return mock.run(x)

        x = torch.randn(4)
        opt_fn = torch.compile(fn, backend="eager", fullgraph=True)
        self.assertEqual(fn(x), opt_fn(x))

    def test_multiple_inheritance(self):
        class Base1:
            def __new__(cls):
                return super().__new__(cls)

            def __init__(self):
                super().__init__()
                if not hasattr(self, "base2"):
                    raise ValueError("Wrong MRO tracing")
                self.base1 = 3

        class Base2:
            def __new__(cls):
                return super().__new__(cls)

            def __init__(self):
                super().__init__()
                self.base2 = 5

        class Derived(Base1, Base2):
            def __new__(cls):
                return super().__new__(cls)

            def __init__(self):
                super().__init__()
                self.derived = 7

            def run(self, x):
                return self.base1 * self.base2 * self.derived * x

        def fn(x):
            o = Derived()
            return o.run(x)

<<<<<<< HEAD
        opt_m = torch.compile(backend="eager", fullgraph=True)(m)
        ref = m(x)
        res = opt_m(x)
        self.assertTrue(same(ref, res))

    def test_dunder_new_function_inlining1(self):
        class Mock:
            def __new__(cls):
                return super().__new__(cls)

            def __init__(self):
                self.c = 5

            def run(self, x):
                return x * self.c

        def fn(x):
            mock = Mock()
            return mock.run(x)

        opt_fn = torch.compile(fn, backend="eager", fullgraph=True)
        x = torch.randn(4)

        self.assertEqual(fn(x), opt_fn(x))

    def test_dunder_new_function_inlining2(self):
        class Vehicle:
            def __new__(cls, *args, **kwargs):
                return super(Vehicle, cls).__new__(cls)

            def __init__(self, make, model, year):
                self.make = make
                self.model = model
                self.year = year

        class Car(Vehicle):
            def __new__(cls, *args, **kwargs):
                return super(Car, cls).__new__(cls)

            def __init__(self, make, model, year, num_doors):
                super(Car, self).__init__(make, model, year)
                self.num_doors = num_doors

        class ElectricCar(Car):
            def __new__(cls, *args, **kwargs):
                return super(ElectricCar, cls).__new__(cls)

            def __init__(self, make, model, year, num_doors, battery_capacity):
                super(ElectricCar, self).__init__(make, model, year, num_doors)
                self.battery_capacity = battery_capacity

            def run(self, x):
                return torch.sin(x)

        def fn(x):
            ev = ElectricCar("Tesla", "Model S", 2022, 4, "100 kWh")
            return ev.run(x)

        opt_fn = torch.compile(fn, backend="eager", fullgraph=True)

        x = torch.randn(4)

        self.assertEqual(fn(x), opt_fn(x))

    def test_dunder_new_function_inlining3(self):
        class Foo:
            def __new__(cls):
                instance = object.__new__(cls)
                instance.a = 3
                return instance

            def __init__(self):
                self.a = 5

            def run(self, x):
                return torch.sin(x) * self.a

        class Bar:
            def __new__(cls):
                instance = object.__new__(Foo)  # not returning a new instance of Bar
                instance.a = 7
                return instance

            def __init__(self):
                self.a = 11  # not called in Bar()

            def run(self, x):
                return torch.sin(x) * self.a

        def fn(x):
            bar = Bar()
            return bar.run(x)

        opt_fn = torch.compile(fn, backend="eager", fullgraph=True)
        x = torch.randn(4)
        ref = fn(x)
        res = opt_fn(x)
        self.assertEqual(ref, res)

    def test_dunder_new_function_inlining4(self):
        class Mock(object):
            def __new__(cls, *args):
                return object.__new__(cls)

            def __init__(self):
                self.a = 5

            def run(self, x):
                return torch.sin(x) * self.a

        def fn(x):
            mock = Mock()
            return mock.run(x)

        opt_fn = torch.compile(fn, backend="eager", fullgraph=True)
        x = torch.randn(4)
        ref = fn(x)
        res = opt_fn(x)
        self.assertEqual(ref, res)

    def test_user_defined_object_class_interaction(self):
        class Foo:
            x = 5

        class Mock:
            # This is a class variable
            class_variable = Foo()

            @classmethod
            def get_class_variable(cls):
                # Accessing the class variable using the cls parameter
                return cls.class_variable.x

            def run(self, x):
                return self.get_class_variable() * x

        def fn(x):
            mock = Mock()
            return mock.run(x)

        x = torch.randn(4)
        opt_fn = torch.compile(fn, backend="eager", fullgraph=True)
        self.assertEqual(fn(x), opt_fn(x))

    def test_multiple_inheritance(self):
        class Base1:
            def __new__(cls):
                return super().__new__(cls)

            def __init__(self):
                super().__init__()
                if not hasattr(self, "base2"):
                    raise ValueError("Wrong MRO tracing")
                self.base1 = 3

        class Base2:
            def __new__(cls):
                return super().__new__(cls)

            def __init__(self):
                super().__init__()
                self.base2 = 5

        class Derived(Base1, Base2):
            def __new__(cls):
                return super().__new__(cls)

            def __init__(self):
                super().__init__()
                self.derived = 7

            def run(self, x):
                return self.base1 * self.base2 * self.derived * x

        def fn(x):
            o = Derived()
            return o.run(x)

=======
>>>>>>> d1bb8e82
        opt_fn = torch.compile(fn, backend="eager", fullgraph=True)
        x = torch.randn(4)
        self.assertEqual(fn(x), opt_fn(x))

    def test_class_duner_mro(self):
        class ModuleA(torch.nn.Module):
            pass

        class ModuleB(ModuleA):
            pass

        def fn(x, mod):
            if ModuleA in type(mod).__mro__:
                return x + 1
            else:
                return x - 1

        x = torch.rand(2, 3)
        mod = ModuleB()
        opt_fn = torch.compile(backend="eager", fullgraph=True)(fn)
        ref = fn(x, mod)
        res = opt_fn(x, mod)
        self.assertTrue(same(ref, res))

    def test_class_duner_flags(self):
        class ModuleA(torch.nn.ModuleDict, collections.abc.MutableMapping):
            def __hash__(self):
                return id(self)

        def fn(x, mod_class):
            if mod_class.__flags__ & TPFLAGS_MAPPING:
                return x + 1
            else:
                return x - 1

        x = torch.rand(2, 3)
        mod_class = ModuleA
        opt_fn = torch.compile(backend="eager", fullgraph=True)(fn)
        ref = fn(x, mod_class)
        res = opt_fn(x, mod_class)
        self.assertTrue(same(ref, res))

        def fn(x, mod):
            if type(mod).__flags__ & TPFLAGS_MAPPING:
                return x + 1
            else:
                return x - 1

        x = torch.rand(2, 3)
        mod = ModuleA()
        opt_fn = torch.compile(backend="eager", fullgraph=True)(fn)
        ref = fn(x, mod)
        res = opt_fn(x, mod)
        self.assertTrue(same(ref, res))

    def test_nested_wraps(self):
        def foo(x, y):
            def add(x, y):
                return x + y

            @functools.wraps(add)
            def wrapped_call(x, y):
                return add(x, y)

            return wrapped_call(x, y)

        x = torch.randn(3, 3)
        y = torch.randn(3, 3)

        o = torch.compile(foo, fullgraph=True, backend="eager")(x, y)
        self.assertEqual(o, x + y)

        def foo(x, y):
            def nested_call(x, y):
                def mul(x, y):
                    return x * y

                @functools.wraps(mul)
                def double_nested_call(x, y):
                    return mul(x, y)

                return double_nested_call(x, y)

            return nested_call(x, y)

        o = torch.compile(foo, fullgraph=True, backend="eager")(x, y)
        self.assertEqual(o, x * y)

    def test_module_deepcopy(self):
        m1 = torch.nn.Sequential(
            torch.nn.Linear(10, 10),
            torch.nn.ReLU(),
            torch.nn.Linear(10, 10),
            torch.nn.ReLU(),
        )
        m2 = torch.nn.Sequential(
            torch.nn.Linear(10, 10),
            torch.nn.ReLU(),
            torch.nn.Linear(10, 10),
            torch.nn.ReLU(),
        )

        def fn(m, x):
            m_copy = copy.deepcopy(m)
            return m_copy(x)

        v = torch.randn(10)
        correct1 = fn(m1, v)
        correct2 = fn(m2, v)
        cnts = torch._dynamo.testing.CompileCounter()
        opt_fn = torch._dynamo.optimize(cnts)(fn)
        for _ in range(10):
            self.assertTrue(same(opt_fn(m1, v), correct1))
        for _ in range(10):
            self.assertTrue(same(opt_fn(m2, v), correct2))
        self.assertEqual(cnts.frame_count, 1)
        self.assertEqual(cnts.op_count, 4)

    def test_type_copy(self):
        def fn(seq):
            a, b = seq
            return type(seq)([a + 1, b + 2, a + b])

        args1 = [torch.randn(10), torch.randn(10)]
        args2 = (torch.randn(10), torch.randn(10))
        correct1 = fn(args1)
        correct2 = fn(args2)
        cnts = torch._dynamo.testing.CompileCounter()
        opt_fn = torch._dynamo.optimize(cnts)(fn)
        self.assertTrue(same(opt_fn(args1), correct1))
        self.assertTrue(same(opt_fn(args2), correct2))
        self.assertIsInstance(opt_fn(args1), list)
        self.assertIsInstance(opt_fn(args2), tuple)
        self.assertEqual(cnts.frame_count, 2)
        self.assertEqual(cnts.op_count, 6)

    def test_setattr_mutation1(self):
        class MyObj:  # noqa: B903
            def __init__(self, a, b):
                self.a = a
                self.b = b

        def fn(obj):
            obj.c = obj.a * obj.b + 1
            obj.b = obj.a * obj.c + 2
            obj.a = obj.b * obj.c + 3
            obj.c = obj.a * obj.b + 4
            obj.b = obj.a * obj.c + 5
            obj.a = obj.b * obj.c + 6
            return obj

        x1 = torch.randn(10)
        x2 = torch.randn(10)
        obj1 = MyObj(x1, x2)
        obj2 = MyObj(x1, x2)
        fn(obj2)
        cnts = torch._dynamo.testing.CompileCounter()
        opt_fn = torch._dynamo.optimize(cnts)(fn)
        self.assertIs(opt_fn(obj1), obj1)
        self.assertTrue(same(obj1.a, obj2.a))
        self.assertTrue(same(obj1.b, obj2.b))
        self.assertTrue(same(obj1.c, obj2.c))
        self.assertEqual(cnts.frame_count, 1)
        self.assertEqual(cnts.op_count, 12)

    def test_setattr_mutation2(self):
        class MyObj:
            def __init__(self, x):
                self.a = x + 1
                self.b = x + 2

        def fn(x):
            x = x / 3.0
            obj = MyObj(x)
            obj.c = obj.a * obj.b + 1
            obj.b = obj.a * obj.c + 2
            obj.a = obj.b * obj.c + 3
            return obj

        x1 = torch.randn(10)
        obj2 = fn(x1)

        cnts = torch._dynamo.testing.CompileCounter()
        opt_fn = torch._dynamo.optimize(cnts)(fn)
        obj1 = opt_fn(x1)
        self.assertTrue(same(obj1.a, obj2.a))
        self.assertTrue(same(obj1.b, obj2.b))
        self.assertTrue(same(obj1.c, obj2.c))
        self.assertEqual(cnts.frame_count, 1)
        self.assertEqual(cnts.op_count, 9)

    def test_setattr_mutation3(self):
        # TODO(jansel): dead code eliminate the object creation
        class MyObj:
            def __init__(self, x):
                super().__init__()
                self.a = x + 1
                self.b = x + 2

        def fn(x):
            x = x / 3.0
            obj = MyObj(x)
            obj.c = obj.a * obj.b + 1
            obj.b = obj.a * obj.c + 2
            obj.a = obj.b * obj.c + 3
            return obj.a, obj.b, obj.c

        x1 = torch.randn(10)
        obj2 = fn(x1)

        cnts = torch._dynamo.testing.CompileCounter()
        opt_fn = torch._dynamo.optimize(cnts)(fn)
        obj1 = opt_fn(x1)
        self.assertTrue(same(obj1, obj2))
        self.assertEqual(cnts.frame_count, 1)
        self.assertEqual(cnts.op_count, 9)

    def test_object_setattr(self):
        @dataclasses.dataclass
        class A:
            x: torch.Tensor

        def fn1(x) -> None:
            a = A(x)
            object.__setattr__(a, "x", x + 2)
            return a

        x1 = torch.randn(10)
        obj11 = fn1(x1.clone())

        cnts = torch._dynamo.testing.CompileCounter()
        opt_fn1 = torch._dynamo.optimize(cnts, nopython=True)(fn1)
        obj12 = opt_fn1(x1.clone())
        self.assertTrue(same(obj11.x, x1 + 2))
        self.assertTrue(same(obj12.x, x1 + 2))
        self.assertTrue(same(obj11.x, obj12.x))
        self.assertEqual(cnts.frame_count, 1)

        @dataclasses.dataclass(frozen=True)
        class B:
            x: torch.Tensor

        def fn2(x) -> None:
            b = B(x)
            return b

        x2 = torch.randn(10)
        obj21 = fn2(x2.clone())

        cnts = torch._dynamo.testing.CompileCounter()
        opt_fn2 = torch._dynamo.optimize(cnts, nopython=True)(fn2)
        obj22 = opt_fn2(x2.clone())
        self.assertTrue(same(obj21.x, x2))
        self.assertTrue(same(obj22.x, x2))
        self.assertTrue(same(obj21.x, obj22.x))
        self.assertEqual(cnts.frame_count, 0)

        @dataclasses.dataclass(frozen=True)
        class C:
            x: torch.Tensor

        def fn3(x) -> None:
            c = C(x)
            object.__setattr__(c, "x", x + 2)
            return c

        x3 = torch.randn(10)
        obj31 = fn3(x3.clone())

        cnts = torch._dynamo.testing.CompileCounter()
        opt_fn3 = torch._dynamo.optimize(cnts, nopython=True)(fn3)
        obj32 = opt_fn3(x3.clone())
        self.assertTrue(same(obj31.x, x3 + 2))
        self.assertTrue(same(obj32.x, x3 + 2))
        self.assertTrue(same(obj31.x, obj32.x))
        self.assertEqual(cnts.frame_count, 1)

        @dataclasses.dataclass(frozen=True)
        class D:
            x: torch.Tensor

            def __post_init__(self):
                object.__setattr__(self, "y", self.x + 2)

        def fn4(x) -> None:
            d = D(x)
            return d

        x4 = torch.randn(10)
        obj41 = fn4(x4.clone())

        cnts = torch._dynamo.testing.CompileCounter()
        opt_fn4 = torch._dynamo.optimize(cnts, nopython=True)(fn4)
        obj42 = opt_fn4(x4.clone())
        self.assertTrue(same(obj41.x, x4))
        self.assertTrue(same(obj42.x, x4))
        self.assertTrue(same(obj41.x, obj42.x))
        self.assertTrue(same(obj41.y, x4 + 2))
        self.assertTrue(same(obj42.y, x4 + 2))
        self.assertTrue(same(obj41.y, obj42.y))
        self.assertEqual(cnts.frame_count, 1)

    def test_thread_local_setattr(self):
        from threading import local

        loc = local()

        @torch.compile(fullgraph=True)
        def fn(x, l):
            l.x = x
            return x + 1

        x = torch.ones(2, 2)
        fn(x, loc)

        self.assertTrue(loc.x is x)

    def test_user_defined_class_name(self):
        class MyClassFoo:
            pass

        def fn1(a, b, c):
            tmp = MyClassFoo()
            if tmp.__class__.__name__ == "MyClassFoo":
                return a - b / c

        torch._dynamo.testing.standard_test(self, fn=fn1, nargs=3)

    def test_user_defined_class_python_type(self):
        class MyClass1:
            pass

        class ExampleMeta(type):
            pass

        class MyClass2(metaclass=ExampleMeta):
            pass

        def fn(x, c):
            if isinstance(c, MyClass1):
                return x + 1
            elif isinstance(c, MyClass2):
                return x + 2
            else:
                return x + 3

        x = torch.rand(3)
        opt_fn = torch._dynamo.optimize("eager")(fn)
        for c in [MyClass1, MyClass2]:
            ref = fn(x, c)
            res = opt_fn(x, c)
            self.assertTrue(same(ref, res))

    def test_super_calling_with_metaclass(self):
        class ExampleMeta(type):
            pass

        class MyClass1(metaclass=ExampleMeta):
            coeff = 4  # Force the constant guard to test source in guards

            @classmethod
            def add(cls, x):
                return x + 1

        class MyClass2(MyClass1):
            @classmethod
            def add(cls, x):
                torch._dynamo.graph_break()
                return x + super().add(x) + super().coeff

        def fn(x, obj):
            return x + obj.add(x)

        x = torch.rand(3)
        obj = MyClass2()
        opt_fn = torch._dynamo.optimize("eager")(fn)
        ref = fn(x, obj)
        res = opt_fn(x, obj)
        self.assertTrue(same(ref, res))

    def test_usr_cls_staticmethod(self):
        class Foo:
            @staticmethod
            def bar(a, b):
                return a + b

        def fn(a, b):
            return Foo.bar(a, b) - 1

        torch._dynamo.testing.standard_test(self, fn=fn, nargs=2)

    def test_usr_cls_classmethod(self):
        class Foo:
            @classmethod
            def bar(cls, a, b):
                return a + b

        def fn(a, b):
            return Foo.bar(a, b) - 1

        torch._dynamo.testing.standard_test(self, fn=fn, nargs=2)

    def test_dunder_methods(self):
        class Foo:
            def __init__(self, val):
                super().__init__()
                self.val = val

            def __add__(self, other):
                return Foo(self.val + other.val)

            def __mul__(self, other):
                return Foo(self.val * other.val)

            def __truediv__(self, other):
                return Foo(self.val / other.val)

            def __sub__(self, other):
                return Foo(self.val - other.val)

        def fn(a, b, c):
            return Foo(a) + Foo(b) * Foo(c) / Foo(a) - Foo(b)

        torch._dynamo.testing.standard_test(self, fn=fn, nargs=3, expected_ops=4)

    def test_function_annotation(self):
        class Variable:
            pass

        def fn(x):
            x = x / 3.0

            def inner(y: typing.List[Variable]):
                return x + 1

            return inner

        x1 = torch.randn(10)
        obj2 = fn(x1)([])

        cnts = torch._dynamo.testing.CompileCounter()
        opt_fn = torch._dynamo.optimize_assert(cnts)(fn)
        opt_fn_inner = torch._dynamo.optimize_assert(cnts)(opt_fn(x1))
        obj1 = opt_fn_inner([])
        self.assertTrue(same(obj1, obj2))
        self.assertEqual(cnts.frame_count, 2)
        self.assertEqual(cnts.op_count, 2)

    def test_nested_closure(self):
        v0 = torch.randn(10)

        def fn1():
            v1 = torch.randn(10)

            def fn2(*args, **kwargs):
                assert len(args) == 1
                assert len(kwargs) == 1
                v2 = torch.randn(10) + args[0] + kwargs["b"]

                def fn3(v3=torch.randn(10)):
                    def fn4():
                        return v0 + v1 + v2 + v3 + 1

                    return fn4

                return fn3

            return fn2(1, b=2)()

        cnts = torch._dynamo.testing.CompileCounter()
        opt_fn1 = torch._dynamo.optimize_assert(cnts)(fn1)
        tmp1 = torch._dynamo.optimize_assert(cnts)(opt_fn1())
        tmp2 = torch._dynamo.optimize_assert(cnts)(opt_fn1())
        self.assertTrue(tmp1().shape, (10,))
        self.assertTrue(same(tmp1(), tmp1()))
        self.assertFalse(same(tmp1(), tmp2()))
        self.assertEqual(cnts.frame_count, 2)
        self.assertEqual(cnts.op_count, 9)

    def test_nested_closure_mutation(self):
        def fn1():
            v1 = torch.randn(10)

            def fn2():
                v2 = torch.randn(10)

                def fn3():
                    nonlocal v1, v2
                    v1 += 1
                    v2 += 2
                    return v1 + v2

                return fn3

            rv = fn2()
            rv()
            rv()
            return rv

        torch.manual_seed(9000)
        counter1 = fn1()
        result1 = [counter1(), counter1(), counter1()]

        torch.manual_seed(9000)
        cnts = torch._dynamo.testing.CompileCounter()
        opt_fn1 = torch._dynamo.optimize_assert(cnts)(fn1)
        counter2 = torch._dynamo.optimize_assert(cnts)(opt_fn1())
        result2 = [counter2(), counter2(), counter2()]
        result1.append(counter1())
        result2.append(counter2())

        self.assertTrue(same(result1, result2))
        self.assertEqual(cnts.frame_count, 2)
        self.assertEqual(cnts.op_count, 11)

    def test_write_to_closures_in_inlining(self):
        out = []
        for use_dynamo in [False, True]:

            def make_counter():
                x = torch.randn(10)

                def counter():
                    nonlocal x
                    x = x + 1
                    return x

                return counter

            torch.manual_seed(0)
            counter = make_counter()
            if not use_dynamo:
                out.append(counter() + counter())
            else:
                cnts = torch._dynamo.testing.CompileCounter()

                @torch._dynamo.optimize(cnts, nopython=True)
                def fn(counter):
                    return counter() + counter()

                out.append(fn(counter))
                self.assertEqual(cnts.frame_count, 1)
                self.assertEqual(cnts.op_count, 3)
                self.assertFalse(same(counter() + counter(), out[-1]))

        self.assertTrue(same(out[0], out[1]))

    def test_closure_out_of_scope_cell(self):
        cell1 = torch.rand(1).item()
        cell2 = torch.rand(3, 3)

        def indirect():
            return direct()

        def direct():
            def inner():
                return cell1 + 1, cell2 + 3

            return inner()

        cnts = torch._dynamo.testing.CompileCounter()
        opt_fn = torch._dynamo.optimize(cnts)(indirect)
        result1, result2 = opt_fn()
        self.assertAlmostEqual(cell1 + 1, result1)
        self.assertTrue(torch.allclose(cell2 + 3, result2))
        self.assertEqual(cnts.frame_count, 1)
        self.assertEqual(cnts.op_count, 1)

    def test_closure_out_of_scope_cell_with_mutation(self):
        cell1 = torch.rand(1).item()
        orig1 = cell1
        cell2 = torch.rand(3, 3)
        orig2 = cell2.clone()

        def indirect():
            return direct()

        def direct():
            def inner():
                nonlocal cell1, cell2
                x = cell2 + 1
                cell1 += 1
                cell2 += 10
                x = x + cell2
                return cell1, cell2, x

            return inner()

        cnts = torch._dynamo.testing.CompileCounter()
        opt_fn = torch._dynamo.optimize(cnts, nopython=True)(indirect)
        for i in range(1, 4):
            result1, result2, _ = opt_fn()
            self.assertAlmostEqual(orig1 + 1 * i, result1)
            self.assertTrue(torch.allclose(orig2 + 10 * i, result2))
            self.assertEqual(cnts.frame_count, 1)
            self.assertEqual(cnts.op_count, 3)
            cnts.clear()

    def test_closure_with_mutation_and_graph_break(self):
        def fn():
            x = torch.zeros(1)

            def subfunc():
                x[0] = backup

            if x[0] >= -1e5:
                pass

            backup = 1
            subfunc()
            return x

        cnts = torch._dynamo.testing.CompileCounter()
        opt_fn = torch._dynamo.optimize(cnts)(fn)
        expected = fn()
        actual = opt_fn()
        self.assertTrue(same(expected, actual))
        self.assertEqual(cnts.frame_count, 2)

    def test_closure_out_of_scope_cell_with_cond(self):
        # Test closure with out-of-scope cell variable, used in a cond
        # where the two branches read different closure variables
        from functorch.experimental.control_flow import cond

        def g(x):
            return x

        class ModuleCondDeep(torch.nn.Module):
            def forward(self, pred, x):
                return self._indirection(pred, x)

            def _indirection(self, pred, x):
                return self.indirection(pred, x)

            def indirection(self, pred, x):
                def true_fn(y):
                    return y + 2

                def false_fn(y):
                    return y - 2

                def shallow(x):
                    return x * 2

                def deep(x):
                    # y = g(x)
                    y = x
                    return cond(
                        x[0][0] > 0,
                        true_fn,
                        false_fn,
                        [y],
                    )

                return cond(pred, shallow, deep, [x])

        mod = ModuleCondDeep()
        opt_mod = torch._dynamo.optimize("eager")(mod)
        inp = torch.randn(3, 3)
        exp1 = mod(torch.tensor(False), inp)
        actual1 = opt_mod(torch.tensor(False), inp)
        exp2 = mod(torch.tensor(True), inp)
        actual2 = opt_mod(torch.tensor(True), inp)
        self.assertTrue(torch.allclose(exp1, actual1))
        self.assertTrue(torch.allclose(exp2, actual2))

    def test_top_package_import(self):
        def fn(x):
            import torch.fx

            assert not isinstance(x, torch.fx.Proxy)
            return torch.sin(x)

        x = torch.randn(4, 5)
        ref = fn(x)
        cnts = torch._dynamo.testing.CompileCounter()
        opt_fn = torch._dynamo.optimize_assert(cnts)(fn)
        res = opt_fn(x)
        self.assertTrue(same(ref, res))

    def test_typing_typevar(self):
        def fn(x):
            def sumt(y: torch.Tensor) -> torch.Tensor:
                return torch.sum(y)

            def foo(c: typing.Callable[[T], T], y: T) -> T:
                return c(y)

            return foo(sumt, x)

        x = torch.randn(3)
        ref = fn(x)
        cnts = torch._dynamo.testing.CompileCounter()
        opt_fn = torch._dynamo.optimize_assert(cnts)(fn)
        res = opt_fn(x)
        self.assertTrue(same(ref, res))
        self.assertEqual(cnts.frame_count, 1)

    def test_typing_union_and_optional(self):
        def fn(x):
            a = torch.jit.annotate(typing.Dict[str, typing.Optional[torch.Tensor]], {})
            b = torch.jit.annotate(
                typing.Dict[str, typing.Union[torch.Tensor, None]], {}
            )
            return a, b, x + 1

        x = torch.randn(3)
        ref = fn(x)
        opt_fn = torch._dynamo.optimize("eager", nopython=False)(fn)
        res = opt_fn(x)
        self.assertTrue(same(ref, res))

    def test_optimize_on_module(self):
        class MockModule(torch.nn.Module):
            def __init__(self) -> None:
                super().__init__()
                self.relu = torch.nn.ReLU()

            def custom_member(self):
                # Just for checking that Dynamo returned mod object can redirect
                # to this method
                pass

            def forward(self, x):
                return self.relu(x)

        cnts1 = torch._dynamo.testing.CompileCounter()
        mod = MockModule()
        optimized_mod = torch._dynamo.optimize(cnts1, nopython=True)(mod)

        a = torch.randn(10)
        ref = mod(a)
        res = optimized_mod(a)

        optimized_mod.custom_member()

        self.assertTrue(same(ref, res))

    def test_nested_optimize_decorator(self):
        cnts2 = torch._dynamo.testing.CompileCounter()
        cnts3 = torch._dynamo.testing.CompileCounter()

        @torch._dynamo.run()
        def fn1(x):
            return torch.sin(x) * 10

        @torch._dynamo.optimize(cnts2, nopython=True)
        def fn2(x):
            return fn1(x) + 1

        @torch._dynamo.optimize(cnts3, nopython=True)
        def fn3(x):
            return torch.relu(fn2(x))

        fn3(torch.randn(4, 5))
        self.assertEqual(cnts2.frame_count, 0)
        self.assertEqual(cnts3.frame_count, 1)
        self.assertEqual(cnts3.op_count, 4)

    def test_nested_optimize_run(self):
        cnts = torch._dynamo.testing.CompileCounter()

        @torch._dynamo.optimize(cnts, nopython=True)
        def fn(x):
            return torch.relu(torch.cos(x) + torch.sin(x))

        fn(torch.randn(4))
        self.assertEqual(cnts.frame_count, 1)

        fn(torch.randn(4, 4))
        self.assertEqual(cnts.frame_count, 2)

        # Test that run works on a decorated fn
        fn = torch._dynamo.run(fn)
        fn(torch.randn(4, 4, 4))
        self.assertEqual(cnts.frame_count, 2)

    def test_nested_optimize(self):
        cnts1 = torch._dynamo.testing.CompileCounter()
        cnts2 = torch._dynamo.testing.CompileCounter()

        def fn(x):
            return torch.relu(torch.cos(x) + torch.sin(x))

        fn1 = torch._dynamo.optimize(cnts1, nopython=True)(fn)
        fn2 = torch._dynamo.optimize(cnts2, nopython=True)(fn1)

        # The first optimize in the nesting should be ignored
        fn2(torch.randn(4))
        self.assertEqual(cnts2.frame_count, 1)
        self.assertEqual(cnts1.frame_count, 0)

        # Since the fn code object is already compiled, calling fn1 should
        # directly call the compiled_fn callable.
        torch._dynamo.run()(fn1)(torch.randn(4))
        self.assertEqual(cnts1.frame_count, 0)

        # Test same behavior by reversing the calls
        torch._dynamo.reset()
        cnts1 = torch._dynamo.testing.CompileCounter()
        cnts2 = torch._dynamo.testing.CompileCounter()
        fn1 = torch._dynamo.optimize(cnts1, nopython=True)(fn)
        fn2 = torch._dynamo.optimize(cnts2, nopython=True)(fn1)
        fn1(torch.randn(4))
        self.assertEqual(cnts1.frame_count, 1)
        torch._dynamo.run()(fn2)(torch.randn(4))
        self.assertEqual(cnts2.frame_count, 0)

    def test_torch_size(self):
        cnts = torch._dynamo.testing.CompileCounter()

        def fn(x):
            output_size = torch.Size([10, 10])
            x = x.view(*output_size)
            return (x,)

        x = torch.randn(100, requires_grad=True)
        x_clone = x.clone()
        ref = fn(x)

        opt_fn = torch._dynamo.optimize(cnts, nopython=True)(fn)
        res = opt_fn(x_clone)

        self.assertTrue(same(ref, res))

    def test_torch_size_numel(self):
        cnts = torch._dynamo.testing.CompileCounter()

        def fn():
            return torch.Size([10, 8]).numel()

        opt_fn = torch._dynamo.optimize(cnts, nopython=True)(fn)
        num = torch.Size([10, 8]).numel()
        self.assertEqual(opt_fn(), num)

    def test_torch_size_numel_dynamic(self):
        cnts = torch._dynamo.testing.CompileCounter()

        def fn(x):
            return x.size().numel()

        opt_fn = torch._dynamo.optimize(cnts, nopython=True)(fn)
        x = torch.rand(10, 1, 8, 1)
        expect = fn(x)
        self.assertEqual(opt_fn(x), expect)

    def test_shape_type(self):
        cnts = torch._dynamo.testing.CompileCounter()

        def fn(x):
            return x + (type(x.shape) == torch.Size)

        opt_fn = torch._dynamo.optimize(cnts, nopython=True)(fn)
        x = torch.zeros(())
        self.assertEqual(opt_fn(x), fn(x))

    def test_size_dim(self):
        cnts = torch._dynamo.testing.CompileCounter()

        def fn(x, dim):
            return x.size(dim=dim)

        opt_fn = torch._dynamo.optimize(cnts, nopython=True)(fn)
        x = torch.empty([4, 9, 8])
        self.assertEqual(opt_fn(x, 1), 9)
        self.assertEqual(opt_fn(x, -2), 9)

    def test_stride_dim(self):
        cnts = torch._dynamo.testing.CompileCounter()

        def fn(x, dim):
            return x.stride(dim=dim)

        opt_fn = torch._dynamo.optimize(cnts, nopython=True)(fn)
        x = torch.empty([4, 9, 8])
        self.assertEqual(opt_fn(x, 0), 72)
        self.assertEqual(opt_fn(x, -2), 8)

    def test_torch_seed(self):
        from torch._dynamo.utils import counters

        cnts = torch._dynamo.testing.CompileCounter()
        counters.clear()

        def fn(x):
            attention_seed = int(torch.seed() % sys.maxsize)
            torch.manual_seed(attention_seed)
            return (x,)

        x = torch.randn(10, requires_grad=True)
        ref = fn(x)

        # Python code is needed here, since torch.manual_seed graph-breaks.
        # Refs: https://github.com/pytorch/pytorch/issues/107187
        opt_fn = torch._dynamo.optimize(cnts, nopython=False)(fn)
        res = opt_fn(x)

        self.assertTrue(same(ref, res))
        # Only the torch.seed call is turned into an FX graph.
        self.assertEqual(cnts.op_count, 1)
        self.assertEqual(cnts.frame_count, 1)
        # Graph breaks at manual_seed.
        self.assertEqual(len(counters["graph_break"]), 1)

    def test_is_tensor_like(self):
        cnts = torch._dynamo.testing.CompileCounter()

        def f(x):
            if torch.overrides.is_tensor_like(x):
                return (x * 2,)
            return (torch.ones(10) + x,)

        x = torch.randn(10)
        ref0 = f(x)
        ref1 = f(4)
        opt_f = torch._dynamo.optimize(cnts, nopython=True)(f)
        res0 = opt_f(x)
        res1 = opt_f(4)
        self.assertTrue(same(ref0, res0))
        self.assertTrue(same(ref1, res1))

    def test_is_tensor_like2(self):
        class MyTensor:
            @classmethod
            def __torch_function__(cls, func, types, args=(), kwargs=None):
                if kwargs is None:
                    kwargs = {}

                if func is torch.max:
                    return torch.tensor(123)
                return func(*args, **kwargs)

        def fn(x):
            if torch.overrides.is_tensor_like(x):
                return torch.max(x)
            else:
                return torch.zeros(1)

        x = MyTensor()
        ref0 = fn(x)
        ref1 = fn(4)
        opt_fn = torch._dynamo.optimize("eager")(fn)
        res0 = opt_fn(x)
        res1 = opt_fn(4)
        self.assertTrue(same(ref0, res0))
        self.assertTrue(same(ref1, res1))

    def test_tensor_data(self):
        def fn(x, y):
            return x[y.data]

        x = torch.rand(8)
        y = torch.ones(8).to(torch.int)
        ref = fn(x, y)
        opt_fn = torch._dynamo.optimize("eager", nopython=True)(fn)
        res = opt_fn(x, y)
        self.assertTrue(same(ref, res))

    def test_tensor_layout(self):
        def fn(x):
            return torch.zeros(
                [x.size()[0], x.size()[1]],
                dtype=x.dtype,
                layout=x.layout,
                device=x.device,
            )

        x = torch.rand(2, 3)
        ref = fn(x)
        opt_fn = torch._dynamo.optimize("eager", nopython=True)(fn)
        res = opt_fn(x)
        self.assertTrue(same(ref, res))

    def test_version_ci(self):
        # temporary test to check that the ci torch version is set correctly
        self.assertTrue(hasattr(torch, "_subclasses"))

    @unittest.skipIf(not TEST_CUDA, "requires cuda")
    def test_rand(self):
        cnts = torch._dynamo.testing.CompileCounter()
        device = "cuda"

        def fn():
            return torch.randn(10, device=device)

        torch.manual_seed(10)
        ref_run1 = fn()

        torch.manual_seed(10)
        ref_run2 = fn()
        self.assertTrue(same(ref_run1, ref_run2))

        torch.manual_seed(10)
        opt_fn = torch._dynamo.optimize(cnts, nopython=True)(fn)
        res = opt_fn()

        self.assertTrue(same(res, ref_run1))

    def test_slice_input(self):
        cnts = torch._dynamo.testing.CompileCounter()

        def getitem(a, idx):
            if isinstance(idx, slice):
                return (
                    torch.zeros(1),
                    a[idx]
                    + [
                        100,
                    ],
                )
            else:
                return (torch.zeros(1), a[idx])

        layers = list(range(10))
        ref0 = getitem(layers, slice(0, 2, 1))
        ref1 = getitem(layers, 2)
        ref2 = getitem(layers, slice(3, 8, 2))
        opt_getitem = torch._dynamo.optimize(cnts, nopython=True)(getitem)
        res0 = opt_getitem(layers, slice(0, 2, 1))
        res1 = opt_getitem(layers, 2)
        res2 = opt_getitem(layers, slice(3, 8, 2))

        self.assertTrue(ref0 == res0)
        self.assertTrue(ref1 == res1)
        self.assertTrue(ref2 == res2)

    def test_grad(self):
        cnts = torch._dynamo.testing.CompileCounter()

        def fn(a, b):
            out = a * b
            out.sum().backward()
            real_out = torch.sigmoid(a.grad + b)
            return real_out

        inps = [torch.randn(4, requires_grad=True) for _ in range(2)]
        for inp in inps:
            inp.grad = None
        ref = fn(*inps)

        for inp in inps:
            inp.grad = None
        opt_fn = torch._dynamo.optimize(cnts)(fn)
        res = opt_fn(*inps)

        self.assertTrue(same(ref, res))

    @torch._dynamo.config.patch(guard_nn_modules=True)
    def test_source_non_input_grad_access(self):
        # This test creates a model, and accesses the grads
        # from its parameter. This means that within dynamo,
        # the tensor we are reading the grad from HAS a source,
        # but is not known to graphargs.
        cnts = torch._dynamo.testing.CompileCounter()

        class TrivialModel(torch.nn.Module):
            def __init__(self) -> None:
                super(TrivialModel, self).__init__()
                self.linear = torch.nn.Linear(2, 1)

            def forward(self, x):
                return self.linear(x)

        def fn(a, b):
            outs = []
            for param in model.parameters():
                outs.append(torch.ones(param.grad.size()))
            return outs, param.grad + 1

        model = TrivialModel()
        # Eager
        a = torch.ones([2, 2], requires_grad=True)
        b = torch.ones([2, 2])
        out = model(a)
        out_sum = out.sum()
        out_sum.backward()
        ref = fn(a, b)

        # Compiled
        model = TrivialModel()
        a = torch.ones([2, 2], requires_grad=True)
        b = torch.ones([2, 2])
        out = model(a)
        out_sum = out.sum()
        out_sum.backward()

        opt_fn = torch._dynamo.optimize(cnts, nopython=True)(fn)
        res = opt_fn(a, b)

        self.assertTrue(same(ref, res))
        self.assertEqual(cnts.frame_count, 1)
        self.assertEqual(cnts.op_count, 3)

    def test_intermediary_tensor_grad_access(self):
        # This test creates a model, and accesses the grads
        # from its parameters and an entirely intermediary tensor.
        cnts = torch._dynamo.testing.CompileCounter()

        def fn(a, b):
            intermediary = torch.ones(2, 2)
            c = a + intermediary
            outs = []
            outs.append(intermediary.grad)
            return outs

        # Eager
        a = torch.ones([2, 2], requires_grad=True)
        b = torch.ones([2, 2])
        ref = fn(a, b)

        # Compiled
        a = torch.ones([2, 2], requires_grad=True)
        b = torch.ones([2, 2])
        opt_fn = torch._dynamo.optimize(cnts, nopython=True)(fn)
        res = opt_fn(a, b)
        self.assertTrue(same(ref, res))
        self.assertEqual(cnts.frame_count, 1)
        self.assertEqual(cnts.op_count, 2)

    def test_clone_sparse_input(self):
        for layout in [
            torch.sparse_coo,
            torch.sparse_csr,
            torch.sparse_csc,
            torch.sparse_bsr,
            torch.sparse_bsc,
        ]:
            for sparse_input in self.generate_simple_inputs(
                layout,
                device="cpu",
                dtype=torch.float64,
                index_dtype=torch.int64,
            ):
                # Invoke the dynamo clone input method directly.
                sparse_copy = torch._dynamo.utils.clone_input(sparse_input)
                # Make sure sparse clone is successful.
                self.assertEqual(sparse_input, sparse_copy)

    def test_tensor_is_contiguous(self):
        def fn(x):
            input = torch.randn((1, 16, 1, 1))
            weight = torch.randn((8, 16, 3, 3))
            weight = weight.to(memory_format=x)
            output = torch.conv2d(input, weight, None, (2, 1), (1, 1), (1, 1), 1)
            return output.is_contiguous(memory_format=x)

        opt_fn = torch._dynamo.optimize("eager")(fn)
        for x in [torch.contiguous_format, torch.channels_last]:
            self.assertEqual(fn(x), opt_fn(x))

    def test_python_slice(self):
        def f1(input):
            y = 0
            for i, x in enumerate(input[2:], 1):
                y = y + x
            return y

        def f2(input):
            y = 0
            for i, x in enumerate(input.shape[2:], 1):
                y = y + x
            return y

        cnts = torch._dynamo.testing.CompileCounter()
        opt_f1 = torch._dynamo.optimize(cnts)(f1)
        opt_f2 = torch._dynamo.optimize(cnts)(f2)
        res1 = opt_f1([1, 2, 3, 5])
        res2 = opt_f2(torch.rand([2, 3, 4, 5]))

        self.assertEqual(res1, 8)
        self.assertEqual(res2, 9)

    def test_enum_as_dict_key(self):
        class MyEnum(enum.Enum):
            FOO = 10
            BAR = 20

        def fn(x):
            y = x + 2
            z = {
                MyEnum.FOO: torch.tensor(1),
                MyEnum.BAR: 10,
                "MyEnum.BAR": torch.tensor(8),
                5: torch.rand(3),
            }
            torch._dynamo.graph_break()
            a = z[MyEnum.FOO] + z["MyEnum.BAR"]
            b = y * 2
            return a, b

        cnts = torch._dynamo.testing.CompileCounter()
        opt_fn = torch._dynamo.optimize(cnts)(fn)
        for _ in range(10):
            x = torch.rand(3)
            ref = fn(x)
            res = opt_fn(x)
            self.assertTrue(same(ref, res))
        self.assertEqual(cnts.frame_count, 2)

    def test_enum_as_dict_key_with_overloaded_str(self):
        class MyEnum(enum.Enum):
            FOO = 10
            BAR = 20

            def __str__(self):
                return self.value

        def fn(x):
            y = x + 2
            z = {
                MyEnum.FOO: torch.tensor(1),
                MyEnum.BAR: 10,
                "MyEnum.BAR": torch.tensor(8),
                5: torch.rand(3),
            }
            torch._dynamo.graph_break()
            a = z[MyEnum.FOO] + z["MyEnum.BAR"]
            b = y * 2
            return a, b

        cnts = torch._dynamo.testing.CompileCounter()
        opt_fn = torch._dynamo.optimize(cnts)(fn)
        for _ in range(10):
            x = torch.rand(3)
            ref = fn(x)
            res = opt_fn(x)
            self.assertTrue(same(ref, res))
        self.assertEqual(cnts.frame_count, 2)

    def test_const_dict_variable_python_type(self):
        from torch._dynamo.variables import ConstantVariable, ConstDictVariable

        make_key = ConstantVariable.create

        d1 = {
            make_key("a"): ConstantVariable.create(10),
            make_key("b"): ConstantVariable.create(20),
        }
        d2 = collections.OrderedDict(
            [
                (make_key("x"), ConstantVariable.create(12)),
                (make_key("y"), ConstantVariable.create(22)),
            ]
        )
        self.assertEqual(ConstDictVariable(d1).python_type(), dict)
        self.assertEqual(
            ConstDictVariable(d2, collections.OrderedDict).python_type(),
            collections.OrderedDict,
        )

    def test_builtin_subclasses_as_method_on_class_type(self):
        class Foo:
            def __init__(self, name):
                self.ame_ = name

            def get_name(self):
                return "Foo " + self.name_

        class Bar(Foo):
            def __init__(self, name):
                self.name_ = name

            def get_name(self):
                return "Bar " + self.name_

        class Baz(Foo):
            def __init__(self, name):  # noqa: B903
                self.name_ = name

            def get_name(self):
                return "Baz " + self.name_

        subs_of_foo_reg = Foo.__subclasses__()

        counter = CompileCounter()

        @torch._dynamo.optimize_assert(counter)
        def fn():
            return Foo.__subclasses__()

        subs_of_foo_optim = fn()

        self.assertEqual(len(subs_of_foo_reg), 2)
        self.assertEqual(subs_of_foo_reg, subs_of_foo_optim)

    def test_builtin_subclasses_as_method_on_var(self):
        class Foo:
            def __init__(self, name):
                self.name_ = name

            def get_name(self):
                return "Foo " + self.name_

        class Bar(Foo):
            def __init__(self, name):
                self.name_ = name

            def get_name(self):
                return "Bar " + self.name_

        class Baz(Bar):
            def __init__(self, name):
                self.name_ = name

            def get_name(self):
                return "Baz " + self.name_

        subs_of_foo_reg = Foo.__subclasses__()
        sub_of_foo_subclass_var_reg = subs_of_foo_reg[0].__subclasses__()

        sub_of_foo_subclass_var_optim = []
        counter = CompileCounter()

        @torch._dynamo.optimize_assert(counter)
        def fn():
            return Foo.__subclasses__()

        @torch._dynamo.optimize_assert(counter)
        def fn_single(subs_of_foo_optim):
            return subs_of_foo_optim[0].__subclasses__()

        subs_of_foo_optim = fn()
        sub_of_foo_subclass_var_optim = fn_single(subs_of_foo_optim)

        self.assertEqual(len(sub_of_foo_subclass_var_optim), 1)
        self.assertEqual(sub_of_foo_subclass_var_optim, sub_of_foo_subclass_var_reg)

    def test_builtin_str_on_user_defined_function(self):
        def another_fn():
            pass

        def fn():
            return "another_fn" in str(another_fn)

        opt_fn = torch._dynamo.optimize(nopython=True)(fn)
        self.assertTrue(opt_fn())

    def test_enum_no_graphbreaks(self):
        class Foo(enum.Enum):
            FOO = 0
            BAR = 1

        def fn(x, foo):
            if foo is Foo.FOO:
                x = torch.add(x, 1.0)
            x = torch.mul(x, 1.0)
            return x

        x = torch.randn(1)
        cnts = torch._dynamo.testing.CompileCounter()
        opt_fn = torch._dynamo.optimize(cnts, nopython=True)(fn)
        opt_fn(x, Foo.FOO)
        self.assertEqual(cnts.op_count, 2)

        torch._dynamo.reset()
        cnts = torch._dynamo.testing.CompileCounter()
        opt_fn = torch._dynamo.optimize(cnts, nopython=True)(fn)
        opt_fn(x, Foo.BAR)
        self.assertEqual(cnts.op_count, 1)

    def test_repeat_interleave_graphbreaks(self):
        def fn_no_breaks(x):
            # no breaks on self_int
            x += 1
            x = torch.repeat_interleave(x, 2, 3)
            x += 1
            return x

        def fn_has_breaks(x):
            # breaks on self_Tensor
            x += 1
            x = torch.repeat_interleave(x, torch.tensor(2), 3)
            x += 1
            return x

        x = torch.randn([4, 16, 1, 64])

        cnts = torch._dynamo.testing.CompileCounter()
        opt_fn = torch._dynamo.optimize(cnts)(fn_no_breaks)
        opt_fn(x)
        self.assertEqual(cnts.frame_count, 1)

        torch._dynamo.reset()
        cnts = torch._dynamo.testing.CompileCounter()
        opt_fn = torch._dynamo.optimize(cnts)(fn_has_breaks)
        opt_fn(x)
        self.assertEqual(cnts.frame_count, 2)

    def test_id_guarded_object(self):
        class UDO:
            @torch.compile(backend="eager")
            def call(self, x, ref_id):
                self_id = id(self)
                if self_id == ref_id:
                    x = torch.mul(x, 1.0)
                else:
                    x = torch.mul(x, 0)
                return x

        # Make sure we do recompile when id(self) is executed on
        # different self objects.
        x = torch.ones(2)
        obj1 = UDO()
        obj1_id = id(obj1)
        self.assertEqual(obj1.call(x, obj1_id), torch.ones(2))

        obj2 = UDO()
        # if we do not install ID_MATCH: ___check_obj_id(L['self'], xxx) this fails.
        self.assertEqual(obj2.call(x, obj1_id), torch.zeros(2))

    def test_id_guarded_module(self):
        class M(torch.nn.Module):
            def forward(self, x, ref_id):
                self_id = id(self)
                if self_id == ref_id:
                    x = torch.mul(x, 1.0)
                else:
                    x = torch.mul(x, 0)
                return x

        cnts = torch._dynamo.testing.CompileCounter()

        # Make sure we do recompile when id(self) is executed on
        # different self objects.
        x = torch.ones(2)
        m1 = M()
        m1_id = id(m1)
        opt_m1 = torch._dynamo.optimize(cnts, nopython=True)(m1)
        self.assertEqual(opt_m1(x, m1_id), torch.ones(2))
        self.assertEqual(opt_m1(x, m1_id), torch.ones(2))

        self.assertEqual(cnts.frame_count, 1)
        self.assertEqual(cnts.op_count, 1)

        m2 = M()
        opt_m2 = torch._dynamo.optimize(cnts, nopython=True)(m2)
        # if we do not install ID_MATCH: ___check_obj_id(L['self'], xxx) this fails.
        self.assertEqual(opt_m2(x, m1_id), torch.zeros(2))
        self.assertEqual(cnts.frame_count, 2)
        self.assertEqual(cnts.op_count, 2)

    def test_id_tensor(self):
        class M(torch.nn.Module):
            def __init__(self):
                super().__init__()
                self.y1 = torch.ones(2)
                self.y2 = torch.zeros(2)
                self.ref_y1_id = id(self.y1)
                self.ref_y2_id = id(self.y2)

            def forward(self, x, ref_id):
                if ref_id == id(self.y1):
                    x = torch.mul(x, self.y1)
                else:
                    x = torch.mul(x, self.y2)
                return x

        cnts = torch._dynamo.testing.CompileCounter()

        x = torch.ones(2)
        m = M()
        opt_m = torch._dynamo.optimize(cnts, nopython=True)(m)

        self.assertEqual(opt_m(x, m.ref_y1_id), torch.ones(2))
        self.assertEqual(cnts.frame_count, 1)

        self.assertEqual(opt_m(x, m.ref_y2_id), torch.zeros(2))
        self.assertEqual(cnts.frame_count, 2)

    def test_id_of_nn_module(self):
        class M(torch.nn.Module):
            def forward(self, x, ref_id):
                self_id = id(self)
                if self_id == ref_id:
                    x = torch.mul(x, 1.0)
                x = torch.add(x, 1.0)
                return x

        m = M().eval()
        data = torch.randn(1)
        cnts = torch._dynamo.testing.CompileCounter()
        correct_ref_id = id(m)
        opt_m = torch._dynamo.optimize(cnts, nopython=True)(m)
        opt_m(data, correct_ref_id)
        # Extra op is the recorded equality test (although once
        # the trace is flattened this is dead!)
        if torch._dynamo.config.assume_static_by_default:
            self.assertExpectedInline(cnts.op_count, """2""")
        else:
            self.assertExpectedInline(cnts.op_count, """2""")

        torch._dynamo.reset()
        cnts = torch._dynamo.testing.CompileCounter()
        incorrect_ref_id = id(m) + 1
        opt_m = torch._dynamo.optimize(cnts, nopython=True)(m)
        opt_m(data, incorrect_ref_id)
        if torch._dynamo.config.assume_static_by_default:
            self.assertExpectedInline(cnts.op_count, """1""")
        else:
            self.assertExpectedInline(cnts.op_count, """1""")

    def test_inline_func_jump_on_tensor_condition(self):
        def f1(input):
            if input == 0:
                return input + 1
            else:
                return input + 2

        def f2(input):
            return f1(input)

        cnts = torch._dynamo.testing.CompileCounter()
        opt_f2 = torch._dynamo.optimize(cnts)(f2)
        res1 = opt_f2(torch.tensor([1.0]))
        res2 = opt_f2(torch.tensor([0.0]))

        self.assertEqual(res1, 3)
        self.assertEqual(res2, 1)

    def test_set_discard(self):
        def fn(y):
            x = set(["bar"])
            x.discard("bar")
            x.discard("foo")
            return y + len(x)

        cnts = torch._dynamo.testing.CompileCounter()
        opt_fn = torch._dynamo.optimize(cnts, nopython=True)(fn)
        x = torch.randn(3)
        self.assertEqual(opt_fn(x), x)
        self.assertEqual(cnts.op_count, 1)

    def test_frozenset_torch_func_contains(self):
        funcs = frozenset([torch.add])

        def fn(x, func):
            if func in funcs:
                x = torch.add(x, 1.0)
            x = torch.mul(x, 1.0)
            return x

        x = torch.randn(1)
        cnts = torch._dynamo.testing.CompileCounter()
        opt_fn = torch._dynamo.optimize(cnts, nopython=True)(fn)
        opt_fn(x, torch.add)
        self.assertEqual(cnts.op_count, 2)

        torch._dynamo.reset()
        cnts = torch._dynamo.testing.CompileCounter()
        opt_fn = torch._dynamo.optimize(cnts, nopython=True)(fn)
        opt_fn(x, torch.mul)
        self.assertEqual(cnts.op_count, 1)

    def test_inline_list_mutation(self):
        def f1(x):
            x.append(torch.ones(8))
            return x

        def f2():
            x = [torch.ones(6)]
            f1(x)
            return x

        res1 = f2()
        cnts = torch._dynamo.testing.CompileCounter()
        opt_f2 = torch._dynamo.optimize(cnts)(f2)
        res2 = opt_f2()
        self.assertTrue(same(res1, res2))

    def test_inline_dict_mutation(self):
        def f1(d):
            d["c"] = d["a"] + d.pop("b")
            return d

        def f2():
            d = {"a": torch.ones(5), "b": torch.ones(5)}
            f1(d)
            return d

        res1 = f2()
        cnts = torch._dynamo.testing.CompileCounter()
        opt_f2 = torch._dynamo.optimize(cnts)(f2)
        res2 = opt_f2()
        self.assertTrue(same(res1, res2))

    def test_inline_local_dict_clear(self):
        def f(d):
            d.clear()
            return d

        inp = {"a": torch.randn(2, 2), "b": torch.randn(2, 2)}
        out = torch.compile(f, backend="eager", fullgraph=True)(inp)
        self.assertEqual(len(out), 0)
        self.assertEqual(len(inp), 0)

    def test_inline_module_attr_dict_clear(self):
        class MyMod(torch.nn.Module):
            def __init__(self) -> None:
                super().__init__()
                self.a = {"a": torch.randn(2, 2), "b": torch.randn(2, 2)}

            def forward(self):
                self.a.clear()
                return self.a

        m = MyMod()
        out = torch.compile(m, backend="eager", fullgraph=True)()
        self.assertEqual(len(out), 0)
        self.assertEqual(len(m.a), 0)

    def test_inline_user_defined_dict_attr_clear(self):
        class MyMod:
            def __init__(self) -> None:
                self.a = {"a": torch.randn(2, 2), "b": torch.randn(2, 2)}

        def f(obj, inp):
            ret = len(obj.a) + inp
            obj.a.clear()
            return obj.a, ret

        m = MyMod()
        before_len = len(m.a)
        t_inp = torch.ones(1)
        d, ret = torch.compile(f, backend="eager", fullgraph=True)(m, t_inp)
        self.assertEqual(len(m.a), 0)
        self.assertEqual(len(d), 0)
        self.assertEqual(ret, t_inp + before_len)

    def test_recursive_inline_list_mutation(self):
        def f1(x, y):
            x.append(torch.tensor([1.1]))
            y.append(torch.tensor([1.2]))
            return x, y

        def f2(x, y):
            x.append(torch.tensor([2.1]))
            y.append(torch.tensor([2.2]))
            f1(x, y)
            return x, y

        def f3(x):
            x.append(torch.tensor([3.1]))
            y = [torch.tensor([3.2])]
            f2(x, y)
            return x, y

        def f4():
            x = [torch.tensor([4.1])]
            return f3(x)

        res1 = f4()
        cnts = torch._dynamo.testing.CompileCounter()
        opt_f4 = torch._dynamo.optimize(cnts)(f4)
        res2 = opt_f4()
        self.assertTrue(same(res1, res2))

    def test_sample_input(self):
        from torch.testing._internal.common_methods_invocations import SampleInput

        def fn(sample):
            if isinstance(sample.input, torch.Tensor):
                return sample.input * 2
            return torch.zeros(())

        sample = SampleInput(torch.ones(2))
        ref = fn(sample)

        opt_fn = torch._dynamo.optimize("eager")(fn)
        res = opt_fn(sample)

        self.assertTrue(same(ref, res))

    def test_release_input_memory(self):
        x = torch.rand([4])
        x_ref = weakref.ref(x)

        cnts = torch._dynamo.testing.CompileCounter()

        @torch._dynamo.optimize(cnts)
        def foo(x):
            return x + x

        out = foo(x)
        self.assertTrue(same(out, x + x))
        del x
        self.assertIs(x_ref(), None)

    def test_release_module_memory(self):
        mod = torch.nn.Linear(10, 10)
        x = torch.rand([10, 10])
        mod_weight_ref = weakref.ref(mod.weight)
        mod_ref = weakref.ref(mod)

        # Modules that are passed into torch._dynamo optimized functions
        # will normally be held onto through the generated GraphModule,
        # which contains the modules. remove the reference in this backend
        # and test that no additional references are being held.
        class NoLeakBackend:
            def __call__(self, gm: torch.fx.GraphModule, example_inputs):
                gm.mod = None

                def foo(*args, **kwargs):
                    return (1,)

                return foo

        no_leak_backend = NoLeakBackend()

        @torch._dynamo.optimize(no_leak_backend)
        def foo(mod, x):
            return mod(x)

        foo(mod, x)
        del mod
        del x
        self.assertIsNone(mod_ref(), None)
        self.assertIsNone(mod_weight_ref(), None)

    def test_release_scope_memory(self):
        def inner(y):
            y

        inner = torch._dynamo.optimize("eager")(inner)

        p_ref = None

        x = torch.randn((10, 10))
        inner(x)

        p_ref = weakref.ref(x)
        self.assertTrue(p_ref() is not None)
        del x
        self.assertTrue(p_ref() is None)

    def test_update_locals_and_stack_uses_shared_cache(self):
        def fn(x):
            perm = [0, 3, 5]
            perm = list(range(min(perm))) + perm
            perm.extend(i for i in range(x.dim()) if i not in perm)
            return perm

        x = torch.rand([2, 2, 2, 2, 2, 2])
        res1 = fn(x)
        cnts = torch._dynamo.testing.CompileCounter()
        opt_fn = torch._dynamo.optimize(cnts)(fn)
        res2 = opt_fn(x)
        self.assertTrue(same(res1, res2))

    def test_dict_reconstruct_keeps_original_order(self):
        def fn():
            modules = collections.OrderedDict([("act", torch.nn.ReLU())])
            module_dict = torch.nn.ModuleDict(modules)

            next_modules = {"fc4": torch.nn.Linear(5, 6), "act3": torch.nn.Sigmoid()}
            modules.update(next_modules.items())
            module_dict.update(next_modules)
            return modules, module_dict

        cnts = torch._dynamo.testing.CompileCounter()
        opt_fn = torch._dynamo.optimize(cnts)(fn)
        modules, module_dict = opt_fn()

        self.assertEqual(len(module_dict), len(modules))
        for k1, m2 in zip(modules, module_dict.children()):
            self.assertTrue(modules[k1] is m2)

    def test_side_effects_codegen_update_mutated(self):
        # codegen to update mutated variables with side effect
        # should after stack value's codegen
        def f1(x):
            alist = [x]
            alist.append(x + 1)
            alist[0].sum().item()  # graph break
            res = alist.pop()
            res.sum().item()  # graph break
            return res

        def f2(a, b):
            d = {"a": a + 1, "b": b + 2}
            x = d.pop("b")
            x.sum().item()  # graph break
            y = d["a"] + x
            y.sum().item()  # graph break
            d["c"] = y
            return d

        x = torch.rand([2, 3])
        a = torch.rand([5, 6])
        b = torch.rand([5, 6])
        res11 = f1(x)
        res21 = f2(a, b)
        cnts = torch._dynamo.testing.CompileCounter()
        opt_f1 = torch._dynamo.optimize(cnts)(f1)
        opt_f2 = torch._dynamo.optimize(cnts)(f2)
        res12 = opt_f1(x)
        res22 = opt_f2(a, b)
        self.assertTrue(same(res11, res12))
        self.assertTrue(same(res21, res22))

    def test_list_append_return_none(self):
        def fn(x):
            alist = []
            blist = alist.append(x + 1)
            return alist, blist

        x = torch.tensor([2.3])
        res = fn(x)
        cnts = torch._dynamo.testing.CompileCounter()
        opt_fn = torch._dynamo.optimize(cnts)(fn)
        res2 = opt_fn(x)
        self.assertEqual(res, res2)

    @patch.object(torch._dynamo.config, "capture_scalar_outputs", True)
    def test_tensor_ctor_list_of_tensor(self):
        def fn(x):
            return torch.tensor([x], dtype=torch.int64)

        x = torch.tensor(20)
        res = fn(x)
        cnts = torch._dynamo.testing.CompileCounter()
        opt_fn = torch._dynamo.optimize(cnts)(fn)
        res2 = opt_fn(x)
        self.assertEqual(res, res2)
        self.assertEqual(cnts.frame_count, 1)

    def test_tensor_types(self):
        def fn(dtype, tensor_type):
            x = torch.empty(4, dtype=dtype)
            assert isinstance(x, tensor_type)

        opt_fn = torch._dynamo.optimize("eager")(fn)
        opt_fn(torch.float32, torch.FloatTensor)
        opt_fn(torch.float64, torch.DoubleTensor)
        opt_fn(torch.float16, torch.HalfTensor)
        opt_fn(torch.bfloat16, torch.BFloat16Tensor)
        opt_fn(torch.uint8, torch.ByteTensor)
        opt_fn(torch.int8, torch.CharTensor)
        opt_fn(torch.int64, torch.LongTensor)
        opt_fn(torch.int, torch.IntTensor)
        opt_fn(torch.int16, torch.ShortTensor)
        opt_fn(torch.bool, torch.BoolTensor)

    def test_nan(self):
        def f(x, n):
            return x * 2 + n

        x = torch.randn(4)
        n = float("nan")

        cnts = torch._dynamo.testing.CompileCounter()
        opt_f = torch._dynamo.optimize(cnts)(f)
        opt_f(x, n)
        opt_f(x, n)
        self.assertEqual(cnts.frame_count, 1)

    @patch.object(torch._dynamo.config, "capture_scalar_outputs", True)
    def test_item(self):
        class MyMod(torch.nn.Module):
            def forward(self, x):
                z = torch.max(x)
                return z.int().item()

        x = torch.tensor([[10.6763, 11.7445, -2.2369]])
        model = MyMod()
        y = torch._dynamo.optimize("eager", nopython=True)(model)(x)

        self.assertEqual(y, 11)

    @patch.object(torch._dynamo.config, "capture_scalar_outputs", True)
    def test_item_changes(self):
        class MyMod(torch.nn.Module):
            def forward(self, x):
                z = torch.max(x)
                return z.int().item()

        x = torch.tensor([[10.6763, 11.7445, -2.2369]])
        model = MyMod()
        opt_model = torch._dynamo.optimize("eager", nopython=True)(model)
        y = opt_model(x)
        z = opt_model(torch.tensor([[y - 5, y + 10, y + 50]]))

        self.assertEqual(y, 11)
        self.assertEqual(z, 61)

    @patch.object(torch._dynamo.config, "capture_scalar_outputs", True)
    def test_item_changes_new_shape(self):
        class MyMod(torch.nn.Module):
            def forward(self, x):
                z = torch.max(x)
                return z.int().item()

        x = torch.tensor([[10.6763, 11.7445, -2.2369]])
        model = MyMod()
        opt_model = torch._dynamo.optimize("eager", nopython=True)(model)
        y = opt_model(x)
        z = opt_model(torch.tensor([[y - 5, y + 50], [y + 5, y - 50]]))

        self.assertEqual(y, 11)
        self.assertEqual(z, 61)

    @unittest.skip("https://github.com/pytorch/pytorch/issues/99726")
    def test_cross_entropy_loss_fancy_ctor1(self):
        rand_5 = torch.randn(5)
        rand_3_5 = torch.randn(3, 5)
        target = torch.empty(3, dtype=torch.long).random_(5)

        loss = torch.nn.CrossEntropyLoss(
            weight=rand_5, reduce=False, label_smoothing=0.5
        )
        opt_loss = torch._dynamo.optimize("eager", nopython=True)(loss)
        input = rand_3_5
        dynamo_output = opt_loss(input, target)

        loss = torch.nn.CrossEntropyLoss(
            weight=rand_5, reduce=False, label_smoothing=0.5
        )
        input = rand_3_5
        output = loss(input, target)

        self.assertTrue(torch.allclose(dynamo_output, output))

    def test_cross_entropy_loss_fancy_ctor2(self):
        rand_3_5 = torch.randn(3, 5)
        target = torch.empty(3, dtype=torch.long).random_(5)

        loss = torch.nn.CrossEntropyLoss(reduce=False, label_smoothing=0.5)
        opt_loss = torch._dynamo.optimize("eager", nopython=True)(loss)
        input = rand_3_5
        dynamo_output = opt_loss(input, target)

        loss = torch.nn.CrossEntropyLoss(reduce=False, label_smoothing=0.5)
        input = rand_3_5
        output = loss(input, target)

        self.assertTrue(torch.allclose(dynamo_output, output))

    def test_cross_entropy_loss_simple_ctor(self):
        output = None
        rand_3_5 = torch.randn(3, 5)
        target = torch.empty(3, dtype=torch.long).random_(5)

        loss = torch.nn.CrossEntropyLoss()
        opt_loss = torch._dynamo.optimize("eager", nopython=True)(loss)
        input = rand_3_5
        dynamo_output = opt_loss(input, target)

        loss = torch.nn.CrossEntropyLoss()
        input = rand_3_5
        output = loss(input, target)

        self.assertTrue(torch.allclose(dynamo_output, output))

    def test_nn_functional_reduction(self):
        def fn(loss, reduction):
            reduction_enum = F._Reduction.get_enum(reduction)
            if reduction_enum == 0:
                return loss
            elif reduction_enum == 1:
                return loss.mean()
            elif reduction_enum == 2:
                return loss.sum()

        x = torch.rand([3, 5])
        y = "mean"
        ref = fn(x, y)
        opt_fn = torch._dynamo.optimize("eager", nopython=True)(fn)
        res = opt_fn(x, y)
        self.assertTrue(torch.allclose(ref, res))

    def test_large_reduction_list(self):
        dtype = torch.float32
        device = "cpu"

        def check_sum_all(tensor: torch.Tensor) -> None:
            pylist = tensor.reshape(-1).tolist()
            self.assertTrue(same(tensor.sum(), torch.tensor(sum(pylist))))

        check_sum_all(torch.randn(200000, dtype=dtype, device=device))

    def test_raise_on_backend_error(self):
        def my_compiler(gm, _):
            raise RuntimeError("duck!")

        @torch._dynamo.optimize(my_compiler)
        def fn(a, b):
            return a + b / (a - b)

        self.assertRaises(
            torch._dynamo.exc.BackendCompilerFailed,
            lambda: fn(torch.randn(10), torch.randn(10)),
        )

    def test_named_parameters(self):
        n_embd = 768
        block_size = 128
        vocab_size = 65
        embd_pdrop = 0.1

        class MyModel2(torch.nn.Module):
            def __init__(self) -> None:
                super().__init__()
                self.tok_emb = torch.nn.Embedding(vocab_size, n_embd)
                self.pos_emb = torch.nn.Parameter(torch.zeros(1, block_size, n_embd))
                self.drop = torch.nn.Dropout(embd_pdrop)

            def forward(self, x):
                return x

        class MyModel(torch.nn.Module):
            def __init__(self) -> None:
                super().__init__()
                self.tok_emb = torch.nn.Embedding(vocab_size, n_embd)
                self.pos_emb = torch.nn.Parameter(torch.zeros(1, block_size, n_embd))
                self.drop = torch.nn.Dropout(embd_pdrop)
                self.submod2 = MyModel2()

            def forward(self, x):
                return x

        # Regular
        params = []
        mod = MyModel()
        actual_params = list(mod.named_parameters())

        @torch._dynamo.optimize("eager", nopython=True)
        def fn():
            return list(mod.named_parameters())

        params = fn()

        self.assertEqual(len(actual_params), len(params))
        for idx in range(len(params)):
            k_a, v_a = actual_params[idx]
            k, v = params[idx]
            self.assertEqual(k_a, k)
            self.assertTrue(torch.allclose(v_a, v))

        # Prefix
        params = []
        mod = MyModel()
        actual_params = list(mod.named_parameters(prefix="foo"))

        @torch._dynamo.optimize("eager", nopython=True)
        def fn1():
            return list(mod.named_parameters(prefix="foo"))

        params = fn1()

        self.assertEqual(len(actual_params), len(params))
        for idx in range(len(params)):
            k_a, v_a = actual_params[idx]
            k, v = params[idx]
            self.assertEqual(k_a, k)
            self.assertTrue(torch.allclose(v_a, v))

    @torch._dynamo.config.patch(guard_nn_modules=True)
    def test_module_complex_iter(self):
        n_embd = 768
        block_size = 128
        vocab_size = 65
        embd_pdrop = 0.1

        class FakeGPT(torch.nn.Module):
            def __init__(self) -> None:
                super().__init__()
                self.tok_emb = torch.nn.Embedding(vocab_size, n_embd)
                self.pos_emb = torch.nn.Parameter(torch.zeros(1, block_size, n_embd))
                self.drop = torch.nn.Dropout(embd_pdrop)
                self.ln_f = torch.nn.LayerNorm(n_embd)
                self.head = torch.nn.Linear(n_embd, vocab_size, bias=False)

                self.block_size = block_size
                self.names = []

            def forward(self, idx, targets=None):
                b, t = idx.size()
                assert (
                    t <= self.block_size
                ), "Cannot forward, model block size is exhausted."

                # forward the GPT model
                token_embeddings = self.tok_emb(
                    idx
                )  # each index maps to a (learnable) vector
                position_embeddings = self.pos_emb[
                    :, :t, :
                ]  # each position maps to a (learnable) vector
                x = self.drop(token_embeddings + position_embeddings)
                x = self.blocks(x)
                x = self.ln_f(x)
                logits = self.head(x)

                # if we are given some desired targets also calculate the loss
                loss = None
                if targets is not None:
                    loss = F.cross_entropy(
                        logits.view(-1, logits.size(-1)), targets.view(-1)
                    )

                return logits, loss

            def foo(self, memo=None, prefix="", remove_duplicate=False):
                for mn, m in self.named_modules(
                    memo=memo, prefix=prefix, remove_duplicate=remove_duplicate
                ):
                    for pn, p in self.named_parameters():
                        fpn = f"{mn}.{pn}" if mn else pn
                        self.names.append(fpn)

        # Test plain recurse
        model_a = FakeGPT()
        model_a.foo()
        a_names = model_a.names

        model_b = FakeGPT()
        opt_model_b = torch._dynamo.optimize("eager", nopython=True)(model_b)
        opt_model_b.foo()

        self.assertEqual(a_names, model_b.names)

        # Test with prefix
        model_a = FakeGPT()
        model_a.foo(prefix="abc")
        a_names = model_a.names

        model_b = FakeGPT()
        opt_model_b = torch._dynamo.optimize("eager", nopython=True)(model_b)
        opt_model_b.foo(prefix="abc")

        self.assertEqual(a_names, model_b.names)

    def test_numpy_variable_isinstance(self):
        def fn(x, m):
            if isinstance(m, np.ndarray):
                return x + 1
            else:
                return x - 1

        x = torch.tensor([2.3])
        m = np.array([1, 2, 3])
        ref = fn(x, m)
        cnts = torch._dynamo.testing.CompileCounter()
        opt_fn = torch._dynamo.optimize(cnts)(fn)
        res = opt_fn(x, m)
        self.assertEqual(ref, res)

        # Test now the other path
        ref = fn(x, x)
        res = opt_fn(x, x)
        self.assertEqual(ref, res)

    def test_tensor_dot_grad_no_graph_break(self):
        def fn(a, b):
            y = 3 * a**3 - b**2
            y.backward(gradient=torch.tensor([1.0, 1.0]))
            b.grad.zero_()
            return a.grad, b.grad

        a = torch.tensor([2.0, 3.0], requires_grad=True)
        b = torch.tensor([6.0, 4.0], requires_grad=True)
        cnts = torch._dynamo.testing.CompileCounter()
        opt_fn = torch._dynamo.optimize(cnts)(fn)
        _, b_grad = opt_fn(a, b)
        self.assertTrue(same(b_grad, torch.tensor([0.0, 0.0])))
        self.assertEqual(cnts.frame_count, 2)

    def test_torch_nn_parameter_isinstance(self):
        def fn(x):
            a = torch.nn.Parameter(torch.rand(2, 3))
            if isinstance(a, torch.Tensor):
                return x + 1
            else:
                return x - 1

        x = torch.tensor([2.5])
        ref = fn(x)
        opt_fn = torch._dynamo.optimize("eager")(fn)
        res = opt_fn(x)
        self.assertEqual(ref, res)

    def _optimize_then_check_exp(
        self, foo, args, cnt, exp_out, exp_frame_count, exp_n_cached_backend
    ):
        opt_out = torch._dynamo.optimize(backend=cnt)(foo)(*args)
        self.assertEqual(exp_out, opt_out)
        self.assertEqual(cnt.frame_count, exp_frame_count)

    def test_backend_match_guard(self):
        x = torch.randn([3, 4])

        def foo(x):
            return x.sin() + x.cos()

        def foo_graph_break(x):
            a = x.sin()
            torch._dynamo.graph_break()
            b = x.cos()
            return a + b

        eager_record_backend = torch._dynamo.testing.EagerAndRecordGraphs()
        backends = [eager_record_backend, "eager"]

        # We intentionally don't reset dynamo for each backend so that we can test
        # 1. dynamo doesn't recompile when backend stays the same, i.e. frame_count doesn't increase
        # 2. dynamo recompiles when backend changes, i.e. frame_count is non-zero for next backend
        def test_recompile(foo, *, exp_frame_count):
            eager_result = foo(x)
            for i, backend in enumerate(backends):
                cnt = torch._dynamo.testing.CompileCounterWithBackend(backend)
                # Run opt_f multiple times to make sure dynamo doesn't recompile.
                # Specifically, frame_count doesn't increase
                # the number of cached backends is i + 2 because we have the optimizing backend + None
                self._optimize_then_check_exp(
                    foo, (x,), cnt, eager_result, exp_frame_count, i + 2
                )
                self._optimize_then_check_exp(
                    foo, (x,), cnt, eager_result, exp_frame_count, i + 2
                )
                self._optimize_then_check_exp(
                    foo, (x,), cnt, eager_result, exp_frame_count, i + 2
                )

        test_recompile(foo, exp_frame_count=1)
        torch._dynamo.reset()
        test_recompile(foo_graph_break, exp_frame_count=2)

    def test_backend_match_guard_multi_threads(self):
        x = torch.randn([3, 4])

        def foo(x):
            return x.sin() + x.cos()

        def compile_then_check_exp(foo, args, cnt, eager_result, exp_frame_count):
            for i in range(3):
                opt_out = torch._dynamo.optimize(backend=cnt)(foo)(*args)
                self.assertEqual(opt_out, eager_result)
            self.assertEqual(cnt.frame_count, exp_frame_count)
            thread_success[threading.current_thread()] = True

        eager_record_backend = torch._dynamo.testing.EagerAndRecordGraphs()
        backends = [eager_record_backend, "eager"]

        # Test dynamo recompiles but only caches a single backend for each thread
        eager_result = foo(x)
        # cnt and None
        exp_frame_count = 1
        threads = []
        thread_success = {}
        for i, backend in enumerate(backends):
            cnt = torch._dynamo.testing.CompileCounterWithBackend(backend)
            thread = threading.Thread(
                target=compile_then_check_exp,
                args=(
                    foo,
                    (x,),
                    cnt,
                    eager_result,
                    exp_frame_count,
                ),
            )
            threads.append(thread)
            thread.start()

        # Wait for all threads to finish
        for thread in threads:
            thread.join()

        self.assertEqual(len(thread_success), len(threads))

    def test_dynamo_min_operator_with_shape(self):
        @torch._dynamo.optimize("eager", nopython=True)
        def f(x, a):
            return min(x.shape[0], a)

        result = f(torch.ones(6), 3)
        self.assertEqual(result, 3)

    def test_onnx_shape_as_tensor(self):
        @torch._dynamo.optimize("eager", nopython=True)
        def f(x):
            return 1 + torch._shape_as_tensor(x)[0]

        gm, _ = torch._dynamo.export(f)(torch.ones(6))

        input_one_dim = torch.ones(6)
        input_two_dims = torch.ones(7, 4)
        self.assertEqual(f(input_one_dim), 7)
        self.assertEqual(f(input_two_dims), 8)
        self.assertEqual(f(input_two_dims), 8)

        @torch._dynamo.optimize("eager", nopython=True)
        def f_onnx(x):
            return 1 + torch.onnx.operators.shape_as_tensor(x)[0]

        self.assertEqual(f_onnx(input_one_dim), 7)
        self.assertEqual(f_onnx(input_two_dims), 8)
        self.assertEqual(f_onnx(input_two_dims), 8)

    def test_cond(self):
        from functorch.experimental.control_flow import cond

        def true_fn(x):
            return x.sin()

        def false_fn(x):
            return x.cos()

        def f(pred, x):
            return cond(pred, true_fn, false_fn, [x])

        opt_fn = torch._dynamo.optimize("eager")(f)
        a = opt_fn(torch.tensor(False), torch.tensor([0.25, 0.25]))
        self.assertTrue(same(torch.cos(torch.tensor([0.25, 0.25])), a))
        b = opt_fn(torch.tensor(True), torch.tensor([0.25, 0.25]))
        self.assertTrue(same(torch.sin(torch.tensor([0.25, 0.25])), b))

    def test_nonzero_static(self):
        # invalid size
        with self.assertRaisesRegex(
            RuntimeError, "nonzero_static: 'size' must be an non-negative integer"
        ):
            torch.nonzero_static(torch.tensor([8]), size=-2)

        with self.assertRaisesRegex(
            RuntimeError, "nonzero_static: 'size' must be an non-negative integer"
        ):
            torch.nonzero_static(torch.tensor([8]), size=-2, out=torch.tensor(0))

        # nonzero_static.out: out dtype mismatch
        input_tensor = torch.tensor([8])
        static_size = 1
        out_tensor = torch.empty((static_size, input_tensor.dim()), dtype=torch.float)
        with self.assertRaisesRegex(
            RuntimeError, "nonzero_static: Expected out tensor to have scalar type Long"
        ):
            torch.nonzero_static(input_tensor, size=static_size, out=out_tensor)

        # nonzero_static.out: out resize (shrink)
        input_tensor = torch.tensor([8])
        static_size = 1
        out_tensor = torch.empty((10, 10, 10, 10), dtype=torch.long)
        self.assertTrue(
            same(
                torch.nonzero_static(input_tensor, size=static_size, out=out_tensor),
                torch.tensor([0]),
            )
        )
        self.assertTrue(
            same(
                out_tensor,
                torch.tensor([0]),
            )
        )

        # nonzero_static.out: out resize (enlarge)
        input_tensor = torch.tensor([8])
        static_size = 1
        out_tensor = torch.empty((0), dtype=torch.long)
        self.assertTrue(
            same(
                torch.nonzero_static(input_tensor, size=static_size, out=out_tensor),
                torch.tensor([0]),
            )
        )
        self.assertTrue(
            same(
                out_tensor,
                torch.tensor([0]),
            )
        )

        # 0 rank
        input_tensor = torch.tensor(6)
        static_size = 2
        self.assertTrue(
            same(
                torch.nonzero_static(input_tensor, size=static_size),
                torch.empty((static_size, input_tensor.dim()), dtype=torch.long),
            )
        )

        # 0 size
        input_tensor = torch.tensor([[[1]]])
        static_size = 0
        self.assertTrue(
            same(
                torch.nonzero_static(input_tensor, size=static_size),
                torch.empty((static_size, input_tensor.dim()), dtype=torch.long),
            )
        )

        # 1D input
        input_tensor = torch.tensor([0, 8])
        static_size = 1
        self.assertTrue(
            same(
                torch.nonzero_static(input_tensor, size=static_size),
                torch.tensor([1]),
            )
        )

        input_tensor = torch.tensor([8, 0])
        static_size = 2
        self.assertTrue(
            same(
                torch.nonzero_static(input_tensor, size=static_size),
                torch.tensor([[0], [-1]]),  # padded with default fill_value "-1"
            )
        )

        # 2D input
        input_tensor = torch.tensor([[1.2, 0], [3.4, 5.6]])
        static_size = 5
        fill_value = -100
        self.assertTrue(
            torch._dynamo.utils.same(
                torch.nonzero_static(
                    input_tensor, size=static_size, fill_value=fill_value
                ),
                torch.tensor(
                    [
                        [0, 0],
                        [1, 0],
                        [1, 1],
                        [fill_value, fill_value],
                        [fill_value, fill_value],
                    ]
                ),
            )
        )
        input_tensor = torch.tensor([[1.2, 0], [3.4, 5.6]])
        static_size = 2
        fill_value = -100
        self.assertTrue(
            torch._dynamo.utils.same(
                torch.nonzero_static(
                    input_tensor, size=static_size, fill_value=fill_value
                ),
                torch.tensor([[0, 0], [1, 0]]),
            )
        )

        # 3D input
        input_tensor = torch.tensor([[[0, 0], [0, -3]], [[0, 0], [5, 0]]])
        static_size = 4
        fill_value = -999
        self.assertTrue(
            torch._dynamo.utils.same(
                torch.nonzero_static(
                    input_tensor,
                    size=static_size,
                    fill_value=fill_value,
                ),
                torch.tensor(
                    [
                        [0, 1, 1],
                        [1, 1, 0],
                        [fill_value, fill_value, fill_value],
                        [fill_value, fill_value, fill_value],
                    ]
                ),
            )
        )

    def test_cond_with_quantization(self):
        from functorch.experimental.control_flow import cond

        class MyModule(torch.nn.Module):
            def __init__(self) -> None:
                super().__init__()
                example_inputs = (torch.randn(5, 5),)
                self.model = torch.nn.Linear(5, 5)
                self.quantized_model = prepare_qat_fx(
                    self.model, qconfig_dict, example_inputs=example_inputs
                )

            def forward(self, pred, x):
                def true_fn(x):
                    return x.sin() + self.quantized_model(x)

                def false_fn(x):
                    return x.cos() + self.model(x)

                return cond(pred, true_fn, false_fn, [x])

        module = MyModule()
        opt_m = torch._dynamo.optimize("eager", nopython=True)(module)
        x = torch.rand((5, 5))
        pred = torch.tensor(True)
        self.assertTrue(same(module(pred, x), opt_m(pred, x)))
        pred = torch.tensor(False)
        self.assertTrue(same(module(pred, x), opt_m(pred, x)))

    def test_map_with_quantization(self):
        from functorch.experimental.control_flow import map

        class MyModule(torch.nn.Module):
            def __init__(self) -> None:
                super().__init__()
                example_inputs = (torch.randn(5, 5),)
                self.model = torch.nn.Linear(5, 5)
                self.quantized_model = prepare_qat_fx(
                    self.model, qconfig_dict, example_inputs=example_inputs
                )

            def forward(self, x):
                def body(x):
                    return x.sin() + self.quantized_model(x)

                return map(body, x)

        module = MyModule()
        opt_m = torch._dynamo.optimize("eager", nopython=True)(module)
        x = torch.rand((5, 5))
        self.assertTrue(same(module(x), opt_m(x)))

    def test_cond_side_effects(self):
        from functorch.experimental.control_flow import cond

        c = 0

        def true_fn(x):
            return x - c

        def false_fn(x):
            return x + c

        def f(pred, x):
            nonlocal c
            c = 1
            return cond(pred, true_fn, false_fn, [x])

        opt_fn = torch._dynamo.optimize("eager")(f)
        c = 0
        a = opt_fn(torch.tensor(False), torch.tensor([0.25, 0.25]))
        self.assertTrue(same(torch.tensor([1.25, 1.25]), a))

    def test_map_side_effects(self):
        from functorch.experimental.control_flow import map

        class Module(torch.nn.Module):
            def __init__(self) -> None:
                super().__init__()
                self.w = torch.tensor(1)

            def forward(self, xs):
                def body(x):
                    self.w += 1
                    return x

                return map(body, xs)

        mod = Module()

        error_message = ""
        if torch._dynamo.config.inline_inbuilt_nn_modules:
            error_message = r"HigherOrderOperator: Mutating a variable not in the current scope \(SideEffects\)"
        else:
            error_message = "Can't inplace modify module params/buffers"

        with self.assertRaisesRegex(Unsupported, error_message):
            opt_fn = torch._dynamo.optimize("eager", nopython=True)(mod)
            opt_fn(torch.randn(3, 2))

    def test_cond_nested(self):
        from functorch.experimental.control_flow import cond

        def true_fn_nested(x):
            return x * 10

        def false_fn_nested(x):
            return x * -1

        def true_fn(pred2, x):
            return x.sin()

        def false_fn(pred2, x):
            return x + cond(pred2, true_fn_nested, false_fn_nested, [x])

        def f(pred, pred2, x):
            return cond(pred, true_fn, false_fn, [pred2, x])

        cc = torch._dynamo.testing.CompileCounter()
        opt_fn = torch._dynamo.optimize(cc)(f)
        true_true_sin = opt_fn(
            torch.tensor(True), torch.tensor(True), torch.tensor([0.25, 0.25])
        )
        self.assertTrue(same(torch.sin(torch.tensor([0.25, 0.25])), true_true_sin))

        true_false_sin = opt_fn(
            torch.tensor(True), torch.tensor(False), torch.tensor([0.25, 0.25])
        )
        self.assertTrue(same(torch.sin(torch.tensor([0.25, 0.25])), true_false_sin))

        false_true_sum_mult = opt_fn(
            torch.tensor(False), torch.tensor(True), torch.tensor([0.25, 0.25])
        )
        self.assertTrue(
            same(torch.tensor([2.75, 2.75]), false_true_sum_mult)
        )  # * 10 then add x

        false_false_sum_neg = opt_fn(
            torch.tensor(False), torch.tensor(False), torch.tensor([0.25, 0.25])
        )
        self.assertTrue(
            same(torch.tensor([0.0, 0.0]), false_false_sum_neg)
        )  # * -1 then add x
        self.assertTrue(cc.frame_count, 2)

    def test_cond_export(self):
        from functorch.experimental.control_flow import cond

        def true_fn_nested(x):
            return x * 10

        def false_fn_nested(x):
            return x * -1

        def true_fn(pred2, x):
            return x.sin()

        def false_fn(pred2, x):
            return x + cond(pred2, true_fn_nested, false_fn_nested, [x])

        def f(pred, pred2, x):
            return cond(pred, true_fn, false_fn, [pred2, x])

        graph, guard = torch._dynamo.export(f)(
            torch.tensor(False), torch.tensor(True), torch.tensor([0.25, 0.25])
        )
        true_true_sin = graph(
            torch.tensor(True), torch.tensor(True), torch.tensor([0.25, 0.25])
        )
        self.assertTrue(same(torch.sin(torch.tensor([0.25, 0.25])), true_true_sin))

        true_false_sin = graph(
            torch.tensor(True), torch.tensor(False), torch.tensor([0.25, 0.25])
        )
        self.assertTrue(same(torch.sin(torch.tensor([0.25, 0.25])), true_false_sin))

        false_true_sum_mult = graph(
            torch.tensor(False), torch.tensor(True), torch.tensor([0.25, 0.25])
        )
        self.assertTrue(
            same(torch.tensor([2.75, 2.75]), false_true_sum_mult)
        )  # * 10 then add x

        false_false_sum_neg = graph(
            torch.tensor(False), torch.tensor(False), torch.tensor([0.25, 0.25])
        )
        self.assertTrue(
            same(torch.tensor([0.0, 0.0]), false_false_sum_neg)
        )  # * -1 then add x

    def test_cond_export_single_arg(self):
        from functorch.experimental.control_flow import cond

        def true_fn(x):
            return x

        def false_fn(x):
            return x.sin()

        def f(pred, x):
            return cond(pred, true_fn, false_fn, [x])

        graph, guard = torch._dynamo.export(f)(
            torch.tensor(False), torch.tensor([0.25, 0.25])
        )
        true_mirror = graph(torch.tensor(True), torch.tensor([0.25, 0.25]))
        self.assertTrue(same(torch.tensor([0.25, 0.25]), true_mirror))
        true_mirror_2 = graph(torch.tensor(True), torch.tensor([0.33, 0.33, 0.33]))
        self.assertTrue(same(torch.tensor([0.33, 0.33, 0.33]), true_mirror_2))

        false_sin = graph(torch.tensor(False), torch.tensor([0.5, 0.5]))
        self.assertTrue(same(torch.sin(torch.tensor([0.5, 0.5])), false_sin))

    def test_enum_guards(self):
        class MyEnum(enum.Enum):
            FOO = 10
            BAR = 20

        def fn(x, y):
            if y == MyEnum.FOO:
                return x + 1
            else:
                return x - 1

        x = torch.rand(3)
        y = MyEnum.BAR
        ref = fn(x, y)
        opt_fn = torch.compile(backend="eager")(fn)
        res = opt_fn(x, y)
        self.assertTrue(same(ref, res))

    def test_duplicate_graph_break_log(self):
        torch._logging.set_logs(graph_breaks=True)

        @torch._dynamo.optimize("eager")
        def f1(a, b):
            f2(a, b)

        def f2(a, b):
            c = a + b
            print("break")
            return a + b + c

        @torch._dynamo.optimize("eager")
        def g1(a, b):
            g2(a, b)

        def g2(a, b):
            c = a + b
            print("break")
            return a + b + c

        def count_graph_break_msgs(msgs):
            return sum(msg.find("Graph break") != -1 for msg in msgs)

        with self.assertLogs(
            logger="torch._dynamo", level=logging.DEBUG
        ) as log, torch._dynamo.config.patch(verbose=True):
            f1(torch.randn(10), torch.randn(10))
            self.assertGreater(count_graph_break_msgs(log.output), 1)

        with self.assertLogs(
            logger="torch._dynamo", level=logging.DEBUG
        ) as log, torch._dynamo.config.patch(verbose=False):
            g1(torch.randn(10), torch.randn(10))
            self.assertEqual(count_graph_break_msgs(log.output), 1)

        # reset logging state
        torch._logging.set_logs()

    def test_inplace_param_update(self):
        def fn(param, y):
            prev_grad = torch.is_grad_enabled()
            try:
                torch.set_grad_enabled(False)
                torch.set_grad_enabled(True)
                torch.set_grad_enabled(False)
                param.add_(y)
            finally:
                torch.set_grad_enabled(prev_grad)

        y = torch.randn(4)
        x = torch.nn.Parameter(torch.randn(4))
        fn(x, y)

        cnts = torch._dynamo.testing.CompileCounter()
        opt_fn = torch._dynamo.optimize(cnts, nopython=True)(fn)
        opt_fn(x, y)
        self.assertEqual(cnts.frame_count, 1)
        self.assertEqual(cnts.op_count, 3)

    @unittest.skipIf(
        not PLATFORM_SUPPORTS_FLASH_ATTENTION,
        "Can't run fused SDPA on this platform",
    )
    def test_parsing_sdpa(self):
        class MyModule(torch.nn.Module):
            def forward(self, query, key, value):
                out = F.scaled_dot_product_attention(query, key, value, None, 0, True)
                out = F.scaled_dot_product_attention(
                    query, key, value, None, 0, True, scale=8
                )
                out = F.scaled_dot_product_attention(
                    query=query,
                    key=key,
                    value=value,
                    attn_mask=None,
                    dropout_p=0,
                    is_causal=True,
                )
                out = F.scaled_dot_product_attention(
                    query,
                    key=key,
                    value=value,
                    attn_mask=None,
                    dropout_p=0,
                    is_causal=True,
                )
                out = F.scaled_dot_product_attention(
                    query, key, value, None, dropout_p=0, is_causal=True
                )
                out = F.scaled_dot_product_attention(query, key, value, None, scale=8)
                return out

        device = "cuda"
        dtype = torch.float16
        seq_len_q = 1
        seq_len_k = 1
        head_dim = 8
        query = torch.ones(
            1, 8, seq_len_q, head_dim, device=device, dtype=dtype, requires_grad=True
        )
        key = torch.ones(
            1, 8, seq_len_k, head_dim, device=device, dtype=dtype, requires_grad=True
        )
        value = torch.ones(
            1, 8, seq_len_k, head_dim, device=device, dtype=dtype, requires_grad=True
        )
        module = MyModule()
        opt_mod = torch._dynamo.optimize("inductor")(module)
        opt_mod(query, key, value)

    def test_generate_tensor_from_list_of_numpy_primitive_type(self):
        # Test sth like torch.LongTensor(list(np.int64, np.int64, ...))
        def fn():
            x = np.array([1, 2, 3, 4, 5, 6], dtype=np.int64)
            y = [x[0], x[2], x[4]]
            return torch.LongTensor(y)

        ref = fn()
        res = torch.compile(fullgraph=True)(fn)()
        self.assertEqual(ref, res)

    def test_object_classmethod(self):
        class C:
            @classmethod
            def fn(cls, x):
                return x + x

        @torch._dynamo.optimize("eager", nopython=True)
        def f():
            return C().fn(torch.ones(2, 3))

        self.assertTrue(torch.allclose(f(), torch.tensor([2.0])))

    def test_object_staticmethod(self):
        class C:
            @staticmethod
            def fn(x):
                return x + x

        @torch._dynamo.optimize("eager", nopython=True)
        def f():
            return C().fn(torch.ones(2, 3))

        self.assertTrue(torch.allclose(f(), torch.tensor([2.0])))

    def test_user_function_variable_supports_enum_argument(self):
        class Foo(enum.Enum):
            FOO = 0
            BAR = 1

        def gn(x, y=Foo.FOO):
            if y is Foo.FOO:
                return x
            else:
                return x + 1

        def fn(x):
            return gn(x)

        x = torch.randn(2, 3)
        ref = fn(x)
        opt_fn = torch._dynamo.optimize("eager", nopython=True)(fn)
        res = opt_fn(x)
        self.assertTrue(torch.allclose(ref, res))

    def test_user_function_variable_supports_type_abcmeta_argument(self):
        class Foo(metaclass=abc.ABCMeta):
            @abc.abstractclassmethod
            def read(self):  # noqa: B027
                pass

        class Bar(Foo):
            def read(self):
                return "Hello World!"

        class Baz:
            pass

        def gn(x, tys=(Bar, Baz)):
            if Bar in tys:
                return x - 1
            else:
                return x + 1

        def fn(x):
            return gn(x)

        x = torch.randn(2, 3)
        ref = fn(x)
        opt_fn = torch._dynamo.optimize("eager", nopython=True)(fn)
        res = opt_fn(x)
        self.assertTrue(torch.allclose(ref, res))

    def test_user_function_variable_supports_function_argument(self):
        # Test user defined function default arguments can be:
        # 1, user defined functions (e.g, add1)
        # 2, torch functions (e.g, torch.sin)
        # 3, python builtin functions (e.g, operator.neg)
        def add1(x):
            return x + 1

        def gn(x, f1=add1, f2=torch.sin, f3=operator.neg):
            return f3(f2(f1(x)))

        def fn(x):
            return gn(x)

        x = torch.randn(2, 3)
        ref = fn(x)
        opt_fn = torch._dynamo.optimize("eager", nopython=True)(fn)
        res = opt_fn(x)
        self.assertTrue(torch.allclose(ref, res))

    def test_typing_variable_isinstance(self):
        def fn(x, m):
            if isinstance(m, typing.Mapping):
                return x + 1
            else:
                return x - 1

        x = torch.randn(2, 3)
        m = {"x": torch.randn(3)}
        ref = fn(x, m)
        opt_fn = torch._dynamo.optimize("eager")(fn)
        res = opt_fn(x, m)
        self.assertTrue(torch.allclose(ref, res))

    @torch._dynamo.config.patch(guard_nn_modules=True)
    def test_repro_graph_breaks_in__get_item_by_idx(self):
        class Mod(torch.nn.Module):
            def __init__(self) -> None:
                super().__init__()
                self.mod = torch.nn.Sequential(
                    torch.nn.Linear(3, 3), torch.nn.Linear(3, 3)
                )

            def forward(self, x):
                return self.mod[0](x)

        m = Mod()
        graph, _ = torch._dynamo.export(m)(torch.randn(3, 3))

    @torch._dynamo.config.patch(guard_nn_modules=True)
    def test_nn_sequential_invocation(self):
        with freeze_rng_state():

            class TestModel(torch.nn.Module):
                def __init__(self) -> None:
                    super().__init__()
                    self.linears = torch.nn.Sequential(
                        torch.nn.Linear(2, 2),
                        torch.nn.Linear(2, 2),
                        torch.nn.Linear(2, 2),
                        torch.nn.Linear(2, 2),
                    )

                def forward(self, x):
                    all_but_last = self.linears[:-1]
                    return all_but_last(x)

            m = TestModel()
            x = torch.rand((2, 2))
            real = m(x)
            graph, _ = torch._dynamo.export(m)(x)
            dynamo_result = graph(x)
            self.assertTrue(same(real, dynamo_result))

    @torch._dynamo.config.patch(guard_nn_modules=True)
    def test_nn_sequential_invocation_reposition_indices(self):
        with freeze_rng_state():

            class TestModel(torch.nn.Module):
                def __init__(self) -> None:
                    super().__init__()
                    self.linears = torch.nn.Sequential(
                        torch.nn.Linear(2, 2),
                        torch.nn.Linear(2, 2),
                        torch.nn.Linear(2, 2),
                        torch.nn.Linear(2, 2),
                    )

                def forward(self, x):
                    all_but_last = self.linears[1:3]
                    return all_but_last(x)

            m = TestModel()
            x = torch.rand((2, 2))
            real = m(x)
            graph, _ = torch._dynamo.export(m)(x)
            dynamo_result = graph(x)
            self.assertTrue(same(real, dynamo_result))

    def test_error_on_nested_fx_trace(self):
        input = torch.rand(2, 3)

        def f(x):
            x + x

        real = f(input)

        optimized = torch._dynamo.optimize("eager")(f)
        self.assertTrue(same(optimized(input), real))

        with self.assertRaisesRegex(RuntimeError, "Detected that you are using FX"):
            gm = torch.fx.symbolic_trace(optimized)

    @patch.object(torch._dynamo.config, "error_on_nested_fx_trace", False)
    def test_no_error_on_nested_fx_trace(self):
        input = torch.rand(2, 3)

        def f(x):
            x + x

        real = f(input)

        optimized = torch._dynamo.optimize("eager")(f)
        self.assertTrue(same(optimized(input), real))

        # should not error
        gm = torch.fx.symbolic_trace(optimized)
        self.assertTrue(same(gm(input), real))

    def test_not_dynamic_scope(self):
        def f(y):
            x = 1

            def g():
                x = 2
                return lambda: x

            return y + g()()

        input = torch.zeros(1)
        real = f(input)
        optimized = torch._dynamo.optimize("eager")(f)
        opt = optimized(input)
        self.assertTrue(same(opt, real))

    def test_inference_mode(self):
        @torch.inference_mode()
        def func(x, y):
            return x.add(1.0) + y

        x = torch.ones(4, requires_grad=True)
        y = torch.ones(4, requires_grad=True)
        ref = func(x, y)
        opt_func = torch._dynamo.optimize("eager")(func)

        x1 = torch.ones(4, requires_grad=True)
        res = opt_func(x1, y)
        self.assertTrue(same(ref, res))
        self.assertTrue(same(x, x1))

    def test_if_cond_nn_mod1(self):
        class MockModule(torch.nn.Module):
            def __init__(self, output_relu=True):
                super().__init__()
                self.relu = torch.nn.ReLU() if output_relu else None

            def forward(self, x):
                x = torch.sin(x)
                if self.relu:
                    x = self.relu(x)
                return x

        model = MockModule()
        opt_model = torch._dynamo.optimize("eager", nopython=True)(model)

        x = torch.rand(4)
        ref = model(x)
        res = opt_model(x)
        self.assertTrue(same(ref, res))

        model = MockModule(output_relu=False)
        opt_model = torch._dynamo.optimize("eager", nopython=True)(model)

        x = torch.rand(4)
        ref = model(x)
        res = opt_model(x)
        self.assertTrue(same(ref, res))

    def test_if_cond_nn_mod2(self):
        class MockModule(torch.nn.Module):
            def __init__(self) -> None:
                super().__init__()
                self.layer = torch.nn.Sequential()

            def forward(self, x):
                if self.layer:
                    return x + 1
                else:
                    return x - 1

        model = MockModule()
        x = torch.rand(4)
        ref = model(x)
        opt_model = torch.compile(backend="eager")(model)
        res = opt_model(x)
        self.assertTrue(same(ref, res))

    def test_if_cond_nn_mod3(self):
        def fn(x):
            if torch.nn.ModuleList():
                return x + 1
            else:
                return x - 1

        x = torch.rand(4)
        ref = fn(x)
        opt_fn = torch.compile(backend="eager")(fn)
        res = opt_fn(x)
        self.assertTrue(same(ref, res))

    def test_if_cond_user_defined_object(self):
        # obj.__bool__ is not existed
        class A:  # noqa: B903
            def __init__(self, x):
                self.x = x

        # obj.__bool__ is function and returns bool type
        class B:
            def __init__(self, x):
                self.x = x

            def __bool__(self):
                return self.x > 0

        # obj.__bool__ is non-function
        class C:
            def __init__(self, x):
                self.x = x
                self.__bool__ = False

        def fn(x, obj):
            if not obj:
                return x + 1
            else:
                return x - 1

        x = torch.rand(4)
        cnts = torch._dynamo.testing.CompileCounter()
        opt_fn = torch._dynamo.optimize(cnts, nopython=True)(fn)
        obj1 = A(0.5)
        obj2 = B(0.5)
        obj3 = B(-0.5)
        obj4 = C(0.5)
        for obj in [obj1, obj2, obj3, obj4, obj3, obj2]:
            ref = fn(x, obj)
            res = opt_fn(x, obj)
            self.assertTrue(same(ref, res))
        self.assertEqual(cnts.frame_count, 4)

    def test_if_cond_user_defined_object2(self):
        # obj.__bool__ is function and returns non-bool type
        class MyObj:
            def __init__(self, x):
                self.x = x

            def __bool__(self):
                self.x = 1.2
                return self.x

        def fn(a, obj):
            if not obj:
                return a + obj.x
            else:
                return a - obj.x

        x = torch.rand(4)
        obj = MyObj(0.5)
        opt_fn = torch._dynamo.optimize("eager")(fn)
        try:
            opt_fn(x, obj)
            self.assertFalse(True)
        except TypeError as e:
            self.assertIn("__bool__ should return bool, returned float", str(e))

    def test_unpack_tensor_shape_mismatch(self):
        @torch.compile(backend="eager")
        def f1(x):
            a, b = x
            return torch.sin(a + b)

        x = torch.tensor(2.0)
        with self.assertRaisesRegex(AssertionError, "Can't unpack scalar tensors"):
            f1(x)

        x = torch.tensor([2.0])
        with self.assertRaisesRegex(
            AssertionError, "Can't unpack a tensor of 1 rows into a tuple of 2 elements"
        ):
            f1(x)

        @torch.compile(backend="eager")
        def f2(x):
            (a,) = x
            return torch.sin(a + 1)

        x = torch.tensor(2.0)
        with self.assertRaisesRegex(AssertionError, "Can't unpack scalar tensors"):
            f2(x)

        x = torch.tensor([2.0])
        self.assertTrue(same(f2(x), torch.sin(x[0] + 1)))

    def test_if_cond_user_defined_object3(self):
        # obj.__bool__ is not existed, but obj.__len__ exists
        class A:  # noqa: B903
            def __init__(self, x):
                self.x = x

            def __len__(self):
                return len(self.x)

        # obj.__bool__ takes precedence over obj.__len__
        class B:
            def __init__(self, x):
                self.x = x

            def __bool__(self):
                return False

            def __len__(self):
                return len(self.x)

        def fn(x, obj):
            if not obj:
                return x + 1
            else:
                return x - 1

        x = torch.rand(4)
        opt_fn = torch.compile(backend="eager", fullgraph=True)(fn)
        obj1 = A([1, 2, 3])
        obj2 = A([])
        obj3 = B([1, 2, 3])
        obj4 = B([])
        for obj in [obj1, obj2, obj3, obj4]:
            ref = fn(x, obj)
            res = opt_fn(x, obj)
            self.assertTrue(same(ref, res))

    def test_class_has_instancecheck_method(self):
        class A:
            pass

        class ExampleMeta(type):
            def __instancecheck__(cls, instance):
                return True

        class B(metaclass=ExampleMeta):
            pass

        def fn(x, obj):
            if isinstance(obj, B):
                return x + 1
            else:
                return x - 1

        x = torch.rand(4)
        obj = A()
        ref = fn(x, obj)
        opt_fn = torch._dynamo.optimize("eager", nopython=True)(fn)
        res = opt_fn(x, obj)
        self.assertTrue(same(ref, res))

    def test_torch_cuda_is_available(self):
        def fn(x):
            if torch.cuda.is_available():
                return x + 1
            else:
                return x - 1

        x = torch.rand(4)
        ref = fn(x)
        opt_fn = torch._dynamo.optimize("eager", nopython=True)(fn)
        res = opt_fn(x)
        self.assertTrue(same(ref, res))

    def test_variable_tracker_recursively_contains(self):
        # VariableTracker.recursively_contains should be updated correctly when mutation happens
        def fn(x):
            data = [[None] * 3] * 3
            for i in range(3):
                if i == 0:
                    data[0][i] = x
                else:
                    data[0][i] = data[0][i - 1] + 1
            return data[0][-1]

        x = torch.rand(4)
        ref = fn(x)
        opt_fn = torch._dynamo.optimize("eager", nopython=True)(fn)
        res = opt_fn(x)
        self.assertTrue(same(ref, res))

    @unittest.skipIf(not TEST_CUDA, "requires cuda")
    @unittest.skipIf(not torch.backends.cudnn.is_available(), "requires cudnn")
    def test_torch_cudnn_is_acceptable(self):
        def fn(x):
            if torch.backends.cudnn.is_acceptable(tensor=x):
                return x + 1
            return x

        x = torch.rand(4).cuda()
        ref = fn(x)
        opt_fn = torch._dynamo.optimize("eager", nopython=True)(fn)
        res = opt_fn(x)
        self.assertTrue(same(ref, res))

    @unittest.skipIf(not TEST_CUDA, "requires cuda")
    @unittest.skipIf(not torch.backends.cudnn.is_available(), "requires cudnn")
    def test_torch_cudnn_is_acceptable_bad_inputs(self):
        def fn1(x):
            if torch.backends.cudnn.is_acceptable("invalid"):
                return x + 1
            return x

        def fn2(x):
            if torch.backends.cudnn.is_acceptable(x, 3.14):
                return x + 1
            return x

        with self.assertRaisesRegex(
            AssertionError, "Expect input to cudnn.is_acceptable to be a tensor"
        ):
            x1 = torch.rand(4).cuda()
            opt_fn1 = torch._dynamo.optimize("eager", nopython=True)(fn1)
            res1 = opt_fn1(x1)

        with self.assertRaisesRegex(
            AssertionError, "Expect 1 input to cudnn.is_acceptable"
        ):
            x2 = torch.rand(4).cuda()
            opt_fn2 = torch._dynamo.optimize("eager", nopython=True)(fn2)
            res = opt_fn2(x2)

    @unittest.skipIf(not TEST_CUDA, "requires cuda")
    def test_get_device(self):
        def fn(x, y):
            x = x + 1
            y = y + 1
            return x.get_device(), y.get_device()

        x = torch.rand(4, device="cuda")
        y = torch.rand(4, device="cpu")
        ref = fn(x, y)
        opt_fn = torch._dynamo.optimize("eager", nopython=True)(fn)
        res = opt_fn(x, y)
        self.assertTrue(same(ref, res))

    def test_disable_flag(self):
        cnt = torch._dynamo.testing.CompileCounter()

        with patch.dict(os.environ, {"TORCH_COMPILE_DISABLE": "1"}):

            def fn(x, y):
                x = x + 1
                y = y + 1

            opt_fn = torch._dynamo.optimize(cnt)

        self.assertEqual(cnt.frame_count, 0)

    def test_is_compiling(self):
        def f1():
            if torch._dynamo.is_compiling():
                return torch.ones(2, 2)
            else:
                return torch.zeros(2, 2)

        def f2():
            if torch._utils.is_compiling():
                return torch.ones(2, 2)
            else:
                return torch.zeros(2, 2)

        def f3():
            if torch.compiler.is_compiling():
                return torch.ones(2, 2)
            else:
                return torch.zeros(2, 2)

        def f4():
            if torch.compiler.is_dynamo_compiling():
                return torch.ones(2, 2)
            else:
                return torch.zeros(2, 2)

        for f in [f1, f2, f3, f4]:
            opt_f = torch._dynamo.optimize("eager")(f)

            self.assertEqual(f(), torch.zeros(2, 2))
            self.assertEqual(opt_f(), torch.ones(2, 2))

    def test_torch_generator_set_state(self):
        def fn():
            default_state = torch.default_generator.get_state()
            x = torch.rand([2, 3])
            if default_state.dtype != "float32":
                x = x * 2
            torch._dynamo.graph_break()
            torch.default_generator.set_state(default_state)
            y = torch.rand([2, 3])
            return x, y

        opt_fn = torch._dynamo.optimize("eager")(fn)
        x, y = opt_fn()
        self.assertEqual(x, y * 2)

    def test_torch_distributions_lazy_property(self):
        def fn(x):
            return torch.distributions.Categorical(probs=x).entropy()

        opt_fn = torch._dynamo.optimize("eager")(fn)
        x = torch.rand([4, 4])
        self.assertEqual(opt_fn(x), fn(x))

    def test_guard_failure_fn(self):
        def fn(x, y, k):
            x = x + 1
            y = y + 1
            return x * y * k

        x = torch.tensor([0.5, 0.5])
        y = torch.tensor([1.0, 1.0])

        guard_failure = None

        def guard_failures(failure):
            nonlocal guard_failure
            guard_failure = failure

        opt_fn = torch._dynamo.optimize(
            "eager", nopython=True, guard_fail_fn=guard_failures
        )(fn)

        x2 = torch.tensor([0.5, 0.5, 1.0])
        y2 = torch.tensor([0.5, 0.5, 0.5])

        opt_fn(x, y, 3)
        opt_fn(x2, y2, 5)

        if (
            not torch._dynamo.config.specialize_int
            and not torch._dynamo.config.assume_static_by_default
        ):
            # we didn't actually test guard_failure_fn here but whatever,
            # nice to see no guard failure on the test
            self.assertTrue(guard_failure is None)
        else:
            self.assertTrue(guard_failure is not None)

    def test_guard_failure_fn_shape_control(self):
        def fn(x, y):
            if x.shape[0] < 4:
                if y.shape[0] < 3:
                    return x * y
                else:
                    return x + y
            else:
                return -1

        x = torch.randn([2, 2])
        y = torch.randn([2, 2])

        guard_failure = None

        def guard_failures(failure):
            nonlocal guard_failure
            guard_failure = failure

        opt_fn = torch._dynamo.optimize(
            "eager", nopython=True, guard_fail_fn=guard_failures
        )(fn)

        x2 = torch.randn([5, 5])
        y2 = torch.randn([5, 5])

        opt_fn(x, y)
        opt_fn(x2, y2)

        self.assertTrue(guard_failure is not None)
        first_guard_failure = guard_failure[0].partition("\n")[0]
        if torch._dynamo.config.assume_static_by_default:
            self.assertIn(
                """tensor 'L['x']' size mismatch at index 0. expected 2, actual 5""",
                first_guard_failure,
            )
        else:
            self.assertIn("""L['x'].size()[0] < 3""", first_guard_failure)

    def test_guard_failure_fn2(self):
        def fn(x, y):
            x = x + 1
            y = y + 1
            return x * y

        x = torch.tensor([0.5, 0.5])
        y = torch.tensor([1.0, 1.0])

        guard_failure = None

        def guard_failures(failure):
            nonlocal guard_failure
            guard_failure = failure

        opt_fn = torch._dynamo.optimize(
            "eager", nopython=True, guard_fail_fn=guard_failures
        )(fn)

        x2 = torch.tensor([0.5, 0.5, 1.0])
        y2 = torch.tensor([0.5, 0.5, 0.5])

        opt_fn(x, y)
        opt_fn(x2, y2)

        if torch._dynamo.config.assume_static_by_default:
            self.assertIn(
                """tensor 'L['x']' size mismatch at index 0. expected 2, actual 3""",
                guard_failure[0],
            )
        else:
            self.assertTrue(guard_failure is None)

    def test_guard_failure_fn_tensor_iter(self):
        def fn(x):
            for y in x:
                y.add_(1.0)
            return y

        guard_failure = None

        def guard_failures(failure):
            nonlocal guard_failure
            guard_failure = failure

        opt_fn = torch._dynamo.optimize(
            "eager", nopython=True, guard_fail_fn=guard_failures
        )(fn)

        args1 = torch.randn(10, 10)
        out = fn(args1)
        opt_out = opt_fn(args1)
        self.assertTrue(same(out, opt_out))

        args2 = torch.randn(9, 10)
        out = fn(args2)
        opt_out = opt_fn(args2)
        self.assertTrue(same(out, opt_out))

        # guard is expected for both static and dynamic shapes
        self.assertTrue(guard_failure is not None)
        self.assertIn(
            """len(L['x']) == 10""",
            guard_failure[0],
        )

    def test_no_guard_for_unused_sym_node_fstring(self):
        def fn(x):
            f"{x.shape[0]}"
            return x.sin()

        guard_failure = None

        def guard_failures(failure):
            nonlocal guard_failure
            guard_failure = failure

        opt_fn = torch._dynamo.optimize(
            "eager", guard_fail_fn=guard_failures, dynamic=True
        )(fn)
        args1 = torch.randn(10, 11)
        out = fn(args1)
        opt_out = opt_fn(args1)
        self.assertEqual(out, opt_out)

        # We change x.shape[0] to test whether it's guarded
        args2 = torch.randn(9, 11)
        out = fn(args2)
        opt_out = opt_fn(args2)
        self.assertEqual(out, opt_out)
        self.assertEqual(guard_failure, None)

    def test_guard_sym_node_fstring_when_used(self):
        def fn(x):
            # assign fstring to a variable causes the fstring to be used,
            # which realizes the variable tracker.
            f_str = f"{x.shape[0]}"
            return x.sin()

        guard_failure = None

        def guard_failures(failure):
            nonlocal guard_failure
            guard_failure = failure

        opt_fn = torch._dynamo.optimize(
            "eager", guard_fail_fn=guard_failures, dynamic=True
        )(fn)
        args1 = torch.randn(10, 11)
        out = fn(args1)
        opt_out = opt_fn(args1)
        self.assertEqual(out, opt_out)

        # We change x.shape[0] to test whether it's guarded
        args2 = torch.randn(9, 11)
        out = fn(args2)
        opt_out = opt_fn(args2)
        self.assertEqual(out, opt_out)
        self.assertTrue(guard_failure is not None)
        self.assertIn("""tensor 'L['x']' size mismatch at index 0""", guard_failure[0])

    def test_restore_graphstate(self):
        # This function does some guard accumulation,
        # and then rolls back due to control flow.
        # The idea is that if one were printing guards as they appear,
        # they would see this insert a guard that does not show up in the final set of
        # guards as we rolled back from it.
        def nested_fn(s):
            if x[0] < 10:
                return s * s
            return s

        def fn(x, y):
            x = x + 1
            y = nested_fn(y)
            y = y + 10
            return x * y

        all_guards = []

        def guard_export_print(guards):
            nonlocal all_guards
            all_guards.extend(guards)

        opt_fn = torch._dynamo.optimize("eager", guard_export_fn=guard_export_print)(fn)

        x = torch.tensor([0.5, 0.5])
        y = torch.tensor([1.0, 1.0])
        opt_fn(x, y)

        for guard in all_guards:
            # This guard was created
            self.assertTrue(guard.name != "nested_fn.__closure__[0].cell_contents")

    @unittest.skipIf(not torch.cuda.is_available(), "Test requires CUDA.")
    def test_symint_as_device_kwarg(self):
        def f(rank):
            # -2 to make device id 0 for easier testing on CI
            return torch.ones(10, device=rank.size(0) - 2)

        x = torch.randn(2)
        out = f(torch.randn(2))
        opt_out = torch.compile(backend="eager", dynamic=True, fullgraph=True)(f)(x)
        self.assertEqual(out, opt_out)

    @unittest.skipIf(not TEST_MULTIGPU, "need multiple GPU")
    def test_symint_as_device_kwarg_multi_gpu(self):
        def fn(rank):
            # -2 to make device id smaller for easier testing on CI
            return torch.ones(10, device=rank.size(0) - 2)

        x = torch.randn(2)
        out = fn(torch.randn(2))

        guard_failure = None

        def guard_failures(failure):
            nonlocal guard_failure
            guard_failure = failure

        opt_fn = torch._dynamo.optimize(
            "eager", guard_fail_fn=guard_failures, dynamic=True
        )(fn)
        self.assertEqual(out, opt_fn(x))

        x = torch.randn(3)
        self.assertEqual(fn(x), opt_fn(x))
        self.assertTrue(guard_failure is not None)
        self.assertIn(
            """tensor 'L['rank']' size mismatch at index 0""", guard_failure[0]
        )

    @unittest.skipIf(not torch.cuda.is_available(), "Test requires CUDA.")
    def test_symint_as_device_kwarg_non_strict_export(self):
        class Mod(torch.nn.Module):
            def forward(self, x):
                # -2 to make device id 0 for easier testing on CI
                return torch.ones(10, device=x.size(0) - 2)

        x = torch.randn(2)
        m = Mod()
        d1 = torch.export.Dim("d1", max=2048)
        with self.assertRaisesRegex(
            torch._dynamo.exc.UserError, r"Constraints violated \(d1\)"
        ):
            ep = torch.export.export(
                m, (x,), dynamic_shapes={"x": {0: d1}}, strict=False
            )

    def test_call_parent_non_class_methods_from_child(self):
        class A:
            a = 4

            def add(self, x):
                return x + 10

            def mul(self, x):
                return x * 0.1

        class B(A):
            coeff = 4

            def add(self, x):
                return x + 20

            @classmethod
            def cube(cls, x):
                return cls.coeff * x * x * x

            def mul(self, x):
                return super().mul(x) * x * 0.2

        class C(B):
            def add(self, x):
                b = super().cube(x)
                c = A.add(self, x)
                d = B.mul(self, x)
                e = super(B, self).add(x)
                f = super().a * x
                return b + c + d + e + f

        x = torch.rand(4)
        fn = C().add
        ref = fn(x)
        cnt = torch._dynamo.testing.CompileCounter()
        opt_fn = torch._dynamo.optimize(cnt, nopython=True)(fn)
        res = opt_fn(x)
        self.assertTrue(same(ref, res))
        self.assertEqual(cnt.frame_count, 1)

        # Check recompilation
        A.a = 5
        ref = fn(x)
        res = opt_fn(x)
        self.assertTrue(same(ref, res))
        # Ensure that super guard checks are working as expected
        res = opt_fn(x)
        self.assertEqual(cnt.frame_count, 2)

    def test_builder_for_class_with_metaclass(self):
        class ExampleMeta(type):
            pass

        class MyClass(metaclass=ExampleMeta):
            pass

        def fn(x, y):
            if isinstance(y, MyClass):
                return x + 1
            else:
                return x - 1

        x = torch.rand([4, 4])
        y = MyClass()
        ref = fn(x, y)
        opt_fn = torch._dynamo.optimize("eager")(fn)
        res = opt_fn(x, y)
        self.assertTrue(same(ref, res))

    def test_tuple_from_tuple_iter(self):
        def inner_fn(*args):
            acc = torch.ones(10, 10)
            for arg in args:
                acc.add_(arg)

            return acc

        @torch._dynamo.optimize("eager")
        def fn(inputs, params):
            y = tuple(inputs) + tuple(params)
            return inner_fn(*y)

        inputs = [torch.randn(10, 10) for _ in range(3)]

        fn(inputs, iter(tuple(inputs)))

        def fn(params):
            y = tuple(params)
            return inner_fn(*y)

        opt_fn = torch._dynamo.optimize("eager")(fn)
        inputs = [torch.randn(10, 10) for _ in range(3)]
        self.assertTrue(same(fn(iter(tuple(inputs))), opt_fn(iter(tuple(inputs)))))

        # Force recompilation
        inputs = [torch.randn(10, 10) for _ in range(4)]
        self.assertTrue(same(fn(iter(tuple(inputs))), opt_fn(iter(tuple(inputs)))))

    def test_torch_package_working_with_trace(self):
        # from torch._dynamo.test_case import run_tests

        inputs = [torch.randn([2, 2]), torch.randn([2, 2])]

        optimized_model = torch._dynamo.optimize(backend="eager")(
            MyPickledModule(torch.randn([2, 2]))
        )
        from torch import package

        tmp_root = tempfile.gettempdir()
        path = os.path.join(tmp_root, "MyPickledModule.pt")
        package_name = "MyPickledModule"
        resource_name = "MyPickledModule.pkl"

        model = MyPickledModule(torch.randn([2, 2]))

        with package.PackageExporter(path) as exp:
            exp.extern("**")
            exp.save_pickle(package_name, resource_name, model)

        imp = package.PackageImporter(path)
        loaded_model = imp.load_pickle(package_name, resource_name)

        optimized_loaded_model = torch._dynamo.optimize("eager")(loaded_model)(*inputs)

    def test_shape_and_tuple_equality(self):
        def fn(x, y, t):
            z = x * y
            if x.size() == t:
                return z.cos()
            return z.sin()

        torch._dynamo.optimize("eager", nopython=True)(fn)(
            torch.randn([4, 4]), torch.randn([4, 4]), (4, 4)
        )

    def test_int_list(self):
        # if assume_static_by_default == True: spec int list
        # otherwise: unspec int list
        def fn(x, y):
            return torch.sin(x + y[1] % 2)

        x = torch.randn(6)
        cnt = torch._dynamo.testing.CompileCounter()
        opt_fn = torch._dynamo.optimize(cnt)(fn)
        for i in range(10, 25, 3):
            y = [i, i + 1, i + 2]
            ref = fn(x, y)
            res = opt_fn(x, y)
            self.assertTrue(same(ref, res))
        if torch._dynamo.config.assume_static_by_default:
            if torch._dynamo.config.automatic_dynamic_shapes:
                self.assertExpectedInline(cnt.frame_count, """2""")
            else:
                self.assertExpectedInline(cnt.frame_count, """5""")
        else:
            self.assertExpectedInline(cnt.frame_count, """1""")

    def test_patched_builtin_functions(self):
        import builtins

        # Cache the original builtin function ids
        torch._dynamo.trace_rules._builtin_function_ids()

        class MyClass:
            pass

        builtin_isinstance = builtins.isinstance

        def patched_isinstance(obj, classinfo) -> bool:
            if builtin_isinstance(obj, MyClass):
                return False
            else:
                return builtin_isinstance(obj, classinfo)

        def fn(x, y):
            if isinstance(y, MyClass):
                return x + 1
            else:
                return x - 1

        x = torch.ones(2, 3)
        y = MyClass()

        try:
            ref = fn(x, y)
            # Monkey patch builtin function
            builtins.isinstance = patched_isinstance
            opt_fn = torch.compile(backend="eager", fullgraph=True)(fn)
            res = opt_fn(x, y)
            self.assertTrue(same(ref, x + 1))
            self.assertTrue(same(res, x - 1))
        finally:
            builtins.isinstance = builtin_isinstance

        # check recompilation because builtins is now unpatched
        opt_fn = torch.compile(backend="eager", fullgraph=True)(fn)
        res = opt_fn(x, y)
        self.assertTrue(same(res, x + 1))

    # specifically test for tensor.attribute -> torch.something()
    def test_real_imag_tensor_attribute(self):
        def fn(x, y):
            a = x.real
            b = x.imag
            return torch.mul(torch.add(a, y), b)

        x_real = torch.rand((4, 4))
        x_imag = torch.rand((4, 4))
        x = torch.complex(x_real, x_imag)
        y = torch.rand((4, 4))

        ref = fn(x, y)
        opt_fn = torch._dynamo.optimize("eager")(fn)
        res = opt_fn(x, y)
        self.assertTrue(same(ref, res))

    def test_cast(self):
        from typing import cast

        def fn(x):
            return cast(torch.Tensor, torch.add(x, 1.0))

        opt_fn = torch.compile(backend="eager", fullgraph=True)(fn)

        ref = fn(torch.ones(2, 2))
        res = opt_fn(torch.ones(2, 2))

        self.assertTrue(same(ref, res))

    def test_T_tensor_attribute(self):
        def fn(x, y):
            a = x.T
            return torch.add(a, y)

        x = torch.rand((4, 4))
        y = torch.rand((4, 4))

        ref = fn(x, y)
        opt_fn = torch._dynamo.optimize("eager")(fn)
        res = opt_fn(x, y)
        self.assertTrue(same(ref, res))

    def test_recursive_tensor_attribute(self):
        def fn(x, y):
            a = x.real.T
            b = x.imag
            return torch.mul(torch.add(a, y), b)

        x_real = torch.rand((4, 4))
        x_imag = torch.rand((4, 4))
        x = torch.complex(x_real, x_imag)
        y = torch.rand((4, 4))

        ref = fn(x, y)
        opt_fn = torch._dynamo.optimize("eager")(fn)
        res = opt_fn(x, y)
        self.assertTrue(same(ref, res))

    def test_assigning_function_to_object_attribute(self):
        # user-defined functions which are object's attributes are not converted to bound methods
        def my_add(*args):
            a, b = args
            return a + b

        class MyClass:
            def __init__(self, func):
                self.add = func

        obj = MyClass(my_add)

        def fn(x):
            return obj.add(x, 2)

        x = torch.rand(2, 3)
        ref = fn(x)
        opt_fn = torch.compile(backend="eager")(fn)
        res = opt_fn(x)
        self.assertTrue(same(ref, res))

    def test_assigning_function_to_class_attribute(self):
        # user-defined functions which are class's attributes are converted to bound methods
        def my_add(*args):
            obj, a, b = args
            return obj.x + a + b

        class MyClass:
            add = my_add

            def __init__(self, x):
                self.x = x

        obj = MyClass(0.5)

        def fn(x):
            return obj.add(x, 2)

        x = torch.rand(2, 3)
        ref = fn(x)
        opt_fn = torch.compile(backend="eager")(fn)
        res = opt_fn(x)
        self.assertTrue(same(ref, res))

    def test_tagging_tensors_simple(self):
        def foo(x, y):
            return x * y, x, y

        a = torch.randn([3, 3])
        a.tag = "a"
        b = torch.randn([3, 3])
        b.tag = "b"

        exported = torch._dynamo.export(foo)(a, b)
        out_graph = exported[0]

        nodes = list(out_graph.graph.nodes)
        placeholders = [node for node in nodes if node.op == "placeholder"]
        all_tags = []
        for placeholder in placeholders:
            if "tensor_dict" in placeholder.meta:
                all_tags.append(placeholder.meta["tensor_dict"]["tag"])

        self.assertEqual(all_tags, ["a", "b"])

    def test_tagging_tensors_mix_used_unused_structure(self):
        def pre_attention_state_ops(input, mems, state):
            lc_key = state[0]
            lc_val = state[1]
            bar = []
            for i in range(0, 4):
                bar2 = []
                for j in range(0, 3):
                    bar2.append(
                        lc_key + lc_val + torch.tensor([0.1, 0.25, 0.4, 0.5, 0.1])
                    )
                bar.append(bar2)

            return bar

        mems = torch.tensor([[[1.8364, 0.2724, -1.4917, -0.4367, 0.8640]]])
        state = [
            torch.tensor([[[1.0517, 0.3848, -0.6472, 0.0823, 0.9116]]]),
            torch.tensor([[[1.0517, 0.3848, -0.6472, 0.0823, 0.9116]]]),
        ]
        i = torch.tensor(
            [
                [0.0313, -0.1487, -0.3846, -0.5321],
                [-1.7073, 1.3331, -0.0890, -1.4935],
                [-0.8314, -0.1862, -0.5935, 1.5232],
            ]
        )

        mems.tag = "MEMS"
        i.tag = "FOO"
        state[0].tag = "STATE_0"
        state[1].tag = "HMMM"

        exported = torch._dynamo.export(pre_attention_state_ops)(i, mems, state)
        out_graph = exported[0]

        nodes = list(out_graph.graph.nodes)
        placeholders = [node for node in nodes if node.op == "placeholder"]
        all_tags = []
        for placeholder in placeholders:
            if "tensor_dict" in placeholder.meta:
                all_tags.append(placeholder.meta["tensor_dict"]["tag"])

        self.assertEqual(all_tags, ["STATE_0", "HMMM"])

    def test_get_custom_tensor_attribute(self):
        def fn(x):
            return x.custom_attr * x

        x = torch.rand((2, 2))
        x.custom_attr = 3.14
        ref = fn(x)
        opt_fn = torch._dynamo.optimize("eager")(fn)
        res = opt_fn(x)
        self.assertTrue(same(ref, res))

    def test_set_custom_tensor_attribute(self):
        def fn(x):
            x.custom_attr = 3.14
            return x.custom_attr * x

        x = torch.rand((2, 2))
        ref = fn(x)
        opt_fn = torch._dynamo.optimize("eager")(fn)
        res = opt_fn(x)
        self.assertTrue(same(ref, res))

    def test_unhandled_exception_in_dynamo(self):
        # traceback.format_exc() approximates an unhandled exception
        def f(a):
            a += 1
            raise RuntimeError("smoge")
            return a

        opt_fn = torch._dynamo.optimize("eager")(f)
        try:
            opt_fn(torch.ones(2))
        except RuntimeError as e:
            self.assertIn("smoge", traceback.format_exc())

    def test_unhandled_exception_in_dynamo2(self):
        # segfaults in python 3.11 if shadow frame is freed improperly
        from torch.testing import make_tensor

        def fn():
            # test that the errors are the same for dense and sparse versions
            def test1(*, is_sparse):
                # shapes must be compatible for matrix multiplication
                a = make_tensor((2, 3), dtype=torch.float32, device="cpu")
                if is_sparse:
                    a_sparse = a.to_sparse_csr()
                    return torch.addmm(a, a_sparse, a)
                else:
                    return torch.addmm(a, a, a)

            try:
                test1(is_sparse=False)
            except RuntimeError as msg:
                try:
                    test1(is_sparse=True)
                except RuntimeError as msg2:
                    raise RuntimeError("smoge")

        opt_fn = torch._dynamo.optimize("eager")(fn)
        try:
            opt_fn()
        except RuntimeError:
            self.assertIn("smoge", traceback.format_exc())

    def test_variable_access_in_exception(self):
        def fn():
            x = torch.ones(1)
            try:
                raise RuntimeError("bad")
            except RuntimeError:
                x += 1
            return x

        opt_fn = torch._dynamo.optimize("eager", nopython=True)(fn)
        self.assertEqual(opt_fn(), torch.tensor([2.0]))

    def test_nested_sequential_with(self):
        def fn(x):
            with torch.set_grad_enabled(True):
                with torch.set_grad_enabled(False):
                    x = x + 1
                with torch.set_grad_enabled(True):
                    x = x + 1
                return x

        opt_fn = torch._dynamo.optimize("eager")(fn)
        self.assertEqual(opt_fn(torch.ones(1)), torch.tensor([3.0]))

    def test_nested_sequential_try(self):
        def fn(x):
            try:
                try:
                    x = x + 1
                except:
                    pass
                try:
                    try:
                        x = x + 1
                    except:
                        pass
                except:
                    pass
            except:
                pass
            return x

        opt_fn = torch._dynamo.optimize("eager")(fn)
        self.assertEqual(opt_fn(torch.ones(1)), torch.tensor([3.0]))

    def test_nested_sequential_try_with(self):
        def fn(x):
            with torch.set_grad_enabled(True):
                try:
                    x = x + 1
                except:
                    pass
                try:
                    with torch.set_grad_enabled(False):
                        x = x + 1
                except:
                    pass
            return x

        opt_fn = torch._dynamo.optimize("eager")(fn)
        self.assertEqual(opt_fn(torch.ones(1)), torch.tensor([3.0]))

    def test_nested_sequential_try_with_graph_break(self):
        def fn(x, n):
            with torch.set_grad_enabled(True):
                with torch.set_grad_enabled(False):
                    x = x + 1
                    torch._dynamo.graph_break()
                try:
                    with torch.set_grad_enabled(False):
                        x = x + 1
                        if n == 0:
                            torch._dynamo.graph_break()
                except:
                    pass
                with torch.set_grad_enabled(False):
                    x = x + 1
                    torch._dynamo.graph_break()
                x = x + 1
            return x

        counter = CompileCounter()
        opt_fn = torch._dynamo.optimize(counter)(fn)
        self.assertEqual(opt_fn(torch.ones(1), 0), torch.tensor([5.0]))
        self.assertEqual(counter.frame_count, 1)

        torch._dynamo.reset()
        counter = CompileCounter()
        opt_fn = torch._dynamo.optimize(counter)(fn)
        self.assertEqual(opt_fn(torch.ones(1), 1), torch.tensor([5.0]))
        self.assertEqual(counter.frame_count, 3)

    def test_ordered_dict_alias_reconstruct(self):
        od = collections.OrderedDict

        def fn():
            d1 = dict()  # noqa: C408
            d1["a"] = 1
            d2 = od(d1)
            d2["b"] = 2
            torch._dynamo.graph_break()
            if isinstance(d2, od):
                return d2["a"] + d2["b"]
            else:
                return 0

        dis.dis(fn)
        self.assertEqual(torch._dynamo.optimize("eager")(fn)(), 3)

    # NOTE this test can be removed once multiline errors are in Python.
    # See https://github.com/python/cpython/issues/106922
    @skipIfNotPy311
    def test_get_instruction_source_311(self):
        def f():
            # flake8: noqa
            # fmt: off
            # test binary ops
            a = ( b   )   +   c
            a = (a + b) // (c - d)
            a = b    \
         +\
               c  # test
            a = (
                (b  # test +
                    )  \
                # +
            << (

                c  # test
                \
            )  # test
            )

            # test slice
            a = bbb   [  ccc    ]
            b = bbbbb \
                [  ccc # test

                 + ddd  \

                ] # test
            a = bbb[ccc][ddd][eee]

            # test nested and multiline function calls
            a = g(g(g(b)))
            a = g(h(
                g(b),
                c
            ))

            # test chained function calls
            a = (g(x).y)(
                z
            )(1)(2)

            # test unicode (match traceback behavior)
            a = ("🔥🔥🔥" +
                + "🔥🔥") + b

        from torch._dynamo.utils import get_instruction_source_311

        if sys.version_info >= (3, 12):
            # Offsets changed in 3.12, e.g. due to removal of PRECALL inst
            offsets = (3, 11, 15, 19, 23, 29, 35, 44, 53, 65)
        else:
            offsets = (3, 11, 15, 19, 23, 29, 35, 46, 58, 74)
        insts = list(dis.get_instructions(f))
        # uncomment to determine offsets
        # print(*enumerate(insts), sep="\n")
        all_sources = "\n".join(
            get_instruction_source_311(f.__code__, insts[offset]) for offset in offsets
        )
        self.assertExpectedInline(
            all_sources,
            """\
            a = ( b   )   +   c
                ~~~~~~~~~~^~~~~

            a = (a + b) // (c - d)
                ~~~~~~~~^^~~~~~~~~

            a = b    \\
                ~~~~~~
         +\\
         ^~
               c  # test
               ~

                (b  # test +
                ~~~~~~~~~~~~
                    )  \\
                    ~~~~
                # +
                ~~~
            << (
            ^^~~


                c  # test
                ~~~~~~~~~
                \\
                ~
            )  # test
            ~

            a = bbb   [  ccc    ]
                ~~~~~~^^^^^^^^^^^

            b = bbbbb \\
                ~~~~~~~
                [  ccc # test
                ^^^^^^^^^^^^^


                 + ddd  \\
                 ^^^^^^^^


                ] # test
                ^

            a = bbb[ccc][ddd][eee]
                ~~~~~~~~^^^^^

            a = g(g(g(b)))
                  ~^^^^^^

            a = g(h(
                  ~^
                g(b),
                ^^^^^
                c
                ^
            ))
            ^

            a = (g(x).y)(
                ~~~~~~~~~
                z
                ~
            )(1)(2)
            ~^^^
""",
        )
        # test unicode (since assertExpectedInline doesn't support unicode)
        op_offset = 74 if sys.version_info >= (3, 12) else 84
        self.assertEqual(
            get_instruction_source_311(f.__code__, insts[op_offset]),
            """\
            a = ("🔥🔥🔥" +
                ~~~~~~~~
                + "🔥🔥") + b
                ~~~~~~~~^~~
""",
        )

    def test_raise_guard_full_constraint(self):
        y = torch.randn([3, 3, 3])

        def my_dyn_fn(x):
            if x.shape[0] == 3:
                return x.sin()
            return x.cos()

        torch._dynamo.mark_dynamic(y, 0)
        with self.assertRaises(ConstraintViolationError):
            torch._dynamo.optimize("eager")(my_dyn_fn)(y)

    def test_raise_guard_indirect_full_constraint(self):
        y = torch.randn([3, 3, 3])

        def dyn_fn(x):
            if x.shape[0] > 3:
                return x.cos()
            if x.shape[0] < 3:
                return x * 2
            return x.sin()

        torch._dynamo.mark_dynamic(y, 0)
        with self.assertRaises(ConstraintViolationError):
            torch._dynamo.optimize("eager")(dyn_fn)(y)

    @torch._dynamo.config.patch(capture_scalar_outputs=True)
    def test_sym_constrain_range_on_replaced_unbacked_symbol(self):
        # Tests the following case:
        # Deferred runtime asserts adds sym_constrain_range(u0).
        # However, u0 is replaced with s0 + s1.
        # So, now we have sym_constrain_range(s0 + s1).
        def fn(x, y, z):
            z += 7  # to avoid creating unspecified symbol instead of unbacked symbol
            u0 = z.item()
            s0 = x.size(0)
            s1 = y.size(0)
            torch._check(s0 < 100)
            torch._check(s1 < 100)
            torch._check(u0 == s0 + s1)
            return x, y, z

        inputs = (x := torch.randn(16, 10), y := torch.randn(16, 10), torch.tensor(32))
        torch._dynamo.mark_dynamic(x, 0)
        torch._dynamo.mark_dynamic(y, 0)
        opt = torch._dynamo.optimize(nopython=True)(fn)
        opt(*inputs)

    # Translation validation changes the exception type, don't run with it
    @torch.fx.experimental._config.patch(translation_validation=False)
    def test_mark_dynamic_with_ranges(self):
        y = torch.randn([8, 3, 3])

        def my_dyn_fn(x):
            if x.shape[0] == 3:
                return x.sin()
            return x.cos()

        torch._dynamo.mark_dynamic(y, 0, min=2, max=5)
        with self.assertRaises(ConstraintViolationError):
            torch._dynamo.optimize("eager")(my_dyn_fn)(y)

    def test_mark_static(self):
        counter = CompileCounter()

        def my_dyn_fn(x):
            return x.cos()

        y = torch.randn([3])
        torch._dynamo.mark_static(y, 0)
        torch._dynamo.optimize(counter)(my_dyn_fn)(y)

        z = torch.randn([4])
        torch._dynamo.optimize(counter)(my_dyn_fn)(z)

        self.assertEqual(counter.frame_count, 2)

    def test_no_raise_guard_partial_constraint(self):
        y = torch.randn([3, 3, 3])

        def my_dyn_fn(x):
            if x.shape[0] > 3:
                return x.sin()
            return x.cos()

        torch._dynamo.optimize("eager")(my_dyn_fn)(y)
        torch._dynamo.mark_dynamic(y, 0)
        torch._dynamo.reset()
        torch._dynamo.optimize("eager")(my_dyn_fn)(y)

    def test_no_raise_guard_partial_constraint_across_break(self):
        y = torch.randn([3, 3, 3])

        def my_dyn_fn(x, y):
            z = x * y

            torch._dynamo.graph_break()
            if z.shape[0] > 2:
                return z.cos()

            return x.cos()

        torch._dynamo.optimize("eager")(my_dyn_fn)(y, y)
        torch._dynamo.mark_dynamic(y, 0)
        torch._dynamo.reset()
        torch._dynamo.optimize("eager")(my_dyn_fn)(y, y)

    # Sadly, this does not throw - we do not prop correctly across the graph break
    @unittest.expectedFailure
    def test_raise_guard_partial_constraint_across_break(self):
        y = torch.randn([3, 3, 3])

        def my_dyn_fn(x, y):
            z = x * y

            torch._dynamo.graph_break()
            if z.shape[0] == 3:
                return z.cos()

            return x.cos()

        torch._dynamo.optimize("eager")(my_dyn_fn)(y, y)
        torch._dynamo.mark_dynamic(y, 0)
        torch._dynamo.reset()
        with self.assertRaisesRegex(
            Exception,
        ):
            torch._dynamo.optimize("eager")(my_dyn_fn)(y, y)

    def test_raise_guard_partial_constraint_no_graph_break(self):
        y = torch.randn([3, 3, 3])

        def my_dyn_fn(x, y):
            z = x * y

            if z.shape[0] == 3:
                return z.cos()

            return x.cos()

        torch._dynamo.mark_dynamic(y, 0)
        with self.assertRaises(ConstraintViolationError):
            torch._dynamo.optimize("eager")(my_dyn_fn)(y, y)

    def test_cannot_trace_mark_dynamic(self):
        y = torch.randn([3, 3, 3])

        def my_dyn_fn(x):
            torch._dynamo.mark_dynamic(x, 0)
            return x * x

        with self.assertRaisesRegex(
            AssertionError, "Attempt to trace forbidden callable"
        ):
            torch._dynamo.optimize("eager")(my_dyn_fn)(y)

    def test_cannot_trace_mark_dynamic_safe_unreached(self):
        y = torch.randn([3, 3, 3])

        def my_dyn_fn(x):
            if x.shape[0] == 3:
                return x
            print("Running", torch._dynamo.mark_dynamic(x, 0))
            return x * x

        torch._dynamo.optimize("eager")(my_dyn_fn)(y)

    def test_anomaly_aot_autograd(self):
        def fail():
            raise AssertionError("fail")

        @allow_in_graph
        def h(a):
            r = a.sum()
            # Trigger an exception in backwards
            r.register_hook(lambda x: fail())
            return r

        @torch.compile(backend="aot_eager")
        def f(a):
            return h(a)

        with warnings.catch_warnings(record=True) as w, self.assertRaises(
            torch._dynamo.exc.BackendCompilerFailed
        ):
            f(torch.randn(2, 2, requires_grad=True))

        # Suppress unrelated pkg_resources warnings
        self.assertIn("forward call that caused the error", str(w[-1].message))

    def test_py_guards_mark_dynamic(self):
        def my_dyn_fn(a):
            if a.shape[0] > 2:
                return a.cos()
            return a.sin()

        counter = CompileCounter()

        # Run with dynamic
        x0 = torch.randn([3, 3, 3])
        torch._dynamo.mark_dynamic(x0, 0)
        torch._dynamo.optimize(counter)(my_dyn_fn)(x0)
        self.assertEqual(counter.frame_count, 1)

        # Run without dynamic, no recompile
        x = torch.randn([3, 3, 3])
        torch._dynamo.optimize(counter)(my_dyn_fn)(x)
        self.assertEqual(counter.frame_count, 1)

        # Mark a new dim, 1, as dynamic
        x1 = torch.randn([3, 3, 3])
        torch._dynamo.mark_dynamic(x1, 1)
        torch._dynamo.optimize(counter)(my_dyn_fn)(x1)
        # Recompile triggered because we marked a new dym as dynamic
        self.assertEqual(counter.frame_count, 2)

        # Reset
        torch._dynamo.reset()
        # Reset counter
        counter = CompileCounter()

        # Run with dynamic 1
        torch._dynamo.optimize(counter)(my_dyn_fn)(x1)
        self.assertEqual(counter.frame_count, 1)

        # Run with dynamic 0, not subset
        torch._dynamo.optimize(counter)(my_dyn_fn)(x0)
        self.assertEqual(counter.frame_count, 2)

        # Run with dynamic 0, 1, 2, not subset
        x012 = torch.randn([3, 3, 3])
        torch._dynamo.mark_dynamic(x012, 0)
        torch._dynamo.mark_dynamic(x012, 1)
        torch._dynamo.mark_dynamic(x012, 2)
        torch._dynamo.optimize(counter)(my_dyn_fn)(x012)
        self.assertEqual(counter.frame_count, 3)

    def test_recompile_on_global_state_change(self):
        last_state = []
        cnt = 0

        def my_compiler(gm, _):
            nonlocal cnt
            cnt += 1
            state = read_state()

            def inner(*args):
                last_state[:] = state
                return gm(*args)

            return inner

        def read_state():
            return [
                torch.is_grad_enabled(),
                torch.are_deterministic_algorithms_enabled(),
                torch._C._get_cublas_allow_tf32(),
            ]

        def write_state(state):
            torch.set_grad_enabled(state[0]),
            torch.use_deterministic_algorithms(state[1])
            torch._C._set_cublas_allow_tf32(state[2]),

        @torch.compile(backend=my_compiler)
        def fn(x):
            return x + 1

        initial_state = read_state()
        y = torch.randn(10)
        try:
            for round in range(3):
                for i in range(len(initial_state)):
                    new_state = [False] * len(initial_state)
                    new_state[i] = True
                    write_state(new_state)
                    assert read_state() == new_state
                    last_state.clear()
                    fn(y)
                    assert last_state == new_state
                    if round == 0:
                        assert cnt == i + 1
                    else:
                        assert cnt == len(initial_state)
        finally:
            write_state(initial_state)

    def test_grad_state_mutated(self):
        prior = torch.is_grad_enabled()
        value = None
        cnt = CompileCounter()

        @torch._dynamo.allow_in_graph
        def check_state():
            nonlocal value
            value = torch.is_grad_enabled()

        @torch.compile(backend=cnt, fullgraph=True)
        def fn(x):
            check_state()
            torch.set_grad_enabled(False)
            return x + 1

        try:
            torch.set_grad_enabled(True)
            fn(torch.randn(10))
            assert value is True
            assert torch.is_grad_enabled() is False

            value = None
            torch.set_grad_enabled(True)
            fn(torch.randn(10))
            assert value is True
            assert torch.is_grad_enabled() is False

            assert cnt.frame_count == 1
        finally:
            torch.set_grad_enabled(prior)

    def test_deterministic_algorithms_mutated(self):
        prior = torch.are_deterministic_algorithms_enabled()
        prior_warn_only = torch.is_deterministic_algorithms_warn_only_enabled()
        value = None
        warn_only = None
        cnt = CompileCounter()

        @torch._dynamo.allow_in_graph
        def check_state():
            nonlocal value
            nonlocal warn_only
            value = torch.are_deterministic_algorithms_enabled()
            warn_only = torch.is_deterministic_algorithms_warn_only_enabled()

        @torch.compile(backend=cnt, fullgraph=True)
        def fn(x):
            check_state()
            torch.use_deterministic_algorithms(False, warn_only=False)
            return x + 1

        def run_fn():
            torch.use_deterministic_algorithms(True, warn_only=True)
            fn(torch.randn(10))
            assert value is True
            assert warn_only is True
            assert torch.are_deterministic_algorithms_enabled() is False
            assert torch.is_deterministic_algorithms_warn_only_enabled() is False

        try:
            run_fn()
            value, warn_only = None, None
            run_fn()
            assert cnt.frame_count == 1
        finally:
            torch.use_deterministic_algorithms(prior, warn_only=prior_warn_only)

    def test_torch_compile_ctx_on_forward_and_training_step(self):
        class MyModel(torch.nn.Module):
            def forward(self):
                ...

            def training_step(self):
                self()

        model = MyModel()
        compiled_model = torch.compile(model)

        model.forward = compiled_model.dynamo_ctx(model.forward)
        model.training_step = compiled_model.dynamo_ctx(model.training_step)

        model.training_step()

    def test_torch_guards_stack_frame_register_inlining(self):
        x = torch.tensor([0.5, 0.5])
        y = torch.tensor([0.75, 0.75, 0.75, 0.75])
        z = torch.tensor([0.25, 0.25, 0.25, 0.25, 0.25, 0.25, 0.25, 0.25])

        def uwu_inline_me(x, y, z):
            r = torch.cat((x, x)) + y
            r2 = torch.cat((y, y)) + z
            return r, r2

        def fn(x, y, z):
            r, r2 = uwu_inline_me(x, y, z)
            return torch.mul(r, r), torch.mul(r2, r2)

        seen_frames = []
        import contextlib

        @contextlib.contextmanager
        def global_context_capture_fn(frame_summary):
            if frame_summary is not None:
                seen_frames.append(frame_summary)
            yield

        with mock.patch(
            "torch._guards.TracingContext.current_frame",
            side_effect=global_context_capture_fn,
        ):
            torch._dynamo.optimize("eager")(fn)(x, y, z)

        self.assertEqual(len(seen_frames), 1)
        self.assertEqual(seen_frames[0].name, "fn")
        self.assertEqual(seen_frames[0].line, "r, r2 = uwu_inline_me(x, y, z)")

    def test_torch_guards_stack_frame_register_inlining_deep(self):
        x = torch.tensor([0.5, 0.5])
        y = torch.tensor([0.75, 0.75, 0.75, 0.75])
        z = torch.tensor([0.25, 0.25, 0.25, 0.25, 0.25, 0.25, 0.25, 0.25])

        def uwu_inline_me_deep(x, y):
            return torch.cat((x, x)) + y

        def uwu_inline_me(x, y, z):
            r = uwu_inline_me_deep(x, y)
            r2 = uwu_inline_me_deep(y, z)
            return r, r2

        def fn(x, y, z):
            r, r2 = uwu_inline_me(x, y, z)
            return torch.mul(r, r), torch.mul(r2, r2)

        seen_frames = []
        import contextlib

        @contextlib.contextmanager
        def global_context_capture_fn(frame_summary):
            if frame_summary is not None:
                seen_frames.append(frame_summary)
            yield

        with mock.patch(
            "torch._guards.TracingContext.current_frame",
            side_effect=global_context_capture_fn,
        ):
            torch._dynamo.optimize("eager")(fn)(x, y, z)

        self.assertEqual(len(seen_frames), 3)
        self.assertEqual(seen_frames[0].name, "fn")
        self.assertEqual(seen_frames[1].name, "uwu_inline_me")
        self.assertEqual(seen_frames[2].line, "r2 = uwu_inline_me_deep(y, z)")

    def test_error_on_recompile(self):
        @torch._dynamo.optimize("eager")
        def fn(a, b):
            return a + b

        with unittest.mock.patch("torch._dynamo.config.error_on_recompile", True):
            with self.assertRaises(torch._dynamo.exc.RecompileError):
                fn(torch.rand(2, 3), torch.rand(2, 3))
                fn(torch.rand(2, 3), (1, 2, 3))

    def test_guards_strip_function_call(self):
        from torch._dynamo.guards import strip_function_call

        test_case = [
            ("___odict_getitem(a, 1)", "a"),
            ("a.layers[slice(2)][0]._xyz", "a"),
            ("getattr(a.layers[slice(2)][0]._abc, '0')", "a"),
            ("getattr(getattr(a.x[3], '0'), '3')", "a"),
            ("a.layers[slice(None, -1, None)][0]._xyz", "a"),
            ("a.layers[func('offset', -1, None)][0]._xyz", "a"),
        ]
        # strip_function_call should extract the object from the string.
        for name, expect_obj in test_case:
            self.assertEqual(strip_function_call(name), expect_obj)

    def test_int_neg(self):
        def int_neg(a, b):
            x = a.shape[0]
            y = b.shape[0]
            return -x * -y * a * b

        torch._dynamo.testing.standard_test(self, int_neg, 2)

    def test_hash_getitem_slice(self):
        s = GetItemSource(LocalSource("foo"), slice(None, -1, None))
        s2 = GetItemSource(LocalSource("foo"), slice(None, -1, None))
        s3 = GetItemSource(LocalSource("foo"), slice(None, -1, 2))
        some_set = set()

        self.assertTrue(s not in some_set)
        self.assertTrue(s2 not in some_set)
        self.assertTrue(s3 not in some_set)

        some_set.add(s)

        self.assertTrue(s in some_set)
        # s and s2 should hash the  same
        self.assertTrue(s2 in some_set)
        # s3 should be different
        self.assertTrue(s3 not in some_set)

        self.assertTrue(s == s2)
        self.assertTrue(s != s3)

    def test_inline_dict_function(self):
        def _result_type_dict(dtype):
            return {bool: torch.float32}[dtype]

        @torch.compile
        def f():
            return torch.ones(3, dtype=_result_type_dict(bool))

        self.assertEqual(f(), torch.ones(3, dtype=torch.float32))

    def test_inline_dict_function_passed_as_arg(self):
        @torch.compile
        def fn(d, x, y):
            if d[x] is torch.float32:
                return y.cos()
            else:
                return y.sin()

        dd = {bool: torch.float32, int: torch.int64}
        self.assertEqual(fn(dd, bool, torch.ones(4)), torch.ones(4).cos())
        self.assertEqual(fn(dd, int, torch.ones(4)), torch.ones(4).sin())

    def test_add_sizes(self):
        def func(x):
            y = x.size()
            return y + y

        eager_out = func(torch.ones(10, 10, 3))
        compile_out = torch._dynamo.optimize("eager")(func)(torch.ones(10, 10, 3))
        self.assertTrue(isinstance(compile_out, torch.Size))
        self.assertEqual(eager_out, compile_out)

    @unittest.skipIf(not TEST_MULTIGPU, "need multiple GPU")
    def test_cuda_set_device(self):
        def fn():
            a = torch.ones(2, device="cuda")
            torch.cuda.set_device(1)
            return a + 1

        with torch.cuda.device(0):
            counter = CompileCounter()
            opt_fn = torch._dynamo.optimize(counter)(fn)
            res = opt_fn()
            self.assertEqual(res.device.type, "cuda")
            self.assertEqual(res.device.index, 0)
            self.assertEqual(counter.frame_count, 2)

    def test_nested_function_resuming_with_correct_globals(self):
        # https://github.com/pytorch/pytorch/issues/99665
        try:
            from .utils import outer_func
        except ImportError:
            from utils import outer_func

        def gn(x, y):
            return x + y

        def fn(x, y):
            return outer_func(gn)(x, y)

        x = torch.rand([3])
        y = torch.rand([3])
        opt_fn = torch.compile(backend="eager")(fn)
        ref = fn(x, y)
        res = opt_fn(x, y)
        self.assertTrue(same(ref, res))

    @dataclasses.dataclass
    class CSETestCase:
        expr: str
        preface: typing.List[str] = dataclasses.field(default_factory=list)
        expected: typing.Optional[str] = None
        expected_py38: typing.Optional[str] = None

    def _is_py38(self) -> bool:
        return sys.version_info[:2] <= (3, 8)

    def _has_ast_unparse(self) -> bool:
        from torch._dynamo.guards import HAS_UNPARSE_FUNCTIONS

        return HAS_UNPARSE_FUNCTIONS

    def test_guards_cse_pass_single(self):
        if not self._has_ast_unparse():
            if IS_FBCODE:
                raise RuntimeError("Needs astunparse or Python-3.9+")
            raise unittest.SkipTest("Needs astunparse or Python-3.9+")
        from torch._dynamo.guards import PyExprCSEPass

        testcase = self.CSETestCase
        testcases = [
            # Nothing gets CSE-d, since the only repeated sub-expression is 'x'.
            # i.e. not a node type we are interested on.
            testcase(expr="x[0].a"),
            testcase(expr="x[1].a"),
            testcase(expr="x[2].a"),
            # 'a.b.c' gets CSE-d, since it's a sub-expression used more than 'PyExprCSEPass.USE_THRESHOLD'.
            testcase(
                expr="a.b.c[0].d.e",
                preface=["_var0 = a.b", "_var1 = _var0.c"],
                expected="_var1[0].d.e",
            ),
            testcase(expr="a.b.c[1].d.e", expected="_var1[1].d.e"),
            testcase(expr="a.b.c[2].d.e", expected="_var1[2].d.e"),
            # 'm.n[0]' gets CSE-d, since it is a sub-expression used more than 'PyExprCSEPass.USE_THRESHOLD'.
            testcase(
                expr="f(m.n[0], '0').x.y.z",
                preface=["_var2 = m.n", "_var3 = _var2[0]"],
                expected="f(_var3, '0').x.y.z",
            ),
            testcase(expr="f(m.n[0], '1').x.y.z", expected="f(_var3, '1').x.y.z"),
            testcase(expr="f(m.n[0], '2').x.y.z", expected="f(_var3, '2').x.y.z"),
            # The whole expressiong gets CSE-d, as well as all of its sub-expressions.
            testcase(
                expr="self.g(a, b).k",
                preface=["_var4 = self.g", "_var5 = _var4(a, b)", "_var6 = _var5.k"],
                expected="_var6",
            ),
            testcase(expr="self.g(a, b).k", expected="_var6"),
            testcase(expr="self.g(a, b).k", expected="_var6"),
        ]
        csepass = PyExprCSEPass()
        csepass.count([t.expr for t in testcases])

        for t in testcases:
            preface, expr = csepass.replace(t.expr)
            self.assertEqual(preface, t.preface)
            expected = t.expected if t.expected is not None else t.expr
            self.assertEqual(expr, expected)

    def test_guards_cse_pass_multiple(self):
        if not self._has_ast_unparse():
            raise unittest.SkipTest("Needs astunparse or Python-3.9+")
        from torch._dynamo.guards import PyExprCSEPass

        testcase = self.CSETestCase
        testcases = [
            testcase(
                expr="x[0].a < x[1].a * (3 - x[2].a)",
                expected="x[0].a < x[1].a * (3 - x[2].a)",
                expected_py38="(x[0].a < (x[1].a * (3 - x[2].a)))",
            ),
            testcase(
                expr="a.b.c[0].d.e + a.b.c[1].d.e * a.b.c[2].d.e > 0",
                preface=["_var0 = a.b", "_var1 = _var0.c"],
                expected="_var1[0].d.e + _var1[1].d.e * _var1[2].d.e > 0",
                expected_py38="((_var1[0].d.e + (_var1[1].d.e * _var1[2].d.e)) > 0)",
            ),
            testcase(
                expr="f(m.n[0], '0').x.y.z * f(m.n[0], '1').x.y.z * f(m.n[0], '2').x.y.z < 512",
                preface=["_var2 = m.n", "_var3 = _var2[0]"],
                expected="f(_var3, '0').x.y.z * f(_var3, '1').x.y.z * f(_var3, '2').x.y.z < 512",
                expected_py38="(((f(_var3, '0').x.y.z * f(_var3, '1').x.y.z) * f(_var3, '2').x.y.z) < 512)",
            ),
            testcase(
                expr="self.g(a, b).k + (1 - self.g(a, b).k) <= m[0].a + self.g(a, b).k",
                preface=["_var4 = self.g", "_var5 = _var4(a, b)", "_var6 = _var5.k"],
                expected="_var6 + (1 - _var6) <= m[0].a + _var6",
                expected_py38="((_var6 + (1 - _var6)) <= (m[0].a + _var6))",
            ),
        ]

        csepass = PyExprCSEPass()
        csepass.count([t.expr for t in testcases])

        for t in testcases:
            preface, expr = csepass.replace(t.expr)
            self.assertEqual(preface, t.preface)
            expected = t.expected_py38 if self._is_py38() else t.expected
            expected = expected if expected is not None else t.expr
            self.assertEqual(expr, expected)

    def test_guard_function_builder_with_cse(self):
        from torch._dynamo.guards import build_guard_function

        exprs = [
            "x[0].a < x[1].a * (3 - x[2].a)",
            "a.b.c[0].d.e + a.b.c[1].d.e * a.b.c[2].d.e > 0",
            "f(m.n[0], '0').x.y.z * f(m.n[0], '1').x.y.z * f(m.n[0], '2').x.y.z < 512",
            "self.g(a, b).k + (1 - self.g(a, b).k) <= m[0].a + self.g(a, b).k",
        ]

        _, pycode = build_guard_function(exprs, "")
        expected = """\
def ___make_guard_fn():
    def guard(L):
        if not (x[0].a < x[1].a * (3 - x[2].a)):
            return False
        _var0 = a.b
        _var1 = _var0.c
        if not (_var1[0].d.e + _var1[1].d.e * _var1[2].d.e > 0):
            return False
        _var2 = m.n
        _var3 = _var2[0]
        if not (f(_var3, '0').x.y.z * f(_var3, '1').x.y.z * f(_var3, '2').x.y.z < 512):
            return False
        _var4 = self.g
        _var5 = _var4(a, b)
        _var6 = _var5.k
        if not (_var6 + (1 - _var6) <= m[0].a + _var6):
            return False
        return True
    return guard
"""
        expected_38 = """\
def ___make_guard_fn():
    def guard(L):
        if not ((x[0].a < (x[1].a * (3 - x[2].a)))):
            return False
        _var0 = a.b
        _var1 = _var0.c
        if not (((_var1[0].d.e + (_var1[1].d.e * _var1[2].d.e)) > 0)):
            return False
        _var2 = m.n
        _var3 = _var2[0]
        if not ((((f(_var3, '0').x.y.z * f(_var3, '1').x.y.z) * f(_var3, '2').x.y.z) < 512)):
            return False
        _var4 = self.g
        _var5 = _var4(a, b)
        _var6 = _var5.k
        if not (((_var6 + (1 - _var6)) <= (m[0].a + _var6))):
            return False
        return True
    return guard
"""
        expected_38_no_astunparse = """\
def ___make_guard_fn():
    def guard(L):
        if not (x[0].a < x[1].a * (3 - x[2].a)):
            return False
        if not (a.b.c[0].d.e + a.b.c[1].d.e * a.b.c[2].d.e > 0):
            return False
        if not (f(m.n[0], '0').x.y.z * f(m.n[0], '1').x.y.z * f(m.n[0], '2').x.y.z < 512):
            return False
        if not (self.g(a, b).k + (1 - self.g(a, b).k) <= m[0].a + self.g(a, b).k):
            return False
        return True
    return guard
"""

        if self._is_py38():
            expected = (
                expected_38 if self._has_ast_unparse() else expected_38_no_astunparse
            )
        self.assertEqual(expected, pycode)

    def test_dynamo_compiling_fake_tensor_to_vararg_int(self):
        class MyModule(torch.nn.Module):
            def __init__(self) -> None:
                super().__init__()

            def forward(self, x):
                # use numpy int so it's wrapped as fake tensor in dynamo
                shape = np.int_(16)
                # test shape as fake tensor, which param type is
                # Sequence[Union[_int, SymInt]]
                return x.reshape(shape)

        x = torch.rand([4, 4])
        model = MyModule()
        orig_out = model(x)
        opt_model = torch._dynamo.optimize("eager")(MyModule())
        opt_out = opt_model(x)
        self.assertTrue(same(orig_out, opt_out))

    def test_scalar_tensor_is_equivalent_to_symint_argument(self):
        class GumbelTopKSampler(torch.nn.Module):
            def __init__(self, T, k):
                super().__init__()
                self.T = torch.nn.Parameter(
                    torch.tensor(T, dtype=torch.float32), requires_grad=False
                )
                self.k = torch.nn.Parameter(
                    torch.tensor(k, dtype=torch.int32), requires_grad=False
                )

            def sample_discrete(self, logits):
                threshold = torch.topk(logits, self.k, sorted=True)[0][..., -1]
                samples = torch.ge(logits.squeeze(1), threshold).float()
                return samples

            def forward(self, logits):
                dsamples = self.sample_discrete(logits)
                return dsamples

        x = torch.rand([4, 4, 4, 4])
        m = GumbelTopKSampler(T=4, k=4)
        orig_out = m(x)
        opt_m = torch.compile(backend="eager")(m)
        opt_out = opt_m(x)
        self.assertTrue(same(orig_out, opt_out))

    def test_scalar_tensor_is_equivalent_to_symint_list_argument(self):
        class Jitter(torch.nn.Module):
            def __init__(self, jitter_val):
                super().__init__()
                self.jitter_val = jitter_val

            def roll_tensor(self, input):
                h_shift = self.jitter_val - 1
                w_shift = self.jitter_val + 1
                return torch.roll(
                    torch.roll(input, shifts=h_shift, dims=2), shifts=w_shift, dims=3
                )

            def forward(self, input):
                return self.roll_tensor(input)

        x = torch.rand([4, 4, 4, 4])
        m = Jitter(jitter_val=4)
        orig_out = m(x)
        opt_m = torch.compile(backend="eager")(m)
        opt_out = opt_m(x)
        self.assertTrue(same(orig_out, opt_out))

    def test_scalar_tensor_is_equivalent_to_int_list_argument(self):
        class MyModel(torch.nn.Module):
            def forward(self, input):
                permute = torch.tensor([0, 2, 1])
                x = input.permute(*permute)
                return x

        x = torch.randn(2, 3, 4)
        m = MyModel()
        orig_out = m(x)
        opt_m = torch.compile(backend="eager")(m)
        opt_out = opt_m(x)
        self.assertTrue(same(orig_out, opt_out))

    def test_torch_variable_hasattr(self):
        def fn(x):
            if hasattr(torch.nn, "Module"):
                return x * x
            return x + 1

        compiled_fn = torch.compile(backend="eager", fullgraph=True)(fn)

        x = torch.rand([4, 4])
        fn_out = fn(x)
        compiled_out = compiled_fn(x)
        self.assertTrue(same(fn_out, compiled_out))

    def test_list_hasattr1(self):
        def fn(x):
            if hasattr(x, "foo"):
                return x[0] + 1
            return x[0] - 1

        compiled_fn = torch.compile(backend="eager", fullgraph=True)(fn)

        x = [torch.randn(3)]
        fn_out = fn(x)
        compiled_out = compiled_fn(x)
        self.assertTrue(same(fn_out, compiled_out))

    def test_list_hasattr2(self):
        def fn():
            x = [torch.zeros(3)]
            if hasattr(x, "__len__"):
                return x[0] + 1
            return x[0] - 1

        compiled_fn = torch.compile(backend="eager", fullgraph=True)(fn)

        fn_out = fn()
        compiled_out = compiled_fn()
        self.assertTrue(same(fn_out, compiled_out))

    def test_tuple_hasattr(self):
        def fn(x):
            if hasattr(x, "foo"):
                return x[0] + 1
            return x[1] - 1

        compiled_fn = torch.compile(backend="eager", fullgraph=True)(fn)

        x = (torch.randn(3), torch.randn(3))
        fn_out = fn(x)
        compiled_out = compiled_fn(x)
        self.assertTrue(same(fn_out, compiled_out))

    def test_fn_hasattr__name__1(self):
        def fn():
            foo = lambda x: x + 1
            return hasattr(foo, "__name__")

        compiled_fn = torch.compile(backend="eager", fullgraph=True)(fn)

        fn_out = fn()
        compiled_out = compiled_fn()
        self.assertEqual(fn_out, compiled_out)
        self.assertTrue(fn_out)

    def test_fn_hasattr__name__2(self):
        def bar(x):
            return torch.sin(x)

        def fn():
            return hasattr(bar, "__name__")

        compiled_fn = torch.compile(backend="eager", fullgraph=True)(fn)

        fn_out = fn()
        compiled_out = compiled_fn()
        self.assertEqual(fn_out, compiled_out)
        self.assertTrue(fn_out)

    def test_fn_hasattr__name__3(self):
        def bar(x, y):
            return torch.sin(x) + torch.cos(y)

        baz = functools.partial(bar, y=4)

        def fn():
            return hasattr(baz, "__name__")

        compiled_fn = torch.compile(backend="eager", fullgraph=True)(fn)

        fn_out = fn()
        compiled_out = compiled_fn()
        self.assertEqual(fn_out, compiled_out)
        self.assertFalse(fn_out)

    def test_torch_objects_as_keys(self):
        remap = {torch.float16: torch.float32}

        def fn():
            return torch.randn(3, dtype=remap[torch.float16])

        opt = torch._dynamo.optimize("eager")(fn)
        opt()

    def test_tracing_py_tree(self):
        def fn(xs):
            flat_xs, spec = pytree.tree_flatten(xs)
            res = [x.clone() for x in flat_xs]
            return pytree.tree_unflatten(res, spec)

        xs = [torch.tensor(i) for i in range(3)]

        counter = CompileCounter()
        torch._dynamo.optimize(counter, nopython=True)(fn)(xs)
        self.assertEqual(counter.frame_count, 1)
        self.assertEqual(counter.op_count, 3)

    def test_tracing_nested_py_tree(self):
        import torch.utils._pytree as pytree

        def fn(xs):
            flat_xs, spec = pytree.tree_flatten(xs)
            res = [x.clone() for x in flat_xs]
            return pytree.tree_unflatten(res, spec)

        xs = [torch.tensor(i) for i in range(3)]
        xsl = [xs, xs, xs, xs]

        counter = CompileCounter()
        comp_out = torch._dynamo.optimize(counter, nopython=True)(fn)(xsl)
        real_out = fn(xsl)
        self.assertEqual(comp_out, real_out)
        self.assertEqual(counter.frame_count, 1)
        self.assertEqual(counter.op_count, 12)

    def test_tracing_nested_py_tree_tuples(self):
        import torch.utils._pytree as pytree

        def fn(xs):
            flat_xs, spec = pytree.tree_flatten(xs)
            res = [x.clone() for x in flat_xs]
            return pytree.tree_unflatten(res, spec)

        xs = [torch.tensor(i) for i in range(3)]
        xsl = (xs, xs, xs, xs)

        counter = CompileCounter()
        comp_out = torch._dynamo.optimize(counter, nopython=True)(fn)(xsl)
        real_out = fn(xsl)
        self.assertEqual(comp_out, real_out)
        self.assertEqual(counter.frame_count, 1)
        self.assertEqual(counter.op_count, 12)

    def test_tracing_nested_py_tree_dicts(self):
        import torch.utils._pytree as pytree

        def fn(xs):
            flat_xs, spec = pytree.tree_flatten(xs)
            res = [x.clone() for x in flat_xs]
            return pytree.tree_unflatten(res, spec)

        xs = [torch.tensor(i) for i in range(3)]
        xsl = {
            "a": xs,
            "b": xs,
            "c": xs,
        }

        counter = CompileCounter()
        comp_out = torch._dynamo.optimize(counter, nopython=True)(fn)(xsl)
        real_out = fn(xsl)
        self.assertEqual(comp_out, real_out)
        self.assertEqual(counter.frame_count, 1)
        self.assertEqual(counter.op_count, 9)

    def test_dynamic_one_hot(self):
        def fn(x):
            x = x + 1
            # graph break from data-dependent output shape
            x = torch.nn.functional.one_hot(x)
            x = x + 1
            return x

        inp = torch.arange(20) % 4
        counter = CompileCounter()
        real_out = fn(inp)
        comp_out = torch.compile(fn, backend=counter)(inp)
        self.assertEqual(comp_out, real_out)
        self.assertEqual(counter.frame_count, 2)
        self.assertEqual(counter.op_count, 2)

    def test_tracing_nested_py_tree_mixed_all(self):
        import torch.utils._pytree as pytree

        def fn(xs):
            flat_xs, spec = pytree.tree_flatten(xs)
            res = [x.clone() for x in flat_xs]
            return pytree.tree_unflatten(res, spec)

        xs = [torch.tensor(i) for i in range(3)]
        xsa = (xs, xs)
        xsb = {"aa": xsa, "ab": xs}
        xsl = {
            "a": xs,
            "b": xsa,
            "c": xsb,
        }

        counter = CompileCounter()
        comp_out = torch._dynamo.optimize(counter, nopython=True)(fn)(xsl)
        real_out = fn(xsl)
        self.assertEqual(comp_out, real_out)
        self.assertEqual(counter.frame_count, 1)
        self.assertEqual(counter.op_count, 18)

    def test_any_all_symnode(self):
        cnt = CompileCounter()

        @torch.compile(backend=cnt, fullgraph=True, dynamic=True)
        def fn(x):
            t = x.size(0) >= 10
            f = x.size(0) >= 100
            if any([]) or any([f]) or any([f, f]):
                return x - 1
            if all([f]) or all([t, f]) or all([f, t]) or all([f, f]):
                return x - 2
            if not (all([]) and all([t]) and all([t, t])):
                return x - 3
            if not (any([t]) and any([t, f]) and any([f, t])):
                return x - 4
            return x + 1

        y1 = torch.randn(16)
        y2 = torch.randn(18)
        self.assertEqual(fn(y1), y1 + 1)
        self.assertEqual(fn(y2), y2 + 1)
        self.assertEqual(cnt.frame_count, 1)
        y3 = torch.randn(5)
        self.assertEqual(fn(y3), y3 - 3)
        self.assertEqual(cnt.frame_count, 2)

    def test_tracing_py_tree_tensor_subclass(self):
        import torch.utils._pytree as pytree
        from torch.testing._internal.two_tensor import TwoTensor
        from torch.utils.checkpoint import checkpoint

        def fn(xs):
            nested_xs = [[xs]]
            flat_xs, spec = pytree.tree_flatten(xs)
            return flat_xs[0].clone()

        # use checkpoint to trigger a "sourceless" tensor subclass
        def checkpoint_fn(xs):
            return checkpoint(fn, xs, use_reentrant=True)

        xs = TwoTensor(torch.ones(2, 2), torch.ones(2, 2))

        counter = CompileCounter()
        torch._dynamo.optimize(counter, nopython=True)(checkpoint_fn)(xs)
        self.assertEqual(counter.frame_count, 1)
        self.assertEqual(counter.op_count, 2)

    def test_tracing_tree_map_only(self):
        import torch.utils._pytree as pytree

        def fn(xs):
            def mapper(x):
                return x.clone()

            y = pytree.tree_map_only(torch.Tensor, mapper, xs)
            return y

        xs = [torch.tensor(i) for i in range(3)] + ["hi"]
        xsa = (xs, xs)
        xsb = {"aa": xsa, "ab": xs}

        counter = CompileCounter()
        comp_out = torch._dynamo.optimize(counter, nopython=True)(fn)(xsb)
        real_out = fn(xsb)

        self.assertEqual(comp_out, real_out)
        self.assertEqual(counter.frame_count, 1)
        self.assertEqual(counter.op_count, 9)

    @torch._dynamo.config.patch(
        capture_scalar_outputs=True, capture_dynamic_output_shape_ops=True
    )
    def test_unbacked_symint(self):
        @torch.compile(backend="eager")
        def f(lengths, values):
            sizes = lengths.tolist()
            for s in sizes:
                torch._check_is_size(s)
                torch._check(s >= 2)
                torch._check(s <= 100)
            return torch.split(values, sizes)

        f(torch.tensor([2, 3, 4]), torch.randn(9))

    @torch._dynamo.config.patch(
        capture_scalar_outputs=True, capture_dynamic_output_shape_ops=True
    )
    def test_out_variant_custom_op(self):
        with torch.library._scoped_library("mylib", "FRAGMENT") as lib:
            lib.define(
                "split_with_sizes_copy(Tensor all_gather_output, SymInt[] all_gather_input_split_sizes, int dim=0, *, Tensor(a!)[] out) -> ()"
            )

            @torch.library.impl(lib, "split_with_sizes_copy", "Meta")
            @torch.library.impl(lib, "split_with_sizes_copy", "CPU")
            def split_with_sizes_copy(
                all_gather_output: torch.Tensor,
                all_gather_input_split_sizes: typing.List[int],
                dim: int,
                out: typing.List[torch.Tensor],
            ) -> None:
                torch.split_with_sizes_copy(
                    all_gather_output, all_gather_input_split_sizes, dim=dim, out=out
                )

            @torch.compile(backend="eager", fullgraph=True)
            def f1(all_gather_output, all_gather_input_split_sizes, dim, out):
                return torch.ops.mylib.split_with_sizes_copy(
                    all_gather_output, all_gather_input_split_sizes, dim, out=out
                )

            all_gather_output = torch.randn(2, 272)
            all_gather_input_split_sizes = [128, 8, 128, 8]
            dim = 1
            out = [
                torch.empty(2, 128),
                torch.empty(2, 8),
                torch.empty(2, 128),
                torch.empty(2, 8),
            ]
            f1(all_gather_output, all_gather_input_split_sizes, dim, out)

        with torch.library._scoped_library("mylib", "FRAGMENT") as lib:
            lib.define(
                "chunk_cat(Tensor[] tensors, int dim, int num_chunks, *, Tensor(a!) out) -> ()"
            )

            @torch.library.impl(lib, "chunk_cat", "Meta")
            @torch.library.impl(lib, "chunk_cat", "CPU")
            def chunk_cat(
                tensors: typing.List[torch.Tensor],
                dim: int,
                num_chunks: int,
                out: torch.Tensor,
            ) -> None:
                torch._chunk_cat(tensors, dim, num_chunks, out=out)

            @torch.compile(backend="eager", fullgraph=True)
            def f2(tensors, dim, num_chunks, out):
                return torch.ops.mylib.chunk_cat(tensors, dim, num_chunks, out=out)

            x = torch.zeros(100, dtype=torch.int64)
            tensors = [
                torch.randn(16, 16),
                torch.randn(16),
                torch.randn(16, 16),
                torch.randn(16),
            ]
            dim = 0
            num_chunks = 2
            out = torch.empty(2, 272)
            f2(tensors, dim, num_chunks, out)

    @torch._dynamo.config.patch(capture_scalar_outputs=True)
    def test_runtime_assert_replacement(self):
        @torch.compile(backend="aot_eager")
        def fn(x, y):
            z = y.item()
            torch._check(z == 3)
            return x + z

        fn(torch.randn(4), torch.tensor([3]))
        self.assertRaises(RuntimeError, lambda: fn(torch.randn(4), torch.tensor([4])))

    @torch._dynamo.config.patch(capture_scalar_outputs=True)
    def test_cat_unbacked(self):
        @torch.compile(backend="eager")
        def fn(x, y):
            z = y.item()
            return torch.cat([x, torch.ones(z)])

        self.assertRaises(
            RuntimeError, lambda: fn(torch.randn(2, 3), torch.tensor([0]))
        )
        self.assertRaises(
            RuntimeError, lambda: fn(torch.randn(2, 3), torch.tensor([1]))
        )

    @torch._dynamo.config.patch(
        capture_scalar_outputs=True, capture_dynamic_output_shape_ops=True
    )
    def test_aot_autograd_propagate_unbacked_symints_shape(self):
        @torch.compile(backend="aot_eager")
        def f(x):
            return torch.nonzero(x)

        f(torch.tensor([1, 0, 3, 2, 0]))

    def test_simple_set_usage(self):
        def foo(x, y):
            setty = {x, y}
            return setty.pop() * setty.pop()

        counter = CompileCounter()
        foo = torch._dynamo.optimize(counter, nopython=True)(foo)
        x = torch.randn(10, 10)
        y = torch.randn(10, 10)
        foo(x, y)
        self.assertEqual(counter.frame_count, 1)

    def test_add_to_set(self):
        def foo(x, y):
            setty = set()
            setty.add(x[0])
            setty.add(x[1])
            setty.add(x[2])
            setty.add(y)
            return y * len(setty)

        x = torch.randn(10, 10)
        y = torch.randn(2, 2)
        eager_result = foo([x, x, x, x, y], y)

        counter = CompileCounter()
        foo = torch._dynamo.optimize(counter, nopython=True)(foo)
        result = foo([x, x, x, x, y], y)
        self.assertEqual(counter.frame_count, 1)
        self.assertEqual(result, eager_result)

    def test_remove_set(self):
        def fn(x):
            set_a = set((4, 5))
            set_a.remove(4)
            return x * len(set_a)

        opt_fn = torch.compile(fn, backend="eager", fullgraph=True)
        x = torch.randn(4)
        ref = fn(x)
        res = opt_fn(x)
        self.assertEqual(ref, res)

    def test_iter_set(self):
        def foo(x, y):
            setty = set()
            for t in x:
                setty.add(t)
            return y * len(setty)

        x = torch.randn(10, 10)
        y = torch.randn(2, 2)
        eager_result = foo([x, x, x, x, y], y)

        counter = CompileCounter()
        foo = torch._dynamo.optimize(counter, nopython=True)(foo)
        result = foo([x, x, x, x, y], y)
        self.assertEqual(counter.frame_count, 1)
        self.assertEqual(result, eager_result)

    def test_input_set_graph_break(self):
        def foo(x):
            return x.pop() * x.pop()

        x = torch.randn(10, 10)
        y = torch.randn(10, 10)

        counter = CompileCounter()

        inp = {x, x, x, x, y, y}
        foo = torch._dynamo.optimize(counter, nopython=True)(foo)

        # There's a lot of stuff about sets that cannot work without a good deal of exertion on our part.
        # Specifically, getting a set as input won't ever work with how GetItemSource works (Can't arbitrary access set contents)
        # and so the guard story for the objects passed into input just isn't there atm.
        with self.assertRaisesRegex(
            torch._dynamo.exc.Unsupported,
            "^call_method UserDefinedObjectVariable\\(set\\).*",
        ):
            foo(inp)

        foo = torch._dynamo.optimize(counter, nopython=False)(foo)
        foo(inp)
        self.assertEqual(counter.frame_count, 1)

    def test_reconstruct_set_across_graph_break(self):
        def foo(x, y):
            setty = set()
            for t in x:
                setty.add(t)
            print("Break!")
            return y * len(setty)

        x = torch.randn(10, 10)
        y = torch.randn(2, 2)

        counter = CompileCounter()
        foo = torch._dynamo.optimize(counter)(foo)
        result = foo([x, x, x, x, y], y)

    def test_set_aliasing_recompiles(self):
        g1 = torch.randn(10)
        g2 = torch.randn(10)
        g3 = torch.randn(10)
        g4 = torch.randn(10)

        def foo(a, b, c):
            myset = {g1, a, b, c}
            return a + len(myset)

        counter = CompileCounter()
        foo = torch._dynamo.optimize(counter)(foo)
        # first call with no aliasing
        foo(g2, g3, g4)
        self.assertEqual(counter.frame_count, 1)

        # no aliasing again
        foo(g3, g2, g4)
        # assert no recompile
        self.assertEqual(counter.frame_count, 1)

        # aliasing changes, we should recompile
        foo(g2, g2, g2)
        self.assertEqual(counter.frame_count, 2)

        # same aliasing, different tensor
        foo(g3, g3, g3)
        self.assertEqual(counter.frame_count, 2)

        # aliasing between global and arg, should recompile again
        foo(g1, g1, g1)
        self.assertEqual(counter.frame_count, 3)

        # Reset
        torch._dynamo.reset()

        # aliasing between global and arg, first call
        foo(g1, g1, g1)
        self.assertEqual(counter.frame_count, 4)

        # same aliasing, different tensor, all local, recompile
        foo(g3, g3, g3)
        self.assertEqual(counter.frame_count, 5)

        # aliasing same tensor, we shouldn't recompile
        foo(g2, g2, g2)
        self.assertEqual(counter.frame_count, 5)

        # No aliasing
        foo(g2, g3, g4)
        self.assertEqual(counter.frame_count, 6)

        # No aliasing again
        foo(g3, g2, g4)
        # assert no recompile
        self.assertEqual(counter.frame_count, 6)

    def test_str_format_return1(self):
        @torch.compile(backend="eager", fullgraph=True)
        def fn(img):
            x = torch.sin(img)
            y = f"shape {img.shape[-2:]} batch size {img.shape[0]}"
            return img + x, y

        img1 = torch.randn(1, 1, 8, 8)
        res, msg = fn(img1)
        self.assertEqual(msg, "shape torch.Size([8, 8]) batch size 1")
        self.assertEqual(res, img1 + torch.sin(img1))

    def test_str_format_return2(self):
        @torch.compile(backend="eager", fullgraph=True)
        def fn(img):
            x = torch.sin(img)
            y = "shape {} batch size {y:.2f}".format(img.shape[-2:], y=img.shape[0])
            return img + x, y

        img1 = torch.randn(1, 1, 8, 8)
        res, msg = fn(img1)
        self.assertEqual(msg, "shape torch.Size([8, 8]) batch size 1.00")
        self.assertEqual(res, img1 + torch.sin(img1))

    @torch._dynamo.config.patch(capture_scalar_outputs=True)
    def test_validate_outputs_unbacked(self):
        class SillyCat(torch.autograd.Function):
            @staticmethod
            def forward(ctx, x0, x1, i):
                ctx.save_for_backward(i)
                return torch.cat([x0, x1])

            @staticmethod
            def backward(ctx, grad_out):
                (i,) = ctx.saved_tensors
                i0, i1 = i.tolist()
                g_x0, g_x1 = grad_out.split([i0, i1])
                return g_x0, g_x1, None

        @torch.compile(backend="aot_eager", fullgraph=True)
        def f(x, i):
            i0, i1 = i.tolist()
            x0, x1 = x.split([i0, i1])
            return SillyCat.apply(x0, x1, i)

        f(torch.randn(9, requires_grad=True), torch.tensor([3, 6]))

    def test_str_format_assert1(self):
        @torch.compile(backend="eager", fullgraph=True)
        def fn(img):
            x = torch.sin(img)
            val = x.shape[-2:]
            torch._assert(len(val) == 2, f"shape {img.shape}")
            return img + x

        img1 = torch.randn(1, 1, 8, 8)
        res = fn(img1)
        self.assertEqual(res, img1 + torch.sin(img1))

    def test_str_format_assert2(self):
        cnt = CompileCounter()

        @torch.compile(backend=cnt)
        def fn(img):
            x = torch.sin(img)
            torch._assert(
                img.shape[-2] == 8 and img.shape[-1] == 16, f"shape {img.shape}"
            )
            return img + x

        img1 = torch.randn(1, 3, 8, 16)
        res = fn(img1)
        self.assertEqual(res, img1 + torch.sin(img1))
        self.assertEqual(cnt.frame_count, 1)

        # trigger a recompile and graph break
        img2 = torch.randn(1, 3, 8, 15)
        self.assertRaises(AssertionError, lambda: fn(img2))

    def test_tolist_scalar(self):
        def fn(x):
            new_list = []
            for i in x.tolist():
                new_list.append(i * 4)
            return new_list

        x = torch.tensor([3])
        eager = fn(x)
        counter = CompileCounter()
        compiled = torch._dynamo.optimize(counter, nopython=True)(fn)(x)
        self.assertEqual(eager, compiled)
        self.assertEqual(counter.frame_count, 1)

    def test_tolist_1d(self):
        def fn(x):
            new_list = []
            for i in x.tolist():
                new_list.append(i * 4)
            return new_list

        x = torch.tensor([2, 1])
        eager = fn(x)
        counter = CompileCounter()
        compiled = torch._dynamo.optimize(counter, nopython=True)(fn)(x)
        self.assertEqual(eager, compiled)
        self.assertEqual(counter.frame_count, 1)

    def test_tolist_kd(self):
        def fn(x):
            new_list = []
            for i in x.tolist():
                new_list.append(i * 4)
            return new_list

        x = torch.tensor([[[2, 1], [2, 1], [2, 1]], [[2, 1], [2, 1], [2, 1]]])
        eager = fn(x)
        counter = CompileCounter()
        compiled = torch._dynamo.optimize(counter, nopython=True)(fn)(x)
        self.assertEqual(eager, compiled)
        self.assertEqual(counter.frame_count, 1)

    @patch.object(torch._dynamo.config, "specialize_int", True)
    def test_tolist_0d(self):
        def fn(x):
            new_list = []
            i = x.tolist()
            new_list.append(i * 4)
            return new_list

        x = torch.tensor(42)
        eager = fn(x)
        counter = CompileCounter()
        compiled = torch._dynamo.optimize(counter, nopython=True)(fn)(x)
        self.assertEqual(eager, compiled)
        self.assertEqual(counter.frame_count, 1)

    @patch.object(torch._dynamo.config, "assume_static_by_default", False)
    @patch.object(torch._dynamo.config, "automatic_dynamic_shapes", False)
    def test_tolist_kd_dynamic(self):
        def fn(x):
            new_list = []
            i = x.tolist()
            new_list.append(i * 4)
            return new_list

        x = torch.randint(3, 5, [5, 5])
        eager = fn(x)
        counter = CompileCounter()
        compiled_fn = torch._dynamo.optimize(counter, nopython=True)(fn)
        compiled = compiled_fn(x)
        self.assertEqual(eager, compiled)
        self.assertEqual(counter.frame_count, 1)

        # Value change, no recompiles
        x = torch.randint(7, 9, [5, 5])
        compiled_fn(x)
        self.assertEqual(counter.frame_count, 1)

        # Size change, forced recompiles
        x = torch.randint(3, 5, [3, 3])
        compiled_fn(x)
        self.assertEqual(counter.frame_count, 2)

    def test_tolist_float(self):
        def fn(x):
            new_list = []
            for i in x.tolist():
                new_list.append(i * 4)
            return new_list

        x = torch.tensor(
            [[[2.0, 1.0], [2.0, 1.0], [2.0, 1.0]], [[2.0, 1.0], [2.0, 1.0], [2.0, 1.0]]]
        )
        eager = fn(x)
        counter = CompileCounter()
        compiled = torch._dynamo.optimize(counter)(fn)(x)
        self.assertEqual(eager, compiled)
        # Nothing to compile here
        self.assertEqual(counter.frame_count, 0)

    def test_inline_closure_not_loaded_by_parent(self):
        def outer(a):
            return a + 1

        def indirect(x):
            return direct(x)

        def direct(x):
            def deep2(c):
                return outer(c)

            def deep(c):
                return deep2(c)

            return deep(x)

        x = torch.randn(3)
        eager = indirect(x)
        counter = CompileCounter()
        compiled = torch._dynamo.optimize(counter)(indirect)(x)
        self.assertEqual(eager, compiled)
        self.assertEqual(counter.frame_count, 1)

    def test_deque_input(self):
        a = torch.randn([2, 3])
        b = torch.randn([2, 3])
        d1 = collections.deque([a, b])
        d1.insert(0, "foo")

        d2 = collections.deque([a, b])
        d2.insert(0, "foo")

        def fn(q):
            a = q.pop()
            b = q.pop()
            return a * b

        eager = fn(d1)
        counter = CompileCounter()
        compiled = torch._dynamo.optimize(counter)(fn)(d2)
        self.assertEqual(eager, compiled)
        self.assertEqual(counter.frame_count, 1)

    def test_deque_append_left(self):
        d1 = collections.deque([10, 10])
        d1.insert(0, "foo")

        d2 = collections.deque([10, 10])
        d2.insert(0, "foo")

        def fn(q, a, b):
            q.appendleft(a)
            q.appendleft(b)
            return q.popleft() * q.popleft()

        a = torch.randn([3, 3])
        b = torch.randn([3, 3])
        eager = fn(d1, a, b)
        counter = CompileCounter()
        compiled = torch._dynamo.optimize(counter)(fn)(d2, a, b)
        self.assertEqual(eager, compiled)
        self.assertEqual(counter.frame_count, 1)
        self.assertTrue(isinstance(compiled, torch.Tensor))

    def test_yield_from(self):
        def yield_from_fn(t_list, k):
            def yield_from_gen(l):
                l2 = [t * k for t in l]
                yield from l2

            return [t * k for t in yield_from_gen(t_list)]

        t_list = [torch.randn([2, 3]) for _ in range(3)]
        eager = yield_from_fn(t_list, 2)
        counter = CompileCounter()
        compiled = torch._dynamo.optimize(counter)(yield_from_fn)(t_list, 2)
        self.assertEqual(eager, compiled)
        self.assertEqual(counter.frame_count, 1)

    def test_yield_from_in_a_loop(self):
        def gen2():
            yield 1

        def gen1():
            for value in range(5):
                yield from gen2()

        def fn(x):
            c = 0
            for i in gen1():
                c = c + i
            return x + c

        opt_fn = torch.compile(fn, backend="eager")
        x = torch.zeros(4)
        self.assertEqual(fn(x), opt_fn(x))

    def test_yield_gen_and_from(self):
        def populate_and_multiply_sequence(n, multiplier):
            # Inline generator
            def tensor_generator():
                for i in range(n):
                    yield torch.tensor([i])

            # Use 'yield from' to iterate over tensors and multiply
            t_list = [tensor * multiplier for tensor in tensor_generator()]

            def yield_from_gen():
                yield from t_list

            return [t for t in yield_from_gen()]

        multiplier = torch.tensor([10])
        eager = populate_and_multiply_sequence(5, multiplier)
        counter = CompileCounter()
        compiled = torch._dynamo.optimize(counter)(populate_and_multiply_sequence)(
            5, multiplier
        )
        self.assertEqual(eager, compiled)
        self.assertEqual(counter.frame_count, 1)

    def test_yield_from_user_stop_iteration(self):
        class MyIter:
            def __init__(self, seq):
                self.seq = seq
                self.index = 0

            def __iter__(self):
                return self

            def __next__(self):
                self.index += 1
                if self.index <= len(self.seq):
                    return self.seq[self.index - 1]
                raise StopIteration(self.index)

        def yield_from_iter_fn(seq):
            def gen(seq):
                yield from MyIter(seq)

            return [i for i in gen(seq)]

        seq = [torch.randn([2, 3]) for _ in range(3)]
        eager = yield_from_iter_fn(seq)
        counter = CompileCounter()
        compiled = torch._dynamo.optimize(counter)(yield_from_iter_fn)(seq)
        self.assertEqual(eager, compiled)
        self.assertEqual(counter.frame_count, 0)

    def test_yield_send_to_subgenerator_graph_break(self):
        def subgenerator(tensor):
            multiplier = yield
            yield tensor * multiplier

        def main_generator(t_list):
            for tensor in t_list:
                subgen = subgenerator(tensor)
                next(subgen)
                yield from subgen.send(torch.tensor([10]))

        t_list = [torch.tensor([i]) for i in range(5)]
        eager = list(main_generator(t_list))

        counter = CompileCounter()
        compiled_fn = torch._dynamo.optimize(counter)(main_generator)
        compiled = list(compiled_fn(t_list))

        self.assertEqual(eager, compiled)
        self.assertEqual(counter.frame_count, 0)

    def test_derpy_nn_module_usage(self):
        def ff1(x):
            self = mod1
            return torch.sigmoid(self.mod2(x) + self.param1)

        def ff2(x):
            self = mod2
            return torch.cos(torch.sin(x) * self.param2 + 10)

        mod1 = torch.nn.Module()
        mod2 = torch.nn.Module()
        mod1.register_module("mod2", mod2)
        mod1.register_parameter("param1", torch.nn.Parameter(torch.randn(10)))
        mod1.forward = ff1
        mod2.register_parameter("param2", torch.nn.Parameter(torch.randn(10)))
        mod2.forward = ff2
        mod1.eval()

        x = torch.randn(10)
        expected = mod1(x)
        counter = CompileCounter()
        actual = torch.compile(mod1, backend=counter, fullgraph=True)(x)
        self.assertEqual(actual, expected)
        self.assertEqual(counter.op_count, 6)

    def test_default_args_device_dtype(self):
        class Foo:
            def __init__(
                self,
                dtype: torch.dtype = torch.float16,
                device: torch.device = torch.device("cpu"),
            ) -> None:
                self.value = torch.tensor(10, dtype=dtype, device=device)

        def fn():
            return Foo().value + 1

        opt_func = torch._dynamo.optimize("eager", nopython=True)(fn)
        ref = fn()
        res = opt_func()
        self.assertEqual(ref, res)

    def test_torch_device_python_type(self):
        for device, device_type, index in [
            ("cpu", "cpu", None),
            ("cuda:0", "cuda", 0),
        ]:
            if device == "cuda:0" and not TEST_CUDA:
                continue

            def fn(target):
                target_device = target.device
                a = torch.zeros(2, 3, device=target_device)
                # Constant assert at trace time
                assert isinstance(target_device, torch.device)
                assert target_device.type == device_type
                assert target_device.index == index
                b = torch.zeros(2, 3, device=target_device)
                c = torch.zeros(2, 3, device=target_device)
                return a + b + c

            from torch._dynamo.variables import ConstantVariable

            device = torch.device(device)
            expected_variable = ConstantVariable(device)
            self.assertEqual(expected_variable.python_type(), type(device))

            opt_func = torch._dynamo.optimize("eager", nopython=True)(fn)
            a = torch.tensor([2, 3], device=device)
            res = opt_func(a)
            self.assertIsInstance(res, torch.Tensor)

    def test_torch_dtype_python_type(self):
        def fn(target):
            target_dtype = target.dtype
            a = torch.zeros(2, 3, dtype=target_dtype)
            # Constant assert at trace time
            assert isinstance(target_dtype, torch.dtype)
            b = torch.zeros(2, 3, dtype=target_dtype)
            c = torch.zeros(2, 3, dtype=target_dtype)
            return a + b + c

        from torch._dynamo.variables import ConstantVariable

        dtype = torch.float16
        expected_variable = ConstantVariable(dtype)
        self.assertEqual(expected_variable.python_type(), type(dtype))

        opt_func = torch._dynamo.optimize("eager", nopython=True)(fn)
        a = torch.tensor([2, 3], dtype=dtype)
        res = opt_func(a)
        self.assertIsInstance(res, torch.Tensor)

    def test_iterator_limit(self):
        def fn(x):
            def gen():
                while True:
                    yield x

            return list(gen())

        x = torch.randn([0, 1, 2, 3, 4, 5])
        compiled_fn = torch._dynamo.optimize(backend="eager", nopython=True)(fn)
        with self.assertRaisesRegex(
            torch._dynamo.exc.Unsupported, "infinite generator"
        ):
            compiled_fn(x)

        # FIXME(XuehaiPan): do not inline infinite generator if it does not raise errors in eager mode
        def fn(x):
            def gen():
                while True:
                    yield x

            return list(zip(range(10), gen()))

        x = torch.randn([0, 1, 2, 3, 4, 5])
        compiled_fn = torch._dynamo.optimize(backend="eager", nopython=True)(fn)
        with self.assertRaisesRegex(
            torch._dynamo.exc.Unsupported, "infinite generator"
        ):
            compiled_fn(x)

    def test_itertools_islice(self):
        counters.clear()

        def fn(x):
            return itertools.islice(x, 2, 5, 2)

        x = torch.randn([0, 1, 2, 3, 4, 5])
        eager = fn(x)

        compiled_fn = torch._dynamo.optimize(backend="eager", nopython=True)(fn)
        compiled = compiled_fn(x)

        self.assertEqual(list(eager), list(compiled))
        self.assertEqual(len(counters["graph_break"]), 0)

    def test_itertools_islice_default_step(self):
        counters.clear()

        def fn(x):
            return itertools.islice(x, 2, 5)

        x = torch.randn([0, 1, 2, 3, 4, 5])
        eager = fn(x)

        compiled_fn = torch._dynamo.optimize(backend="eager", nopython=True)(fn)
        compiled = compiled_fn(x)

        self.assertEqual(list(eager), list(compiled))
        self.assertEqual(len(counters["graph_break"]), 0)

    def test_itertools_islice_default_end(self):
        counters.clear()

        def fn(x):
            return itertools.islice(x, 2)

        x = torch.randn([0, 1, 2, 3, 4, 5])
        eager = fn(x)

        compiled_fn = torch._dynamo.optimize(backend="eager", nopython=True)(fn)
        compiled = compiled_fn(x)

        self.assertEqual(list(eager), list(compiled))
        self.assertEqual(len(counters["graph_break"]), 0)

    def test_itertools_repeat(self):
        counters.clear()

        def fn(x):
            r = itertools.repeat(100.0, 5)
            for i in r:
                x += i
            return x

        x = torch.randn([2, 5])
        eager = fn(x)

        compiled_fn = torch._dynamo.optimize(backend="eager", nopython=True)(fn)
        compiled = compiled_fn(x)

        self.assertEqual(list(eager), list(compiled))
        self.assertEqual(len(counters["graph_break"]), 0)

    def test_itertools_infinite_repeat(self):
        counters.clear()

        def fn(x):
            r = itertools.repeat(100.0)
            idx = 0
            for i in r:
                x += i
                idx += 1
                if idx > 10:
                    break
            return x

        x = torch.randn([2, 5])
        eager = fn(x)

        compiled_fn = torch._dynamo.optimize(backend="eager", nopython=True)(fn)
        compiled = compiled_fn(x)

        self.assertEqual(list(eager), list(compiled))
        self.assertEqual(len(counters["graph_break"]), 0)

    def test_itertools_infinite_repeat_mutation(self):
        counters.clear()

        def fn(x):
            r = itertools.repeat(x)
            idx = 0
            for i in r:
                x += i
                i += 1
                idx += 1
                if idx > 10:
                    break
            return x

        x = torch.randn([2, 5])
        eager = fn(x)

        compiled_fn = torch._dynamo.optimize(backend="eager", nopython=True)(fn)
        compiled = compiled_fn(x)

        self.assertEqual(list(eager), list(compiled))
        self.assertEqual(len(counters["graph_break"]), 0)

    def test_itertools_infinite_count(self):
        for args in ([], [10], [5, -1]):
            counters.clear()

            def fn(x):
                r = itertools.count(*args)
                idx = 0
                for i in r:
                    x += i
                    idx += 1
                    if idx > 10:
                        break
                return x

            x = torch.randn([2, 5])
            eager = fn(x)

            compiled_fn = torch._dynamo.optimize(backend="eager", nopython=True)(fn)
            compiled = compiled_fn(x)

            self.assertEqual(list(eager), list(compiled))
            self.assertEqual(len(counters["graph_break"]), 0)

    def test_itertools_infinite_cycle(self):
        counters.clear()

        def fn(x):
            for iterator in (
                iter([]),
                iter([10, 11.0]),
                itertools.repeat(-1, 3),
                itertools.count(10),
            ):
                r = itertools.cycle(iterator)
                idx = 0
                x += 1
                for i in r:
                    x += i
                    idx += 1
                    if idx > 10:
                        break
            return x

        x = torch.randn([2, 5])
        eager = fn(x)

        compiled_fn = torch._dynamo.optimize(backend="eager", nopython=True)(fn)
        compiled = compiled_fn(x)

        self.assertEqual(list(eager), list(compiled))
        self.assertEqual(len(counters["graph_break"]), 0)

    def test_itertools_accumulate_symint_default_sum(self):
        # https://github.com/pytorch/pytorch/issues/110287
        counters.clear()

        def fn(x):
            r = itertools.accumulate([x.size(0), x.size(1)])
            for i in r:
                x *= i
            return x

        x = torch.randn(2, 3)
        eager = fn(x)

        compiled_fn = torch._dynamo.optimize(backend="eager", nopython=True)(fn)
        compiled = compiled_fn(x)

        self.assertEqual(list(eager), list(compiled))
        self.assertEqual(len(counters["graph_break"]), 0)

    def test_itertools_accumulate_tensors_default_sum(self):
        counters.clear()

        def fn(a, b, c, d, x):
            l = [a, b, c, d, x]
            for i, t in enumerate(l):
                l[i] = t * x
            return itertools.accumulate(l)

        t_list = [torch.tensor([i + 1]) for i in range(4)]
        x = torch.tensor([[1, 2], [3, 4]])
        eager = fn(*t_list, x)

        compiled_fn = torch._dynamo.optimize(backend="eager", nopython=True)(fn)
        compiled = compiled_fn(*t_list, x)

        self.assertEqual(list(eager), list(compiled))
        self.assertEqual(len(counters["graph_break"]), 0)

    def test_itertools_accumulate_tensors_builtins(self):
        for builtin_op in [operator.mul, operator.sub, operator.pow]:
            counters.clear()

            def fn(a, b, c, d, x):
                l = [a, b, c, d, x]
                for i, t in enumerate(l):
                    l[i] = t * x
                return itertools.accumulate(l, builtin_op)

            t_list = [torch.tensor([i + 1]) for i in range(4)]
            x = torch.tensor([[1, 2], [3, 4]])
            eager = fn(*t_list, x)

            compiled_fn = torch._dynamo.optimize(backend="eager", nopython=True)(fn)
            compiled = compiled_fn(*t_list, x)

            self.assertEqual(list(eager), list(compiled))
            self.assertEqual(len(counters["graph_break"]), 0)

    def test_itertools_accumulate_tensors_kwargs(self):
        from torch._dynamo.utils import counters

        for kwargs in [
            {"func": operator.mul},
            {"initial": 100},
            {"func": operator.sub, "initial": -1},
        ]:
            counters.clear()

            def fn(a, b, c, d, x):
                l = [a, b, c, d, x]
                for i, t in enumerate(l):
                    l[i] = t * x
                return itertools.accumulate(l, **kwargs)

            t_list = [torch.tensor([i + 1]) for i in range(4)]
            x = torch.tensor([[1, 2], [3, 4]])

            compiled_fn = torch._dynamo.optimize(backend="eager", nopython=True)(fn)
            compiled = compiled_fn(*t_list, x)
            eager = fn(*t_list, x)

            self.assertEqual(list(eager), list(compiled))
            self.assertEqual(len(counters["graph_break"]), 0)

    def test_packaging_version_parse(self):
        from packaging import version

        @torch.compile(backend="eager", fullgraph=True)
        def fn():
            x = torch.zeros(1)
            if version.parse(torch.__version__) >= version.parse("2.0.0"):
                return x + 1
            return x

        self.assertEqual(fn().item(), 1)

    def test_itertools_accumulate_tensors_user_defined(self):
        def udo_fn_0(a, b):
            return -1

        rando = random.randint(0, 1)

        def udo_fn_1(a, b):
            return a * rando + b * rando

        seen = []

        def udo_fn_2(a, b):
            seen.append(a)
            seen.append(b)
            return a * len(seen)

        for udo_fn in [udo_fn_0, udo_fn_1, udo_fn_2]:
            counters.clear()
            torch._dynamo.reset()

            def fn(a, b, c, d, x):
                l = [a, b, c, d, x]
                for i, t in enumerate(l):
                    l[i] = t * x
                return itertools.accumulate(l, udo_fn)

            t_list = [torch.tensor([i]) for i in range(4)]
            x = torch.tensor([[1, 2], [3, 4]])
            eager = fn(*t_list, x)

            compiled_fn = torch._dynamo.optimize(backend="eager", nopython=True)(fn)
            compiled = compiled_fn(*t_list, x)

            self.assertEqual(list(eager), list(compiled))
            self.assertEqual(len(counters["graph_break"]), 0)

    def test_pure_python_accumulate(self):
        def accumulate(iterable, func=lambda x, y: x + y):
            it = iter(iterable)
            try:
                # Initialize the accumulator with the first value from the iterable
                accumulator = next(it)
            except StopIteration:
                # If the iterable is empty, return an empty generator
                return
            yield accumulator

            for element in it:
                accumulator = func(accumulator, element)
                yield accumulator

        def fn(it):
            return accumulate(it)

        t_list = [torch.tensor([i]) for i in range(4)]
        eager = fn(t_list)

        counter = CompileCounter()
        compiled_fn = torch._dynamo.optimize(counter)(fn)
        compiled = compiled_fn(t_list)

        self.assertEqual(list(eager), list(compiled))
        self.assertEqual(counter.frame_count, 1)

    def test_itertools_groupby_pure_python_default_identify_func(self):
        counters.clear()

        def fn(l):
            return [(k, list(g)) for k, g in itertools.groupby(l)]

        l = [1, 2, 2, 3, 4, 4, 4, 1, 2]
        eager = fn(l)

        compiled_fn = torch._dynamo.optimize(backend="eager", nopython=True)(fn)
        compiled = compiled_fn(l)

        self.assertEqual(eager, compiled)
        self.assertEqual(len(counters["graph_break"]), 0)

    def test_itertools_groupby_pure_python_key_func(self):
        counters.clear()

        def fn(l):
            return [(k, list(g)) for k, g in itertools.groupby(l, key=operator.neg)]

        l = [1, 2, -2, 3, 4, 4, -4, 0, -2]
        eager = fn(l)

        compiled_fn = torch._dynamo.optimize(backend="eager", nopython=True)(fn)
        compiled = compiled_fn(l)

        self.assertEqual(eager, compiled)
        self.assertEqual(len(counters["graph_break"]), 0)

    def test_itertools_tee(self):
        counters.clear()

        def fn(l):
            a, b = itertools.tee(l)
            return list(a), list(b)

        l = [1, 2, 2, 3, 4, 4, 4, 1, 2]
        eager = fn(l)

        compiled_fn = torch._dynamo.optimize(backend="eager", nopython=True)(fn)
        compiled = compiled_fn(l)

        self.assertEqual(eager, compiled)
        self.assertEqual(len(counters["graph_break"]), 0)

    def test_list_iterator_contains(self):
        def fn(x):
            it = iter(["my_weight", "not_my_weight"])
            next(it)
            if "my_weight" in it:
                return x + 2
            return x + 1

        x = torch.zeros(3)
        compiled_fn = torch._dynamo.optimize(backend="eager", nopython=True)(fn)

        self.assertEqual(fn(x), compiled_fn(x))

    def test_storage_return(self):
        @torch.compile(backend="eager", fullgraph=True)
        def fn(x):
            y = torch.sin(x + 1)
            storage = x.untyped_storage()
            storage.resize_(0)
            y = torch.cos(y)
            return y, storage

        x = torch.randn(10)
        expected = torch.cos(torch.sin(x + 1))
        y, s = fn(x)
        self.assertEqual(y, expected)
        self.assertEqual(x.untyped_storage().size(), 0)
        self.assertIs(s, x.untyped_storage())

    def test_flat_name_to_original_fqn(self):
        class FooBarModule(torch.nn.Module):
            def __init__(self) -> None:
                super().__init__()
                self.register_parameter("0", torch.nn.Parameter(torch.randn(3, 4)))
                self.test_buf = torch.nn.Buffer(torch.randn(3, 4))
                self.register_parameter(
                    "test_param", torch.nn.Parameter(torch.randn(3, 4))
                )

            def forward(self, x):
                return ((x + self.test_buf) * getattr(self, "0")) / self.test_param

        class TestModule(torch.nn.Module):
            def __init__(self) -> None:
                super().__init__()
                self.foo_bar = FooBarModule()
                self.register_parameter(
                    "test_param", torch.nn.Parameter(torch.randn(3, 4))
                )
                self.test_buf = torch.nn.Buffer(torch.randn(3, 4))

            def forward(self, x):
                return (self.foo_bar(x) + self.test_param) * self.test_buf

        gm, _ = torch._dynamo.export(TestModule(), torch.randn(3, 4))
        self.assertIn("dynamo_flat_name_to_original_fqn", gm.meta)
        expected_fqn = {
            "L__self___test_param": "test_param",
            "L__self___test_buf": "test_buf",
            "getattr_L__self___foo_bar___0__": "foo_bar.0",
            "L__self___foo_bar_test_param": "foo_bar.test_param",
            "L__self___foo_bar_test_buf": "foo_bar.test_buf",
        }
        self.assertEqual(expected_fqn, gm.meta["dynamo_flat_name_to_original_fqn"])

    def test_proxy_frozen_dataclass(self):
        @dataclasses.dataclass(frozen=True)
        class TestDataClass:
            x: torch.Tensor
            y: torch.Tensor

        @allow_in_graph
        def inner_fn(dc):
            return dc.x + dc.y

        def fn(x, y):
            dc = TestDataClass(x, y)
            return inner_fn(dc)

        fn_opt = torch.compile(fullgraph=True)(fn)
        inps = (torch.ones(2, 2), torch.ones(2, 2))
        actual = fn_opt(*inps)
        expected = fn(*inps)

        self.assertEqual(actual, expected)

    def test_reconstruct_frozen_dataclass(self):
        @dataclasses.dataclass(frozen=True)
        class TestDataClass:
            x: torch.Tensor
            y: torch.Tensor

        def fn(x, y):
            dc = TestDataClass(x, y)
            torch._dynamo.graph_break()
            return dc.x + dc.y

        fn_opt = torch.compile()(fn)
        inps = (torch.ones(2, 2), torch.ones(2, 2))
        actual = fn_opt(*inps)
        expected = fn(*inps)

    def test_frozen_dataclass_default_value(self):
        @dataclasses.dataclass(frozen=True)
        class TestDataClass:
            x: torch.Tensor
            y: torch.Tensor
            z: int = dataclasses.field(default=5)
            a: int = 6

        @allow_in_graph
        def inner_fn(dc):
            return dc.x + dc.y + dc.z + dc.a

        def fn(x, y):
            dc = TestDataClass(x, y)
            return inner_fn(dc)

        fn_opt = torch.compile(fullgraph=True)(fn)
        inps = (torch.ones(2, 2), torch.ones(2, 2))
        actual = fn_opt(*inps)
        expected = fn(*inps)

        self.assertEqual(actual, expected)

    def test_frozen_dataclass_default_factory(self):
        @dataclasses.dataclass(frozen=True)
        class TestDataClass:
            x: torch.Tensor
            y: torch.Tensor
            z: int = dataclasses.field(default_factory=list)
            a: int = dataclasses.field(default_factory=lambda: [5])

        @allow_in_graph
        def inner_fn(dc):
            return dc.x + dc.y + dc.a[0]

        def fn(x, y):
            dc = TestDataClass(x, y)
            return inner_fn(dc)

        fn_opt = torch.compile(fullgraph=True)(fn)
        inps = (torch.ones(2, 2), torch.ones(2, 2))
        actual = fn_opt(*inps)
        expected = fn(*inps)

        self.assertEqual(actual, expected)

    @requiresPy310
    def test_frozen_dataclass_kw_only(self):
        @dataclasses.dataclass(frozen=True)
        class TestDataClass:
            x: torch.Tensor
            y: torch.Tensor
            z: int = dataclasses.field(kw_only=True)
            a: int = dataclasses.field(kw_only=True)

        @allow_in_graph
        def inner_fn(dc):
            return dc.x + dc.y + dc.a + dc.z

        def fn(x, y):
            dc = TestDataClass(x, y, z=5, a=2)
            return inner_fn(dc)

        fn_opt = torch.compile(fullgraph=True)(fn)
        inps = (torch.ones(2, 2), torch.ones(2, 2))
        actual = fn_opt(*inps)
        expected = fn(*inps)

        self.assertEqual(actual, expected)

    def test_shape_env_no_recording(self):
        main = ShapeEnv(should_record_events=False)

        # The main ShapeEnv should have no event recorded.
        self.assertEqual(len(main.events), 0)

        # Call create_symbolic_sizes_strides_storage_offset on both of them.
        r = main.create_symbolic_sizes_strides_storage_offset(
            torch.randn(3, 2), ConstantSource("x")
        )

        # Create a guard: size[0] == 3 (call evaluate_expr)
        #   - +1 guard entry
        #   - +1 replacement entry
        size = r[0]
        bool(size[0] == 3)

        # The main ShapeEnv should remain with no event recorded.
        self.assertEqual(len(main.events), 0)

        if torch.fx.experimental.validator.translation_validation_enabled():
            from torch.fx.experimental.symbolic_shapes import (
                CURRENT_NODE_KEY,
                SHAPEENV_EVENT_KEY,
            )

            # Check that we don't store any recording metadata on nodes
            # from the symbolic shape FX graph.
            for n in main.graph.nodes:
                self.assertFalse(SHAPEENV_EVENT_KEY in n.meta)
                self.assertFalse(CURRENT_NODE_KEY in n.meta)

    def _replay_and_check(self, shape_env: ShapeEnv):
        if shape_env.should_record_events:
            replayed = replay_shape_env_events(shape_env.events)
            shape_env.check_equal(replayed)

    def test_shape_env_equal_empty(self):
        main, other = ShapeEnv(), ShapeEnv()
        main.check_equal(other)
        self._replay_and_check(main)

    @onlyIfTranslationValidation
    def test_shape_env_equal_constructor(self):
        main, other = ShapeEnv(allow_scalar_outputs=False), ShapeEnv()
        self.assertExpectedRaisesInline(
            NotEqualError,
            lambda: main.check_equal(other),
            """\
ShapeEnv not equal: field values don't match:

==> settings: values don't match.
  >  Left: ShapeEnvSettings(allow_scalar_outputs=False, allow_dynamic_output_shape_ops=True, assume_static_by_default=False, specialize_zero_one=True, duck_shape=True, prefer_deferred_runtime_asserts_over_guards=False, allow_complex_guards_as_runtime_asserts=False)
  > Right: ShapeEnvSettings(allow_scalar_outputs=True, allow_dynamic_output_shape_ops=True, assume_static_by_default=False, specialize_zero_one=True, duck_shape=True, prefer_deferred_runtime_asserts_over_guards=False, allow_complex_guards_as_runtime_asserts=False)
""",
        )
        self._replay_and_check(main)

    @onlyIfTranslationValidation
    def test_shape_env_equal_create_symbolic_sizes_strides_storage_offset(self):
        main, other = ShapeEnv(), ShapeEnv()
        main.create_symbolic_sizes_strides_storage_offset(
            torch.randn(3, 2), ConstantSource("x")
        )
        self.assertExpectedRaisesInline(
            NotEqualError,
            lambda: main.check_equal(other),
            """\
ShapeEnv not equal: field values don't match:

==> name_to_node: values don't match.
  >  Left: {x_size_0_, x_size_1_, x_storage_offset, x_stride_0_, x_stride_1_}
  > Right: {}
==> source_to_symbol: values don't match.
  >  Left: {x.size()[0]: x.size()[0], x.size()[1]: x.size()[1], x.storage_offset(): x.storage_offset(), x.stride()[0]: x.stride()[0], x.stride()[1]: x.stride()[1]}
  > Right: {}
==> val_to_var: values don't match.
  >  Left: {0: 0, 1: 1, 2: s1, 3: s0}
  > Right: {0: 0, 1: 1}
==> var_to_range: values don't match.
  >  Left: {s0: VR[2, int_oo], s1: VR[2, int_oo]}
  > Right: {}
==> var_to_sources: values don't match.
  >  Left: {s0: [TensorPropertySource(base=ConstantSource(source_name='x'), prop=<TensorProperty.SIZE: 0>, idx=0)], s1: [TensorPropertySource(base=ConstantSource(source_name='x'), prop=<TensorProperty.SIZE: 0>, idx=1)]}
  > Right: {}
==> var_to_val: values don't match.
  >  Left: {s0: 3, s1: 2}
  > Right: {}
""",
        )
        self._replay_and_check(main)

    @onlyIfTranslationValidation
    def test_shape_env_equal_unbacked(self):
        main, other = ShapeEnv(), ShapeEnv()
        main.create_unbacked_symint()
        main.create_unbacked_symfloat()
        main.create_unbacked_symbool()
        self.assertExpectedRaisesInline(
            NotEqualError,
            lambda: main.check_equal(other),
            """\
ShapeEnv not equal: field values don't match:

==> name_to_node: values don't match.
  >  Left: {u0, u1, zuf0}
  > Right: {}
==> unbacked_symfloat_counter: values don't match.
  >  Left: 1
  > Right: 0
==> unbacked_symint_counter: values don't match.
  >  Left: 2
  > Right: 0
==> var_to_range: values don't match.
  >  Left: {u0: VR[-int_oo, int_oo], u1: VR[0, 1], zuf0: VR[-oo, oo]}
  > Right: {}
""",
        )
        self._replay_and_check(main)

    @onlyIfTranslationValidation
    def test_shape_env_equal_evaluate_expr_divisible(self):
        main, other = ShapeEnv(), ShapeEnv()

        # Call create_symbolic_sizes_strides_storage_offset on both of them.
        r = main.create_symbolic_sizes_strides_storage_offset(
            torch.randn(3, 2), ConstantSource("x")
        )
        other.create_symbolic_sizes_strides_storage_offset(
            torch.randn(3, 2), ConstantSource("x")
        )

        # Create a guard: size[0] % 3 == 0 (only in the main ShapeEnv)
        #   - +1 guard entry
        #   - +1 divisible entry
        size = r[0]
        bool(size[0] % 3 == 0)

        self.assertExpectedRaisesInline(
            NotEqualError,
            lambda: main.check_equal(other),
            """\
ShapeEnv not equal: field values don't match:

==> divisible: values don't match.
  >  Left: {Mod(s0, 3)}
  > Right: {}
==> guards: values don't match.
  >  Left: [Eq(Mod(s0, 3), 0)]
  > Right: []
==> name_to_node: values don't match.
  >  Left: {_assert, eq, mod, x_size_0_, x_size_1_, x_storage_offset, x_stride_0_, x_stride_1_}
  > Right: {x_size_0_, x_size_1_, x_storage_offset, x_stride_0_, x_stride_1_}
""",
        )
        self._replay_and_check(main)

    @onlyIfTranslationValidation
    def test_shape_env_equal_evaluate_expr_replacement(self):
        main, other = ShapeEnv(), ShapeEnv()

        # Call create_symbolic_sizes_strides_storage_offset on both of them.
        r = main.create_symbolic_sizes_strides_storage_offset(
            torch.randn(3, 2), ConstantSource("x")
        )
        other.create_symbolic_sizes_strides_storage_offset(
            torch.randn(3, 2), ConstantSource("x")
        )

        # Create a guard: size[0] == 3 (only in the main ShapeEnv)
        #   - +1 guard entry
        #   - +1 replacement entry
        size = r[0]
        bool(size[0] == 3)

        self.assertExpectedRaisesInline(
            NotEqualError,
            lambda: main.check_equal(other),
            """\
ShapeEnv not equal: field values don't match:

==> guards: values don't match.
  >  Left: [Eq(s0, 3)]
  > Right: []
==> name_to_node: values don't match.
  >  Left: {_assert, eq, x_size_0_, x_size_1_, x_storage_offset, x_stride_0_, x_stride_1_}
  > Right: {x_size_0_, x_size_1_, x_storage_offset, x_stride_0_, x_stride_1_}
==> replacements: values don't match.
  >  Left: {s0: 3}
  > Right: {}
==> var_to_range: values don't match.
  >  Left: {s0: VR[3, 3], s1: VR[2, int_oo]}
  > Right: {s0: VR[2, int_oo], s1: VR[2, int_oo]}
""",
        )
        self._replay_and_check(main)

    @onlyIfTranslationValidation
    def test_shape_env_equal_evaluate_expr_refinement(self):
        main, other = ShapeEnv(), ShapeEnv()

        # Call create_symbolic_sizes_strides_storage_offset on both of them.
        r = main.create_symbolic_sizes_strides_storage_offset(
            torch.randn(3, 2), ConstantSource("x")
        )
        other.create_symbolic_sizes_strides_storage_offset(
            torch.randn(3, 2), ConstantSource("x")
        )

        # Create a guard: size[0] >= 3 (only in the main ShapeEnv)
        #   - +1 guard entry
        #   - +1 var_to_guard entry
        #   - Change: var_to_range
        size = r[0]
        bool(size[0] >= 3)

        self.assertExpectedRaisesInline(
            NotEqualError,
            lambda: main.check_equal(other),
            """\
ShapeEnv not equal: field values don't match:

==> guards: values don't match.
  >  Left: [s0 >= 3]
  > Right: []
==> name_to_node: values don't match.
  >  Left: {_assert, ge, x_size_0_, x_size_1_, x_storage_offset, x_stride_0_, x_stride_1_}
  > Right: {x_size_0_, x_size_1_, x_storage_offset, x_stride_0_, x_stride_1_}
==> var_to_range: values don't match.
  >  Left: {s0: VR[3, int_oo], s1: VR[2, int_oo]}
  > Right: {s0: VR[2, int_oo], s1: VR[2, int_oo]}
""",
        )
        self._replay_and_check(main)

    @onlyIfTranslationValidation
    def test_shape_env_equal_runtime_assert(self):
        main, other = ShapeEnv(), ShapeEnv()

        # Call create_unbacked_symint on both of them.
        r = main.create_unbacked_symint()
        other.create_unbacked_symint()

        # Create a runtime assert: r % 3 == 0 (only in the main ShapeEnv)
        #   - +1 deferred_runtime_asserts entry
        #   - Change: num_deferred_runtime_asserts
        expect_true(r % 3 == 0)

        self.assertExpectedRaisesInline(
            NotEqualError,
            lambda: main.check_equal(other),
            """\
ShapeEnv not equal: field values don't match:

==> deferred_runtime_asserts: values don't match.
  >  Left: {u0: [Eq(PythonMod(u0, 3), 0)]}
  > Right: {}
==> name_to_node: values don't match.
  >  Left: {_assert, eq, mod, u0}
  > Right: {u0}
==> num_deferred_runtime_asserts: values don't match.
  >  Left: 1
  > Right: 0
""",
        )
        self._replay_and_check(main)

    def test_shape_env_recorded_function_fallback(self):
        # Make sure the record/replay mechanism for ShapeEnv will fallback
        # if no ShapeEnv instance is found.
        constrain_range(5, min=2, max=10)
        constrain_unify(5, 5)

        self.assertExpectedRaisesInline(
            AssertionError,
            lambda: _constrain_range_for_size(5, min=2, max=10),
            """can only constrain range for SymInt""",
        )

    def test_default_dtype_change(self):
        @torch.compile
        def foo():
            def inner(a, b, res_dtype):
                print(a, b, res_dtype)
                self.assertEqual(torch.result_type(a, b), res_dtype)

            inner(torch.tensor(1, device="cpu"), 1.0, torch.get_default_dtype())

        with set_default_dtype(torch.float):
            foo()
        with set_default_dtype(torch.double):
            foo()

    def test_numpy_ufunc_out(self):
        @torch.compile(backend="eager")
        def foo():
            x = np.arange(5)
            out = np.empty((x.shape[0], x.shape[0]))
            res_out = np.sin(x, out=out)
            assert res_out is out

        foo()

    # Unfortunately, we don't currently preserve the ids of
    # res_out and out correctly across the graph break
    @unittest.expectedFailure
    def test_numpy_ufunc_out_graph_break(self):
        @torch.compile(backend="eager")
        def foo():
            x = np.arange(5)
            out = np.empty((x.shape[0], x.shape[0]))
            res_out = np.sin(x, out=out)
            torch._dynamo.graph_break()
            assert res_out is out

        foo()

    def test_dict_subclass_cannot_be_initialized_in_graph(self):
        for super_class in (
            collections.OrderedDict,
            dict,
        ):

            class CustomDict(super_class):
                def __init__(self, *args, **kwargs):
                    super().__init__(*args, **kwargs)

            def fn(x):
                c = CustomDict()
                c["key"] = x
                assert "key" in c
                return c["key"] + 1

            fn_opt = torch.compile(fn, backend="eager", fullgraph=True)
            with self.assertRaisesRegex(
                torch._dynamo.exc.Unsupported, "call_function UserDefinedClassVariable"
            ):
                print(fn_opt(torch.zeros(1)))

    @wrapDeterministicFlagAPITest
    def test_backward_deterministic_mode_mismatch_warning(self):
        @torch.compile
        def func(a, b):
            return a + b

        for forward_deterministic, backward_deterministic in itertools.product(
            [True, False], [True, False]
        ):
            torch.use_deterministic_algorithms(forward_deterministic)
            a = torch.randn(10, requires_grad=True)
            res = func(a, 1)
            grad = torch.ones_like(res)
            torch.use_deterministic_algorithms(backward_deterministic)

            if not forward_deterministic and backward_deterministic:
                with self.assertRaisesRegex(
                    RuntimeError,
                    r"^This compiled backward function is being run with torch\.use_deterministic_algorithms",
                ):
                    res.backward(grad)

            else:
                res.backward(grad)

    @skipIfWindows(
        msg="AssertionError: False is not true : Encountered an unexpected fallback to 'aten pow' in dynamo compiled code"
    )
    def test_torch_dynamo_codegen_pow(self):
        def pow(x):
            return x**2

        x = np.arange(8)
        pow_opt = torch.compile(pow)

        actual, source_code = run_and_get_code(pow_opt, x)
        expect = pow(x)

        self.assertEqual(expect, actual)

        self.assertTrue(
            all("aten.pow" not in code for code in source_code),
            msg="Encountered an unexpected fallback to 'aten pow' in dynamo compiled code",
        )

    def test_graph_break_compilation_metrics(self):
        def fn(x):
            x.cos()
            torch._dynamo.graph_break()
            x.sin()
            torch._dynamo.graph_break()
            return x.cos()

        torch._dynamo.utils.clear_compilation_metrics()
        x = torch.rand((4, 4))
        f = torch.compile(fn, backend="eager")
        f(x)
        metrics = torch._dynamo.utils.get_compilation_metrics()
        # Should only be one restart per event
        (restart_reason,) = metrics[0].restart_reasons
        self.assertTrue(
            "skip function graph_break" in restart_reason,
            "Should have logged graph break reason",
        )
        self.assertTrue(
            metrics[0].dynamo_time_before_restart_s
            <= metrics[0].entire_frame_compile_time_s
        )

        (restart_reason,) = metrics[1].restart_reasons
        self.assertTrue(
            "skip function graph_break" in restart_reason,
            "Should have logged graph break reason",
        )
        self.assertTrue(
            metrics[1].dynamo_time_before_restart_s
            <= metrics[1].entire_frame_compile_time_s
        )

        # No restarts
        self.assertTrue(
            len(metrics[2].restart_reasons) == 0, "Last compile has no graph break"
        )
        self.assertTrue(metrics[2].dynamo_time_before_restart_s == 0)

    def test_graph_break_compilation_metrics_on_failure(self):
        def fn(x):
            return x.sin()

        def broken_backend(gm, example_inputs):
            raise RuntimeError("broken backend")

        x = torch.rand((4, 4))
        f = torch.compile(fn, backend=broken_backend)
        with unittest.mock.patch("torch._dynamo.config.suppress_errors", True):
            torch._dynamo.utils.clear_compilation_metrics()
            f(x)
            metrics = torch._dynamo.utils.get_compilation_metrics()
            for metric in metrics:
                self.assertTrue(metric.dynamo_time_before_restart_s > 0)
                self.assertTrue(
                    "RuntimeError: broken backend" in metric.fail_reason,
                    "Should have logged fail reason",
                )

    def test_compilation_metrics_size_limit(self):
        def fn1(x):
            return x.relu()

        def fn2(x):
            return x.cos()

        def fn3(x):
            return x.sin()

        def fn4(x):
            return x.exp()

        import contextlib

        @contextlib.contextmanager
        def metrics_limit_ctx():
            try:
                torch._dynamo.utils.set_compilation_metrics_limit(3)
                yield
            finally:
                torch._dynamo.utils.set_compilation_metrics_limit(
                    torch._dynamo.utils.DEFAULT_COMPILATION_METRICS_LIMIT
                )

        x = torch.rand((4, 4))
        torch._dynamo.reset()
        torch.compile(fn1, backend="eager")(x)
        torch.compile(fn2, backend="eager")(x)
        torch.compile(fn3, backend="eager")(x)
        torch.compile(fn4, backend="eager")(x)

        with metrics_limit_ctx():
            torch._dynamo.utils.clear_compilation_metrics()
            torch._dynamo.reset()
            self.assertEqual(0, len(torch._dynamo.utils.get_compilation_metrics()))
            torch.compile(fn1, backend="eager")(x)
            self.assertEqual(1, len(torch._dynamo.utils.get_compilation_metrics()))
            torch.compile(fn2, backend="eager")(x)
            self.assertEqual(2, len(torch._dynamo.utils.get_compilation_metrics()))
            torch.compile(fn3, backend="eager")(x)
            self.assertEqual(3, len(torch._dynamo.utils.get_compilation_metrics()))
            torch.compile(fn4, backend="eager")(x)
            self.assertEqual(3, len(torch._dynamo.utils.get_compilation_metrics()))

    @skipIfWindows(
        msg="TypeError: sequence item 0: expected str instance, NoneType found"
    )
    def test_funcname_cache(self):
        src = """\
import torch
if True:
    test = 3

class AAA:
    class DUMMY:
        class DUMMY2:
            pass

    def dummy(self):
        def dummy2():
            pass
    class BBB:
        @staticmethod
        def CCC():
            class DDD:
                if True:
                    @staticmethod
                    def EEE():
                        x = [torch.ones(3, 3) for _ in range(5)]
                        return x
            return DDD
def fn():
    return 3
"""
        with tempfile.NamedTemporaryFile(mode="w") as f:
            f.write(src)
            f.flush()
            from torch._dynamo.funcname_cache import get_funcname

            names = [get_funcname(f.name, i + 1) for i in range(src.count("\n") + 1)]

        self.assertExpectedInline(
            "\n".join(names),
            """\




AAA
AAA.DUMMY
AAA.DUMMY.DUMMY2
AAA.DUMMY.DUMMY2
AAA.DUMMY.DUMMY2
AAA.dummy
AAA.dummy.dummy2
AAA.dummy.dummy2
AAA.BBB
AAA.BBB
AAA.BBB.CCC
AAA.BBB.CCC.DDD
AAA.BBB.CCC.DDD
AAA.BBB.CCC.DDD
AAA.BBB.CCC.DDD.EEE
AAA.BBB.CCC.DDD.EEE
AAA.BBB.CCC.DDD.EEE
AAA.BBB.CCC
fn
fn
""",
        )

    def test_return_dict_with_graph_break_and_update(self):
        def create():
            torch._dynamo.graph_break()
            return {0: torch.tensor(3)}

        def fn():
            return {**create()}

        opt_fn = torch.compile(backend="eager")(fn)
        result = opt_fn()
        self.assertIn(0, result)
        self.assertTrue(same(result[0], torch.tensor(3)))

    def test_dynamo_reset_clears_cache(self):
        """Test that dynamo bytecode cache is freed
        when dynamo reset is called
        """

        def fn(x):
            return torch.sin(x)

        opt_fn = torch.compile(backend="eager")(fn)
        opt_fn(torch.randn(3, 3))

        c1 = _debug_get_cache_entry_list(fn.__code__)
        self.assertEqual(len(c1), 1)

        torch._dynamo.reset()
        c2 = _debug_get_cache_entry_list(fn.__code__)
        self.assertEqual(len(c2), 0)

    def test_guard_size_oblivious_simplification(self):
        @torch.compile(backend="eager", fullgraph=True)
        def fn(x):
            u0, u1 = x.tolist()
            torch._check_is_size(u0)
            torch._check_is_size(u1)
            torch._check((2 * u0) % (u0 + u1) == 0)
            torch._check((2 * u0) // (u0 + u1) != 0)
            if guard_size_oblivious((2 * u0) // (u0 + u1) == 0):
                return torch.tensor(True)
            else:
                return torch.tensor(False)

        fn(torch.tensor([3, 3]))

    @torch._dynamo.config.patch(capture_scalar_outputs=True)
    def test_guard_size_oblivious(self):
        # This code, in fact, does NOT work in eager
        @torch.compile(backend="eager", fullgraph=True)
        def fn(x):
            y = torch.zeros(x.item())
            if guard_size_oblivious(y.size(0) == 0):
                assert False
            return y

        self.assertEqual(fn(torch.tensor([0])), torch.zeros(0))

    def test_guard_size_oblivious_backed(self):
        @torch.compile(backend="eager", fullgraph=True)
        def f(x):
            y = x.size(0)
            # This doesn't actually do anything
            if guard_size_oblivious(y == 0):
                return torch.randn(1)
            else:
                return torch.randn(2)

        # Should not fail in either case
        self.assertEqual(f(torch.randn(0)).shape, (1,))
        self.assertEqual(f(torch.randn(2)).shape, (2,))

    def _test_compile_model_free(self, model_inp_ctr, weakref_watch):
        """
        Args:
        model_inp_ctr
            - constructor that returns a new model and inputs to that model
        weakref_watch
            - function that returns a layer of the model for weakref to
              finalize on, so we can check that the layer is freed after
              the model goes out of scope
        """
        cleared = False

        def finalize():
            nonlocal cleared
            cleared = True

        def run():
            mod, inp = model_inp_ctr()
            weakref.finalize(weakref_watch(mod), finalize)
            torch.compile(mod, backend="eager")(inp)

        run()
        gc.collect()
        self.assertTrue(cleared)

    def test_custom_module_free(self):
        """Test that a model is freed when it goes out of scope"""

        class Mod(torch.nn.Module):
            def __init__(self) -> None:
                super(Mod, self).__init__()
                self.fc = torch.nn.Linear(100, 100)

            def forward(self, out):
                return self.fc(out)

        self._test_compile_model_free(
            lambda: (Mod(), torch.randn(100, 100)),
            lambda mod: mod.fc,
        )

    def test_sequential_module_free(self):
        self._test_compile_model_free(
            lambda: (
                torch.nn.Sequential(
                    torch.nn.Linear(100, 100),
                    torch.nn.ReLU(),
                ),
                torch.randn(100, 100),
            ),
            lambda mod: mod[0],
        )

    def test_linear_module_free(self):
        self._test_compile_model_free(
            lambda: (torch.nn.Linear(100, 100), torch.randn(100, 100)),
            lambda mod: mod,
        )

    def test_outside_linear_module_free(self):
        # Compared to test_linear_module_free, the linear
        # layer is not the code object that is directly compiled.

        # This test does not use _test_compile_model_free because of difficulty
        # in handling variable fc.

        cleared = False

        def finalize():
            nonlocal cleared
            cleared = True

        def run():
            fc = torch.nn.Linear(100, 100)

            class Mod(torch.nn.Module):
                def __init__(self) -> None:
                    super().__init__()
                    self.fc_ref = fc

                def forward(self, x):
                    return self.fc_ref(x)

            mod = Mod()
            inp = torch.randn(100, 100)
            weakref.finalize(fc, finalize)
            torch.compile(mod, backend="eager")(inp)

        run()
        # del fc  # This should delete all the references
        gc.collect()
        self.assertTrue(cleared)

    def test_parameter_free(self):
        def model_inp_ctr():
            param = torch.nn.Parameter(torch.randn(100, 100))

            class Mod(torch.nn.Module):
                def __init__(self) -> None:
                    super().__init__()
                    self.param = param

                def forward(self, x):
                    return self.param * x[0]

            # return param to keep it alive in _test_compile_model_free
            return Mod(), (torch.randn(100, 100), param)

        self._test_compile_model_free(model_inp_ctr, lambda mod: mod.param)

    def test_conditional_list_comp_in_context(self):
        def fn(inp):
            try:
                return [torch.sin(x) for x in inp if x is not None]
            except Exception:
                pass

        inp = [torch.randn(3, 3) for _ in range(3)] + [None]
        opt_fn = torch.compile(fn, backend="eager")
        opt_fn(inp)

    def test_312_binary_slice_with_graph_break1(self):
        l1 = torch.nn.Linear(5, 5)
        l2 = torch.nn.Linear(5, 5)

        def fn(x):
            # causes a graph break with items in the stack
            n = torch.nn.Sequential(l1, l2)
            out = n[1:](x)
            return out

        opt_fn = torch.compile(fn, backend="eager")
        opt_fn(torch.randn(5, 5))

    def test_312_binary_slice_with_graph_break2(self):
        class Foo:
            def __setitem__(self, key, val):
                pass

            def __getitem__(self, key):
                torch._dynamo.graph_break()
                return 1

        foo = Foo()

        def fn(x):
            # graph break in a STORE_SLICE instruction
            foo[:] = x
            # graph break in BINARY_SLICE with has_backedge check
            x = x + foo[:]
            if x is None:
                x = x + 1
            else:
                x = x + 1
            return x

        opt_fn = torch.compile(fn, backend="eager")
        opt_fn(torch.randn(5, 5))

    def test_super_after_graph_break(self):
        class Foo(torch.nn.Sequential):
            def __init__(self, layers):
                torch._dynamo.graph_break()
                super().__init__(*layers)

        def fn(x):
            layers = [torch.nn.Linear(3, 3) for _ in range(3)]
            mod = Foo(layers)
            return mod(x)

        opt_fn = torch.compile(fn, backend="eager")
        opt_fn(torch.randn(3, 3))

    def test_load_fast_and_clear_graph_break(self):
        # Can result in a segfault in 3.12+ if LOAD_FAST_AND_CLEAR
        # is not handled properly in a graph break
        def fn():
            out = torch.cat([torch.randn(r, 5) for r in range(3)])
            torch._dynamo.graph_break()
            out = torch.cat([torch.randn(r, 5) for r in range(3)])
            return out

        self.assertEqual(torch._dynamo.optimize("eager")(fn)().shape, (3, 5))

    def test_raises_importerror1(self):
        @torch.compile(backend="eager")
        def fn(x):
            try:
                import some_module_that_surely_does_not_exist

                return
            except ImportError:
                pass
            return x.sin()

        x = torch.randn(8)
        self.assertEqual(fn(x), x.sin())

    def test_raises_importerror2(self):
        @torch.compile(backend="eager")
        def fn(x):
            import some_module_that_surely_does_not_exist

            return x + 1

        x = torch.randn(8)
        with self.assertRaises(ImportError):
            fn(x)

    def test_dynamo_cache_move_to_front(self):
        def fn(x, const):
            return x + const

        # dynamic=False forces Dynamo to recompile
        opt_fn = torch.compile(fn, backend="eager", dynamic=False)

        inp = torch.randn(3, 3)

        # NOTE: assumes that each cache entry is guarded
        # on unique Mod instance
        opt_fn(inp, 1)
        opt_fn(inp, 2)
        opt_fn(inp, 3)

        c1 = _debug_get_cache_entry_list(fn.__code__)
        self.assertEqual(len(c1), 3)

        # move cache entry to front
        opt_fn(inp, 2)
        c2 = _debug_get_cache_entry_list(fn.__code__)
        self.assertIs(c1[1], c2[0])

    @torch._dynamo.config.patch(inline_inbuilt_nn_modules=False)
    def test_dynamo_cache_invalidate(self):
        class Mod(torch.nn.Module):
            def __init__(self) -> None:
                super(Mod, self).__init__()
                self.fc = torch.nn.Linear(3, 3)

            def forward(self, out):
                return self.fc(out)

        def fn(x, mod):
            return mod(x)

        opt_fn = torch.compile(fn, backend="eager")

        m1 = Mod()
        m2 = Mod()
        m3 = Mod()
        inp = torch.randn(3, 3)

        # NOTE: assumes that each cache entry is guarded
        # on unique Mod instance
        opt_fn(inp, m1)
        opt_fn(inp, m2)
        opt_fn(inp, m3)

        c1 = _debug_get_cache_entry_list(fn.__code__)
        self.assertEqual(len(c1), 3)

        # move cache entry to front
        opt_fn(inp, m2)
        c2 = _debug_get_cache_entry_list(fn.__code__)
        self.assertIs(c1[1], c2[0])

        # delete center of cache
        del m3
        c3 = _debug_get_cache_entry_list(fn.__code__)
        self.assertEqual(len(c3), 2)
        self.assertIs(c3[0], c2[0])
        self.assertIs(c3[1], c2[2])

        # delete end of cache
        del m1
        c4 = _debug_get_cache_entry_list(fn.__code__)
        self.assertEqual(len(c4), 1)
        self.assertIs(c4[0], c3[0])

        del m2
        c5 = _debug_get_cache_entry_list(fn.__code__)
        self.assertEqual(len(c5), 0)

    def test_inspect_signature_bind(self):
        import inspect

        def inner(a, b, *ar, c=10, d=11, **kw):
            pass

        def fn(x, apply_defaults):
            sig = inspect.signature(inner)
            bound = sig.bind(1, 2, 3, d=12, e=15)
            bound.arguments["d"] = 13
            if apply_defaults:
                bound.apply_defaults()
            return (
                sig,
                bound.signature,
                bound,
                bound.arguments,
                bound.args,
                bound.kwargs,
                x + 1,
            )

        opt_fn = torch.compile(fn, backend="eager", fullgraph=True)

        for apply_defaults in (True, False):
            _, _, bound0, arguments0, args0, kwargs0, _ = fn(
                torch.ones(3, 3), apply_defaults
            )
            _, _, bound1, arguments1, args1, kwargs1, _ = opt_fn(
                torch.ones(3, 3), apply_defaults
            )

            self.assertEqual(bound0, bound1)
            self.assertEqual(arguments0, arguments1)
            self.assertEqual(args0, args1)
            self.assertEqual(kwargs0, kwargs1)
            self.assertTrue(args1)
            self.assertTrue(kwargs1)

    def test_inspect_signature_bind_non_user_function(self):
        import inspect

        class Foo:
            def __init__(self, a, b, *ar, c=10, d=11, **kw):
                pass

        def fn(x):
            sig = inspect.signature(Foo)
            bound = sig.bind(1, 2, 3, d=12, e=15)
            return bound, x + 1

        opt_fn = torch.compile(fn, backend="eager")
        bound0, _ = fn(torch.ones(3, 3))
        bound1, _ = opt_fn(torch.ones(3, 3))

        self.assertEqual(bound0, bound1)

        import traceback

        # choose a function that is skipped but has defaults
        self.assertTrue(hasattr(traceback.print_exc, "__kwdefaults__"))
        self.assertIs(
            torch._dynamo.trace_rules.lookup(traceback.print_exc),
            torch._dynamo.variables.SkipFunctionVariable,
        )

        def gn(x):
            sig = inspect.signature(traceback.print_exc)
            bound = sig.bind()
            return bound, x + 1

        opt_gn = torch.compile(gn, backend="eager", fullgraph=True)
        bound0, _ = gn(torch.ones(3, 3))
        bound1, _ = opt_gn(torch.ones(3, 3))

        self.assertEqual(bound0, bound1)

    def test_inspect_signature_parameters(self):
        import inspect

        def fn(x, gn):
            d = inspect.signature(gn).parameters
            if d["a"].default is inspect.Parameter.empty:
                return torch.sin(x + 1)
            else:
                return torch.cos(x + 1)

        def gn(a: torch.Tensor, b: int) -> torch.Tensor:
            return a + b

        x = torch.randn(2, 3)
        opt_fn = torch.compile(backend="eager", fullgraph=True)(fn)
        self.assertEqual(fn(x, gn), opt_fn(x, gn))

    def test_grad_none(self):
        def fn(x, y):
            x.grad = torch.abs(y)
            x.grad.add_(y)
            return torch.abs(y)

        y = torch.arange(4).reshape(2, 2).to(torch.float)
        x = torch.randn(2, 2)
        x.grad = None

        z = fn(x, y)
        ref_y = torch.clone(z).detach()
        ref_x_grad = torch.clone(x.grad).detach()

        y = torch.arange(4).reshape(2, 2).to(torch.float)
        x = torch.randn(2, 2)
        x.grad = None

        opt_fn = torch.compile(fn, backend="eager")
        z = opt_fn(x, y)
        self.assertEqual(z, ref_y)
        self.assertEqual(x.grad, ref_x_grad)

    def test_grad_non_none(self):
        def fn(x, y):
            x.grad.add_(y)
            return torch.abs(y)

        y = torch.ones(2, 2)
        x = torch.randn(2, 2)
        x.grad = torch.arange(4).reshape(2, 2).to(torch.float)

        z = fn(x, y)
        ref_y = torch.clone(z).detach()
        ref_x_grad = torch.clone(x.grad).detach()

        y = torch.ones(2, 2)
        x = torch.randn(2, 2)
        x.grad = torch.arange(4).reshape(2, 2).to(torch.float)

        cnt = torch._dynamo.testing.CompileCounterWithBackend("eager")
        opt_fn = torch.compile(fn, backend=cnt)
        z = opt_fn(x, y)

        # Ensure that the generated graph returns only one output. We want the
        # add_ on the grad to be part of the graph itself, so that inductor can
        # theoretically move the add_ and resutling copy_ nodes at the right
        # place to free memory.
        self.assertEqual(len(list(cnt.graphs[0].graph.nodes)[-1].all_input_nodes), 1)
        self.assertEqual(z, ref_y)
        self.assertEqual(x.grad, ref_x_grad)

    def test_new_with_int_list(self):
        # Make sure torch.Tensor.new(int argument list) behaves the same on dynamo.
        def fn(x):
            return x.new(*x.size()) + 5

        optfn = torch.compile(backend="eager")(fn)

        x = torch.arange(10).view(2, 5)

        expected = fn(x)
        actual = optfn(x)

        self.assertEqual(expected.dtype, actual.dtype)
        self.assertEqual(expected.shape, actual.shape)
        self.assertEqual(expected.stride(), actual.stride())
        self.assertEqual(expected.storage_offset(), actual.storage_offset())

    @torch._dynamo.config.patch(guard_nn_modules=True)
    def test_hasattr_nn_module_guard(self):
        class M(torch.nn.Module):
            def __init__(self) -> None:
                super().__init__()
                self.a = torch.nn.Linear(3, 3)

            def forward(self, x):
                if hasattr(self, "a"):
                    return self.a(x)
                else:
                    return x

        m = M()
        x = torch.randn(3, 3)
        ref = m(x)

        opt_m = torch.compile(backend="eager")(m)
        res = opt_m(x)
        self.assertEqual(ref, res)

    def test_ordered_dict_move_to_end(self):
        d = {
            "foo": 1,
            "bar": 2,
        }

        d = collections.OrderedDict(d)
        d.move_to_end("foo")

        @torch.compile(backend="eager")
        def fn(x, d):
            return x * d["foo"] * d["bar"]

        fn(torch.randn(4), d)
        with unittest.mock.patch("torch._dynamo.config.error_on_recompile", True):
            fn(torch.randn(4), d)

    def test_defaultdict(self):
        d = collections.defaultdict()
        d["foo"] = 1
        d["bar"] = 2

        @torch.compile(backend="eager")
        def fn(x, d):
            return x * d["foo"] * d["bar"]

        fn(torch.randn(4), d)
        with unittest.mock.patch("torch._dynamo.config.error_on_recompile", True):
            fn(torch.randn(4), d)

    def test_custom_dict(self):
        class MyDict(dict):
            pass

        d = {
            "foo": 1,
            "bar": 2,
        }

        d = MyDict(d)

        @torch.compile(backend="eager")
        def fn(x, d):
            return x * d["foo"] * d["bar"]

        fn(torch.randn(4), d)
        with unittest.mock.patch("torch._dynamo.config.error_on_recompile", True):
            fn(torch.randn(4), d)

    @unittest.skipIf(not TEST_CUDA, "requires cuda")
    @torch._dynamo.config.patch(
        capture_scalar_outputs=True, capture_dynamic_output_shape_ops=True
    )
    @torch._functorch.config.patch(fake_tensor_propagate_real_tensors=True)
    def test_interpolate_propagate_real_tensors(self):
        @torch.compile(backend="eager", fullgraph=True)
        def f(mask, box):
            # u0, u1 = mask.tolist()
            mask = torch.randn(1, 1, 30, 30, device="cuda")
            h, w = box.tolist()
            return torch.nn.functional.interpolate(
                mask, (h, w), mode="bilinear", align_corners=False
            )

        f(torch.tensor([30, 30], device="cuda"), torch.tensor([68, 32], device="cuda"))

    def test_custom_iter_dict(self):
        class ReversedDict(dict):
            def __iter__(self):
                return reversed(list(self.keys()))

        d = {
            "foo": 1,
            "bar": 2,
        }

        d = ReversedDict(d)

        @torch.compile(backend="eager")
        def fn(x, d):
            return x * d["foo"] * d["bar"]

        fn(torch.randn(4), d)
        with unittest.mock.patch("torch._dynamo.config.error_on_recompile", True):
            fn(torch.randn(4), d)

    def test_custom_keys_iter_dict(self):
        class ReversedDict(dict):
            def keys(self):
                return ["bar", "foo"]

        d = {
            "foo": 1,
            "bar": 2,
        }

        d = ReversedDict(d)

        @torch.compile(backend="eager")
        def fn(x, d):
            return x * d["foo"] * d["bar"]

        fn(torch.randn(4), d)
        with unittest.mock.patch("torch._dynamo.config.error_on_recompile", True):
            fn(torch.randn(4), d)

    def test_dict_guard_on_keys_order(self):
        d = {
            2: 4,
            3: 5,
        }

        cnts = torch._dynamo.testing.CompileCounter()

        def fn(x, d):
            for key, value in d.items():
                x = x * key + value
            return x

        opt_fn = torch.compile(fn, backend=cnts)
        opt_fn(torch.randn(4), d)
        opt_fn(torch.randn(4), d)
        # No recompilation
        self.assertEqual(cnts.frame_count, 1)

        # move 2 to the end
        d[2] = d.pop(2)

        x = torch.randn(4)
        res = opt_fn(x, d)
        # Check recompilation
        self.assertEqual(cnts.frame_count, 2)
        self.assertEqual(res, fn(x, d))

    def test_dict_guard_on_keys_order2(self):
        d = {
            2: 4,
            3: 5,
        }

        cnts = torch._dynamo.testing.CompileCounter()

        def fn(x, d):
            for key in d:
                value = d[key]
                x = x * key + value
            return x

        opt_fn = torch.compile(fn, backend=cnts)
        opt_fn(torch.randn(4), d)
        opt_fn(torch.randn(4), d)
        # No recompilation
        self.assertEqual(cnts.frame_count, 1)

        # move 2 to the end
        d[2] = d.pop(2)

        x = torch.randn(4)
        res = opt_fn(x, d)
        # Check recompilation
        self.assertEqual(cnts.frame_count, 2)
        self.assertEqual(res, fn(x, d))

    def test_contains_dunder_dict(self):
        class UserDefined:
            def __init__(self) -> None:
                self.a = 3
                self.b = 5

            def run(self, x):
                if "a" in self.__dict__:
                    x = x * self.a
                if "b" in self.__dict__:
                    x = x * self.b
                self.c = 7
                if "c" in self.__dict__:
                    x = x * self.c
                return x * self.__dict__.get("a") * self.__dict__.get("z", 2)

        obj = UserDefined()

        def fn(x):
            return obj.run(x)

        x = torch.randn(4)
        ref = fn(x)
        opt_fn = torch.compile(fn, backend="eager", fullgraph=True)
        res = opt_fn(x)
        self.assertEqual(ref, res)

    def test_iter_type(self):
        @torch.compile(fullgraph=True)
        def fn(y):
            x = iter([])
            if isinstance(x, list):
                return y + 1
            else:
                return y + 2

        res = fn(torch.ones(2))
        self.assertEqual(torch.ones(2) + 2, res)

    def test_descriptor(self):
        class lazy_property:
            def __init__(self, wrapped):
                self.wrapped = wrapped

            def __get__(self, instance, obj_type=None):
                value = self.wrapped(instance)
                setattr(instance, self.wrapped.__name__, value)
                return value

        class UserDefined:
            def __init__(self) -> None:
                self.a = 3

            @lazy_property
            def length(self):
                return 3

            def run(self, x):
                return x * self.length

        obj = UserDefined()

        def fn(x):
            return obj.run(x)

        opt_fn = torch.compile(fn, backend="eager", fullgraph=True)
        x = torch.randn(4)
        self.assertEqual(fn(x), opt_fn(x))
        self.assertEqual(fn(x), opt_fn(x))

    def test_assert_size_stride(self):
        x = torch.randn(2, 3, 4)
        with self.assertRaisesRegex(
            AssertionError,
            "expected size 2==5, stride 12==9 at dim=0; expected size 3==6, stride 4==9 at dim=1; expected size 4==7, stride 1==10 at dim=2",
        ):
            torch._C._dynamo.guards.assert_size_stride(x, (5, 6, 7), (9, 9, 10))

    def test_module_dunder_dict(self):
        class MyModule(torch.nn.Module):
            def __init__(self) -> None:
                super().__init__()
                self.foo = 1
                self.bar = 2
                self.baz = 3

            def forward(self, x):
                if "foo" in self.__dict__:
                    return x * self.bar
                return x * self.baz

        mod = MyModule()
        x = torch.randn(10)
        opt_mod = torch.compile(mod, backend="eager", fullgraph=True)
        self.assertEqual(mod(x), opt_mod(x))

    def test_frozen_dict(self):
        # A pattern from StableDiffusion
        class FrozenDict(collections.OrderedDict):
            def __init__(self, *args, **kwargs):
                super().__init__(*args, **kwargs)

                for key, value in self.items():
                    setattr(self, key, value)

                self.__frozen = True

            def __delitem__(self, *args, **kwargs):
                raise Exception(
                    f"You cannot use ``__delitem__`` on a {self.__class__.__name__} instance."
                )

            def setdefault(self, *args, **kwargs):
                raise Exception(
                    f"You cannot use ``setdefault`` on a {self.__class__.__name__} instance."
                )

            def pop(self, *args, **kwargs):
                raise Exception(
                    f"You cannot use ``pop`` on a {self.__class__.__name__} instance."
                )

            def update(self, *args, **kwargs):
                raise Exception(
                    f"You cannot use ``update`` on a {self.__class__.__name__} instance."
                )

            def __setattr__(self, name, value):
                if hasattr(self, "__frozen") and self.__frozen:
                    raise Exception(
                        f"You cannot use ``__setattr__`` on a {self.__class__.__name__} instance."
                    )
                super().__setattr__(name, value)

            def __setitem__(self, name, value):
                if hasattr(self, "__frozen") and self.__frozen:
                    raise Exception(
                        f"You cannot use ``__setattr__`` on a {self.__class__.__name__} instance."
                    )
                super().__setitem__(name, value)

        d = {"a": 1}
        frozen_d = FrozenDict(d)

        @torch.compile(backend="eager", fullgraph=True)
        def fn(x):
            dict(frozen_d).items()
            return torch.sin(x)

        fn(torch.randn(4))

    def test_tuple_class(self):
        cnts = torch._dynamo.testing.CompileCounter()

        def fn(x):
            updated_x = []
            for v in x:
                updated_x.append(v + 1)
            return x.__class__(updated_x)

        opt_fn = torch.compile(fn, backend=cnts, fullgraph=True)

        d1 = torch.zeros(2, 2)
        d2 = torch.ones(2, 2)

        r = opt_fn((d1, d2))
        self.assertEqual(r.__class__, tuple)
        r1, r2 = r
        self.assertEqual(r1, torch.ones(2, 2))
        self.assertEqual(r2, torch.ones(2, 2) + 1)
        self.assertEqual(cnts.frame_count, 1)

    def test_list_class(self):
        cnts = torch._dynamo.testing.CompileCounter()

        def fn(x):
            updated_x = []
            for v in x:
                updated_x.append(v + 1)
            return x.__class__(updated_x)

        opt_fn = torch.compile(fn, backend=cnts, fullgraph=True)

        d1 = torch.zeros(2, 2)
        d2 = torch.ones(2, 2)

        r = opt_fn([d1, d2])
        self.assertEqual(r.__class__, list)
        self.assertEqual(len(r), 2)
        self.assertEqual(r[0], torch.ones(2, 2))
        self.assertEqual(r[1], torch.ones(2, 2) + 1)
        self.assertEqual(cnts.frame_count, 1)

    def test_namedtuple_class(self):
        import collections

        cnts = torch._dynamo.testing.CompileCounter()

        def fn(x):
            updated_x = []
            for v in x:
                updated_x.append(v + 1)
            return x.__class__(*updated_x)

        opt_fn = torch.compile(fn, backend=cnts, fullgraph=True)

        d1 = torch.zeros(2, 2)
        d2 = torch.ones(2, 2)
        point = collections.namedtuple("Point", ["x", "y"])
        p = point(d1, d2)

        r = opt_fn(p)
        self.assertEqual(r.__class__, point)
        self.assertEqual(r.x, torch.ones(2, 2))
        self.assertEqual(r.y, torch.ones(2, 2) + 1)
        self.assertEqual(cnts.frame_count, 1)

    def test_getattrvariable_as_python_constant(self):
        from torch._dynamo.variables.misc import GetAttrVariable

        @torch.compile(backend="eager")
        def fn(x, rand1):
            random.Random().setstate(rand1.getstate())
            return x + rand1.random()

        def get_rng():
            rand1 = random.Random(1)
            orig_random = rand1.random
            rand1.random = lambda: orig_random()
            return rand1

        x = torch.randn(3, 3)
        expected = fn.__wrapped__(x, get_rng())

        with patch.object(GetAttrVariable, "as_python_constant", autospec=True) as po:
            actual = fn(x, get_rng())

        self.assertEqual(expected, actual)
        self.assertGreater(po.call_count, 0)


class TestTracer(JitTestCase):
    def test_jit_save(self):
        def fn():
            class Foo(torch.nn.Module):
                def __init__(self) -> None:
                    super().__init__()
                    self.a = 3

                @torch.jit.export
                def __getstate__(self):
                    return (3, self.training)

                @torch.jit.export
                def __setstate__(self, state):
                    self.a = state[0]
                    self.training = state[1]

                def forward(self, x):
                    return x + self.a

            f = Foo()

            return torch.jit.trace(f, (torch.rand(3, 4),))

        fn()
        opt_fn = torch._dynamo.optimize("eager")(fn)
        opt_fn()


class TestCustomFunction(torch.testing._internal.common_utils.TestCase):
    def test_autograd_function_with_matmul_folding_at_output(self):
        """
        When tensor folding occurs during matmul operation returned tensor is a view.
        This can cause issues when matmul is used inside a custom function
        and such view is then returned as output. Then it cannot be modified inplace
        and causes errors.
        It can be especially problematic when after such function inplace allreduce
        is performed. This test recreates this behaviour.
        Issue is resolved when unsafe_view is returned from matmul instead.
        """

        class CustomFunction(torch.autograd.Function):
            @staticmethod
            def forward(ctx, inp1, inp2):
                ctx.save_for_backward(inp2)
                ctx.output_shape = inp1.size()
                return torch.matmul(inp1, inp2)

            @staticmethod
            def backward(ctx, grad_output):
                output_shape = ctx.output_shape
                (inp2,) = ctx.saved_tensors
                return (
                    torch.mm(grad_output.squeeze(), inp2.t()).view(output_shape),
                    None,
                )

        def outer_function(inp1, inp2):
            res = CustomFunction.apply(inp1, inp2)
            res.add_(1.0)
            return res.sum()

        def usual_function(inp1, inp2) -> torch.Tensor:
            res = torch.matmul(inp1, inp2)
            res.add_(1.0)
            return res.sum()

        inp1_custom = torch.randn(4, 1, 2, requires_grad=True)
        inp1_usual = inp1_custom.detach().clone().requires_grad_(True)

        inp2 = torch.randn(2, 4)
        c_custom_func = torch.compile(outer_function)
        c_usual_func = torch.compile(usual_function)

        result_custom = c_custom_func(inp1_custom, inp2)
        result_custom.backward()
        result_usual = c_usual_func(inp1_usual, inp2)
        result_usual.backward()

        torch.allclose(inp1_custom.grad, inp1_usual.grad)


if __name__ == "__main__":
    from torch._dynamo.test_case import run_tests

    run_tests()<|MERGE_RESOLUTION|>--- conflicted
+++ resolved
@@ -3078,187 +3078,6 @@
             o = Derived()
             return o.run(x)
 
-<<<<<<< HEAD
-        opt_m = torch.compile(backend="eager", fullgraph=True)(m)
-        ref = m(x)
-        res = opt_m(x)
-        self.assertTrue(same(ref, res))
-
-    def test_dunder_new_function_inlining1(self):
-        class Mock:
-            def __new__(cls):
-                return super().__new__(cls)
-
-            def __init__(self):
-                self.c = 5
-
-            def run(self, x):
-                return x * self.c
-
-        def fn(x):
-            mock = Mock()
-            return mock.run(x)
-
-        opt_fn = torch.compile(fn, backend="eager", fullgraph=True)
-        x = torch.randn(4)
-
-        self.assertEqual(fn(x), opt_fn(x))
-
-    def test_dunder_new_function_inlining2(self):
-        class Vehicle:
-            def __new__(cls, *args, **kwargs):
-                return super(Vehicle, cls).__new__(cls)
-
-            def __init__(self, make, model, year):
-                self.make = make
-                self.model = model
-                self.year = year
-
-        class Car(Vehicle):
-            def __new__(cls, *args, **kwargs):
-                return super(Car, cls).__new__(cls)
-
-            def __init__(self, make, model, year, num_doors):
-                super(Car, self).__init__(make, model, year)
-                self.num_doors = num_doors
-
-        class ElectricCar(Car):
-            def __new__(cls, *args, **kwargs):
-                return super(ElectricCar, cls).__new__(cls)
-
-            def __init__(self, make, model, year, num_doors, battery_capacity):
-                super(ElectricCar, self).__init__(make, model, year, num_doors)
-                self.battery_capacity = battery_capacity
-
-            def run(self, x):
-                return torch.sin(x)
-
-        def fn(x):
-            ev = ElectricCar("Tesla", "Model S", 2022, 4, "100 kWh")
-            return ev.run(x)
-
-        opt_fn = torch.compile(fn, backend="eager", fullgraph=True)
-
-        x = torch.randn(4)
-
-        self.assertEqual(fn(x), opt_fn(x))
-
-    def test_dunder_new_function_inlining3(self):
-        class Foo:
-            def __new__(cls):
-                instance = object.__new__(cls)
-                instance.a = 3
-                return instance
-
-            def __init__(self):
-                self.a = 5
-
-            def run(self, x):
-                return torch.sin(x) * self.a
-
-        class Bar:
-            def __new__(cls):
-                instance = object.__new__(Foo)  # not returning a new instance of Bar
-                instance.a = 7
-                return instance
-
-            def __init__(self):
-                self.a = 11  # not called in Bar()
-
-            def run(self, x):
-                return torch.sin(x) * self.a
-
-        def fn(x):
-            bar = Bar()
-            return bar.run(x)
-
-        opt_fn = torch.compile(fn, backend="eager", fullgraph=True)
-        x = torch.randn(4)
-        ref = fn(x)
-        res = opt_fn(x)
-        self.assertEqual(ref, res)
-
-    def test_dunder_new_function_inlining4(self):
-        class Mock(object):
-            def __new__(cls, *args):
-                return object.__new__(cls)
-
-            def __init__(self):
-                self.a = 5
-
-            def run(self, x):
-                return torch.sin(x) * self.a
-
-        def fn(x):
-            mock = Mock()
-            return mock.run(x)
-
-        opt_fn = torch.compile(fn, backend="eager", fullgraph=True)
-        x = torch.randn(4)
-        ref = fn(x)
-        res = opt_fn(x)
-        self.assertEqual(ref, res)
-
-    def test_user_defined_object_class_interaction(self):
-        class Foo:
-            x = 5
-
-        class Mock:
-            # This is a class variable
-            class_variable = Foo()
-
-            @classmethod
-            def get_class_variable(cls):
-                # Accessing the class variable using the cls parameter
-                return cls.class_variable.x
-
-            def run(self, x):
-                return self.get_class_variable() * x
-
-        def fn(x):
-            mock = Mock()
-            return mock.run(x)
-
-        x = torch.randn(4)
-        opt_fn = torch.compile(fn, backend="eager", fullgraph=True)
-        self.assertEqual(fn(x), opt_fn(x))
-
-    def test_multiple_inheritance(self):
-        class Base1:
-            def __new__(cls):
-                return super().__new__(cls)
-
-            def __init__(self):
-                super().__init__()
-                if not hasattr(self, "base2"):
-                    raise ValueError("Wrong MRO tracing")
-                self.base1 = 3
-
-        class Base2:
-            def __new__(cls):
-                return super().__new__(cls)
-
-            def __init__(self):
-                super().__init__()
-                self.base2 = 5
-
-        class Derived(Base1, Base2):
-            def __new__(cls):
-                return super().__new__(cls)
-
-            def __init__(self):
-                super().__init__()
-                self.derived = 7
-
-            def run(self, x):
-                return self.base1 * self.base2 * self.derived * x
-
-        def fn(x):
-            o = Derived()
-            return o.run(x)
-
-=======
->>>>>>> d1bb8e82
         opt_fn = torch.compile(fn, backend="eager", fullgraph=True)
         x = torch.randn(4)
         self.assertEqual(fn(x), opt_fn(x))
