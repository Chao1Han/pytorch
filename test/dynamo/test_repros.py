--- conflicted
+++ resolved
@@ -5832,8 +5832,6 @@
 
         fn(torch.randn(4))
 
-<<<<<<< HEAD
-=======
     @requires_cuda
     # This test will fail as flip in combination with particular input lenghts
     # produces weird results.
@@ -6023,7 +6021,6 @@
         # output dtype should be float32
         self.assertEqual(out.dtype, torch.bfloat16)
 
->>>>>>> d1bb8e82
 
 instantiate_parametrized_tests(ReproTests)
 
