--- conflicted
+++ resolved
@@ -38,13 +38,8 @@
 from torch.testing._internal.common_cuda import TEST_MULTIGPU
 from torch.testing._internal.common_distributed import skip_if_lt_x_gpu
 from torch.testing._internal.common_fsdp import (
-<<<<<<< HEAD
-    _maybe_device,
-    CUDAInitMode,
-=======
     _move_to_device,
     DEVICEInitMode,
->>>>>>> 55150c86
     DummyProcessGroup,
     FSDPInitMode,
     FSDPTest,
@@ -185,17 +180,6 @@
                 # and we should pick that up.
                 if nested:
                     self.lin1 = nn.Sequential(
-<<<<<<< HEAD
-                        _maybe_device(fn_self._get_linear(1, 1), move_to_cuda),
-                        FSDP(_maybe_device(fn_self._get_linear(1, 1), move_to_cuda)),
-                    )
-                else:
-                    self.lin1 = FSDP(
-                        _maybe_device(fn_self._get_linear(1, 1), move_to_cuda)
-                    )
-                self.lin2 = FSDP(_maybe_device(fn_self._get_linear(1, 1), move_to_cuda))
-                self.lin3 = FSDP(_maybe_device(fn_self._get_linear(1, 1), move_to_cuda))
-=======
                         _move_to_device(fn_self._get_linear(1, 1), move_to_device),
                         FSDP(
                             _move_to_device(fn_self._get_linear(1, 1), move_to_device)
@@ -211,7 +195,6 @@
                 self.lin3 = FSDP(
                     _move_to_device(fn_self._get_linear(1, 1), move_to_device)
                 )
->>>>>>> 55150c86
 
             def forward(self, input: torch.Tensor) -> torch.Tensor:
                 return self.lin3(self.lin2(self.lin1(input)))
@@ -232,13 +215,8 @@
         wrapped_fsdp = self._get_already_wrapped_fsdp(
             nested=nested, device_init_mode=device_init_mode
         )
-<<<<<<< HEAD
-        if cuda_init_mode == CUDAInitMode.CUDA_AFTER:
+        if device_init_mode == DEVICEInitMode.DEVICE_AFTER:
             wrapped_fsdp = wrapped_fsdp.xpu()
-=======
-        if device_init_mode == DEVICEInitMode.DEVICE_AFTER:
-            wrapped_fsdp = wrapped_fsdp.cuda()
->>>>>>> 55150c86
 
         wrapped_module_name = "lin1.1" if nested else "lin1"
         with self.assertRaisesRegex(
@@ -363,13 +341,9 @@
         class Nested(nn.Module):
             def __init__(self) -> None:
                 super().__init__()
-<<<<<<< HEAD
-                self.nested_lin = _maybe_device(nn.Linear(1, 1, bias=False), move_to_cuda)
-=======
                 self.nested_lin = _move_to_device(
                     nn.Linear(1, 1, bias=False), move_to_device
                 )
->>>>>>> 55150c86
 
             def forward(self, input):
                 return self.nested_lin(input)
@@ -377,15 +351,9 @@
         class MyModel(nn.Module):
             def __init__(self) -> None:
                 super().__init__()
-<<<<<<< HEAD
-                self.lin1 = _maybe_device(nn.Linear(1, 1, bias=False), move_to_cuda)
-                self.lin2 = _maybe_device(nn.Linear(1, 1, bias=False), move_to_cuda)
-                self.lin3 = _maybe_device(nn.Linear(1, 1, bias=False), move_to_cuda)
-=======
                 self.lin1 = _move_to_device(nn.Linear(1, 1, bias=False), move_to_device)
                 self.lin2 = _move_to_device(nn.Linear(1, 1, bias=False), move_to_device)
                 self.lin3 = _move_to_device(nn.Linear(1, 1, bias=False), move_to_device)
->>>>>>> 55150c86
                 self.lin4 = Nested()
 
             def forward(self, input):
@@ -402,13 +370,8 @@
             backward_prefetch=backward_prefetch,
             forward_prefetch=forward_prefetch,
         )
-<<<<<<< HEAD
-        if cuda_init_mode == CUDAInitMode.CUDA_AFTER:
-            wrapped_model = wrapped_model.xpu()
-=======
         if device_init_mode == DEVICEInitMode.DEVICE_AFTER:
             wrapped_model = wrapped_model.cuda()
->>>>>>> 55150c86
 
         modules_in_fsdp_graph_order = [
             wrapped_model.module.lin1,
