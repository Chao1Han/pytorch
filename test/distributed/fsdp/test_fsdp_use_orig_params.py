# Owner(s): ["oncall: distributed"]

import copy
import functools
import itertools
import os
import sys
import unittest
from typing import Any, Dict, List, Optional, Tuple, Type

import torch


import torch.nn as nn
from torch import distributed as dist
from torch.distributed.fsdp import (
    BackwardPrefetch,
    CPUOffload,
    FullyShardedDataParallel as FSDP,
    MixedPrecision,
    ShardingStrategy,
    StateDictType,
)
from torch.distributed.fsdp._common_utils import clean_tensor_name
from torch.distributed.fsdp._flat_param import (
    _FSDP_SKIP_WRITEBACK_CHECK,
    _FSDP_USE_FULL_PREC_IN_EVAL,
)
from torch.distributed.fsdp._init_utils import NO_RESHARD_AFTER_FORWARD_STRATEGIES
from torch.distributed.fsdp.wrap import always_wrap_policy, ModuleWrapPolicy
from torch.nn import TransformerDecoderLayer, TransformerEncoderLayer
from torch.nn.parallel.distributed import DistributedDataParallel as DDP
from torch.testing._internal.common_cuda import TEST_CUDA
from torch.testing._internal.common_distributed import skip_if_lt_x_gpu
from torch.testing._internal.common_fsdp import (
    DEVICEInitMode,
    FSDPInitMode,
    FSDPTest,
    TransformerWithSharedParams,
)
from torch.testing._internal.common_utils import (
    instantiate_parametrized_tests,
    parametrize,
    run_tests,
    TEST_WITH_DEV_DBG_ASAN,
    TestCase,
)
from torch.testing._internal.inductor_utils import HAS_GPU


if not dist.is_available():
    print("Distributed not available, skipping tests", file=sys.stderr)
    sys.exit(0)

if TEST_WITH_DEV_DBG_ASAN:
    print(
        "Skip dev-asan as torch + multiprocessing spawn have known issues",
        file=sys.stderr,
    )
    sys.exit(0)


class TestFSDPUseOrigParamsMultipleParamGroups(FSDPTest):
    """Tests multiple parameter groups."""

    @property
    def world_size(self) -> int:
        return 2

    def _get_param_groups(self, model: nn.Module) -> List[Dict[str, Any]]:
        """
        Constructs separate parameter groups for weights, biases, and other
        parameters.
        """
        param_groups = [
            {"params": [], "weight_decay": 0.1, "lr": 1e-2},
            {"params": [], "weight_decay": 0.01, "lr": 1e-3},
            {"params": []},
        ]
        for param_name, param in model.named_parameters():
            if "weight" in param_name:
                param_groups[0]["params"].append(param)
            elif "bias" in param_name:
                param_groups[1]["params"].append(param)
            else:
                param_groups[2]["params"].append(param)
        return param_groups

    def _get_optim(
        self,
        model: nn.Module,
        optim_class: Type[torch.optim.Optimizer],
        multi_tensor: bool,
    ) -> torch.optim.Optimizer:
        """
        Constructs an Adam optimizer with three parameter groups, one for
        weights, one for biases, and one for everything else, each with
        different weight decay and learning rates.
        """
        param_groups = self._get_param_groups(model)
        return optim_class(param_groups, lr=5e-3, foreach=multi_tensor)

    def _get_ddp_transformer(self, find_unused_params: bool) -> DDP:
        """Returns a transformer with shared parameters wrapped with DDP."""
        model = TransformerWithSharedParams.init(
            self.process_group,
            FSDPInitMode.NO_FSDP,
            DEVICEInitMode.DEVICE_BEFORE,
            deterministic=True,
        )
        ddp_model = DDP(
            model,
            device_ids=[self.rank],
            find_unused_parameters=find_unused_params,
        )
        return ddp_model

    def _get_fsdp_transformer_and_optim(
        self,
        device_init_mode: DEVICEInitMode,
        init_optim_before_wrap: bool,
        optim_class: Type[torch.optim.Optimizer],
        multi_tensor: bool,
        sharding_strategy: ShardingStrategy,
        backward_prefetch: Optional[BackwardPrefetch],
        cpu_offload: CPUOffload,
    ) -> Tuple[FSDP, torch.optim.Optimizer]:
        """
        Returns a transformer with shared parameters wrapped with FSDP and a
        corresponding optimizer.
        """
        # Each transformer layer has multiple linear layers, so this policy, in
        # combination with the parameter group construction, ensures different
        # hyperparameter settings within one `FlatParameter`
        fsdp_kwargs = {
            "auto_wrap_policy": ModuleWrapPolicy(
                {
                    TransformerEncoderLayer,
                    TransformerDecoderLayer,
                }
            ),
            "use_orig_params": True,
            "sharding_strategy": sharding_strategy,
            "backward_prefetch": backward_prefetch,
            "cpu_offload": cpu_offload,
        }
        model = TransformerWithSharedParams.init(
            self.process_group,
            FSDPInitMode.NO_FSDP,
            device_init_mode,
            deterministic=True,
        )
        if init_optim_before_wrap:
            fsdp_optim = self._get_optim(model, optim_class, multi_tensor)
            fsdp_model = FSDP(model, self.process_group, **fsdp_kwargs)
        else:
            fsdp_model = FSDP(model, self.process_group, **fsdp_kwargs)
            fsdp_optim = self._get_optim(fsdp_model, optim_class, multi_tensor)
        if (
            device_init_mode == DEVICEInitMode.DEVICE_AFTER
            and not fsdp_model.cpu_offload.offload_params
        ):
            fsdp_model = fsdp_model.xpu()
        return fsdp_model, fsdp_optim

    def _check_train_parity(
        self,
        ddp_model: DDP,
        ddp_optim: torch.optim.Optimizer,
        fsdp_model: FSDP,
        fsdp_optim: torch.optim.Optimizer,
        set_to_none: bool,
        num_iters: int = 10,
    ):
        """Checks training parity between DDP and FSDP."""
        device = torch.device("xpu")
        for i in range(num_iters):
            iter_losses = []
            for model, optim in ((ddp_model, ddp_optim), (fsdp_model, fsdp_optim)):
                module = model.module
                # Test two different `zero_grad()` timings
                if i % 2 == 0:
                    optim.zero_grad(set_to_none=set_to_none)  # pre-forward
                inp = module.get_input(device)
                output = model(*inp)
                loss = module.get_loss(inp, output).to(device)
                iter_losses.append(loss)
                if i % 2 == 1:
                    optim.zero_grad(set_to_none=set_to_none)  # pre-backward
                module.run_backward(loss)
                # Perform the DDP optimizer step on CPU to match FSDP if needed
                if model is ddp_model and fsdp_model.cpu_offload.offload_params:
                    model.to(torch.device("cpu"))
                optim.step()
                if model is ddp_model and fsdp_model.cpu_offload.offload_params:
                    model.to(device)
            torch.testing.assert_close(iter_losses[0], iter_losses[1])
            iter_losses.clear()
        self._check_ddp_fsdp_param_parity(ddp_model, fsdp_model)

    def _check_ddp_fsdp_param_parity(self, ddp_model: DDP, fsdp_model: FSDP):
        with FSDP.summon_full_params(fsdp_model):
            for (n1, p1), (n2, p2) in zip(
                ddp_model.module.named_parameters(), fsdp_model.named_parameters()
            ):
                # Allow for FSDP prefixes
                self.assertEqual(n1, clean_tensor_name(n2))
                torch.testing.assert_close(p1, p2)

    def _get_sharding_strategy_from_str(
        self, sharding_strategy_str: str
    ) -> ShardingStrategy:
        if sharding_strategy_str == "no_shard":
            sharding_strategy = ShardingStrategy.NO_SHARD
        elif sharding_strategy_str == "shard_grad_op":
            sharding_strategy = ShardingStrategy.SHARD_GRAD_OP
        elif sharding_strategy_str == "full_shard":
            sharding_strategy = ShardingStrategy.FULL_SHARD
        else:
            raise ValueError(f"Invalid string: {sharding_strategy_str}")
        return sharding_strategy

<<<<<<< HEAD
=======
    @unittest.skipIf(not HAS_GPU, "Inductor+gpu needs triton and recent GPU arch")
>>>>>>> 55150c86
    @skip_if_lt_x_gpu(2)
    def test_fsdp_compile(self):
        self.run_subtests(
            {
                "sharding_strategy": [
                    ShardingStrategy.FULL_SHARD,
                    ShardingStrategy.SHARD_GRAD_OP,
                    ShardingStrategy.NO_SHARD,
                ],
                "skip_fsdp_guards": [True, False],
            },
            self._test_fsdp_compile,
        )

    def _test_fsdp_compile(
        self, sharding_strategy: ShardingStrategy, skip_fsdp_guards: bool
    ):
        torch._dynamo.config.skip_fsdp_guards = skip_fsdp_guards
        fsdp_kwargs = {
            "auto_wrap_policy": ModuleWrapPolicy(
                {
                    TransformerEncoderLayer,
                    TransformerDecoderLayer,
                }
            ),
            "use_orig_params": True,
            "sharding_strategy": sharding_strategy,
            "backward_prefetch": BackwardPrefetch.BACKWARD_PRE,
            "cpu_offload": CPUOffload(False),
        }
        base_model = TransformerWithSharedParams.init(
            self.process_group,
            FSDPInitMode.NO_FSDP,
            DEVICEInitMode.DEVICE_BEFORE,
            deterministic=True,
        )
        ref_model = FSDP(copy.deepcopy(base_model), self.process_group, **fsdp_kwargs)
        ref_optim = torch.optim.Adam(ref_model.parameters(), lr=1e-2)
        model = FSDP(copy.deepcopy(base_model), self.process_group, **fsdp_kwargs)
        model = torch.compile(model)
        optim = torch.optim.Adam(model.parameters(), lr=1e-2)
        for i in range(10):
            losses = []
            inp = ref_model.get_input(torch.device("xpu"))
            for _model, _optim in ((ref_model, ref_optim), (model, optim)):
                _optim.zero_grad()
                loss = _model(*inp).sum()
                losses.append(loss)
                loss.backward()
                _optim.step()
            self.assertEqual(losses[0], losses[1])

    @skip_if_lt_x_gpu(2)
    @parametrize(
        "sharding_strategy_str",
        ["no_shard", "shard_grad_op", "full_shard"],
    )
    def test_diff_hyperparams(self, sharding_strategy_str: str):
        """
        Tests FSDP parity with DDP when using multiple parameter groups with
        different hyperparameter settings.
        """
        sharding_strategy = self._get_sharding_strategy_from_str(sharding_strategy_str)
        self.run_subtests(
            {
                "device_init_mode": [
                    DEVICEInitMode.DEVICE_BEFORE,
                    DEVICEInitMode.DEVICE_AFTER,
                ],
                "init_optim_before_wrap": [False, True],
                "optim_class": [torch.optim.AdamW],
                "multi_tensor": [False, True],
                "set_to_none": [False, True],
                "backward_prefetch": [
                    None,
                    BackwardPrefetch.BACKWARD_PRE,
                    BackwardPrefetch.BACKWARD_POST,
                ],
                "skip_writeback_check": [False, True],
            },
            self._test_diff_hyperparams,
            cpu_offload=CPUOffload(offload_params=False),
            sharding_strategy=sharding_strategy,
        )

    @skip_if_lt_x_gpu(2)
    @parametrize(
        "sharding_strategy_str",
        ["no_shard", "shard_grad_op", "full_shard"],
    )
    def test_diff_hyperparams_cpu_offload(self, sharding_strategy_str: str):
        """
        Tests FSDP parity with DDP when using multiple parameter groups with
        different hyperparameter settings with CPU offloading enabled. This is
        separate from :meth:`test_diff_hyperparams` because CPU offloading has
        some issues with subtesting for some specific subtesting configs (e.g.,
        with ``offload_params=False`` followed by ``True`` but not vice versa).
        """
        sharding_strategy = self._get_sharding_strategy_from_str(sharding_strategy_str)
        for skip_writeback_check in (False, True):
            self._test_diff_hyperparams(
                device_init_mode=DEVICEInitMode.DEVICE_BEFORE,
                init_optim_before_wrap=False,
                optim_class=torch.optim.Adam,
                multi_tensor=False,
                set_to_none=False,
                backward_prefetch=BackwardPrefetch.BACKWARD_PRE,
                cpu_offload=CPUOffload(offload_params=True),
                sharding_strategy=sharding_strategy,
                skip_writeback_check=skip_writeback_check,
            )

    def _test_diff_hyperparams(
        self,
        device_init_mode: DEVICEInitMode,
        init_optim_before_wrap: bool,
        optim_class: Type[torch.optim.Optimizer],
        multi_tensor: bool,
        set_to_none: bool,
        backward_prefetch: Optional[BackwardPrefetch],
        cpu_offload: CPUOffload,
        sharding_strategy: ShardingStrategy,
        skip_writeback_check: bool,
    ):
        """
        Args:
            init_optim_before_wrap (bool): If ``True``, initializes the
                FSDP optimizer before wrapping the model with FSDP; otherwise,
                initializes the FSDP optimizer after wrapping the model with
                FSDP. We permit both forms of initialization to give users
                flexibility.
        """
        if (
            device_init_mode == DEVICEInitMode.DEVICE_AFTER
            and cpu_offload.offload_params
        ):
            return  # not supported
        if skip_writeback_check:
            os.environ[_FSDP_SKIP_WRITEBACK_CHECK] = "1"
        ddp_model = self._get_ddp_transformer(find_unused_params=False)
        ddp_optim = self._get_optim(ddp_model, optim_class, multi_tensor)
        fsdp_model, fsdp_optim = self._get_fsdp_transformer_and_optim(
            device_init_mode=device_init_mode,
            init_optim_before_wrap=init_optim_before_wrap,
            optim_class=optim_class,
            multi_tensor=multi_tensor,
            sharding_strategy=sharding_strategy,
            backward_prefetch=backward_prefetch,
            cpu_offload=cpu_offload,
        )
        self._check_train_parity(
            ddp_model, ddp_optim, fsdp_model, fsdp_optim, set_to_none
        )

    @skip_if_lt_x_gpu(2)
    def test_diff_trainability(self):
        """
        Tests FSDP parity with DDP when using multiple parameter groups and
        freezing the parameters in one parameter group.
        """
        self.run_subtests(
            {
                "multi_tensor": [False, True],
                "sharding_strategy": [
                    ShardingStrategy.FULL_SHARD,
                    ShardingStrategy.SHARD_GRAD_OP,
                    ShardingStrategy.NO_SHARD,
                ],
            },
            self._test_diff_trainability,
        )

    def _test_diff_trainability(
        self,
        multi_tensor: bool,
        sharding_strategy: ShardingStrategy,
    ):
        optim_class = torch.optim.Adam
        ddp_model = self._get_ddp_transformer(find_unused_params=True)
        ddp_optim = self._get_optim(ddp_model, optim_class, multi_tensor)
        fsdp_model, fsdp_optim = self._get_fsdp_transformer_and_optim(
            device_init_mode=DEVICEInitMode.DEVICE_BEFORE,
            init_optim_before_wrap=False,
            optim_class=optim_class,
            multi_tensor=multi_tensor,
            sharding_strategy=sharding_strategy,
            backward_prefetch=BackwardPrefetch.BACKWARD_PRE,
            cpu_offload=None,
        )
        # Freeze all biases (which happen to be in the same parameter group)
        for param_name, param in ddp_model.named_parameters():
            if "bias" in param_name:
                param.requires_grad_(False)
        for param_name, param in fsdp_model.named_parameters():
            if "bias" in param_name:
                param.requires_grad_(False)
        self._check_train_parity(ddp_model, ddp_optim, fsdp_model, fsdp_optim, False)

    @skip_if_lt_x_gpu(2)
    def test_multiple_optimizers(self):
        """
        Tests using two optimizers where only one sets gradients to ``None``.
        """
        self.run_subtests(
            {
                "sharding_strategy": [
                    ShardingStrategy.FULL_SHARD,
                    ShardingStrategy.SHARD_GRAD_OP,
                ]
            },
            self._test_multiple_optimizers,
        )

    def _test_multiple_optimizers(self, sharding_strategy: ShardingStrategy):
        ddp_model = self._get_ddp_transformer(find_unused_params=True)
        ddp_param_groups = self._get_param_groups(ddp_model)
        assert len(ddp_param_groups) == 3, f"{len(ddp_param_groups)}"
        (
            fsdp_model,
            _,
        ) = self._get_fsdp_transformer_and_optim(  # ignore returned optimizer
            device_init_mode=DEVICEInitMode.DEVICE_BEFORE,
            init_optim_before_wrap=False,
            optim_class=torch.optim.Adam,  # ignored
            multi_tensor=False,  # ignored
            sharding_strategy=sharding_strategy,
            backward_prefetch=BackwardPrefetch.BACKWARD_PRE,
            cpu_offload=None,
        )
        fsdp_param_groups = self._get_param_groups(fsdp_model)
        assert len(fsdp_param_groups) == 3, f"{len(fsdp_param_groups)}"
        ddp_optims = []
        fsdp_optims = []
        # For the transformer model, every parameter is either a weight or a
        # bias, so we only use the first two parameter groups. Moreover, we use
        # Adam and AdamW in particular since they both use bias correction
        # dependent on the step, which is incremented even if a parameter has a
        # zero gradient but not if the gradient is `None`. This is to test that
        # we are differentiating between a zero and `None` gradient correctly.
        optim_ctors = [
            functools.partial(torch.optim.Adam, lr=5e-3),
            functools.partial(torch.optim.AdamW, lr=1e-2),
        ]

        for optim_ctor, ddp_param_group, fsdp_param_group in zip(
            optim_ctors,
            ddp_param_groups[:2],
            fsdp_param_groups[:2],
        ):
            ddp_optims.append(optim_ctor(ddp_param_group["params"]))
            fsdp_optims.append(optim_ctor(fsdp_param_group["params"]))
        device = torch.device("xpu")

        # Check that there exists a `FlatParameter` that has both a weight and
        # a bias in this rank's shard
        has_both = False
        for fsdp_module in FSDP.fsdp_modules(fsdp_model):
            handle = fsdp_module._handle
            if not handle:
                continue
            flat_param = handle.flat_param
            assert flat_param._params is not None
            has_weight = False
            has_bias = False
            for param, fqn in zip(flat_param._params, flat_param._fqns):
                if "weight" in fqn and param.numel() > 0:
                    has_weight = True
                elif "bias" in fqn and param.numel() > 0:
                    has_bias = True
            has_both |= has_weight and has_bias
        assert has_both, (
            f"Rank {self.rank} does not have a `FlatParameter` with both a "
            "weight and a bias in its shard, meaning that this test is vacuous"
        )

        # Run one iteration to generate gradients
        def run_iter():
            iter_losses = []
            for model, optims in ((ddp_model, ddp_optims), (fsdp_model, fsdp_optims)):
                module = model.module
                inp = module.get_input(device)
                output = model(*inp)
                loss = module.get_loss(inp, output).to(device)
                iter_losses.append(loss)
                module.run_backward(loss)
                for optim in optims:
                    optim.step()
            torch.testing.assert_close(iter_losses[0], iter_losses[1])
            iter_losses.clear()
            self._check_ddp_fsdp_param_parity(ddp_model, fsdp_model)

        run_iter()

        # Only set the weights' gradients to None
        ddp_optims[0].zero_grad(set_to_none=True)
        fsdp_optims[0].zero_grad(set_to_none=True)
        inp = ddp_model.module.get_input(device)
        ddp_output = ddp_model(*inp)
        fsdp_output = fsdp_model(*inp)

        # Check that FSDP correctly exposes gradients even after forward
        # (namely, `None` for weights and non-`None` for biases)
        if sharding_strategy in NO_RESHARD_AFTER_FORWARD_STRATEGIES:
            # Skip the check since we do not expose the gradients after forward
            # for these strategies
            return
        for (ddp_n, ddp_p), (fsdp_n, fsdp_p) in zip(
            ddp_model.module.named_parameters(),
            fsdp_model.named_parameters(),
        ):
            self.assertEqual(ddp_n, clean_tensor_name(fsdp_n))
            if fsdp_p.numel() == 0:
                # Not in this rank's shard
                self.assertTrue(fsdp_p.grad is None)
                continue
            if ddp_p.grad is None:
                self.assertTrue(fsdp_p.grad is None)
            else:
                self.assertEqual(ddp_p.flatten(), fsdp_p.flatten())
                self.assertEqual(ddp_p.grad.flatten(), fsdp_p.grad.flatten())
        self._check_ddp_fsdp_param_parity(ddp_model, fsdp_model)

        # Finish the iteration (backward pass and optimizer step)
        ddp_loss = ddp_model.module.get_loss(inp, ddp_output).to(device)
        fsdp_loss = fsdp_model.module.get_loss(inp, fsdp_output).to(device)
        ddp_model.module.run_backward(ddp_loss)
        fsdp_model.module.run_backward(fsdp_loss)
        for optim in itertools.chain(ddp_optims, fsdp_optims):
            optim.step()
        self._check_ddp_fsdp_param_parity(ddp_model, fsdp_model)

        # Run one more iteration to confirm bias corrections are correct
        run_iter()
        self._check_ddp_fsdp_param_parity(ddp_model, fsdp_model)


class TestFSDPUseOrigParamsUnshardReshard(FSDPTest):
    """Tests the unshard/reshard flow."""

    @property
    def world_size(self) -> int:
        return 2

    def _get_fsdp_models_and_optims(
        self,
        sharding_strategy: ShardingStrategy,
        cpu_offload: CPUOffload,
    ) -> Tuple[FSDP, torch.optim.Optimizer, FSDP, torch.optim.Optimizer]:
        """
        Returns a pair of (FSDP model, optimizer) for ``use_orig_params=False``
        and ``True``, respectively.
        """
        LR = 1e-2
        fsdp_kwargs = {
            "sharding_strategy": sharding_strategy,
            "cpu_offload": cpu_offload,
            "use_orig_params": False,
        }
        fsdp_model = TransformerWithSharedParams.init(
            self.process_group,
            FSDPInitMode.RECURSIVE,
            DEVICEInitMode.DEVICE_BEFORE,
            fsdp_kwargs=fsdp_kwargs,
            deterministic=True,
        )
        optim = torch.optim.Adam(fsdp_model.parameters(), foreach=False, lr=LR)
        fsdp_kwargs["use_orig_params"] = True
        fsdp_model_orig_params = TransformerWithSharedParams.init(
            self.process_group,
            FSDPInitMode.RECURSIVE,
            DEVICEInitMode.DEVICE_BEFORE,
            fsdp_kwargs=fsdp_kwargs,
            deterministic=True,
        )
        optim_orig_params = torch.optim.Adam(
            fsdp_model_orig_params.parameters(), foreach=False, lr=LR
        )
        return fsdp_model, optim, fsdp_model_orig_params, optim_orig_params

    def _check_fsdp_parameter_parity(self, fsdp1: FSDP, fsdp2: FSDP) -> None:
        """Checks that two FSDP instances have the same model parameters."""
        with FSDP.summon_full_params(fsdp1), FSDP.summon_full_params(fsdp2):
            for (n1, p1), (n2, p2) in zip(
                fsdp1.named_parameters(),
                fsdp2.named_parameters(),
            ):
                self.assertEqual(n1, n2)
                torch.testing.assert_close(p1, p2)

    def _get_fsdp_parity_subtest_config(self):
        return {
            "sharding_strategy": [
                ShardingStrategy.NO_SHARD,
                ShardingStrategy.SHARD_GRAD_OP,
                ShardingStrategy.FULL_SHARD,
            ],
        }

    @skip_if_lt_x_gpu(2)
    @parametrize("offload_params", [False, True])
    def test_multiple_forward(self, offload_params: bool):
        """
        Tests that ``use_orig_params=True`` has parity with ``False`` when
        running multiple forward passes before a backward pass.
        """
        cpu_offload = CPUOffload(offload_params=offload_params)
        self.run_subtests(
            self._get_fsdp_parity_subtest_config(),
            self._test_multiple_forward,
            cpu_offload=cpu_offload,
        )

    @skip_if_lt_x_gpu(2)
    def _test_multiple_forward(
        self,
        sharding_strategy: ShardingStrategy,
        cpu_offload: CPUOffload,
    ):
        (
            fsdp_model,
            optim,
            fsdp_model_orig_params,
            optim_orig_params,
        ) = self._get_fsdp_models_and_optims(sharding_strategy, cpu_offload)
        device = torch.device("xpu")
        for _ in range(3):
            inp1 = fsdp_model.get_input(device)
            _inp2 = fsdp_model.get_input(device)
            inp2 = tuple(
                t + torch.ones_like(t) for t in _inp2
            )  # make different from `inp1`
            # For these loss lists: elem 0 is baseline; elem 1 is test
            losses1 = []
            losses2 = []
            losses = []
            for _model, _optim in (fsdp_model, optim), (
                fsdp_model_orig_params,
                optim_orig_params,
            ):
                _optim.zero_grad()
                loss1 = _model(*inp1)
                losses1.append(loss1)
                loss2 = _model(*inp2)
                losses2.append(loss2)
                loss = (loss1 + loss2).sum()
                losses.append(loss)
                _model.run_backward(loss)
                _optim.step()
            self.assertEqual(losses1[0], losses1[1])
            self.assertEqual(losses2[0], losses2[1])
            self.assertEqual(losses[0], losses[1])
        self._check_fsdp_parameter_parity(fsdp_model, fsdp_model_orig_params)

    @skip_if_lt_x_gpu(2)
    @parametrize("offload_params", [False, True])
    def test_summon_between_two_forwards(self, offload_params: bool):
        """
        Tests that ``use_orig_params=True`` has parity with ``False`` when
        running a forward pass, :meth:`summon_full_params()`, and another
        forward pass before a backward pass.
        """
        cpu_offload = CPUOffload(offload_params=offload_params)
        self.run_subtests(
            self._get_fsdp_parity_subtest_config(),
            self._test_summon_between_two_forwards,
            cpu_offload=cpu_offload,
        )

    def _test_summon_between_two_forwards(
        self,
        sharding_strategy: ShardingStrategy,
        cpu_offload: CPUOffload,
    ):
        (
            fsdp_model,
            optim,
            fsdp_model_orig_params,
            optim_orig_params,
        ) = self._get_fsdp_models_and_optims(sharding_strategy, cpu_offload)
        device = torch.device("xpu")
        for _ in range(3):
            optim.zero_grad()
            optim_orig_params.zero_grad()

            inp1 = fsdp_model.get_input(device)
            loss1 = fsdp_model(*inp1)
            loss_orig_params1 = fsdp_model_orig_params(*inp1)
            self.assertEqual(loss1, loss_orig_params1)

            # Calls into `summon_full_params()`
            self._check_fsdp_parameter_parity(fsdp_model, fsdp_model_orig_params)

            inp2 = fsdp_model.get_input(device)
            loss2 = fsdp_model(*inp2)
            loss_orig_params2 = fsdp_model_orig_params(*inp2)
            self.assertEqual(loss2, loss_orig_params2)

            loss = (loss1 + loss2).sum()
            loss_orig_params = (loss_orig_params1 + loss_orig_params2).sum()
            fsdp_model.run_backward(loss)
            fsdp_model_orig_params.run_backward(loss_orig_params)
            optim.step()
            optim_orig_params.step()
        self._check_fsdp_parameter_parity(fsdp_model, fsdp_model_orig_params)


class TestFSDPUseOrigParamsParamAccess(FSDPTest):
    """Tests original parameter access."""

    @property
    def world_size(self):
        # Force a world size of 2 since the tests hard code to the FSDP
        # sharding strategy to check sharded parameter parity
        return 2

    @skip_if_lt_x_gpu(2)
    def test_access_params_after_forward(self):
        """
        Tests that accessing the original parameters after the forward but
        before the backward. Notably, this is not supported when
        ``use_orig_params=False``. However, for ``True``, FSDP exposes the
        (flattened) sharded original parameters, making it possible.
        """
        self.run_subtests(
            {
                "sharding_strategy": [
                    ShardingStrategy.NO_SHARD,
                    ShardingStrategy.FULL_SHARD,
                    ShardingStrategy.SHARD_GRAD_OP,
                ],
            },
            self._test_access_params_after_forward,
        )

    def _test_access_params_after_forward(
        self,
        sharding_strategy: ShardingStrategy,
    ):
        # NOTE: This test needs to be changed if the FSDP sharding algorithm
        # changes. It is still valuable until such a change to sanity check the
        # `use_orig_params=True` implementation.
        class Model(nn.Module):
            def __init__(self) -> None:
                super().__init__()
                torch.manual_seed(42)
                # 5 * 5 = 25 numel -> pad to 26 -> 13 on each rank
                self.lin1 = nn.Linear(5, 5, bias=False)
                # 5 * 7 + (1) + 7 = 43 numel -> pad to 44 -> 22 on each rank,
                # where the (1) is from intra-`FlatParameter` alignment padding
                # 22 of weight on rank 0; 13 of weight, 1 alignment padding,
                # and 7 of bias on rank 1
                self.lin2 = nn.Linear(5, 7)

            def forward(self, x: torch.Tensor) -> torch.Tensor:
                z = self.lin1(x)
                z = nn.functional.relu(z)
                z = self.lin2(z)
                return z

            def get_input(self, device: torch.device) -> Tuple[torch.Tensor, ...]:
                return (torch.randn((2, 5)).to(device),)

            def get_loss(self, inp, out):
                return out.sum()

        def check_parameter_parity(
            ddp_model: DDP, fsdp_model: FSDP, between_fwd_and_bwd: bool
        ):
            assert self.rank in (
                0,
                1,
            ), f"Expects world size of 2 but got {self.world_size}"
            for (n1, p1), (n2, p2) in zip(
                ddp_model.module.named_parameters(),
                fsdp_model.named_parameters(),
            ):
                self.assertEqual(n1, clean_tensor_name(n2))
                if sharding_strategy == ShardingStrategy.NO_SHARD:
                    # For `NO_SHARD`, do nothing since the original parameters
                    # are unflattened
                    pass
                elif (
                    between_fwd_and_bwd
                    and sharding_strategy in NO_RESHARD_AFTER_FORWARD_STRATEGIES
                ):
                    # For no reshard after forward strategies, do nothing since
                    # FSDP did not use sharded views after forward
                    pass
                # Otherwise, case on the parameter (see the model definition)
                elif n1 == "lin1.weight":
                    if self.rank == 0:
                        p1 = p1.flatten()[:13]
                    elif self.rank == 1:
                        p1 = p1.flatten()[13:]
                elif n1 == "lin2.weight":
                    if self.rank == 0:
                        p1 = p1.flatten()[:22]
                    elif self.rank == 1:
                        p1 = p1.flatten()[22:]
                elif n1 == "lin2.bias":
                    if self.rank == 0:
                        p1 = torch.empty(0, device=p1.device)
                    elif self.rank == 1:
                        p1 = p1.flatten()
                torch.testing.assert_close(p1, p2)

        ddp_model = DDP(Model().xpu(), device_ids=[self.rank])
        fsdp_model = FSDP(
            Model().xpu(),
            sharding_strategy=sharding_strategy,
            auto_wrap_policy=always_wrap_policy,
            use_orig_params=True,
        )
        LR = 1e-2
        ddp_optim = torch.optim.Adam(ddp_model.parameters(), lr=LR)
        fsdp_optim = torch.optim.Adam(fsdp_model.parameters(), lr=LR)
        device = torch.device("xpu")

        inp = fsdp_model.get_input(device)
        ddp_out = ddp_model(*inp)
        fsdp_out = fsdp_model(*inp)
        check_parameter_parity(ddp_model, fsdp_model, True)

        ddp_loss = ddp_model.module.get_loss(inp, ddp_out)
        fsdp_loss = fsdp_model.get_loss(inp, fsdp_out)
        ddp_loss.backward()
        fsdp_loss.backward()
        ddp_optim.step()
        fsdp_optim.step()
        check_parameter_parity(ddp_model, fsdp_model, False)

        inp = fsdp_model.get_input(device)
        ddp_out = ddp_model(*inp)
        fsdp_out = fsdp_model(*inp)
        check_parameter_parity(ddp_model, fsdp_model, True)


class TestFSDPUseOrigParamsWriteback(FSDPTest):
    """Tests parameter and gradient writeback."""

    class Model(nn.Module):
        def __init__(self, device: torch.device):
            super().__init__()
            torch.manual_seed(42)
            self.lin1 = nn.Linear(5, 5, bias=True, device=device)
            self.lin2 = nn.Linear(5, 7, bias=True, device=device)

        def forward(self, x: torch.Tensor) -> torch.Tensor:
            z = self.lin1(x)
            z = nn.functional.relu(z)
            z = self.lin2(z)
            return z

        def get_input(self, device: torch.device) -> Tuple[torch.Tensor, ...]:
            return (torch.randn((2, 5)).to(device),)

        def get_loss(self, inp, out):
            return out.sum()

    @property
    def world_size(self):
        # Force a world size of 2 since the tests hard code to the FSDP
        # sharding strategy
        return 2

    def _check_param_parity(self, ddp_model: DDP, fsdp_model: FSDP):
        with FSDP.summon_full_params(fsdp_model):
            for (n1, p1), (n2, p2) in zip(
                ddp_model.module.named_parameters(),
                fsdp_model.named_parameters(),
            ):
                self.assertEqual(n1, n2)
                torch.testing.assert_close(p1, p2)

    @skip_if_lt_x_gpu(2)
    def test_param_writeback(self):
        """Tests that changes to the original parameters are written back."""
        self.run_subtests(
            {
                "change_first_weight": [True, False],  # first vs. second `weight`
                "change_data": [True, False],  # change `.data` vs. variable itself
            },
            self._test_param_writeback,
        )

    def _test_param_writeback(self, change_first_weight: bool, change_data: bool):
        def transform_param(param: nn.Parameter) -> nn.Parameter:
            return nn.Parameter(torch.ones_like(param) * 2)

        # Check that the writeback propagates
        ddp_model = DDP(
            TestFSDPUseOrigParamsWriteback.Model(torch.device("xpu")),
            device_ids=[self.rank],
        )
        fsdp_model = FSDP(
            TestFSDPUseOrigParamsWriteback.Model(torch.device("xpu")),
            use_orig_params=True,
        )
        ddp = ddp_model.module  # for brevity
        fsdp = fsdp_model.module
        if change_first_weight:
            if change_data:
                ddp.lin1.weight.data = transform_param(ddp.lin1.weight)
                fsdp.lin1.weight.data = transform_param(fsdp.lin1.weight)
            else:
                ddp.lin1.weight = transform_param(ddp.lin1.weight)
                fsdp.lin1.weight = transform_param(fsdp.lin1.weight)
        else:
            if change_data:
                ddp.lin2.weight.data = transform_param(ddp.lin2.weight)
                fsdp.lin2.weight.data = transform_param(fsdp.lin2.weight)
            else:
                ddp.lin2.weight = transform_param(ddp.lin2.weight)
                fsdp.lin2.weight = transform_param(fsdp.lin2.weight)
        self._check_param_parity(ddp_model, fsdp_model)  # triggers a writeback

    @skip_if_lt_x_gpu(2)
    def test_grad_writeback(self):
        """
        Tests that changes to the original parameters' gradients are written
        back.
        """
        self.run_subtests(
            {
                "change_first_weight_grad": [False, True],
                "change_data": [False, True],  # change `.data` vs. variable itself
                "set_to_none": [False, True],
            },
            self._test_grad_writeback,
        )

    def _test_grad_writeback(
        self,
        change_first_weight_grad: bool,
        change_data: bool,
        set_to_none: bool,
    ):
        if change_data and set_to_none:
            return  # not well-defined

        def transform_grad(param: nn.Parameter) -> nn.Parameter:
            return None if set_to_none else torch.ones_like(param) * 2

        ddp_model = DDP(
            TestFSDPUseOrigParamsWriteback.Model(torch.device("xpu")),
            device_ids=[self.rank],
        )
        fsdp_model = FSDP(
            TestFSDPUseOrigParamsWriteback.Model(torch.device("xpu")),
            use_orig_params=True,
        )
        LR = 1e-2
        # TODO: If we add `summon_full_params(with_grads=True)`, then replace
        # the following. For now, we use the optimizer step as a surrogate for
        # checking that gradients were written back.
        ddp_optim = torch.optim.Adam(ddp_model.parameters(), lr=LR)
        fsdp_optim = torch.optim.Adam(fsdp_model.parameters(), lr=LR)

        # Generate an initial gradient
        inp = fsdp_model.get_input(torch.device("xpu"))
        ddp_out = ddp_model(*inp)
        fsdp_out = fsdp_model(*inp)
        ddp_out.sum().backward()
        fsdp_out.sum().backward()

        # Change the gradient through the original parameters
        ddp = ddp_model.module  # for brevity
        fsdp = fsdp_model.module
        if change_first_weight_grad:
            if change_data:
                ddp.lin1.weight.grad.data = transform_grad(ddp.lin1.weight)
                if fsdp.lin1.weight.grad is not None:
                    fsdp.lin1.weight.grad.data = transform_grad(fsdp.lin1.weight)
            else:
                ddp.lin1.weight.grad = transform_grad(ddp.lin1.weight)
                fsdp.lin1.weight.grad = transform_grad(fsdp.lin1.weight)
        else:
            if change_data:
                ddp.lin2.weight.grad.data = transform_grad(ddp.lin2.weight)
                if fsdp.lin2.weight.grad is not None:
                    fsdp.lin2.weight.grad.data = transform_grad(fsdp.lin2.weight)
            else:
                ddp.lin2.weight.grad = transform_grad(ddp.lin2.weight)
                fsdp.lin2.weight.grad = transform_grad(fsdp.lin2.weight)
        ddp_optim.step()
        fsdp_optim.step()
        self._check_param_parity(ddp_model, fsdp_model)  # triggers a writeback

        # Intentionally do not zero the gradient to check writeback
        inp = fsdp_model.get_input(torch.device("xpu"))
        ddp_out = ddp_model(*inp)
        fsdp_out = fsdp_model(*inp)
        ddp_out.sum().backward()
        fsdp_out.sum().backward()
        ddp_optim.step()
        fsdp_optim.step()
        self._check_param_parity(ddp_model, fsdp_model)  # triggers a writeback

    @skip_if_lt_x_gpu(2)
    def test_writeback_shape_mismatch(self):
        fsdp_model = FSDP(
            TestFSDPUseOrigParamsWriteback.Model(torch.device("xpu")),
            use_orig_params=True,
        )
        # Check that writing back with mismatched shape errors
        fsdp = fsdp_model.module  # for brevity
        assert self.rank in (0, 1), f"Expects world size of 2 but got {self.world_size}"
        with self.assertRaisesRegex(RuntimeError, "Cannot writeback"):
            # Change the gradient to a new one with 1 added to each dimension
            # to force a shape mismatch when writing back
            if self.rank == 0:
                # Change `lin1.weight.grad` since it exists on rank 0
                lin1_weight_shape = list(fsdp.lin1.weight.shape)
                for dim_index in range(len(lin1_weight_shape)):
                    lin1_weight_shape[dim_index] += 1
                fsdp.lin1.weight = nn.Parameter(
                    torch.randn(
                        torch.Size(lin1_weight_shape), device=fsdp.lin1.weight.device
                    )
                )
                fsdp.lin1.weight.grad = torch.randn(
                    torch.Size(lin1_weight_shape), device=fsdp.lin1.weight.device
                )
            elif self.rank == 1:
                # Change `lin2.weight.grad` since it exists (partially) on rank 1
                lin2_weight_shape = list(fsdp.lin2.weight.shape)
                for dim_index in range(len(lin2_weight_shape)):
                    lin2_weight_shape[dim_index] += 1
                fsdp.lin2.weight = nn.Parameter(
                    torch.randn(
                        torch.Size(lin2_weight_shape), device=fsdp.lin2.weight.device
                    )
                )
                fsdp.lin2.weight.grad = torch.randn(
                    torch.Size(lin2_weight_shape), device=fsdp.lin2.weight.device
                )
            with FSDP.summon_full_params(fsdp_model):  # triggers a writeback
                ...

    @skip_if_lt_x_gpu(2)
    def test_writeback_between_fwd_and_bwd_for_no_reshard_raises(self):
        fsdp_kwargs = {
            "sharding_strategy": ShardingStrategy.SHARD_GRAD_OP,
            "auto_wrap_policy": ModuleWrapPolicy({nn.Linear}),
            "use_orig_params": True,
        }
        fsdp_wrapper = functools.partial(FSDP, **fsdp_kwargs)

        # Test changing the parameter storage to no longer be a view into the
        # flat parameter
        fsdp_model = fsdp_wrapper(
            TestFSDPUseOrigParamsWriteback.Model(torch.device("xpu"))
        )
        inp = fsdp_model.get_input(torch.device("xpu"))
        loss = fsdp_model(*inp).sum()
        fsdp_model.lin1.weight.data = fsdp_model.lin1.weight.clone()
        assert_msg = (
            "FSDP does not support changing the parameters between forward and backward"
        )
        with self.assertRaisesRegex(AssertionError, assert_msg):
            loss.backward()

        # Test changing the parameter variable itself
        fsdp_model = fsdp_wrapper(
            TestFSDPUseOrigParamsWriteback.Model(torch.device("xpu"))
        )
        inp = fsdp_model.get_input(torch.device("xpu"))
        loss = fsdp_model(*inp).sum()
        fsdp_model.lin1._fsdp_wrapped_module.weight = nn.Parameter(
            fsdp_model.lin1.weight.clone()
        )
        with self.assertRaisesRegex(AssertionError, assert_msg):
            loss.backward()

    @skip_if_lt_x_gpu(2)
    def test_no_reshard_and_mixed_precision(self):
        """
        Tests that writeback does not falsely get triggered for a few
        configurations (exercising the sharded view skipping logic):
        - Train forward -> full-precision unshard -> train forward
        - Train forward -> eval forward
        - Train forward/backward -> eval forward -> model checkpoint
        """
        self.run_subtests(
            {"use_full_prec_in_eval": [False, True]},
            self._test_no_reshard_and_mixed_precision,
        )

    def _test_no_reshard_and_mixed_precision(self, use_full_prec_in_eval: bool):
        if use_full_prec_in_eval:
            os.environ[_FSDP_USE_FULL_PREC_IN_EVAL] = "1"
        fsdp_kwargs = {
            "sharding_strategy": ShardingStrategy.SHARD_GRAD_OP,
            "auto_wrap_policy": ModuleWrapPolicy({nn.Linear}),
            "mixed_precision": MixedPrecision(param_dtype=torch.float16),
            "use_orig_params": True,
        }

        # Train forward -> full-precision unshard -> train forward
        fsdp_model = FSDP(
            TestFSDPUseOrigParamsWriteback.Model(torch.device("xpu")), **fsdp_kwargs
        )
        inp = fsdp_model.get_input(torch.device("xpu"))
        fsdp_model(*inp)
        with FSDP.summon_full_params(fsdp_model):
            ...
        fsdp_model(*inp).sum()

        # Train forward -> eval forward
        fsdp_model.train()
        fsdp_model(*inp)
        fsdp_model.eval()
        fsdp_model(*inp)

        # Train forward/backward -> eval forward -> model checkpoint
        fsdp_model.train()
        fsdp_model(*inp).sum().backward()
        fsdp_model.eval()
        fsdp_model(*inp)
        with FSDP.state_dict_type(fsdp_model, StateDictType.SHARDED_STATE_DICT):
            sd = fsdp_model.state_dict()
            fsdp_model.load_state_dict(sd)
        fsdp_model(*inp).sum().backward()


class TestFSDPUseOrigParamsFQNs(FSDPTest):
    @skip_if_lt_x_gpu(2)
    def test_named_parameters_in_forward(self):
        """
        Tests that calling ``named_parameters()`` during forward returns FQNs
        and ``Tensor`` s corresponding to the original parameters.
        """
        param_shapes = [None, None]
        assert_equal_fn = self.assertEqual

        class Model(nn.Module):
            def __init__(self) -> None:
                super().__init__()
                self.lin = nn.Linear(5, 5)

            def forward(self, x: torch.Tensor) -> torch.Tensor:
                nonlocal param_shapes
                # Allow for FSDP prefixes
                param_names = [
                    clean_tensor_name(tup[0]) for tup in self.named_parameters()
                ]
                params = [tup[1] for tup in self.named_parameters()]
                assert (
                    param_shapes[0] is not None and param_shapes[1] is not None
                ), "`param_sizes` should be set"
                assert_equal_fn(
                    param_names,
                    [
                        "lin.weight",
                        "lin.bias",
                    ],
                )
                assert_equal_fn(params[0].shape, param_shapes[0])
                assert_equal_fn(params[1].shape, param_shapes[1])
                return self.lin(x)

        model = Model().xpu()
        # Save the *unsharded* original parameter shapes and check the shapes
        # match in the forward pass
        param_shapes[0] = model.lin.weight.shape
        param_shapes[1] = model.lin.bias.shape
        fsdp_model = FSDP(model, use_orig_params=True)
        inp = torch.randn((2, 5), device=torch.device("xpu"))
        fsdp_model(inp)


class TestFSDPUseOrigParamsNoSync(FSDPTest):
    @property
    def world_size(self) -> int:
        return 2

    @skip_if_lt_x_gpu(2)
    def test_no_sync_correctness(self):
        """
        Tests a basic ``no_sync()`` setup by comparing ``use_orig_params=True``
        against ``use_orig_params=False``.
        """
        self.run_subtests(
            {
                "sharding_strategy": [
                    ShardingStrategy.FULL_SHARD,
                    ShardingStrategy.SHARD_GRAD_OP,
                    ShardingStrategy.NO_SHARD,
                ],
            },
            self._test_no_sync_correctness,
        )

    def _test_no_sync_correctness(self, sharding_strategy: ShardingStrategy):
        model = nn.Linear(7, 1, bias=False, device="xpu")
        fsdp_kwargs = {
            "sharding_strategy": sharding_strategy,
        }
        model_use_flat_params = FSDP(
            copy.deepcopy(model), use_orig_params=False, **fsdp_kwargs
        )
        model_use_orig_params = FSDP(model, use_orig_params=True, **fsdp_kwargs)
        optim_use_flat_params = torch.optim.AdamW(
            model_use_flat_params.parameters(), foreach=True
        )
        optim_use_orig_params = torch.optim.AdamW(
            model_use_orig_params.parameters(), foreach=True
        )

        def _check_param_grad_parity(
            _baseline_model: nn.Module,
            _test_model: nn.Module,
        ):
            """
            This assumes that the model is ``nn.Linear(7, 1, bias=False)``
            (i.e. with a single 1D weight parameter) to be able to directly
            compare the baseline and test models. On rank 1, the baseline
            includes 1 element of padding.
            """
            self.assertEqual(len(list(_baseline_model.parameters())), 1)
            self.assertEqual(len(list(_test_model.parameters())), 1)
            for flat_param, orig_param in zip(
                _baseline_model.parameters(), _test_model.parameters()
            ):
                # Baseline is permitted to have padding
                self.assertGreaterEqual(flat_param.numel(), orig_param.numel())
                unpadded_param_numel = orig_param.numel()
                # For `NO_SHARD`, `use_orig_params=True` presents unflattened
                # parameters, while `False` presents flattened ones
                torch.testing.assert_close(
                    flat_param[:unpadded_param_numel], orig_param.flatten()
                )
                # Gradient numel is different if right after `no_sync()` since
                # the gradient is unsharded, while the parameter is sharded
                unpadded_grad_numel = orig_param.grad.numel()
                # For `use_orig_params=False`, the unsharded gradient is
                # flattened, while for `True`, it is unflattened
                torch.testing.assert_close(
                    flat_param.grad[:unpadded_grad_numel].reshape(
                        orig_param.grad.shape
                    ),
                    orig_param.grad,
                )

        inp = torch.randn((2, 7), device="xpu")
        grad = torch.randn((2, 1), device="xpu")

        # Compute some reference gradients using one forward/backward
        out_use_flat_params = model_use_flat_params(inp)
        out_use_orig_params = model_use_orig_params(inp)
        torch.testing.assert_close(out_use_flat_params, out_use_orig_params)
        out_use_flat_params.backward(grad)
        out_use_orig_params.backward(grad)
        _check_param_grad_parity(model_use_flat_params, model_use_orig_params)
        ref_grads_use_flat_params = [
            param.grad.detach().clone() for param in model_use_flat_params.parameters()
        ]
        ref_grads_use_orig_params = [
            param.grad.detach().clone()
            for param in model_use_orig_params.parameters()
            if param.grad is not None
        ]

        # Run a forward/backward in `no_sync()`
        optim_use_flat_params.zero_grad(set_to_none=True)
        optim_use_orig_params.zero_grad(set_to_none=True)
        for model in (model_use_flat_params, model_use_orig_params):
            with model.no_sync():
                out = model(inp)
                out.backward(grad)
        _check_param_grad_parity(model_use_flat_params, model_use_orig_params)

        # Run a forward/backward outside `no_sync()`
        for model in (model_use_flat_params, model_use_orig_params):
            out = model(inp)
            out.backward(grad)
        _check_param_grad_parity(model_use_flat_params, model_use_orig_params)

        # Check that, since we accumulated gradients across 2 iterations, that
        # the new gradients are 2x the reference gradients
        grads_use_flat_params = [
            param.grad.detach().clone() for param in model_use_flat_params.parameters()
        ]
        grads_use_orig_params = [
            param.grad.detach().clone()
            for param in model_use_orig_params.parameters()
            if param.grad is not None
        ]
        for grad, ref_grad in zip(grads_use_flat_params, ref_grads_use_flat_params):
            torch.testing.assert_close(grad, 2 * ref_grad)
        for grad, ref_grad in zip(grads_use_orig_params, ref_grads_use_orig_params):
            torch.testing.assert_close(grad, 2 * ref_grad)

    @skip_if_lt_x_gpu(2)
    def test_no_sync_mixed_precision(self):
        """
        Tests that dtypes are as expected when using ``no_sync()`` with
        ``use_orig_params=True`` and parameter mixed precision.
        """
        self.run_subtests(
            {
                "sharding_strategy": [
                    ShardingStrategy.FULL_SHARD,
                    ShardingStrategy.SHARD_GRAD_OP,
                    ShardingStrategy.NO_SHARD,
                ]
            },
            self._test_no_sync_mixed_precision,
        )

    def _test_no_sync_mixed_precision(self, sharding_strategy: ShardingStrategy):
        model = nn.Linear(3, 3, device="xpu")
        mixed_precision = MixedPrecision(
            param_dtype=torch.float16,
            reduce_dtype=torch.float32,
        )
        fsdp_kwargs = {
            "sharding_strategy": sharding_strategy,
            "mixed_precision": mixed_precision,
            "use_orig_params": True,
        }
        fsdp_model = FSDP(model, **fsdp_kwargs)
        inp = torch.randn((2, 3), device="xpu")
        with fsdp_model.no_sync():
            # For each of these `no_sync()` backward passes, check that the
            # gradients are in the low precision parameter dtype (FP16)
            fsdp_model(inp).sum().backward()
            for param in fsdp_model.parameters():
                if param.grad is not None:
                    self.assertEqual(param.grad.dtype, torch.float16)
            fsdp_model(inp).sum().backward()
            for param in fsdp_model.parameters():
                if param.grad is not None:
                    self.assertEqual(param.grad.dtype, torch.float16)
        # For the backward pass outside `no_sync()`, check that the gradients
        # are cast to the full precision in preparation for the optimizer step
        fsdp_model(inp).sum().backward()
        for param in fsdp_model.parameters():
            if param.grad is not None:
                self.assertEqual(param.grad.dtype, torch.float32)


class TestFSDPUseOrigParamsInit(FSDPTest):
    @skip_if_lt_x_gpu(2)
    def test_non_uniform_requires_grad(self):
        model = nn.Sequential(
            nn.Linear(3, 3, device="xpu"),
            nn.Linear(3, 3, device="xpu"),
        )
        # Freeze biases only and flatten both weights and biases into the same
        # `FlatParameter` to exercise non-uniform `requires_grad`
        model[0].bias.requires_grad = False
        model[1].bias.requires_grad = False
        fsdp_model = FSDP(model, use_orig_params=True)
        self.assertTrue(fsdp_model[0].weight.requires_grad)
        self.assertFalse(fsdp_model[0].bias.requires_grad)
        self.assertTrue(fsdp_model[1].weight.requires_grad)
        self.assertFalse(fsdp_model[1].bias.requires_grad)


# Define this to be large enough to trigger stack corruption
NUM_SIZE0_TENSORS = 1000


class TestMultiTensorApply(TestCase):
    def test_multi_tensor_apply_size0_tensors_cpu(self):
        size0_tensors = [torch.empty(0, device="cpu") for _ in range(NUM_SIZE0_TENSORS)]
        # Check that this does not segfault
        torch._foreach_mul_(size0_tensors, 0.1)

    @unittest.skipIf(not TEST_CUDA, "no xpu")
    def test_multi_tensor_apply_size0_tensors_cuda(self):
        size0_tensors = [
            torch.empty(0, device="xpu") for _ in range(NUM_SIZE0_TENSORS)
        ]
        # Check that this does not segfault
        torch._foreach_mul_(size0_tensors, 0.1)


instantiate_parametrized_tests(TestFSDPUseOrigParamsMultipleParamGroups)
instantiate_parametrized_tests(TestFSDPUseOrigParamsUnshardReshard)
instantiate_parametrized_tests(TestFSDPUseOrigParamsParamAccess)
instantiate_parametrized_tests(TestFSDPUseOrigParamsFQNs)
instantiate_parametrized_tests(TestFSDPUseOrigParamsNoSync)

if __name__ == "__main__":
    run_tests()<|MERGE_RESOLUTION|>--- conflicted
+++ resolved
@@ -220,10 +220,7 @@
             raise ValueError(f"Invalid string: {sharding_strategy_str}")
         return sharding_strategy
 
-<<<<<<< HEAD
-=======
     @unittest.skipIf(not HAS_GPU, "Inductor+gpu needs triton and recent GPU arch")
->>>>>>> 55150c86
     @skip_if_lt_x_gpu(2)
     def test_fsdp_compile(self):
         self.run_subtests(
