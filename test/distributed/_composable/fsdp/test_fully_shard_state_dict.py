# Owner(s): ["oncall: distributed"]

import copy
import functools
import unittest
from contextlib import nullcontext
from typing import Dict, Optional

import torch


import torch.nn as nn
from torch.distributed._composable.fsdp import CPUOffloadPolicy, fully_shard
from torch.distributed.device_mesh import DeviceMesh, init_device_mesh
from torch.distributed.tensor import distribute_tensor, DTensor, Shard
from torch.distributed.tensor.parallel import (
    ColwiseParallel,
    parallelize_module,
    RowwiseParallel,
)
from torch.testing._internal.common_cuda import TEST_CUDA
from torch.testing._internal.common_distributed import skip_if_lt_x_gpu
from torch.testing._internal.common_fsdp import FSDPTest, FSDPTestMultiThread, MLP
from torch.testing._internal.common_utils import run_tests
from torch.testing._internal.distributed._tensor.common_dtensor import (
    ModelArgs,
    Transformer,
    TransformerBlock,
)


class TestFullyShardStateDictMultiProcess(FSDPTest):
    @property
    def world_size(self) -> int:
        return min(8, torch.xpu.device_count())

    @skip_if_lt_x_gpu(2)
    def test_dp_state_dict_save_load(self):
        fsdp_mesh = init_device_mesh("xpu", (self.world_size,))
        self.run_subtests(
            {"mlp_dim": [2, 3, 4, 5], "mesh": [fsdp_mesh]},
            self._test_dp_state_dict_save_load,
        )
        self.run_subtests(
            {"mlp_dim": [16], "mesh": [fsdp_mesh], "use_shard_placement_fn": [True]},
            self._test_dp_state_dict_save_load,
        )
        if self.world_size % 2 != 0:
            return
<<<<<<< HEAD
        hsdp_mesh = init_device_mesh("xpu", (self.world_size // 2, 2))
=======
        hsdp_mesh = init_device_mesh(
            "cuda",
            (self.world_size // 2, 2),
            mesh_dim_names=("dp_replicate", "dp_shard"),
        )
>>>>>>> 55150c86
        self.run_subtests(
            {"mlp_dim": [2, 3, 4, 5], "mesh": [hsdp_mesh]},
            self._test_dp_state_dict_save_load,
        )
        self.run_subtests(
            {"mlp_dim": [16], "mesh": [hsdp_mesh], "use_shard_placement_fn": [True]},
            self._test_dp_state_dict_save_load,
        )

    def _test_dp_state_dict_save_load(
        self, mlp_dim: int, mesh: DeviceMesh, use_shard_placement_fn: bool = False
    ):
        torch.manual_seed(42)
        base_model = nn.Sequential(
            MLP(mlp_dim),
            nn.Sequential(MLP(mlp_dim), nn.Linear(mlp_dim, mlp_dim)),
            MLP(mlp_dim),
        )

        def _shard_placement_fn(param: nn.Parameter) -> Optional[Shard]:
            largest_dim = largest_dim_size = -1
            for dim, dim_size in enumerate(param.shape):
                if dim_size > largest_dim_size:
                    largest_dim = dim
                    largest_dim_size = dim_size
            return Shard(largest_dim)

        shard_placement_fn = _shard_placement_fn if use_shard_placement_fn else None
        fully_shard_fn = functools.partial(
            fully_shard, mesh=mesh, shard_placement_fn=shard_placement_fn
        )

        # Check basic `reshard_after_forward=True`
        model1 = copy.deepcopy(base_model)
        for module in model1:
            fully_shard_fn(module)
        fully_shard_fn(model1)
        self._test_state_dict_save_load(model1)

        # Check `reshard_after_forward=False` before and after a forward
        model2 = copy.deepcopy(base_model)
        for module in model2:
            fully_shard_fn(module, reshard_after_forward=False)
        fully_shard_fn(model2, reshard_after_forward=False)
        self._test_state_dict_save_load(model2)
        ref_sharded_sd = model2.state_dict()
        inp = torch.randn((2, mlp_dim), device="xpu")
        model2(inp)  # parameters are not resharded after this forward
        # Check that state dict hooks reshard
        sharded_sd = model2.state_dict()
        self.assertEqual(set(ref_sharded_sd.keys()), set(sharded_sd.keys()))
        for key, value in ref_sharded_sd.items():
            self.assertEqual(value, sharded_sd[key])

    @skip_if_lt_x_gpu(2)
    def test_dp_state_dict_cpu_offload(self):
        self.run_subtests(
            {
                "offload_policy": [
                    CPUOffloadPolicy(pin_memory=True),
                    CPUOffloadPolicy(pin_memory=False),
                ],
                "cpu_state_dict": [True, False],
            },
            self._test_dp_state_dict_cpu_offload,
        )

    def _test_dp_state_dict_cpu_offload(
        self, offload_policy: CPUOffloadPolicy, cpu_state_dict: bool
    ):
        mlp_dim = 4
        torch.manual_seed(42)
        with torch.device("meta"):
            model = nn.Sequential(
                nn.Linear(mlp_dim, mlp_dim, bias=False),
                nn.Linear(mlp_dim, mlp_dim, bias=False),
            )
        for module in model:
            fully_shard(module, offload_policy=offload_policy)
        fully_shard(model, offload_policy=offload_policy)

        # split full sd into multiple pieces
        # to test loading with `strict=False`
        state_dicts = []
        for name, dtensor in model.named_parameters():
            full_tensor = torch.randn(dtensor.size())
            sharded_tensor = distribute_tensor(
                full_tensor, dtensor.device_mesh, dtensor.placements
            )
            if cpu_state_dict:
                sharded_tensor = sharded_tensor.cpu()
            state_dicts.append({name: sharded_tensor})

        # check that we can load with some parameters still on meta device
        for sd in state_dicts:
            model.load_state_dict(sd, assign=True, strict=False)

        # lazy init without error
        inp = torch.rand((mlp_dim, mlp_dim), device="xpu")
        model(inp)

        context = (
            self.assertRaisesRegex(
                RuntimeError,
                r"Found following parameters on non-CPU device: \[\('0.weight', device\(type='cuda'",
            )
            if not cpu_state_dict
            else nullcontext()
        )
        with context:
            model(inp).sum()
            state_dict = model.state_dict()
            for name, dtensor in state_dict.items():
                self.assertEqual(dtensor.device.type, "cpu")

    def test_2d_state_dict_correctness(self):
        dp_size = 2
        global_mesh = init_device_mesh(
            "xpu", (dp_size, self.world_size // dp_size), mesh_dim_names=("dp", "tp")
        )
        dp_mesh, tp_mesh = global_mesh["dp"], global_mesh["tp"]
        torch.manual_seed(42)
        mlp_dim = 4

        # model init
        model = nn.Sequential(*[MLP(mlp_dim) for _ in range(3)])
        model_2d = copy.deepcopy(model)

        # FSDP + TP
        model_2d = parallelize_module(
            model_2d,
            device_mesh=tp_mesh,
            parallelize_plan={
                "0.in_proj": ColwiseParallel(),
                "0.out_proj": RowwiseParallel(),
                "1.in_proj": ColwiseParallel(),
                "1.out_proj": RowwiseParallel(),
                "2.in_proj": ColwiseParallel(),
                "2.out_proj": RowwiseParallel(),
            },
        )
        for mlp in model_2d:
            fully_shard(mlp, mesh=dp_mesh)
        fully_shard(model_2d, mesh=dp_mesh)

        # state_dict parity check
        model_state_dict = model.state_dict()
        model_2d_state_dict = model_2d.state_dict()
        for tensor, dtensor in zip(
            model_state_dict.values(), model_2d_state_dict.values()
        ):
            self.assertTrue(isinstance(dtensor, DTensor))
            self.assertEqual(tensor, dtensor.full_tensor())

    @skip_if_lt_x_gpu(2)
    def test_dp_tp_state_dict_save_load(self):
        dp_size = 2
        global_mesh = init_device_mesh(
            "xpu", (dp_size, self.world_size // dp_size), mesh_dim_names=("dp", "tp")
        )
        self.run_subtests(
            {"mlp_dim": [4, 6, 8, 10]},
            functools.partial(self._test_dp_tp_state_dict_save_load, global_mesh),
        )

    def _test_dp_tp_state_dict_save_load(self, global_mesh: DeviceMesh, mlp_dim: int):
        dp_mesh, tp_mesh = global_mesh["dp"], global_mesh["tp"]
        torch.manual_seed(42)
        model = nn.Sequential(*[MLP(mlp_dim) for _ in range(3)])
        model = parallelize_module(
            model,
            device_mesh=tp_mesh,
            parallelize_plan={
                "0.in_proj": ColwiseParallel(),
                "0.out_proj": RowwiseParallel(),
                "1.in_proj": ColwiseParallel(),
                "1.out_proj": RowwiseParallel(),
                "2.in_proj": ColwiseParallel(),
                "2.out_proj": RowwiseParallel(),
            },
        )
        for mlp in model:
            fully_shard(mlp, mesh=dp_mesh)
        fully_shard(model, mesh=dp_mesh)
        self._test_state_dict_save_load(model)

    @skip_if_lt_x_gpu(4)
    def test_hsdp_tp_state_dict_save_load(self):
        global_mesh = init_device_mesh(
            "xpu",
            (2, 2, self.world_size // 4),
            mesh_dim_names=("dp_replicate", "dp_shard", "tp"),
        )
        self.run_subtests(
            {"mlp_dim": [4, 6, 8, 10]},
            functools.partial(self._test_hsdp_tp_state_dict_save_load, global_mesh),
        )

    def _test_hsdp_tp_state_dict_save_load(self, global_mesh: DeviceMesh, mlp_dim: int):
        dp_mesh, tp_mesh = global_mesh["dp_replicate", "dp_shard"], global_mesh["tp"]
        torch.manual_seed(42)
        model = nn.Sequential(*[MLP(mlp_dim) for _ in range(3)])
        model = parallelize_module(
            model,
            device_mesh=tp_mesh,
            parallelize_plan={
                "0.in_proj": ColwiseParallel(),
                "0.out_proj": RowwiseParallel(),
                "1.in_proj": ColwiseParallel(),
                "1.out_proj": RowwiseParallel(),
                "2.in_proj": ColwiseParallel(),
                "2.out_proj": RowwiseParallel(),
            },
        )
        for mlp in model:
            fully_shard(mlp, mesh=dp_mesh)
        fully_shard(model, mesh=dp_mesh)
        self._test_state_dict_save_load(model)

    def _test_state_dict_save_load(self, model: nn.Module):
        for param_name, param in model.named_parameters():
            self.assertIsInstance(
                param,
                DTensor,
                f"Expects parameters to be sharded as DTensors but got {param_name} "
                f"as {type(param)}: {param}",
            )
        old_fill_value = 1
        new_fill_value = 42 + self.rank
        with torch.no_grad():
            for param in model.parameters():
                param.fill_(old_fill_value)
        # Use that the parameters are currently sharded, meaning that their
        # data pointers correspond to the sharded parameter data
        param_name_to_data_ptr = {
            n: p.to_local().data_ptr() for n, p in model.named_parameters()
        }
        ref_sharded_sizes = [p.size() for p in model.parameters()]
        state_dict = model.state_dict()
        for param, ref_sharded_size in zip(model.parameters(), ref_sharded_sizes):
            self.assertEqual(param.size(), ref_sharded_size)
            self.assertTrue(isinstance(param, nn.Parameter))

        # Verify that keys match, values are DTensors, and values share the
        # same storage as the existing sharded parameter data
        self.assertEqual(set(state_dict.keys()), set(param_name_to_data_ptr.keys()))
        for param_name, tensor in state_dict.items():
            self.assertTrue(isinstance(tensor, DTensor))
            if param_name_to_data_ptr[param_name] == 0:
                # Check that this is padding (added by DTensor)
                self.assertGreater(self.rank, 0)
                self.assertEqual(torch.count_nonzero(tensor.to_local()).item(), 0)
            else:
                self.assertEqual(
                    tensor.to_local().data_ptr(), param_name_to_data_ptr[param_name]
                )

        # Verify that we can load a new state dict that contains DTensors with
        # storages different from the current model parameters
        new_state_dict: Dict[str, DTensor] = {}
        for param_name, dtensor in state_dict.items():
            # Construct new DTensors to exercise load state dict writeback
            new_state_dict[param_name] = dtensor.detach().clone().fill_(new_fill_value)
        for param in model.parameters():
            self.assertEqual(
                param.to_local(),
                torch.ones_like(param.to_local()) * old_fill_value,
            )
        model.load_state_dict(new_state_dict)
        for param_name, param in model.named_parameters():
            self.assertEqual(
                param.to_local(),
                torch.ones_like(param.to_local()) * new_fill_value,
            )
            local_param = param.to_local()
            # Only guarantee that the local tensor's data pointer does not
            # change if the sharding was even (i.e. no padding); otherwise,
            # FSDP may re-pad the local tensor, changing its data pointer
            if local_param.size(0) * param.device_mesh.size() == param.size(0):
                self.assertEqual(
                    local_param.data_ptr(), param_name_to_data_ptr[param_name]
                )


class TestFullyShardStateDictMultiThread(FSDPTestMultiThread):
    @property
    def world_size(self):
        return 2

    
    def test_rank0_offload_full_state_dict(self):
        # Construct a reference unsharded model on all ranks
        model_args = ModelArgs(dropout_p=0.0)
        torch.manual_seed(42)
        ref_model = Transformer(model_args).xpu()
        for param in ref_model.parameters():
            torch.distributed.broadcast(param.detach(), src=0)

        # Construct a sharded model and sharded state dict on all ranks
        model = copy.deepcopy(ref_model)
        for module in model.modules():
            if isinstance(module, TransformerBlock):
                fully_shard(module)
        fully_shard(model)
        sharded_sd = model.state_dict()

        # Save a reference CPU full state dict on rank 0 and delete the
        # reference model otherwise
        if self.rank != 0:
            del ref_model
        else:
            ref_gpu_full_sd = ref_model.state_dict()
            ref_full_sd = {k: v.cpu() for k, v in ref_gpu_full_sd.items()}
            del ref_gpu_full_sd

        # Reshard the GPU sharded state dict to a CPU full state dict on rank 0
        full_sd = {}
        for param_name, sharded_param in sharded_sd.items():
            full_param = sharded_param.full_tensor()
            if self.rank == 0:
                full_sd[param_name] = full_param.cpu()
            else:
                del full_param

        # Check that we have a CPU full state dict only on rank 0
        if self.rank == 0:
            self.assertEqual(len(full_sd), len(ref_full_sd))
            self.assertEqual(list(full_sd.keys()), list(ref_full_sd.keys()))
            for (param_name, param), ref_param in zip(
                full_sd.items(), ref_full_sd.values()
            ):
                self.assertEqual(param.device, torch.device("cpu"))
                self.assertEqual(param.device, ref_param.device)
                self.assertEqual(param, ref_param)
        else:
            self.assertEqual(len(full_sd), 0)


if __name__ == "__main__":
    run_tests()<|MERGE_RESOLUTION|>--- conflicted
+++ resolved
@@ -47,15 +47,11 @@
         )
         if self.world_size % 2 != 0:
             return
-<<<<<<< HEAD
-        hsdp_mesh = init_device_mesh("xpu", (self.world_size // 2, 2))
-=======
         hsdp_mesh = init_device_mesh(
-            "cuda",
+            "xpu",
             (self.world_size // 2, 2),
             mesh_dim_names=("dp_replicate", "dp_shard"),
         )
->>>>>>> 55150c86
         self.run_subtests(
             {"mlp_dim": [2, 3, 4, 5], "mesh": [hsdp_mesh]},
             self._test_dp_state_dict_save_load,
