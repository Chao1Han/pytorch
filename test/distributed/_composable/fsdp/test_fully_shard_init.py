--- conflicted
+++ resolved
@@ -136,11 +136,7 @@
     def test_invalid_mesh_ndim(self):
         mesh = init_device_mesh("xpu", (self.world_size, 1, 1))
         model = MLP(8)
-<<<<<<< HEAD
         regex = r"fully\_shard expects a 1D or 2D DeviceMesh but got DeviceMesh\('xpu', \[\[\[0\]\], \[\[1\]\]\]\)"
-=======
-        regex = r"fully\_shard expects a 1D or 2D DeviceMesh but got DeviceMesh"
->>>>>>> 55150c86
         with self.assertRaisesRegex(ValueError, regex):
             fully_shard(model, mesh=mesh)
 
