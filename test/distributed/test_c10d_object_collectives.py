--- conflicted
+++ resolved
@@ -25,7 +25,6 @@
     )
     sys.exit(0)
 
-<<<<<<< HEAD
 if torch.xpu.is_available():
     BACKEND = dist.Backend.XCCL
 elif torch.cuda.is_available():
@@ -35,9 +34,6 @@
 
 device_count = torch.xpu.device_count() if torch.xpu.is_available() else torch.cuda.device_count()
 WORLD_SIZE = min(4, max(2, device_count))
-=======
-BACKEND = dist.Backend.NCCL if torch.cuda.is_available() else dist.Backend.GLOO
->>>>>>> 55150c86
 
 
 def with_comms(func=None):
