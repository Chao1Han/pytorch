# Owner(s): ["oncall: distributed"]

import sys
from functools import partial, wraps

import torch
import torch.distributed as dist


if not dist.is_available():
    print("Distributed not available, skipping tests", file=sys.stderr)
    sys.exit(0)

<<<<<<< HEAD
from torch.testing._internal.common_distributed import MultiProcessTestCase, TEST_SKIPS
from torch.testing._internal.common_utils import run_tests, TEST_WITH_DEV_DBG_ASAN, TEST_CUDA, TEST_XPU
=======
from torch.testing._internal.common_device_type import instantiate_device_type_tests
from torch.testing._internal.common_distributed import DistributedTestBase, TEST_SKIPS
from torch.testing._internal.common_utils import (
    run_tests,
    skipIfHpu,
    TEST_CUDA,
    TEST_HPU,
    TEST_WITH_DEV_DBG_ASAN,
)
>>>>>>> 6a72aaad


if TEST_WITH_DEV_DBG_ASAN:
    print(
        "Skip dev-asan as torch + multiprocessing spawn have known issues",
        file=sys.stderr,
    )
    sys.exit(0)

<<<<<<< HEAD
if TEST_CUDA:
    BACKEND = dist.Backend.NCCL
elif TEST_XPU:
    BACKEND = dist.Backend.XCCL
else:
    BACKEND = dist.Backend.GLOO
=======
if TEST_HPU:
    DEVICE = "hpu"
elif TEST_CUDA:
    DEVICE = "cuda"
else:
    DEVICE = "cpu"

device_module = torch.get_device_module(DEVICE)
device_count = device_module.device_count()
BACKEND = dist.get_default_backend_for_device(DEVICE)
>>>>>>> 6a72aaad


def with_comms(func=None):
    if func is None:
        return partial(
            with_comms,
        )

    @wraps(func)
    def wrapper(self, *args, **kwargs):
<<<<<<< HEAD
        if (BACKEND == dist.Backend.NCCL or BACKEND == dist.Backend.XCCL) and torch.accelerator.device_count() < self.world_size:
=======
        if DEVICE != "cpu" and device_count < self.world_size:
>>>>>>> 6a72aaad
            sys.exit(TEST_SKIPS[f"multi-gpu-{self.world_size}"].exit_code)

        kwargs["device"] = DEVICE
        self.pg = self.create_pg(device=DEVICE)
        try:
            return func(self, *args, **kwargs)
        finally:
            torch.distributed.destroy_process_group()

<<<<<<< HEAD
    @property
    def device(self):
        return (
            torch.device(self.rank % torch.accelerator.device_count())
            if (BACKEND == dist.Backend.NCCL or BACKEND == dist.Backend.XCCL)
            else torch.device("cpu")
        )

    @property
    def world_size(self):
        if (BACKEND == dist.Backend.NCCL or BACKEND == dist.Backend.XCCL):
            return torch.accelerator.device_count()
        return super().world_size

    @property
    def process_group(self):
        return dist.group.WORLD

    def destroy_comms(self):
        # Wait for all ranks to reach here before starting shutdown.
        dist.barrier()
        dist.destroy_process_group()

    def dist_init(self):
        dist.init_process_group(
            backend=BACKEND,
            world_size=self.world_size,
            rank=self.rank,
            init_method=f"file://{self.file_name}",
        )

        # set device for nccl pg for collectives
        if BACKEND in ["nccl", "xccl"]:
            torch.accelerator.set_device_index(self.rank)
=======
    return wrapper

>>>>>>> 6a72aaad

class TestObjectCollectives(DistributedTestBase):
    @with_comms()
    def test_all_gather_object(self, device):
        output = [None] * dist.get_world_size()
        dist.all_gather_object(object_list=output, obj=self.rank)

        for i, v in enumerate(output):
            self.assertEqual(i, v, f"rank: {self.rank}")

    @with_comms()
    def test_gather_object(self, device):
        output = [None] * dist.get_world_size() if self.rank == 0 else None
        dist.gather_object(obj=self.rank, object_gather_list=output)

        if self.rank == 0:
            for i, v in enumerate(output):
                self.assertEqual(i, v, f"rank: {self.rank}")

    @skipIfHpu
    @with_comms()
    def test_send_recv_object_list(self, device):
        val = 99 if self.rank == 0 else None
        object_list = [val] * dist.get_world_size()
        if self.rank == 0:
            dist.send_object_list(object_list, 1)
        if self.rank == 1:
            dist.recv_object_list(object_list, 0)

        if self.rank < 2:
            self.assertEqual(99, object_list[0])
        else:
            self.assertEqual(None, object_list[0])

    @with_comms()
    def test_broadcast_object_list(self, device):
        val = 99 if self.rank == 0 else None
        object_list = [val] * dist.get_world_size()
        # TODO test with broadcast_object_list's device argument
        dist.broadcast_object_list(object_list=object_list)

        self.assertEqual(99, object_list[0])

    @with_comms()
    def test_scatter_object_list(self, device):
        input_list = list(range(dist.get_world_size())) if self.rank == 0 else None
        output_list = [None]
        dist.scatter_object_list(
            scatter_object_output_list=output_list, scatter_object_input_list=input_list
        )

        self.assertEqual(self.rank, output_list[0])

    # Test Object Collectives With Sub Pg

    def setup_sub_pg(self):
        rank = dist.get_rank()
        base_rank = rank - (rank % 2)
        ranks = [base_rank, base_rank + 1]
        my_pg = dist.new_group(ranks, use_local_synchronization=True)
        return rank, ranks, my_pg

    @skipIfHpu
    @with_comms()
    def test_subpg_scatter_object(self, device):
        rank, ranks, my_pg = self.setup_sub_pg()
        out_list = [None]
        dist.scatter_object_list(out_list, ranks, src=ranks[0], group=my_pg)
        self.assertEqual(rank, out_list[0])

    @skipIfHpu
    @with_comms()
    def test_subpg_all_gather_object(self, device):
        rank, ranks, my_pg = self.setup_sub_pg()
        out_list = [None] * len(ranks)
        dist.all_gather_object(out_list, rank, group=my_pg)
        self.assertEqual(ranks, out_list)

    @skipIfHpu
    @with_comms()
    def test_subpg_gather_object(self, device):
        rank, ranks, my_pg = self.setup_sub_pg()
        out_list = [None] * len(ranks) if rank == ranks[0] else None
        dist.gather_object(rank, out_list, dst=ranks[0], group=my_pg)
        if rank == ranks[0]:
            self.assertEqual(ranks, out_list)

    @skipIfHpu
    @with_comms()
    def test_subpg_broadcast_object(self, device):
        rank, ranks, my_pg = self.setup_sub_pg()
        out_list = [None]
        if rank == ranks[0]:
            out_list[0] = rank
        dist.broadcast_object_list(out_list, src=ranks[0], group=my_pg)
        self.assertEqual(ranks[0], out_list[0])

<<<<<<< HEAD
=======

devices = ("cpu", "cuda", "hpu")
instantiate_device_type_tests(TestObjectCollectives, globals(), only_for=devices)
>>>>>>> 6a72aaad
if __name__ == "__main__":
    run_tests()<|MERGE_RESOLUTION|>--- conflicted
+++ resolved
@@ -11,10 +11,6 @@
     print("Distributed not available, skipping tests", file=sys.stderr)
     sys.exit(0)
 
-<<<<<<< HEAD
-from torch.testing._internal.common_distributed import MultiProcessTestCase, TEST_SKIPS
-from torch.testing._internal.common_utils import run_tests, TEST_WITH_DEV_DBG_ASAN, TEST_CUDA, TEST_XPU
-=======
 from torch.testing._internal.common_device_type import instantiate_device_type_tests
 from torch.testing._internal.common_distributed import DistributedTestBase, TEST_SKIPS
 from torch.testing._internal.common_utils import (
@@ -22,9 +18,9 @@
     skipIfHpu,
     TEST_CUDA,
     TEST_HPU,
+    TEST_XPU,
     TEST_WITH_DEV_DBG_ASAN,
 )
->>>>>>> 6a72aaad
 
 
 if TEST_WITH_DEV_DBG_ASAN:
@@ -34,25 +30,18 @@
     )
     sys.exit(0)
 
-<<<<<<< HEAD
-if TEST_CUDA:
-    BACKEND = dist.Backend.NCCL
-elif TEST_XPU:
-    BACKEND = dist.Backend.XCCL
-else:
-    BACKEND = dist.Backend.GLOO
-=======
 if TEST_HPU:
     DEVICE = "hpu"
 elif TEST_CUDA:
     DEVICE = "cuda"
+elif TEST_XPU:
+    DEVICE = "xpu"
 else:
     DEVICE = "cpu"
 
 device_module = torch.get_device_module(DEVICE)
 device_count = device_module.device_count()
 BACKEND = dist.get_default_backend_for_device(DEVICE)
->>>>>>> 6a72aaad
 
 
 def with_comms(func=None):
@@ -63,11 +52,7 @@
 
     @wraps(func)
     def wrapper(self, *args, **kwargs):
-<<<<<<< HEAD
-        if (BACKEND == dist.Backend.NCCL or BACKEND == dist.Backend.XCCL) and torch.accelerator.device_count() < self.world_size:
-=======
         if DEVICE != "cpu" and device_count < self.world_size:
->>>>>>> 6a72aaad
             sys.exit(TEST_SKIPS[f"multi-gpu-{self.world_size}"].exit_code)
 
         kwargs["device"] = DEVICE
@@ -77,45 +62,8 @@
         finally:
             torch.distributed.destroy_process_group()
 
-<<<<<<< HEAD
-    @property
-    def device(self):
-        return (
-            torch.device(self.rank % torch.accelerator.device_count())
-            if (BACKEND == dist.Backend.NCCL or BACKEND == dist.Backend.XCCL)
-            else torch.device("cpu")
-        )
-
-    @property
-    def world_size(self):
-        if (BACKEND == dist.Backend.NCCL or BACKEND == dist.Backend.XCCL):
-            return torch.accelerator.device_count()
-        return super().world_size
-
-    @property
-    def process_group(self):
-        return dist.group.WORLD
-
-    def destroy_comms(self):
-        # Wait for all ranks to reach here before starting shutdown.
-        dist.barrier()
-        dist.destroy_process_group()
-
-    def dist_init(self):
-        dist.init_process_group(
-            backend=BACKEND,
-            world_size=self.world_size,
-            rank=self.rank,
-            init_method=f"file://{self.file_name}",
-        )
-
-        # set device for nccl pg for collectives
-        if BACKEND in ["nccl", "xccl"]:
-            torch.accelerator.set_device_index(self.rank)
-=======
     return wrapper
 
->>>>>>> 6a72aaad
 
 class TestObjectCollectives(DistributedTestBase):
     @with_comms()
@@ -213,11 +161,8 @@
         dist.broadcast_object_list(out_list, src=ranks[0], group=my_pg)
         self.assertEqual(ranks[0], out_list[0])
 
-<<<<<<< HEAD
-=======
 
-devices = ("cpu", "cuda", "hpu")
-instantiate_device_type_tests(TestObjectCollectives, globals(), only_for=devices)
->>>>>>> 6a72aaad
+devices = ("cpu", "cuda", "hpu", "xpu")
+instantiate_device_type_tests(TestObjectCollectives, globals(), only_for=devices, allow_xpu=True)
 if __name__ == "__main__":
     run_tests()