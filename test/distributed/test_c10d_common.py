# Owner(s): ["oncall: distributed"]

import copy
import os
import pickle
import sys
import tempfile
import threading
import time
from contextlib import nullcontext
from dataclasses import dataclass
from datetime import timedelta
from itertools import product
from sys import platform
from typing import Dict, Optional

import torch
import torch.distributed as dist


if not dist.is_available():
    print("distributed package not available, skipping tests", file=sys.stderr)
    sys.exit(0)

import torch.distributed.algorithms.ddp_comm_hooks.powerSGD_hook as powerSGD
import torch.distributed.distributed_c10d as c10d
import torch.nn.functional as F
import torch.testing._internal.common_utils as common
from torch import nn
from torch.nn.parallel import DistributedDataParallel
from torch.testing._internal.common_distributed import (
    MultiProcessTestCase,
    skip_if_lt_x_gpu,
    requires_cuda,
)
from torch.testing._internal.common_utils import (
    instantiate_parametrized_tests,
    load_tests,
    parametrize,
    retry_on_connect_failures,
    run_tests,
    TEST_WITH_DEV_DBG_ASAN,
    TestCase,
)
from torch.utils.checkpoint import checkpoint


if TEST_WITH_DEV_DBG_ASAN:
    print("Multiprocessing spawn is not compatible with dev/dbg asan", file=sys.stderr)
    sys.exit(0)

# load_tests from common_utils is used to automatically filter tests for
# sharding on sandcastle. This line silences flake warnings
load_tests = load_tests

if platform == "darwin":
    LOOPBACK = "lo0"
else:
    LOOPBACK = "lo"

torch.backends.cuda.matmul.allow_tf32 = False


def gpus_for_rank(world_size):
    """Multigpu tests are designed to simulate the multi nodes with multi
    GPUs on each node. Nccl backend requires equal #GPUs in each process.
    On a single node, all visible GPUs are evenly
    divided to subsets, each process only uses a subset.
    """
<<<<<<< HEAD
    device_count = (
        torch.xpu.device_count()
        if torch.xpu.is_available()
        else torch.cuda.device_count()
    )
=======
    device_count = torch.xpu.device_count() if torch.xpu.is_available() else torch.cuda.device_count()
>>>>>>> 7d99c5b9
    visible_devices = list(range(device_count))
    gpus_per_process = device_count // world_size
    gpus_for_rank = []
    for rank in range(world_size):
        gpus_for_rank.append(
            visible_devices[rank * gpus_per_process : (rank + 1) * gpus_per_process]
        )
    return gpus_for_rank


class AbstractTimeoutTest:
    def _test_store_timeout(self, backend, init_method, c2p):
        try:
            dist.init_process_group(
                backend=backend,
                init_method=init_method,
                world_size=1,
                rank=0,
                timeout=timedelta(seconds=1),
            )
            default_store = c10d._get_default_store()
            tik = time.time()
            with self.assertRaisesRegex(RuntimeError, "(?i)timeout"):
                default_store.get("nonexistent key")
            tok = time.time()
            dist.destroy_process_group()
            c2p.append(float(tok - tik))
        except RuntimeError as e:
            # catch "Address already in use" error and report it to the main
            # thread
            c2p.append(e)

    def _init_methods(self):
        f = tempfile.NamedTemporaryFile(delete=False)
        if sys.platform == "win32":
            yield "file:///{}".format(f.name.replace("\\", "/"))
            f.close()
        else:
            yield f"file://{f.name}"
            f.close()
            yield "tcp://127.0.0.1:%d" % common.find_free_port()

    def _test_default_store_timeout(self, backend):
        for init_method in self._init_methods():
            c2p = []
            t = threading.Thread(
                target=self._test_store_timeout, args=(backend, init_method, c2p)
            )
            t.daemon = True
            t.start()
            t.join(5)

            self.assertEqual(1, len(c2p))
            if isinstance(c2p[0], float):
                # waiting time should be 1s, use 3s to rule out false alarm
                self.assertGreater(3, c2p[0])
            elif isinstance(c2p[0], RuntimeError):
                # let @retry_on_connect_failures handle the error
                raise c2p[0]
            else:
                raise RuntimeError(f"Unexpected type {type(c2p[0])}")


class TimeoutTest(TestCase):
    @retry_on_connect_failures
    def test_store_based_barrier(self):
        f = tempfile.NamedTemporaryFile(delete=False)
        port = common.find_free_port()

        def thread_work(timeout, init_type, world_size, rank, error_list):
            # we need to create a separate store just for the store barrier test
            if init_type == "file":
                barrier_store = dist.FileStore(f.name)
            elif init_type == "tcp":
                barrier_store = dist.TCPStore(
                    "localhost",
                    port,
                    world_size,
                    is_master=rank == 0,
                    wait_for_workers=False,
                )
            elif init_type == "hash":
                barrier_store = dist.HashStore()
            try:
                # 1 missing worker will cause it to timeout
                if rank != world_size - 1:
                    c10d._store_based_barrier(
                        rank=rank,
                        store=barrier_store,
                        group_name="_",
                        rendezvous_count=world_size,
                        timeout=timeout,
                        logging_interval=timeout / 2,
                    )
            except torch.distributed.DistStoreError as e:
                self.assertTrue(isinstance(e, torch.distributed.DistError))
                error_list.append(e)

        world_size = 4
        error_list = []
        threads = []
        for init_type in ["file", "tcp", "hash"]:
            for rank in range(world_size):
                t = threading.Thread(
                    target=thread_work,
                    args=(
                        timedelta(seconds=3),
                        init_type,
                        world_size,
                        rank,
                        error_list,
                    ),
                )
                threads.append(t)
                t.start()

            for i, thread in enumerate(threads):
                thread.join()

            # we expect the world_size-1 threads to have failed
            self.assertEqual(len(error_list), world_size - 1)
            for error in error_list:
                self.assertTrue(
                    "Timed out initializing process group in store based barrier"
                    in error.args[0]
                )
            error_list = []
            threads = []


class Net(nn.Module):
    def __init__(self) -> None:
        super().__init__()
        self.fc1 = nn.Linear(2, 10, bias=False)
        self.fc2 = nn.Linear(10, 50, bias=False)
        self.fc3 = nn.Linear(50, 4, bias=False)
        self.relu = nn.ReLU()

    def forward(self, x):
        x = self.relu(self.fc1(x))
        x = self.relu(self.fc2(x))
        x = self.fc3(x)
        return F.softmax(x, dim=1)


class DoubleGpuNet(nn.Module):
    def __init__(self, gpus):
        super().__init__()
        self.fc1 = nn.Linear(2, 10, bias=False).to(gpus[0])
        self.fc2 = nn.Linear(10, 50, bias=False).to(gpus[1])
        self.fc3 = nn.Linear(50, 4, bias=False).to(gpus[1])
        self.relu = nn.ReLU()
        self.no_grad_param = nn.Parameter(
            torch.tensor([2, 2]).long(), requires_grad=False
        ).to(gpus[0])

    def forward(self, x):
        dev0 = self.fc1.weight.device
        dev1 = self.fc2.weight.device
        x = self.relu(self.fc1(x.to(dev0)))
        x = self.relu(self.fc2(x.to(dev1)))
        x = self.fc3(x)
        return F.softmax(x, dim=1).to(dev0)


class QuadraGpuNet(nn.Module):
    def __init__(self, gpus):
        super().__init__()
        self.fc1 = nn.Linear(2, 10, bias=False).to(gpus[0])
        self.fc2 = nn.Linear(10, 50, bias=False).to(gpus[1])
        self.fc3 = nn.Linear(50, 4, bias=False).to(gpus[2])
        self.fc4 = nn.Linear(4, 4, bias=False).to(gpus[3])
        self.relu = nn.ReLU()
        self.no_grad_param = nn.Parameter(
            torch.tensor([2, 2]).long(), requires_grad=False
        ).to(gpus[0])

    def forward(self, x):
        dev0 = self.fc1.weight.device
        dev1 = self.fc2.weight.device
        dev2 = self.fc3.weight.device
        dev3 = self.fc4.weight.device
        x = self.relu(self.fc1(x.to(dev0)))
        x = self.relu(self.fc2(x.to(dev1)))
        x = self.relu(self.fc3(x.to(dev2)))
        x = self.fc4(x.to(dev3))
        return F.softmax(x, dim=1).to(dev0)


class ConvNet(nn.Module):
    def __init__(self, gpus, layouts, dtypes):
        super().__init__()
        self.dtypes = dtypes
        if isinstance(gpus, list):
            self.layer_gpus = gpus
        else:
            gpus = [gpus] * 4
        self.conv0 = torch.nn.Conv2d(8, 16, (2, 2)).to(
            device=gpus[0], memory_format=layouts[0], dtype=dtypes[0]
        )
        self.conv1 = torch.nn.Conv2d(16, 32, (2, 2)).to(
            device=gpus[1], memory_format=layouts[1], dtype=dtypes[1]
        )
        self.conv2 = torch.nn.Conv2d(32, 16, (2, 2)).to(
            device=gpus[2], memory_format=layouts[2], dtype=dtypes[2]
        )
        self.conv3 = torch.nn.Conv2d(16, 8, (2, 2)).to(
            device=gpus[3], memory_format=layouts[3], dtype=dtypes[3]
        )

    def forward(self, x):
        x = x.to(self.dtypes[0])
        # Could say
        # x = self.conv0(x).to(device=self.conv1.weight.device, dtype=self.dtypes[1])
        # etc.  But I don't want to appeal to the weights' devices directly, because part of this test's purpose
        # is to verify weights are where expected if the model gets replicated.
        gpus = self.layer_gpus if hasattr(self, "layer_gpus") else [x.device] * 4
        x = self.conv0(x).to(device=gpus[1], dtype=self.dtypes[1])
        x = self.conv1(x).to(device=gpus[2], dtype=self.dtypes[2])
        x = self.conv2(x).to(device=gpus[3], dtype=self.dtypes[3])
        return self.conv3(x)


class Task(nn.Module):
    def __init__(self) -> None:
        super().__init__()
        self.p = nn.Parameter(torch.ones(2, 2))

    def forward(self, x):
        return self.p + x


class ModuleForDdpCommHook(nn.Module):
    def __init__(self) -> None:
        super().__init__()
        self.t0 = Task()

    def forward(self, x, rank):
        return self.t0(x + rank)


class SparseGradientModule(nn.Module):
    def __init__(self) -> None:
        super().__init__()
        self.embedding = nn.EmbeddingBag(10, 10, sparse=True)

    def forward(self, x):
        return F.softmax(self.embedding(x), dim=1)


class CommonDistributedDataParallelTest:
    def tearDown(self):
        # DistributedDataParallel test doesn't seem to call FileStore destructor
        # TODO: investigate this test and the test is known to have issues
        # Use this hack to remove files for that test
        try:
            os.remove(self.file_name)
        except OSError:
            pass

    @property
    def world_size(self):
        return 2

    def _prepare_single_device_module(
        self,
        process_group,
        devices,
        device_ids,
        global_batch_size,
        gradient_as_bucket_view=False,
    ):
        model = Net()
        device_name = "xpu:%d" % self.rank if torch.xpu.is_available() else "cuda:%d" % self.rank
        device = devices[0] if devices else torch.device(device_name)
        ddp_model = DistributedDataParallel(
            copy.deepcopy(model).to(device),
            device_ids=device_ids,
            process_group=process_group,
            bucket_cap_mb=0.001,
            gradient_as_bucket_view=gradient_as_bucket_view,
        )

        model.to(device)

        input = torch.randn(global_batch_size, 2).to(device)
        target = torch.randn(global_batch_size, 4).to(device)

        return model, ddp_model, input, target

    def _prepare_multi_device_module(
        self,
        process_group,
        devices,
        device_ids,
        global_batch_size,
        gradient_as_bucket_view=False,
    ):
        self.assertTrue(
            len(devices) == 2 or len(devices) == 4,
            f"unexpected devices for ddp tests {devices}",
        )
        if len(devices) == 2:
            model = DoubleGpuNet(devices)
        elif len(devices) == 4:
            model = QuadraGpuNet(devices)

        ddp_model = DistributedDataParallel(
            copy.deepcopy(model),
            device_ids=device_ids,
            process_group=process_group,
            bucket_cap_mb=0.001,
            gradient_as_bucket_view=gradient_as_bucket_view,
        )

        input = torch.randn(global_batch_size, 2).xpu(devices[0]) if torch.xpu.is_available() else torch.randn(global_batch_size, 2).cuda(devices[0])
        target = torch.randn(global_batch_size, 4)

        return model, ddp_model, input, target

    def _get_store(self):
        return dist.FileStore(self.file_name, self.world_size)

    def _get_process_group(self):
        raise NotImplementedError("To be implemented by child class")

    def _train_model(
        self, model, input_var, target, loss, run_checkpoint=False, use_reentrant=True
    ):
        model.train()
        if run_checkpoint:
            output = checkpoint(model, input_var, use_reentrant=use_reentrant)
        else:
            output = model(input_var)
        l = loss(output, target)
        l.backward()

    def _test_ddp_checkpointing(
        self,
        input_model,
        process_group,
        use_bucket_view,
        find_unused_parameters=False,
        static_graph=False,
        run_checkpoint=False,
        use_reentrant=True,
        allow_none_grads=False,
    ):
        # to reproduce the same training results
        torch.cuda.set_device(self.rank)
        torch.manual_seed(31415)
        model = copy.deepcopy(input_model).cuda()
        ddp_model = copy.deepcopy(input_model).cuda()
        ddp_model = nn.parallel.DistributedDataParallel(
            ddp_model,
            bucket_cap_mb=1,
            gradient_as_bucket_view=use_bucket_view,
            device_ids=[self.rank],
            process_group=process_group,
            find_unused_parameters=find_unused_parameters,
            static_graph=static_graph,
        )
        self.assertEqual(
            ddp_model._get_ddp_logging_data().get("static_graph", 0), static_graph
        )
        input, ddp_input, target, ddp_target = self._prepare_dummy_data()
        loss = nn.MSELoss()
        n_iters = 5
        for i in range(n_iters):
            model.zero_grad(set_to_none=False)
            ddp_model.zero_grad(set_to_none=False)
            self._train_model(
                model,
                input,
                target,
                loss,
                run_checkpoint=run_checkpoint,
                use_reentrant=use_reentrant,
            )
            self._train_model(
                ddp_model,
                ddp_input,
                ddp_target,
                loss,
                run_checkpoint=run_checkpoint,
                use_reentrant=use_reentrant,
            )
            for i, j in zip(model.parameters(), ddp_model.parameters()):
                if not allow_none_grads:
                    self.assertTrue(i.grad is not None)
                    self.assertTrue(j.grad is not None)
                self.assertEqual(i.grad, j.grad, rtol=1.3e-06, atol=5e-5)

    # A list of tests for ddp with activation checkpointing
    # when gradient_as_bucket_view=True, False.
    # Most of the tests are referred to
    # https://github.com/facebookresearch/fairscale/blob/main/tests/nn/pipe/test_checkpoint_ddp.py
    class CheckpointOnceModule(nn.Module):
        """
        Runs checkpoint for a single layer in the model.
        """

        def __init__(self, use_reentrant=True):
            super().__init__()
            self.l1 = nn.Linear(20, 20)
            self.l2 = nn.Linear(20, 20)
            self.use_reentrant = use_reentrant

        def forward(self, inp):
            x = self.l1(inp)
            x = checkpoint(self.l2, x, use_reentrant=self.use_reentrant)
            return x

    class CheckpointTwiceModule(CheckpointOnceModule):
        """
        Runs checkpoint for the same layer twice in a model. This simulates use
        cases such as pipeline parallel where the same layer can be checkpointed
        more than one time.
        """

        def __init__(self, use_reentrant=True):
            super().__init__(use_reentrant=use_reentrant)

        def forward(self, inp):
            x = self.l1(inp)
            x = checkpoint(self.l2, x, use_reentrant=self.use_reentrant)
            x = checkpoint(self.l2, x, use_reentrant=self.use_reentrant)
            return x

    class CheckpointTwiceModuleWeightSharing(CheckpointTwiceModule):
        """
        Similar to CheckpointTwiceModule but the weights are shared.
        """

        def __init__(self, use_reentrant=True):
            super().__init__(use_reentrant=use_reentrant)
            # Share weights
            self.l1.weight = self.l2.weight

        def forward(self, inp):
            x = self.l1(inp)
            x = checkpoint(self.l2, x, use_reentrant=self.use_reentrant)
            x = checkpoint(self.l2, x, use_reentrant=self.use_reentrant)
            return x

    class DynamicCheckpointTwiceModule(CheckpointTwiceModule):
        def __init__(self, use_reentrant=True):
            super().__init__(use_reentrant=use_reentrant)
            self.count = 0

        def forward(self, inp):
            if self.count % 2:
                x = checkpoint(self.l1, inp, use_reentrant=self.use_reentrant)
            else:
                x = checkpoint(self.l2, inp, use_reentrant=self.use_reentrant)

            self.count += 1
            return x

    class DynamicCheckpointTwiceModuleWeightSharing(DynamicCheckpointTwiceModule):
        def __init__(self, use_reentrant=True):
            super().__init__(use_reentrant=use_reentrant)
            # Share weights
            self.l1.weight = self.l2.weight

    def _prepare_dummy_data(self):
        ddp_bs = 16
        bs = ddp_bs * self.world_size
        input = torch.rand((bs, 20), device="cuda", requires_grad=True)
        target = torch.randn((bs, 20), device="cuda")
        offset = self.rank * ddp_bs
        ddp_input = input[offset : offset + ddp_bs]
        ddp_target = target[offset : offset + ddp_bs]
        return input, ddp_input, target, ddp_target

    @requires_cuda()
    @skip_if_lt_x_gpu(2)
    @parametrize("use_reentrant", [True, False])
    def test_ddp_checkpointing_once(self, use_reentrant):
        """
        DDP works as expected when layer is checkpointed only once.
        """
        process_group = self._get_process_group()
        for use_bucket_view, static_graph in product((False, True), (False, True)):
            self._test_ddp_checkpointing(
                self.CheckpointOnceModule(use_reentrant=use_reentrant),
                process_group=process_group,
                use_bucket_view=use_bucket_view,
                static_graph=static_graph,
            )
            if static_graph:
                # find_unused_parameters does not make a difference, since it is
                # ignored for static graph.
                self._test_ddp_checkpointing(
                    self.CheckpointOnceModule(),
                    process_group=process_group,
                    use_bucket_view=use_bucket_view,
                    static_graph=static_graph,
                    find_unused_parameters=True,
                )

    @requires_cuda()
    @skip_if_lt_x_gpu(2)
    @parametrize("use_reentrant", [True, False])
    def test_ddp_checkpointing_unused_params(self, use_reentrant):
        """
        With reentrant autograd checkpointing impl, DDP will fail when there are
        unused params in the model and no static graph training. With
        non-reentrant checkpointing implementation, this works as expected.
        """
        process_group = self._get_process_group()
        for use_bucket_view in (True, False):
            err_ctx = (
                nullcontext()
                if not use_reentrant
                else self.assertRaisesRegex(
                    RuntimeError, "Expected to mark a variable ready only once."
                )
            )
            with err_ctx:
                model = self._test_ddp_checkpointing(
                    self.CheckpointOnceModule(use_reentrant=use_reentrant),
                    process_group=process_group,
                    use_bucket_view=use_bucket_view,
                    find_unused_parameters=True,
                )
            # test passes when static_graph is true
            model = self._test_ddp_checkpointing(
                self.CheckpointOnceModule(use_reentrant=use_reentrant),
                process_group=process_group,
                use_bucket_view=use_bucket_view,
                find_unused_parameters=True,
                static_graph=True,
            )

    @requires_cuda()
    @skip_if_lt_x_gpu(2)
    @parametrize("use_reentrant", [True, False])
    def test_ddp_checkpointing_twice(self, use_reentrant):
        """
        Checkpointing twice fails for non-static graph with reentrant checkpoint
        implementation, succeeds with non-reentrant checkpoint implementation.
        """
        process_group = self._get_process_group()
        for use_bucket_view in (True, False):
            err_ctx = (
                nullcontext()
                if not use_reentrant
                else self.assertRaisesRegex(
                    RuntimeError, "Expected to mark a variable ready only once."
                )
            )
            with err_ctx:
                model = self._test_ddp_checkpointing(
                    self.CheckpointTwiceModule(use_reentrant=use_reentrant),
                    process_group=process_group,
                    use_bucket_view=use_bucket_view,
                    static_graph=False,
                )

            with err_ctx:
                model = self._test_ddp_checkpointing(
                    self.CheckpointTwiceModule(use_reentrant=use_reentrant),
                    process_group=process_group,
                    use_bucket_view=use_bucket_view,
                    static_graph=False,
                    find_unused_parameters=True,
                )

    @requires_cuda()
    @skip_if_lt_x_gpu(2)
    @parametrize("use_reentrant", [True, False])
    def test_ddp_checkpointing_twice_static_graph(self, use_reentrant):
        """
        Regardless of reentrant or non-reentrant checkpointing impl,
        checkpointing twice works with static graph enabled.
        """
        process_group = self._get_process_group()
        for use_bucket_view in (True, False):
            # Test passes when static_graph=True.
            model = self._test_ddp_checkpointing(
                self.CheckpointTwiceModule(use_reentrant=use_reentrant),
                process_group=process_group,
                use_bucket_view=use_bucket_view,
                static_graph=True,
            )

    @requires_cuda()
    @skip_if_lt_x_gpu(2)
    def test_ddp_checkpointing_dynamic_module(self):
        """
        Dynamic module can be checkpointed, multiple times, with non-reentrant
        checkpointing implementation.
        """
        process_group = self._get_process_group()
        for use_bucket_view in (True, False):
            model = self._test_ddp_checkpointing(
                self.DynamicCheckpointTwiceModule(use_reentrant=False),
                process_group=process_group,
                use_bucket_view=use_bucket_view,
                static_graph=False,
                find_unused_parameters=True,
                # Grads can be none sometimes due to dynamic module not using
                # all params.
                allow_none_grads=True,
            )

    @requires_cuda()
    @skip_if_lt_x_gpu(2)
    def test_ddp_checkpointing_dynamic_weight_sharing(self):
        """
        Dynamic module can be checkpointed multiple times with weight sharing
        using non-reentrant checkpointing implementation.
        """
        process_group = self._get_process_group()
        for use_bucket_view in (True, False):
            model = self._test_ddp_checkpointing(
                self.DynamicCheckpointTwiceModuleWeightSharing(use_reentrant=False),
                process_group=process_group,
                use_bucket_view=use_bucket_view,
                static_graph=False,
                find_unused_parameters=True,
                # Grads can be none sometimes due to dynamic module not using
                # all params.
                allow_none_grads=True,
            )

    # DDP works as expected if there is weight sharing among layers
    @requires_cuda()
    @skip_if_lt_x_gpu(2)
    @parametrize("use_reentrant", [True, False])
    def test_ddp_checkpointing_weight_sharing(self, use_reentrant):
        """
        Test that checkpointing with weight sharing works.
        """
        process_group = self._get_process_group()
        torch.cuda.set_device(self.rank)
        for use_bucket_view, static_graph in product((False, True), (False, True)):
            torch.manual_seed(31415)
            l1 = nn.Linear(20, 20)
            l2 = nn.Linear(20, 20)
            l1.weight = l2.weight
            model = nn.Sequential(l1, l2)
            self._test_ddp_checkpointing(
                model,
                process_group=process_group,
                use_bucket_view=use_bucket_view,
                static_graph=static_graph,
                run_checkpoint=True,
                use_reentrant=use_reentrant,
            )

    @requires_cuda()
    @skip_if_lt_x_gpu(2)
    def test_ddp_checkpointing_twice_weight_sharing(self):
        """
        Checkpointing should work with static graph in the case of checkpointing
        same layer twice and having weights shared across layers.
        """
        process_group = self._get_process_group()
        torch.cuda.set_device(self.rank)
        for use_bucket_view in (True, False):
            model = self._test_ddp_checkpointing(
                self.CheckpointTwiceModuleWeightSharing(),
                process_group=process_group,
                use_bucket_view=use_bucket_view,
                static_graph=True,
            )

    def test_invalid_powerSGD_state(self):
        for start_powerSGD_iter, use_error_feedback, warm_start in product(
            [0, 1], [True, False], [True, False]
        ):
            if not use_error_feedback and not warm_start:
                continue
            with self.assertRaisesRegex(
                ValueError,
                "Expect `start_powerSGD_iter` > 1 if `use_error_feedback` or `warm_start` is enabled, "
                "because PowerSGD can only be applied after the first two iterations in DDP.",
            ):
                state = powerSGD.PowerSGDState(
                    process_group=None,
                    matrix_approximation_rank=1,
                    start_powerSGD_iter=start_powerSGD_iter,
                    use_error_feedback=use_error_feedback,
                    warm_start=warm_start,
                )

    def _test_ddp_with_process_group(
        self,
        process_group,
        devices,
        device_ids,
        multi_device=False,
        gradient_as_bucket_view=False,
    ):
        """
        Note: we pass down `device_ids` all the way to DistributedDataParallel
        as part of the test. Below you find tests that either use a list of
        integers, a list of `torch.Device` instances, or an empty list.
        The `devices` argument is used to control placement of the model and
        must always be specified as list of `torch.Device` instances.
        """
        local_batch_size = 1 if devices is None else len(devices)
        global_batch_size = self.world_size * local_batch_size

        if multi_device:
            model, ddp_model, input, target = self._prepare_multi_device_module(
                process_group,
                devices,
                device_ids,
                global_batch_size,
                gradient_as_bucket_view,
            )
            ddp_logging_data = ddp_model._get_ddp_logging_data()
            self.assertTrue(ddp_logging_data.get("is_multi_device_module"))
        else:
            model, ddp_model, input, target = self._prepare_single_device_module(
                process_group,
                devices,
                device_ids,
                global_batch_size,
                gradient_as_bucket_view,
            )
            ddp_logging_data = ddp_model._get_ddp_logging_data()
            self.assertFalse(ddp_logging_data.get("is_multi_device_module"))

        def step_model(model, input, target):
            model.train()
            output = model(input)
            loss = F.mse_loss(output, target.to(output.device))
            loss.backward()

        def update_parameters(model):
            for param in model.parameters():
                with torch.no_grad():
                    param -= param.grad
                param.grad = None

        # check two model parameters over 2 iterations
        for iteration in range(2):
            # single cpu/gpu training
            step_model(model, input, target)

            # DDP training, DDP scatters subsets of input_cpu to nodes/GPUs
            step_model(
                ddp_model,
                input[
                    self.rank * local_batch_size : (self.rank + 1) * local_batch_size
                ],
                target[
                    self.rank * local_batch_size : (self.rank + 1) * local_batch_size
                ],
            )

            # Update weights and run a second iteration to shake out errors
            update_parameters(model)
            update_parameters(ddp_model)
            self.assertEqual(
                len(list(model.parameters())), len(list(ddp_model.parameters()))
            )
            for i, j in zip(model.parameters(), ddp_model.parameters()):
                self.assertEqual(i, j, rtol=1.3e-06, atol=5e-5)

            # Shuffle the input so that DDP input is different
            torch.manual_seed(1337 + iteration)
            input = input[torch.randperm(global_batch_size)]

    def _gpu_model_with_ddp_comm_hook(
        self, process_group, hook=None, gradient_as_bucket_view=False, state=None
    ):
        device_id = gpus_for_rank(self.world_size)[self.rank][0]
        gpu_model = DistributedDataParallel(
            ModuleForDdpCommHook().to(device_id),
            device_ids=[device_id],
            process_group=process_group,
            gradient_as_bucket_view=gradient_as_bucket_view,
        )

        # Register a DDP communication hook if any.
        if hook is not None:
            gpu_model.register_comm_hook(state, hook)

        return gpu_model

    def _gpu_model_with_builtin_ddp_comm_hook(
        self, process_group, hook=None, gradient_as_bucket_view=False
    ):
        device_id = gpus_for_rank(self.world_size)[self.rank][0]
        gpu_model = DistributedDataParallel(
            ModuleForDdpCommHook().to(device_id),
            device_ids=[device_id],
            process_group=process_group,
            gradient_as_bucket_view=gradient_as_bucket_view,
        )

        # Register a built-in DDP communication hook if defined
        if hook is not None:
            gpu_model._register_builtin_comm_hook(hook)

        return gpu_model

    def _run_and_verify_hook(self, model, input, expected_grad):
        # Run forward
        output = model(input, self.rank)

        # Run backward
        output.mean().backward()

        [self.assertEqual(p.grad, expected_grad) for p in model.parameters()]

    def _simple_hook(
        self, state: object, bucket: dist.GradBucket
    ) -> torch.futures.Future[torch.Tensor]:
        fut = torch.futures.Future()
        fut.set_result(torch.ones_like(bucket.buffer()))

        def fut_then(fut):
            # Add ones to fut's result.
            t = fut.value()
            return t + torch.ones_like(t)

        return fut.then(fut_then)

    def _test_not_nan(self, model, x):
        y = model(x)
        self.assertFalse(y.isnan().any().item())
        y.sum().backward()
        for p in model.parameters():
            self.assertFalse(p.grad.isnan().any().item())

    @requires_cuda()
    @skip_if_lt_x_gpu(2)
    def test_sync_batch_norm_only_empty_input(self):
        pg = self._get_process_group()

        model = torch.nn.Sequential(
            nn.BatchNorm2d(2),
        ).to(device=self.rank)
        model = DistributedDataParallel(
            model,
            device_ids=[self.rank],
            process_group=pg,
        )
        model = nn.SyncBatchNorm.convert_sync_batchnorm(
            model,
            process_group=pg,
        )

        model.train()

        # only rank 0 receives empty inputs
        x = torch.zeros(
            (1 if self.rank != 0 else 0, 2, 11, 13),
            dtype=torch.float32,
            device=self.rank,
        )

        # input requires grad, this will trigger the collective communication
        # in the backward pass
        x.requires_grad = True
        self._test_not_nan(model, x)

        # input does not requires grad
        x.requires_grad = False
        self._test_not_nan(model, x)

        # all ranks receive empty inputs
        x = torch.zeros((0, 2, 11, 13), dtype=torch.float32, device=self.rank)

        # input requires grad, this will trigger the collective communication
        # in the backward pass
        x.requires_grad = True
        self._test_not_nan(model, x)

        # input does not requires grad
        x.requires_grad = False
        self._test_not_nan(model, x)

    @requires_cuda()
    @skip_if_lt_x_gpu(2)
    def test_sync_batch_norm_empty_input(self):
        pg = self._get_process_group()

        model = torch.nn.Sequential(
            nn.Conv2d(2, 2, 3),
            nn.BatchNorm2d(2),
            nn.Linear(28, 2),
        ).to(device=self.rank)
        model = DistributedDataParallel(
            model,
            device_ids=[self.rank],
            process_group=pg,
        )
        model = nn.SyncBatchNorm.convert_sync_batchnorm(
            model,
            process_group=pg,
        )

        model.train()
        # only rank 0 receives empty inputs
        x = torch.zeros(
            (3 if self.rank != 0 else 0, 2, 30, 30),
            dtype=torch.float32,
            device=self.rank,
        )

        self._test_not_nan(model, x)

        # all ranks receive empty inputs
        x = torch.zeros((0, 2, 30, 30), dtype=torch.float32, device=self.rank)

        self._test_not_nan(model, x)

    @dataclass
    class CustomOutput:
        o1: Optional[torch.Tensor]
        o2: Dict[str, torch.Tensor]

    class DataclassOutputModule(nn.Module):
        def __init__(self, skip_o1):
            super().__init__()
            self.seq1 = nn.Sequential(*[nn.Linear(10, 10) for _ in range(3)])
            self.relu = nn.ReLU()
            self.seq2 = nn.Sequential(*[nn.Linear(10, 10) for _ in range(3)])
            self.skip_o1 = skip_o1

        def forward(self, x):
            o1 = None if self.skip_o1 else self.relu(self.seq1(x))
            o2 = {"a": self.seq2(x), "b": self.relu(self.seq2(x))}
            return CommonDistributedDataParallelTest.CustomOutput(o1=o1, o2=o2)

    def _test_dataclass_output(self, skip_o1):
        net_x = torch.cat([torch.ones(4, 10) * i for i in range(self.world_size)]).to(
            self.rank
        )
        ddp_x = torch.ones(4, 10, device=self.rank) * self.rank

        # use manual_seed to make sure local models start with the same values
        torch.manual_seed(0)
        net = self.DataclassOutputModule(skip_o1=skip_o1).to(self.rank)
        ddp = DistributedDataParallel(
            copy.deepcopy(net),
            device_ids=[self.rank],
            find_unused_parameters=True,
            static_graph=False,
            process_group=self._get_process_group(),
        )

        net_out = net(net_x)
        ddp_out = ddp(ddp_x)

        net_loss = F.mse_loss(
            net_out.o1 + net_out.o2["a"] + net_out.o2["b"]
            if not skip_o1
            else net_out.o2["a"] + net_out.o2["b"],
            torch.ones_like(net_out.o2["a"], device=self.rank),
        )
        ddp_loss = F.mse_loss(
            ddp_out.o1 + ddp_out.o2["a"] + ddp_out.o2["b"]
            if not skip_o1
            else ddp_out.o2["a"] + ddp_out.o2["b"],
            torch.ones_like(ddp_out.o2["a"], device=self.rank),
        )

        net_loss.backward()
        ddp_loss.backward()

        for p1, p2 in zip(net.parameters(), ddp.parameters()):
            if torch.is_tensor(p1.grad):
                self.assertTrue(p1.grad.allclose(p2.grad))
            else:
                self.assertEqual(p1.grad, p2.grad)

    @requires_cuda()
    @skip_if_lt_x_gpu(2)
    def test_dataclass_output(self):
        self._test_dataclass_output(skip_o1=False)

    @requires_cuda()
    @skip_if_lt_x_gpu(2)
    def test_dataclass_output_unused_param(self):
        self._test_dataclass_output(skip_o1=True)


class ComputeBucketAssignmentTest(TestCase):
    def test_single_limit_single_dtype(self):
        tensors = [
            torch.empty([100], dtype=torch.float),
            torch.empty([200], dtype=torch.float),
            torch.empty([100], dtype=torch.float),
            torch.empty([50], dtype=torch.float),
        ]
        result, per_bucket_size_limits = dist._compute_bucket_assignment_by_size(
            tensors, [400]
        )
        self.assertTrue(all(size_lim == 400 for size_lim in per_bucket_size_limits))
        self.assertEqual([[0], [1], [2], [3]], result)

    def test_single_limit_multi_dtype(self):
        tensors = [
            torch.empty([50], dtype=torch.float),
            torch.empty([25], dtype=torch.double),
            torch.empty([50], dtype=torch.float),
            torch.empty([25], dtype=torch.double),
            torch.empty([50], dtype=torch.float),
            torch.empty([25], dtype=torch.double),
        ]
        result, per_bucket_size_limits = dist._compute_bucket_assignment_by_size(
            tensors, [400]
        )
        self.assertTrue(all(size_lim == 400 for size_lim in per_bucket_size_limits))
        self.assertEqual([[0, 2], [1, 3], [4], [5]], result)

    def test_multi_limit_single_dtype(self):
        tensors = [
            torch.empty([10], dtype=torch.float),
            torch.empty([10], dtype=torch.float),
            torch.empty([10], dtype=torch.float),
            torch.empty([10], dtype=torch.float),
        ]
        result, per_bucket_size_limits = dist._compute_bucket_assignment_by_size(
            tensors, [40, 80]
        )
        self.assertEqual(per_bucket_size_limits, [40, 80, 80])
        self.assertEqual([[0], [1, 2], [3]], result)

    def test_multi_limit_multi_dtype(self):
        tensors = [
            torch.empty([50], dtype=torch.float),
            torch.empty([25], dtype=torch.double),
            torch.empty([50], dtype=torch.float),
            torch.empty([25], dtype=torch.double),
            torch.empty([50], dtype=torch.float),
            torch.empty([25], dtype=torch.double),
        ]
        result, per_bucket_size_limits = dist._compute_bucket_assignment_by_size(
            tensors, [200, 400]
        )
        self.assertEqual([[0], [1], [2, 4], [3, 5]], result)
        self.assertEqual(per_bucket_size_limits, [200, 200, 400, 400])


class AbstractCommTest:
    @property
    def op_timeout_sec(self):
        return 1

    @property
    def world_size(self):
        return 2

    @property
    def device(self):
        self.fail("test subclass didn't override device")

    def _verify_sequence_number_across_pg(self, pg, verify_pg):
        seq_num = pg._get_sequence_number_for_group()
        obj_list = [None for _ in range(dist.get_world_size(verify_pg))]
        # We use a separate pg to verify the sequence numbers, otherwise these
        # collectives will themselves increment the sequence number.
        dist.all_gather_object(obj_list, seq_num, group=verify_pg)
        self.assertEqual(len(set(obj_list)), 1)
        return obj_list[0]

    def _test_sequence_num_incremented(self, process_group, ranks):
        # verify initial sequence numbers. Use a distinct process group for
        # verification to keep counts as expected with respect to process_group.
        verify_pg = dist.new_group(
            ranks=ranks,
            backend="gloo",
        )
        assert dist.get_world_size(process_group) == dist.get_world_size(verify_pg)

        initial_num = (
            self._verify_sequence_number_across_pg(
                pg=process_group, verify_pg=verify_pg
            )
            if not c10d._rank_not_in_group(process_group)
            else -1
        )

        # Verify sequence numbers are appropriately incremented
        for i in range(10):
            t = torch.ones(1, device=torch.cuda.current_device())
            dist.all_reduce(t, group=process_group)
            if not c10d._rank_not_in_group(process_group):
                seq_num = self._verify_sequence_number_across_pg(
                    pg=process_group,
                    verify_pg=verify_pg,
                )
                self.assertEqual(initial_num + i + 1, seq_num)

        if dist.get_world_size(process_group) > 2:
            # Test when certain ranks don't call collectives
            if dist.get_rank(process_group) not in [0, 2]:
                dist.all_reduce(t, group=process_group, async_op=True)
            # Now ranks 0 and 2 should be lagging by 1.
            if not c10d._rank_not_in_group(process_group):
                seq_num = process_group._get_sequence_number_for_group()
                rank = dist.get_rank(process_group)
                obj_list = [None for _ in range(dist.get_world_size(verify_pg))]
                dist.all_gather_object(obj_list, (rank, seq_num), group=verify_pg)
                rank_to_seq_num = dict(obj_list)
                self.assertEqual(len(set(rank_to_seq_num.values())), 2)
                self.assertEqual(rank_to_seq_num[0], rank_to_seq_num[2])
                expected_same = {
                    rank_to_seq_num[i]
                    for i in rank_to_seq_num.keys()
                    if i not in [0, 2]
                }
                self.assertEqual(len(expected_same), 1)
                self.assertEqual(rank_to_seq_num[0] + 1, rank_to_seq_num[1])

    def _test_sequence_num_incremented_default_group(self, backend_name):
        torch.cuda.set_device(self.rank)
        store = dist.FileStore(self.file_name, self.world_size)
        dist.init_process_group(
            backend_name,
            world_size=self.world_size,
            rank=self.rank,
            store=store,
        )
        self._test_sequence_num_incremented(
            c10d._get_default_group(),
            ranks=list(range(dist.get_world_size())),
        )

    def _test_sequence_num_incremented_subgroup(self, backend_name):
        torch.cuda.set_device(self.rank)
        store = dist.FileStore(self.file_name, self.world_size)
        dist.init_process_group(
            backend_name,
            world_size=self.world_size,
            rank=self.rank,
            store=store,
        )
        subgroup_ranks = [0, 1, 2]
        subgroup = dist.new_group(subgroup_ranks)
        self._test_sequence_num_incremented(subgroup, subgroup_ranks)

    def _test_sequence_num_set_default_pg(self, backend):
        store = dist.FileStore(self.file_name, self.world_size)
        dist.init_process_group(
            backend,
            world_size=self.world_size,
            rank=self.rank,
            store=store,
        )

        default_pg = c10d._get_default_group()
        seq_num = default_pg._get_sequence_number_for_group()
        obj_list = [None for _ in range(dist.get_world_size())]
        dist.all_gather_object(obj_list, seq_num)
        self.assertEqual(len(set(obj_list)), 1)

    def _test_sequence_num_set_new_group(self, backend):
        store = dist.FileStore(self.file_name, self.world_size)
        dist.init_process_group(
            backend,
            world_size=self.world_size,
            rank=self.rank,
            store=store,
        )

        subgroup = dist.new_group([0, 1])

        if not c10d._rank_not_in_group(subgroup):
            subgroup_seq = subgroup._get_sequence_number_for_group()
            obj_list = [None for _ in range(dist.get_world_size(subgroup))]
            dist.all_gather_object(obj_list, subgroup_seq, group=subgroup)
            self.assertEqual(len(set(obj_list)), 1)

    def _test_warn_not_in_group(self, backend):
        store = dist.FileStore(self.file_name, self.world_size)
        dist.init_process_group(
            backend,
            world_size=self.world_size,
            rank=self.rank,
            store=store,
        )
        in_group_ranks = list(filter(lambda x: x % 2 == 0, range(self.world_size)))
        group = dist.new_group(in_group_ranks)

        x = torch.zeros(2, 2).cuda(self.rank)
        xs = [torch.zeros(2, 2).cuda(self.rank) for _ in range(len(in_group_ranks))]
        if self.rank not in in_group_ranks:
            msg = ".*{}.*does not belong to.*"
            with self.assertWarnsOnceRegex(UserWarning, msg.format("all_gather")):
                dist.all_gather(xs, x, group=group)
            with self.assertWarnsOnceRegex(UserWarning, msg.format("all_reduce")):
                dist.all_reduce(x, group=group)
            with self.assertWarnsOnceRegex(UserWarning, msg.format("barrier")):
                dist.barrier(group=group)
            with self.assertWarnsOnceRegex(UserWarning, msg.format("broadcast")):
                dist.broadcast(x, src=0, group=group)
        else:
            dist.all_gather(xs, x, group=group)
            dist.all_reduce(x, group=group)
            dist.barrier(group=group)
            dist.broadcast(x, src=0, group=group)

    def _test_rank_membership(self, backend):
        store = dist.FileStore(self.file_name, self.world_size)
        dist.init_process_group(
            backend,
            world_size=self.world_size,
            rank=self.rank,
            store=store,
        )
        self.assertTrue(self.world_size > 1)

        group = dist.new_group(ranks=[1])
        self.assertEqual(dist.get_group_rank(group, 1), 0)
        with self.assertRaisesRegex(ValueError, "not part of group"):
            dist.get_group_rank(group, 0)
        with self.assertRaisesRegex(ValueError, "not registered"):
            dist.get_group_rank(DummyProcessGroup(self.rank, self.world_size), 0)

        self.assertEqual(dist.get_global_rank(group, 0), 1)
        with self.assertRaisesRegex(ValueError, "not part of group"):
            dist.get_global_rank(group, 1)
        with self.assertRaisesRegex(ValueError, "not registered"):
            dist.get_global_rank(DummyProcessGroup(self.rank, self.world_size), 0)

        self.assertEqual(dist.get_process_group_ranks(group), [1])

    def _test_tensor_dtype_mismatch(self, backend):
        store = dist.FileStore(self.file_name, self.world_size)
        dist.init_process_group(
            backend,
            world_size=self.world_size,
            rank=self.rank,
            store=store,
        )

        tensor = torch.ones(2, 2, device=self.device) * 7
        tensor_h = tensor.half()
        tensor_list = [
            torch.zeros(2, 2, device=self.device) for _ in range(self.world_size)
        ]
        tensor_list_h = list(tensor_list)
        tensor_list_h[1] = tensor_list_h[1].half()

        with self.assertRaisesRegex(ValueError, "tensors with different dtypes"):
            dist.all_gather(tensor_list_h, tensor)

        with self.assertRaisesRegex(ValueError, "tensors with different dtypes"):
            dist.all_gather(tensor_list, tensor_h)

        with self.assertRaisesRegex(ValueError, "tensors with different dtypes"):
            dist.all_gather_coalesced([tensor_list_h], tensor_list)
            dist.all_gather_coalesced([tensor_list], tensor_list_h)

        with self.assertRaisesRegex(ValueError, "tensors with different dtypes"):
            dist.all_reduce_coalesced(tensor_list_h)

        with self.assertRaisesRegex(ValueError, "tensors with different dtypes"):
            dist.reduce_scatter(tensor, tensor_list_h)

        with self.assertRaisesRegex(ValueError, "tensors with different dtypes"):
            dist.reduce_scatter(tensor_h, tensor_list)

        with self.assertRaisesRegex(ValueError, "tensors with different dtypes"):
            dist.all_to_all_single(tensor_h, tensor)

        with self.assertRaisesRegex(ValueError, "tensors with different dtypes"):
            dist.all_to_all(tensor_list_h, tensor_list)

        with self.assertRaisesRegex(ValueError, "tensors with different dtypes"):
            dist.all_to_all(tensor_list, tensor_list_h)

        with self.assertRaisesRegex(ValueError, "tensors with different dtypes"):
            dist.scatter(tensor, tensor_list_h)

        with self.assertRaisesRegex(ValueError, "tensors with different dtypes"):
            dist.gather(tensor_h, tensor_list)

        with self.assertRaisesRegex(ValueError, "tensors with different dtypes"):
            dist.gather(tensor, tensor_list_h)

        with self.assertRaisesRegex(ValueError, "tensors with different dtypes"):
            dist.scatter(tensor_h, tensor_list)

    def _test_tensor_dtype_complex(self, backend):
        store = dist.FileStore(self.file_name, self.world_size)
        dist.init_process_group(
            backend,
            world_size=self.world_size,
            rank=self.rank,
            store=store,
        )

        tensor = torch.rand(2, device=self.device)
        tensor_c = torch.view_as_complex(tensor)
        tensor_list = [
            torch.rand(2, device=self.device) for _ in range(self.world_size)
        ]
        tensor_list_c = list(tensor_list)
        tensor_list_c[1] = torch.view_as_complex(tensor_list_c[1])

        dist.all_gather(tensor_list, tensor)
        dist.all_gather(tensor_list, tensor_c)
        dist.all_gather(tensor_list_c, tensor)
        dist.all_gather(tensor_list_c, tensor_c)

    def _test_bool_tensors(self, backend):
        store = dist.FileStore(self.file_name, self.world_size)
        dist.init_process_group(
            backend,
            world_size=self.world_size,
            rank=self.rank,
            store=store,
        )
        device = "cuda" if backend == "nccl" else "cpu"
        # test alltoall_base
        tensor = torch.tensor([1, 0, 0, 1], dtype=torch.bool, device=device)
        zeros = torch.tensor([0, 0, 0, 0], dtype=torch.bool, device=device)
        outensor = zeros if self.rank > 0 else tensor
        dist.broadcast(outensor, src=0)
        self.assertEqual(outensor, tensor)


# Variant of AbstractCommTest that expects world size of 4
class AbstractLargeCommTest:
    @property
    def op_timeout_sec(self):
        return 1

    @property
    def world_size(self):
        return 4

    @property
    def device(self):
        raise RuntimeError("Implement me")

    def _test_new_group_local_sync(self, backend):
        store = dist.FileStore(self.file_name, self.world_size)
        dist.init_process_group(
            backend,
            world_size=self.world_size,
            rank=self.rank,
            store=store,
        )
        rank = dist.get_rank()
        ranks_in = [rank, (rank + 2) % self.world_size]
        ranks_out = [i for i in range(self.world_size) if i not in ranks_in]
        self.assertIn(rank, ranks_in)
        self.assertNotIn(rank, ranks_out)

        self.assertIsNone(
            dist.new_group(ranks=ranks_out, use_local_synchronization=True)
        )

        new_pg = dist.new_group(ranks=ranks_in, use_local_synchronization=True)
        self.assertIsInstance(new_pg, dist.ProcessGroup)

        # PTD sorts ranks before creating the PG, so [3, 1] actually gets assigned ranks [1, 0]
        ranks_in.sort()
        self.assertEqual(dist.get_group_rank(new_pg, rank), ranks_in.index(rank))
        self.assertEqual(
            ranks_in,
            dist.get_process_group_ranks(new_pg),
            f"expecting {ranks_in} but got {dist.get_process_group_ranks(new_pg)}",
        )

    def _test_new_group_local_sync_sanity_check(self, backend):
        store = dist.FileStore(self.file_name, self.world_size)
        dist.init_process_group(
            backend,
            world_size=self.world_size,
            rank=self.rank,
            store=store,
        )
        rank = dist.get_rank()

        # split the world in 2 PGs
        rank = dist.get_rank()
        pg_idx = rank // 2
        ranks_in = [pg_idx * 2, pg_idx * 2 + 1]
        new_pg = dist.new_group(ranks=ranks_in, use_local_synchronization=True)

        input_tensor = torch.tensor([pg_idx, rank], device=self.device)
        output_tensor_list = [
            torch.tensor(
                [-1, -1],
                device=self.device,
            )
            for _ in range(new_pg.size())
        ]
        dist.all_gather(output_tensor_list, input_tensor, group=new_pg)

        expected = [
            torch.tensor([pg_idx, ranks_in[0]], device=self.device),
            torch.tensor([pg_idx, ranks_in[1]], device=self.device),
        ]
        self.assertEqual(output_tensor_list, expected)

    def _test_new_group_local_sync_duplicate_pg(self, backend):
        """
        We should support users create multiple PGs with the same set of
        members, and no conflict in group name
        """
        store = dist.FileStore(self.file_name, self.world_size)
        dist.init_process_group(
            backend,
            world_size=self.world_size,
            rank=self.rank,
            store=store,
        )
        rank = dist.get_rank()

        # split the world in 2 PGs
        rank = dist.get_rank()
        pg_idx = rank // 2
        ranks_in = [pg_idx * 2, pg_idx * 2 + 1]
        new_pgs = []
        for _ in range(2):
            new_pgs.append(
                dist.new_group(ranks=ranks_in, use_local_synchronization=True)
            )

        input_tensor = torch.tensor([pg_idx, rank], device=self.device)
        for new_pg in new_pgs:
            output_tensor_list = [
                torch.tensor(
                    [-1, -1],
                    device=self.device,
                )
                for _ in range(new_pg.size())
            ]
            dist.all_gather(output_tensor_list, input_tensor, group=new_pg)

            expected = [
                torch.tensor([pg_idx, ranks_in[0]], device=self.device),
                torch.tensor([pg_idx, ranks_in[1]], device=self.device),
            ]
            self.assertEqual(output_tensor_list, expected)


class CommTest(AbstractCommTest, MultiProcessTestCase):
    def setUp(self):
        super().setUp()
        self._spawn_processes()

    def tearDown(self):
        super().tearDown()
        try:
            os.remove(self.file_name)
        except OSError:
            pass

    def test_debug_level(self):
        try:
            del os.environ["TORCH_DISTRIBUTED_DEBUG"]
        except KeyError:
            pass

        dist.set_debug_level_from_env()
        # Default should be off
        default_debug_mode = dist.get_debug_level()
        self.assertEqual(default_debug_mode, dist.DebugLevel.OFF)
        mapping = {
            "OFF": dist.DebugLevel.OFF,
            "off": dist.DebugLevel.OFF,
            "oFf": dist.DebugLevel.OFF,
            "INFO": dist.DebugLevel.INFO,
            "info": dist.DebugLevel.INFO,
            "INfO": dist.DebugLevel.INFO,
            "DETAIL": dist.DebugLevel.DETAIL,
            "detail": dist.DebugLevel.DETAIL,
            "DeTaIl": dist.DebugLevel.DETAIL,
        }
        invalid_debug_modes = ["foo", 0, 1, -1]

        for mode in mapping.keys():
            os.environ["TORCH_DISTRIBUTED_DEBUG"] = str(mode)
            dist.set_debug_level_from_env()
            set_debug_mode = dist.get_debug_level()
            self.assertEqual(
                set_debug_mode,
                mapping[mode],
                f"Expected {mode} to map to {mapping[mode]} but got {set_debug_mode}",
            )

        for mode in invalid_debug_modes:
            os.environ["TORCH_DISTRIBUTED_DEBUG"] = str(mode)
            with self.assertRaisesRegex(
                ValueError, "The value of TORCH_DISTRIBUTED_DEBUG must"
            ):
                dist.set_debug_level_from_env()


class DummyWork(dist._Work):
    def wait(self, timeout=5.0):
        if torch.cuda.is_available():
            torch.cuda.current_stream().synchronize()
        return True


class DummyProcessGroup(dist.ProcessGroup):
    def getBackendName(self):
        return "Dummy"

    def allgather(self, output_tensor_lists, input_tensor_list, opts=None):
        for output_tensor_list, input_tensor in zip(
            output_tensor_lists, input_tensor_list
        ):
            for output_tensor in output_tensor_list:
                output_tensor.copy_(input_tensor)

        return DummyWork()

    def allreduce(self, tensor_list, opts=None):
        for tensor in tensor_list:
            tensor.add_(2)

        return DummyWork()

    def barrier(self, opts=None):
        store = c10d._get_default_store()
        key = "TEST:DummyProcessGroup:barrier"
        if self.rank() == 0:
            worker_count = 0
            # By default, TCPServer lives on rank 0. So rank 0 needs to make
            # sure that it does not exit too early before other ranks finish
            # using the store.
            # Note that, _store_based_barrier does not solve this problem, as
            # all ranks need to run at least one store.add(key, 0) before
            # exiting, but there is no guarantee that rank 0 is still alive at
            # that point.
            while worker_count < self.size() - 1:
                worker_count = store.add(key, 0)
        else:
            store.add(key, 1)

        return DummyWork()

    def broadcast(self, tensor_list, opts=None):
        for tensor in tensor_list:
            tensor.add_(1)

        return DummyWork()

    def reduce_scatter(self, output_tensor_list, input_tensor_lists, opts=None):
        for output_tensor, input_tensor_list in zip(
            output_tensor_list, input_tensor_lists
        ):
            output_tensor.copy_(input_tensor_list[self.rank()])

        return DummyWork()

    def send(self, tensor_list, dst, tag=0):
        for tensor in tensor_list:
            tensor.add_(1)

        return DummyWork()

    def recv(self, tensor_list, src, tag=0):
        for tensor in tensor_list:
            tensor.add_(2)

        return DummyWork()


class PythonProcessGroupExtensionTest(MultiProcessTestCase):
    def setUp(self):
        super().setUp()
        self._spawn_processes()

    def tearDown(self):
        super().tearDown()
        try:
            os.remove(self.file_name)
        except OSError:
            pass

    def test_get_backend_name(self):
        dpg = DummyProcessGroup(0, 1)
        self.assertEqual("Dummy", dpg.name())

    def test_backend_class_attr(self):
        dist.Backend.register_backend(
            "dummy", PythonProcessGroupExtensionTest.create_dummy
        )
        self.assertEqual(dist.Backend.DUMMY, "dummy")
        self.assertEqual(
            dist.Backend._plugins["DUMMY"].creator_fn,
            PythonProcessGroupExtensionTest.create_dummy,
        )

    def test_is_backend_available(self):
        self.assertEqual(dist.is_ucc_available(), dist.is_backend_available("ucc"))
        self.assertFalse(dist.is_backend_available("dummy"))
        dist.Backend.register_backend(
            "dummy", PythonProcessGroupExtensionTest.create_dummy
        )
        self.assertTrue(dist.is_backend_available("dummy"))

    def test_backend_config(self):
        dist.Backend.register_backend(
            "dummy", PythonProcessGroupExtensionTest.create_dummy
        )

        # Ensure backend config can be created with the following arguments
        backend_config_strings_and_expected_values = [
            (dist.Backend.GLOO, "cpu:gloo,cuda:gloo"),
            (dist.Backend.NCCL, "cuda:nccl"),
            (dist.Backend.MPI, "cpu:mpi,cuda:mpi"),
            (dist.Backend.UCC, "cpu:ucc,cuda:ucc"),
            (dist.Backend.DUMMY, "cpu:dummy,cuda:dummy"),
            ("DUMMY", "cpu:dummy,cuda:dummy"),
            ("dummy", "cpu:dummy,cuda:dummy"),
            ("cpu:dummy,cuda:dummy", "cpu:dummy,cuda:dummy"),
            ("cpu:dummy,cuda:nccl", "cpu:dummy,cuda:nccl"),
            ("cpu:gloo,cuda:dummy", "cpu:gloo,cuda:dummy"),
            ("cpu:gloo,cuda:nccl", "cpu:gloo,cuda:nccl"),
        ]

        for config_str, expected_value in backend_config_strings_and_expected_values:
            with self.subTest(config_str):
                # ensures these configs strings are valid and no ValueError is raised
                config = dist.BackendConfig(config_str)
                self.assertEqual(str(config), expected_value)

        # Ensure backend config will raise ValueError with the following arguments
        invalid_backend_config_strings = [
            "cpu:gloo,cuda:nccl,",  # trailing comma
            "cpu:gloo,cuda:nccl,cpu:dummy",  # duplicate device
        ]
        for config_str in invalid_backend_config_strings:
            with self.subTest(config_str):
                with self.assertRaises(ValueError):
                    dist.BackendConfig(config_str)

    def test_init_process_group_with_multiple_backends(self):
        dist.Backend.register_backend(
            "dummy", PythonProcessGroupExtensionTest.create_dummy
        )

        os.environ["MASTER_ADDR"] = "localhost"
        os.environ["MASTER_PORT"] = "6789"
        dist.init_process_group(
            "cpu:dummy,cuda:dummy", rank=self.rank, world_size=self.world_size
        )

        # test all_gather
        input_tensor = torch.ones(2, 2) * 7
        output_tensor_list = [torch.zeros(2, 2) for _ in range(self.world_size)]
        dist.all_gather(output_tensor_list, input_tensor)

        dist.barrier()
        dist.destroy_process_group()

    class Options:
        def __init__(self) -> None:
            pass

        def create(self):
            pass

    @staticmethod
    def create_dummy(store, group_rank, group_size, timeout):
        return DummyProcessGroup(group_rank, group_size)

    def test_collectives(self):
        dist.Backend.register_backend(
            "dummy", PythonProcessGroupExtensionTest.create_dummy
        )

        os.environ["MASTER_ADDR"] = "localhost"
        os.environ["MASTER_PORT"] = "6789"
        dist.init_process_group("dummy", rank=self.rank, world_size=self.world_size)

        # test all_gather
        input_tensor = torch.ones(2, 2) * 7
        output_tensor_list = [torch.zeros(2, 2) for _ in range(self.world_size)]
        dist.all_gather(output_tensor_list, input_tensor)

        for tensor in output_tensor_list:
            self.assertEqual(tensor, input_tensor)

        # test all_reduce
        input_tensor = torch.ones(2, 2) * 7
        dist.all_reduce(input_tensor)
        self.assertEqual(input_tensor, torch.ones(2, 2) * 7 + 2)

        # test broadcast
        input_tensor = torch.zeros(2, 2)
        dist.broadcast(input_tensor, 0, async_op=True).wait()
        self.assertEqual(torch.ones(2, 2), input_tensor)

        # test reduce_scatter
        output_tensor = torch.zeros(2, 2)
        input_tensor_list = [torch.ones(2, 2) for _ in range(self.world_size)]
        dist.reduce_scatter(output_tensor, input_tensor_list)
        self.assertEqual(output_tensor, torch.zeros(2, 2) + 1)

        dist.barrier()
        dist.destroy_process_group()

    def test_send_recv(self):
        dist.Backend.register_backend(
            "dummy", PythonProcessGroupExtensionTest.create_dummy
        )

        os.environ["MASTER_ADDR"] = "localhost"
        os.environ["MASTER_PORT"] = "6789"
        dist.init_process_group("dummy", rank=self.rank, world_size=self.world_size)

        # test send
        input_tensor = torch.zeros(2, 2)
        dist.send(input_tensor, (self.rank + 1) % self.world_size)
        self.assertEqual(input_tensor, torch.zeros(2, 2) + 1)

        with self.assertRaises(ValueError):
            dist.send(input_tensor, dist.get_rank())

        # test recv
        input_tensor = torch.zeros(2, 2)
        dist.recv(input_tensor, (self.rank + 1) % self.world_size)
        self.assertEqual(input_tensor, torch.zeros(2, 2) + 2)

        dist.barrier()
        # intentionally not calling into `destroy_process_group` as not all
        # user applications would explicitly that.


instantiate_parametrized_tests(CommonDistributedDataParallelTest)


class ProcessGroupWithDispatchedCollectivesTests(MultiProcessTestCase):
    @property
    def world_size(self):
        return 1

    def setUp(self):
        super().setUp()
        self._spawn_processes()

    def tearDown(self):
        super().tearDown()
        try:
            os.remove(self.file_name)
        except OSError:
            pass

    def test_init_process_group_optional_backend(self):
        with tempfile.NamedTemporaryFile(delete=False) as f:
            store = dist.FileStore(f.name, self.world_size)
            # creates both gloo and nccl backend
            if dist.is_gloo_available() and dist.is_nccl_available():
                dist.init_process_group(
                    store=store,
                    rank=self.rank,
                    world_size=self.world_size,
                )
                dist.destroy_process_group()

    def test_init_process_group_for_all_backends(self):
        for backend in dist.Backend.backend_list:
            excepted_backend = backend
            # skip if the backend is not available on the system
            if backend == dist.Backend.UNDEFINED:
                continue
            elif backend == dist.Backend.MPI:
                if not dist.is_mpi_available():
                    continue
            elif backend == dist.Backend.NCCL:
                if not dist.is_nccl_available() or not torch.cuda.is_available():
                    continue
            elif backend == dist.Backend.GLOO:
                if not dist.is_gloo_available():
                    continue
            elif backend == dist.Backend.UCC:
                if not dist.is_ucc_available():
                    continue
            # Multi-threaded PG is defined as a pure python class.
            # Its pg.name() does not going through Pybind, so its backend name
            # is still "threaded" instead of "custom".
            elif backend != "threaded":
                excepted_backend = "custom"

            with tempfile.NamedTemporaryFile(delete=False) as f:
                store = dist.FileStore(f.name, self.world_size)
                dist.init_process_group(
                    backend=backend,
                    rank=self.rank,
                    world_size=self.world_size,
                    store=store,
                )
                pg = c10d._get_default_group()
                self.assertEqual(pg.rank(), self.rank)
                self.assertEqual(pg.size(), self.world_size)
                self.assertEqual(pg.name(), str(excepted_backend))

                dist.destroy_process_group()

    def _call_collective_with_varying_tensors(self, backend, collective, *args):
        # call collective with varying tensors to ensure that the tensors are
        # correctly dispatched

        # TODO: this will be updated in the future to not be backend specific
        if backend == "ccl":
            device = "xpu"
        elif backend == "nccl":
            backend = "cuda"
        else:
            device = "cpu"
        # ensure supported devices (cpu, cuda) succeeds during dispatch call
        tensor = torch.zeros(2, 2, device=torch.device(device))
        # multi tensor collectives
        if collective == dist.barrier:
            collective()
        elif collective in (dist.all_gather, dist.gather):
            collective([tensor], tensor, *args)
        elif collective == dist.scatter:
            collective(tensor, [tensor], *args)
        elif collective in (dist.reduce_scatter, dist.all_to_all):
            # gloo does not support reduce_scatter or all_to_all
            if backend != "gloo":
                if collective == dist.reduce_scatter:
                    collective(tensor, [tensor], *args)
                else:
                    collective([tensor], [tensor], *args)
        else:
            collective(tensor, *args)

    # TODO: backend will be replaced with a non specified backend
    def _test_collectives(self, backend):
        store = dist.FileStore(self.file_name, self.world_size)
        dist.init_process_group(
            backend,
            world_size=self.world_size,
            rank=self.rank,
            store=store,
        )
        collectives_and_args = [
            (dist.reduce, self.rank),
            (dist.broadcast, self.rank),
            (dist.all_reduce,),
            (dist.all_gather,),
            (dist.reduce_scatter,),
            (dist.barrier,),
            (dist.all_to_all,),
            (dist.scatter,),
        ]
        for collective, *args in collectives_and_args:
            with self.subTest(collective=collective, args=args):
                self._call_collective_with_varying_tensors(backend, collective, *args)

    def _test_allreduce_coalesced(self, backend):
        store = dist.FileStore(self.file_name, self.world_size)
        dist.init_process_group(
            backend,
            world_size=self.world_size,
            rank=self.rank,
            store=store,
        )
        # TODO: this will be updated in the future to not be backend specific
        if backend == "ccl":
            device = "xpu"
        elif backend == "nccl":
            backend = "cuda"
        else:
            device = "cpu"
        tensors = [torch.ones(10, 10, device=torch.device(device))]
        dist.all_reduce_coalesced(tensors, dist.ReduceOp.SUM)
        for tensor in tensors:
            self.assertEqual(tensor, torch.ones(10, 10) * self.world_size)

    def _test_all_to_all_single(self, backend):
        store = dist.FileStore(self.file_name, self.world_size)
        dist.init_process_group(
            backend,
            world_size=self.world_size,
            rank=self.rank,
            store=store,
        )
        if backend == "ccl":
            device = "xpu"
        elif backend == "nccl":
            backend = "cuda"
        else:
            device = "cpu"
        # test alltoall_base
        input_tensor = torch.ones(2, 2, device=torch.device(device))
        output_tensor = torch.zeros(2, 2, device=torch.device(device))
        dist.all_to_all_single(output_tensor, input_tensor)


class ReduceOpTest(TestCase):
    # Ref: https://github.com/pytorch/pytorch/issues/87191
    def test_op_isinstance_of_reduceop(self):
        for reduce_op in (
            c10d.ReduceOp.SUM,
            c10d.ReduceOp.AVG,
            c10d.ReduceOp.PRODUCT,
            c10d.ReduceOp.MIN,
            c10d.ReduceOp.MAX,
            c10d.ReduceOp.BAND,
            c10d.ReduceOp.BOR,
            c10d.ReduceOp.BXOR,
        ):
            self.assertTrue(isinstance(reduce_op, c10d.ReduceOp))
        for scale in (torch.tensor(1.0), 2.0):
            self.assertTrue(
                isinstance(dist._make_nccl_premul_sum(scale), c10d.ReduceOp)
            )

    # Ref: https://github.com/pytorch/pytorch/pull/87303#discussion_r1002879700
    def test_reduceop_copyable(self):
        for reduce_op in (
            c10d.ReduceOp.SUM,
            c10d.ReduceOp.AVG,
            c10d.ReduceOp.PRODUCT,
            c10d.ReduceOp.MIN,
            c10d.ReduceOp.MAX,
            c10d.ReduceOp.BAND,
            c10d.ReduceOp.BOR,
            c10d.ReduceOp.BXOR,
        ):
            self.assertEqual(copy.copy(reduce_op), reduce_op)
            self.assertEqual(copy.deepcopy(reduce_op), reduce_op)
            self.assertEqual(copy.copy(c10d.ReduceOp(reduce_op)), reduce_op)
            self.assertEqual(copy.deepcopy(c10d.ReduceOp(reduce_op)), reduce_op)

        for scale in (torch.tensor(1.0), 2.0):
            reduce_op = dist._make_nccl_premul_sum(scale)
            self.assertEqual(copy.copy(reduce_op), reduce_op)
            self.assertEqual(copy.deepcopy(reduce_op), reduce_op)

    def test_reduceop_pickle(self):
        for reduce_op in (
            c10d.ReduceOp.SUM,
            c10d.ReduceOp.AVG,
            c10d.ReduceOp.PRODUCT,
            c10d.ReduceOp.MIN,
            c10d.ReduceOp.MAX,
            c10d.ReduceOp.BAND,
            c10d.ReduceOp.BOR,
            c10d.ReduceOp.BXOR,
        ):
            pickle.loads(pickle.dumps(reduce_op))
            orig = c10d.ReduceOp(reduce_op)
            self.assertEqual(pickle.loads(pickle.dumps(orig)), orig)
        for scale in (torch.tensor(1.0), 2.0):
            reduce_op = dist._make_nccl_premul_sum(scale)
            self.assertEqual(pickle.loads(pickle.dumps(reduce_op)), reduce_op)

    # Ref: https://github.com/pytorch/pytorch/issues/90072
    def test_reduceop_equal(self):
        not_reduceop = "abc"
        for reduce_op in (
            c10d.ReduceOp.SUM,
            c10d.ReduceOp.AVG,
            c10d.ReduceOp.PRODUCT,
            c10d.ReduceOp.MIN,
            c10d.ReduceOp.MAX,
            c10d.ReduceOp.BAND,
            c10d.ReduceOp.BOR,
            c10d.ReduceOp.BXOR,
        ):
            reduce_op_obj = c10d.ReduceOp(reduce_op)
            # this calls `ReduceOp.__eq__(self, other)`
            self.assertEqual(reduce_op_obj, reduce_op_obj)
            self.assertEqual(reduce_op_obj, reduce_op)
            self.assertNotEqual(reduce_op_obj, not_reduceop)
            self.assertNotEqual(reduce_op, not_reduceop)
            # TODO(crcrpar): This needs to be `assertEqual` for the associativity even though
            # the comparison of `RedOpType` and `ReduceOp` sounds less likely to happen compared
            # to that of `ReduceOp` and `RedOptype`.
            # this calls `RedOpType.__eq__(self, other)`
            self.assertNotEqual(reduce_op, reduce_op_obj)

            self.assertFalse(None in (reduce_op, reduce_op_obj))
            self.assertFalse(not_reduceop in (reduce_op, reduce_op_obj))


class LocalRankTest(MultiProcessTestCase):
    @property
    def world_size(self):
        return 4

    def setUp(self):
        super().setUp()
        self._spawn_processes()

    def tearDown(self):
        super().tearDown()
        try:
            os.remove(self.file_name)
        except OSError:
            pass

    def testWithoutEnv(self):
        with self.assertRaisesRegex(RuntimeError, "LOCAL_RANK"):
            dist.get_node_local_rank()

    def testWithoutEnvWithFallback(self):
        self.assertEqual(dist.get_node_local_rank(fallback_rank=2), 2)

    def testNodeLocalRankOverridesFallback(self):
        os.environ["LOCAL_RANK"] = str(self.rank)
        self.assertEqual(dist.get_node_local_rank(fallback_rank=123), self.rank)

    def testNodeLocalRank(self):
        os.environ["LOCAL_RANK"] = str(self.rank)
        self.assertEqual(dist.get_node_local_rank(), self.rank)


if __name__ == "__main__":
    assert (
        not torch.cuda._initialized
    ), "test_distributed must not have initialized CUDA context on main process"

    run_tests()<|MERGE_RESOLUTION|>--- conflicted
+++ resolved
@@ -67,15 +67,11 @@
     On a single node, all visible GPUs are evenly
     divided to subsets, each process only uses a subset.
     """
-<<<<<<< HEAD
     device_count = (
         torch.xpu.device_count()
         if torch.xpu.is_available()
         else torch.cuda.device_count()
     )
-=======
-    device_count = torch.xpu.device_count() if torch.xpu.is_available() else torch.cuda.device_count()
->>>>>>> 7d99c5b9
     visible_devices = list(range(device_count))
     gpus_per_process = device_count // world_size
     gpus_for_rank = []
