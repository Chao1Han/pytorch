# Owner(s): ["oncall: cpu inductor"]
import contextlib
import copy
import functools
import itertools
import math
import platform
import sys
import unittest
from typing import Callable
from unittest.mock import patch

import torch
from torch import nn
from torch._C import FileCheck
from torch._dynamo.testing import rand_strided
from torch._dynamo.utils import same
from torch._inductor import config, cpu_vec_isa, metrics, test_operators
from torch._inductor.codegen.cpp import CppOverrides, CppVecOverrides
from torch._inductor.compile_fx import (
    compile_fx,
    compile_fx_inner,
    complex_memory_overlap,
)
from torch._inductor.graph import GraphLowering
from torch._inductor.utils import timed
<<<<<<< HEAD
from torch._inductor.virtualized import V
=======
>>>>>>> d1bb8e82
from torch._prims_common import is_float_dtype
from torch.fx.experimental.proxy_tensor import make_fx
from torch.nn import functional as F
from torch.testing._internal.common_utils import (
    instantiate_parametrized_tests,
    IS_FBCODE,
    IS_MACOS,
    parametrize,
    skipIfRocm,
    slowTest,
)
from torch.utils._python_dispatch import TorchDispatchMode


try:
    try:
        from . import test_torchinductor
    except ImportError:
        import test_torchinductor  # @manual=fbcode//caffe2/test/inductor:test_inductor-library
except unittest.SkipTest:
    if __name__ == "__main__":
        sys.exit(0)
    raise


vec_dtypes = test_torchinductor.vec_dtypes
_lowp_fp_dtypes = (
    torch.bfloat16,
    torch.float16,
)
run_and_get_cpp_code = test_torchinductor.run_and_get_cpp_code
TestCase = test_torchinductor.TestCase
aten = torch.ops.aten
check_model = test_torchinductor.check_model

requires_vectorization = unittest.skipUnless(
    cpu_vec_isa.valid_vec_isa_list(), "Does not support vectorization"
)


def check_metrics_vec_kernel_count(num_expected_vec_kernels):
    if cpu_vec_isa.valid_vec_isa_list():
        assert metrics.generated_cpp_vec_kernel_count == num_expected_vec_kernels


@contextlib.contextmanager
def set_num_threads(num_threads):
    orig_num_threads = torch.get_num_threads()
    torch.set_num_threads(num_threads)
    yield
    torch.set_num_threads(orig_num_threads)


class LstmModule(torch.nn.Module):
    def __init__(
        self,
        input_size,
        hidden_size,
        num_layers,
        bias=True,
        bidirectional=False,
        batch_first=False,
    ):
        super().__init__()
        self.lstm = torch.nn.LSTM(
            input_size=input_size,
            hidden_size=hidden_size,
            num_layers=num_layers,
            bias=bias,
            bidirectional=bidirectional,
            batch_first=batch_first,
        )

    def forward(self, x, h=None):
        x, h = self.lstm(x, h)
        return x, h


@instantiate_parametrized_tests
class CPUReproTests(TestCase):
    common = check_model

    @skipIfRocm
    def test_conv_stride_constraints(self):
        for fmt in [torch.contiguous_format, torch.channels_last]:
            # TorchDispatch doesn't work in our cuda invocation for some reason
            m = torch.nn.Conv2d(5, 6, [3, 3])

            def fn(inp, weight):
                return (
                    F.conv2d(
                        inp, weight, None, m.stride, m.padding, m.dilation, m.groups
                    ),
                )

            inp = torch.randn([2, 5, 16, 16])
            inps = [inp, m.weight.to(memory_format=fmt)]
            fn_fx = make_fx(fn)(*inps)
            fn_compiled = compile_fx_inner(fn_fx, inps)
            test_self = self
            conv_seen = False

            class RecordFunctions(TorchDispatchMode):
                def __torch_dispatch__(self, func, types, args=(), kwargs=None):
                    kwargs = kwargs if kwargs else {}
                    if func == torch.ops.aten.convolution.default:
                        # For CPU and mkldnn enable, we always using channles last
                        nonlocal fmt
                        if (
                            torch.backends.mkldnn.enabled
                            and torch.backends.mkldnn.is_available()
                        ):
                            fmt = torch.channels_last
                        test_self.assertTrue(args[0].is_contiguous(memory_format=fmt))
                        test_self.assertTrue(args[1].is_contiguous(memory_format=fmt))
                        nonlocal conv_seen
                        conv_seen = True

                    return func(*args, **kwargs)

            with RecordFunctions():
                out = fn_compiled(inps)

            self.assertTrue(conv_seen)

    @patch("torch.cuda.is_available", lambda: False)
    def test_conv2d_bn_mixed_dtype(self):
        class Model(torch.nn.Module):
            def __init__(self) -> None:
                super().__init__()
                self.conv = torch.nn.Conv2d(
                    3,
                    16,
                    kernel_size=3,
                    stride=1,
                    padding=1,
                    bias=False,
                    dtype=torch.bfloat16,
                )
                self.bn = torch.nn.BatchNorm2d(
                    16, eps=0.001, momentum=0.1, affine=True, track_running_stats=True
                )

            def forward(self, x):
                x = self.conv(x)
                x = self.bn(x)
                return x

        v = torch.randn(1, 3, 64, 64, dtype=torch.bfloat16)
        mod = Model().eval()
        with torch.no_grad():
            self.common(
                mod,
                (v,),
            )

    @unittest.skipIf(not torch.backends.mkldnn.is_available(), "MKLDNN is not enabled")
    @patch("torch.cuda.is_available", lambda: False)
    def test_conv2d_packed(self):
        options = itertools.product([[3, 56, 56]], [True, False], [0, (0,)])
        for x_shape, mode_train, padding in options:
            mod = torch.nn.Sequential(
                torch.nn.Conv2d(3, 64, 3, 3, padding=padding)
            ).train(mode=mode_train)
            v = torch.randn(x_shape, dtype=torch.float32)

            with torch.no_grad():
                self.common(
                    mod,
                    (v,),
                )

    @patch("torch.cuda.is_available", lambda: False)
    def test_conv2d_autocast(self):
        v = torch.randn(1, 3, 28, 18, dtype=torch.float32)
        mod = torch.nn.Sequential(torch.nn.Conv2d(3, 64, 3, 3)).eval()
        with torch.no_grad(), torch.cpu.amp.autocast():
            self.common(
                mod,
                (v,),
            )

    @unittest.skipIf(not torch.backends.mkldnn.is_available(), "MKLDNN is not enabled")
    @patch("torch.cuda.is_available", lambda: False)
    def test_unsupported_conv_transpose(self):
        class Model(torch.nn.Module):
            def __init__(self) -> None:
                super().__init__()
                self.conv_transpose = torch.nn.ConvTranspose2d(
                    3, 6, 3, stride=1, padding=1, output_padding=1
                )

            def forward(self, input_tensor):
                x = self.conv_transpose(input_tensor)
                output = torch.tanh(x)
                return output

        input = torch.randn(1, 3, 28, 28)
        m = Model().eval()

        with torch.no_grad():
            compiled_m = torch.compile(m)
            with self.assertRaisesRegex(
                RuntimeError,
                "output padding must be smaller than either stride or dilation",
            ):
                compiled_m(input)

    @unittest.skipIf(not torch.backends.mkldnn.is_available(), "MKLDNN is not enabled")
    @patch("torch.cuda.is_available", lambda: False)
    def test_conv_used_from_multiple_places(self):
        class M(torch.nn.Module):
            def __init__(self, conv_in_channel, conv_out_channel) -> None:
                super().__init__()
                self.conv = torch.nn.Conv2d(conv_in_channel, conv_out_channel, (3, 3))

            def forward(self, x):
                res = self.conv(x)
                res = F.relu(res)
                res = self.conv(res)
                return res

        with torch.no_grad():
            mod = M(3, 3).eval()
            x = torch.randn(1, 3, 224, 224)
            self.common(
                mod,
                (x,),
            )

    @unittest.skipIf(not torch.backends.mkldnn.is_available(), "MKLDNN is not enabled")
    @patch("torch.cuda.is_available", lambda: False)
    def test_linear_used_from_multiple_places(self):
        class M(torch.nn.Module):
            def __init__(self, in_channel, out_channel) -> None:
                super().__init__()
                self.linear = torch.nn.Linear(in_channel, out_channel)

            def forward(self, x):
                res = self.linear(x)
                res = F.relu(res)
                res = self.linear(res)
                return res

        dtypes = []
        if torch.ops.mkldnn._is_mkldnn_bf16_supported():
            dtypes.append(torch.bfloat16)
        if torch.ops.mkldnn._is_mkldnn_fp16_supported():
            dtypes.append(torch.float16)
        for dtype in dtypes:
            with torch.no_grad():
                m = M(224, 224).to(dtype).eval()
                m_opt = torch.compile(m)
                x = torch.randn(224, 224, dtype=dtype)
                m_opt(x)
                self.assertEqual(m(x), m_opt(x))

    @config.patch(implicit_fallbacks=True)
    def test_multihead_attention_cpu(self):
        def fn(
            q,
            k,
            v,
            embed_dim,
            num_heads,
            qkv_weight,
            qkv_bias,
            proj_weight,
            proj_bias,
            mask,
            need_weights,
        ):
            return torch._native_multi_head_attention(
                q,
                k,
                v,
                embed_dim,
                num_heads,
                qkv_weight,
                qkv_bias,
                proj_weight,
                proj_bias,
                mask,
                need_weights,
            )

        B = 1
        T = 3
        embed_dim = 6
        num_heads = 2
        q = torch.randn([B, T, embed_dim])
        k = torch.randn([B, T, embed_dim])
        v = torch.randn([B, T, embed_dim])
        qkv_weight = torch.randn([3 * embed_dim, embed_dim])
        qkv_bias = torch.randn([3 * embed_dim])
        proj_weight = torch.randn([3 * embed_dim, embed_dim])
        proj_bias = torch.randn([3 * embed_dim])
        mask = None
        need_weights = False

        inps = [
            q,
            k,
            v,
            embed_dim,
            num_heads,
            qkv_weight,
            qkv_bias,
            proj_weight,
            proj_bias,
            mask,
            need_weights,
        ]
        self.common(fn, inps)

    @config.patch(freezing=True)
    def test_module_buffer_mutation(self):
        class Model(torch.nn.Module):
            def __init__(self) -> None:
                super().__init__()
                self.foo = torch.nn.Buffer(torch.rand((3, 10)))

            def forward(self, x):
                lx = [x, x.clone(), x.clone()]
                y = []
                for i in range(3):
                    y.append(lx[i] + self.foo[i])
                return torch.cat(y, 1)

        with torch.no_grad():
            example_inputs = (torch.rand(1, 10),)
            self.common(Model(), example_inputs)

    @unittest.skipIf(not torch.backends.mkldnn.is_available(), "MKLDNN is not enabled")
    @patch("torch.cuda.is_available", lambda: False)
    def test_linear_packed(self):
        dtypes = []
        if torch.ops.mkldnn._is_mkldnn_bf16_supported():
            dtypes.append(torch.bfloat16)
        if torch.ops.mkldnn._is_mkldnn_fp16_supported():
            dtypes.append(torch.float16)
        options = itertools.product(
            [[2, 3, 10], [2, 10], [10], [2, 0]], [3, 0], [True, False], dtypes
        )
        for input_shape, out_dim, bias, dtype in options:
            mod = torch.nn.Sequential(
                torch.nn.Linear(input_shape[-1], out_dim, bias=bias)
            ).eval()

            v = torch.randn(input_shape)
            with torch.no_grad():
                self.common(
                    mod.to(dtype),
                    (v.to(dtype),),
                )

    @unittest.skipIf(not torch.backends.mkldnn.is_available(), "MKLDNN is not enabled")
    @patch("torch.cuda.is_available", lambda: False)
    def test_conv_transpose2d_packed_cpu(self):
        options = itertools.product([[1, 3, 28, 28], [3, 28, 28]], [0, (0,)])
        for x_shape, padding in options:
            mod = torch.nn.Sequential(
                torch.nn.ConvTranspose2d(3, 64, 3, 3, padding=padding)
            ).eval()
            v = torch.randn(x_shape, dtype=torch.float32)
            with torch.no_grad():
                self.common(
                    mod,
                    (v,),
                )

    @torch._dynamo.config.patch(
        {"dynamic_shapes": True, "assume_static_by_default": False}
    )
    def test_full_boolean_dynamic_shape(self):
        def fn(n):
            x = torch.full((1024,), n >= 1024)
            return x, x + 1

        self.common(fn, (1024,))
        self.common(fn, (1023,))

    @config.patch(freezing=True)
    @unittest.skipIf(not torch._C._has_mkldnn, "MKLDNN is not enabled")
    @torch._dynamo.config.patch(dynamic_shapes=True)
    @torch._dynamo.config.patch(assume_static_by_default=False)
    def test_conv_in_channel_1_dynamic_shapes(self):
        class M(torch.nn.Module):
            def __init__(self, in_channel, out_channel) -> None:
                super().__init__()
                self.conv = torch.nn.Conv2d(in_channel, out_channel, 3)

            def forward(self, x):
                res = self.conv(x)
                res = F.relu(res)
                return res

        # test the case where the channels dim of the input is 1
        # Reproducer from the maml_omniglot model in Torchbench
        in_channel = 1
        out_channel = 3
        amp_enabled_configs = [False]
        if torch.ops.mkldnn._is_mkldnn_bf16_supported():
            # When amp is enabled here, the input to Conv is a FlexibleLayout.
            # While it's disabled, the input is a FixedLayout.
            amp_enabled_configs.append(True)
        for amp_enabled in amp_enabled_configs:
            mod = M(in_channel, out_channel).eval()
            v = torch.randn(5, in_channel, 15, 15)
            with torch.no_grad(), torch.cpu.amp.autocast(enabled=amp_enabled):
                self.common(
                    mod,
                    (v,),
                )

    @unittest.skipIf(not torch._C._has_mkldnn, "MKLDNN is not enabled")
    @patch("torch.cuda.is_available", lambda: False)
    @torch._dynamo.config.patch(dynamic_shapes=True)
    @torch._dynamo.config.patch(assume_static_by_default=False)
    @torch._dynamo.config.patch(allow_rnn=True)
    @config.patch(freezing=True)
    def _test_lstm_packed(self, params_dict, change_input_sizes=False):
        from torch._dynamo.utils import counters

        for (
            unbatched,
            input_size,
            hidden_size,
            num_layers,
            bidirectional,
            bias,
            empty_state,
            batch_first,
            batch_size,
            seq_len,
        ) in itertools.product(*list(params_dict.values())):
            dtypes = [torch.float]
            if torch.ops.mkldnn._is_mkldnn_bf16_supported():
                dtypes.append(torch.bfloat16)
            if torch.ops.mkldnn._is_mkldnn_fp16_supported():
                dtypes.append(torch.float16)
            for dtype in dtypes:
                counters.clear()
                num_directions = 2 if bidirectional else 1

                seq_len_var = seq_len + 3
                if unbatched:
                    v = torch.randn(seq_len, input_size)
                    v_var = torch.randn(seq_len_var, input_size)
                    h = torch.randn(num_layers * num_directions, hidden_size)
                    c = torch.randn(num_layers * num_directions, hidden_size)
                else:
                    if batch_first:
                        v = torch.randn(batch_size, seq_len, input_size)
                        v_var = torch.randn(batch_size, seq_len_var, input_size)
                    else:
                        v = torch.randn(seq_len, batch_size, input_size)
                        v_var = torch.randn(seq_len_var, batch_size, input_size)
                    h = torch.randn(
                        num_layers * num_directions, batch_size, hidden_size
                    )
                    c = torch.randn(
                        num_layers * num_directions, batch_size, hidden_size
                    )

                mod = LstmModule(
                    input_size,
                    hidden_size,
                    num_layers,
                    bias,
                    bidirectional,
                    batch_first,
                ).eval()
                maybe_autocast = (
                    torch.cpu.amp.autocast()
                    if dtype == torch.bfloat16
                    else contextlib.nullcontext()
                )

                with torch.no_grad(), maybe_autocast:
                    inps = [v]
                    if not empty_state:
                        inps.append((h, c))

                    fn_opt = torch._dynamo.optimize("inductor")(mod)
                    _, code = run_and_get_cpp_code(fn_opt, *inps)

                    # Check that _flat_weights are not functional_tensor, otherwise
                    # deepcopy will fail during recompilation.
                    fn_opt_copy = copy.deepcopy(fn_opt)
                    _flat_weights = fn_opt_copy.lstm._flat_weights
                    for _flat_weight in _flat_weights:
                        self.assertFalse(torch._is_functional_tensor(_flat_weight))

                    self.assertTrue("aten.mkldnn_rnn_layer" in code)
                    self.assertEqual(fn_opt(*inps), mod(*inps))
                    self.assertEqual(
                        counters["inductor"]["pattern_matcher_count"],
                        num_layers * num_directions
                        + 2,  # num of mkldnn_rnn_layer call + 2 view call on the concatenated hy, cy.
                    )

                    # Change input sizes
                    if change_input_sizes:
                        inps_var = [v_var]
                        self.assertEqual(fn_opt(*inps_var), mod(*inps_var))

    @slowTest
    def test_lstm_packed(self):
        params_dict = {
            "unbatched": [True, False],
            "input_size": [1, 2],
            "hidden_size": [2],
            "num_layers": [1, 2],
            "bidirectional": [False, True],
            "bias": [False, True],
            "empty_state": [False, True],
            "batch_first": [True, False],
            "batch_size": [1, 2],
            "seq_len": [1, 2],
        }
        self._test_lstm_packed(params_dict)

    def test_lstm_packed_change_input_sizes_cpu(self):
        params_dict = {
            "unbatched": [False],
            "input_size": [2],
            "hidden_size": [5],
            "num_layers": [3],
            "bidirectional": [True],
            "bias": [True],
            "empty_state": [False],
            "batch_first": [False],
            "batch_size": [2],
            "seq_len": [3],
        }
        self._test_lstm_packed(params_dict, change_input_sizes=True)

    @torch._dynamo.config.patch(dynamic_shapes=True)
    @torch._dynamo.config.patch(assume_static_by_default=False)
    @torch._dynamo.config.patch(allow_rnn=True)
    def test_pack_padded_sequence_lstm(self):
        embedding_dim = 12
        hidden_dim = 10
        batch_size = 24
        num_layers = 1
        bidirectional = True
        num_direc = 2
        max_lens = 96

        sent = torch.randn(batch_size, max_lens, embedding_dim)
        hid_0 = torch.rand(num_layers * num_direc, batch_size, hidden_dim)
        hid_1 = torch.randn(num_layers * num_direc, batch_size, hidden_dim)

        sent_lens = torch.Tensor(
            [1, 2, 3, 4, 5, 1, 3, 2, 96, 5, 3, 1, 1, 2, 1, 2, 3, 6, 1, 2, 4, 6, 2, 1]
        )

        assert sent_lens.shape[0] == batch_size
        assert sent_lens.max().item() == max_lens

        hidden_0 = hid_0.clone().requires_grad_(False)
        hidden_1 = hid_1.clone().requires_grad_(False)
        embeds = torch.nn.utils.rnn.pack_padded_sequence(
            sent, sent_lens, batch_first=True, enforce_sorted=False
        )

        mod = LstmModule(
            embedding_dim,
            hidden_dim,
            num_layers=num_layers,
            bias=True,
            bidirectional=bidirectional,
            batch_first=True,
        ).eval()

        with torch.no_grad():
            inps = [embeds, (hidden_0, hidden_1)]
            fn_opt = torch._dynamo.optimize("inductor")(mod)
            _, code = run_and_get_cpp_code(fn_opt, *inps)
            # This case is unsupported
            self.assertFalse("torch.ops.mkldnn._lstm" in code)
            self.assertEqual(fn_opt(*inps), mod(*inps))

    @patch("torch.cuda.is_available", lambda: False)
    def test_conv_transpose2d_has_output_size_input(self):
        # https://github.com/pytorch/pytorch/issues/100344.
        class M(torch.nn.Module):
            def __init__(self) -> None:
                super().__init__()
                self.conv_transpose = torch.nn.ConvTranspose2d(
                    in_channels=3, out_channels=1, kernel_size=3, stride=1, padding=1
                )

            def forward(self, x):
                return self.conv_transpose(x, output_size=(10, 10))

        mod = M().eval()
        v = torch.randn(1, 3, 10, 10, dtype=torch.float32)
        with torch.no_grad():
            self.common(
                mod,
                (v,),
            )

    def test_pad_with_nan_value(self):
        # https://github.com/pytorch/pytorch/issues/100988.
        class Model(torch.nn.Module):
            def forward(self, x):
                x = F.pad(x, (1, 1, 1, 1), value=float("nan"))
                return x

        mod = Model().eval()
        v = torch.randn(1, 3, 10, 10, dtype=torch.float32)
        with torch.no_grad():
            self.common(
                mod,
                (v,),
            )

    def test_masked_fill_with_inf_or_nan_value(self):
        def fn(value, mask):
            y1 = torch.masked_fill(value, mask, float("inf"))
            y2 = torch.masked_fill(value, mask, float("-inf"))
            y3 = torch.masked_fill(value, mask, float("nan"))
            return y1, y2, y3

        value = torch.randn((2, 17))
        mask = torch.randint(0, 1, size=(2, 17), dtype=torch.uint8).to(torch.bool)
        with torch.no_grad():
            self.common(
                fn,
                (value, mask),
            )

    def test_relu_with_inf_value(self):
        # https://github.com/pytorch/pytorch/issues/117544.

        def fn(out):
            out = torch.sinh(input=out)
            out = torch.relu(input=out)
            return out

        x = torch.Tensor([-572373.5000, 755109.1250, 330995.5625])
        with torch.no_grad():
            self.common(
                fn,
                (x,),
            )

    def test_acosh_with_negative_large_input(self):
        # https://github.com/pytorch/pytorch/issues/118267.

        def fn(input):
            out = torch.acosh(input)
            return out

        x = torch.Tensor(
            [
                [
                    -8493.9854,
                    431654.1250,
                    71741.5859,
                    608234.5000,
                    -103814.7500,
                    -699397.0000,
                    -910685.8125,
                    -832737.1875,
                    875343.5000,
                ]
            ]
        ).repeat(3, 9)

        for dtype in [torch.float32, torch.bfloat16, torch.double]:
            with torch.no_grad():
                torch._dynamo.reset()
                metrics.reset()
                _x = x.to(dtype)
                self.common(
                    fn,
                    (_x,),
                )

    @config.patch(implicit_fallbacks=True)
    def test_repeat_interleave(self):
        def fn(y):
            return torch.repeat_interleave(y, 2, output_size=8)

        a = torch.tensor([[1, 2], [3, 4]])
        self.common(
            fn,
            (a,),
        )

    def test_inplace_squeeze_needed(self):
        mod = torch.nn.Sequential(
            torch.nn.Linear(10, 10),
            torch.nn.LayerNorm(10),
            torch.nn.ReLU(),
        ).eval()

        def fn(x):
            return mod(x)

        v = torch.randn(10)
        # TODO: OMP parallel reduction order is not deterministic.
        # Hence, the accurarcy might vary up and down. For short term,
        # we increase the tolerance and will fix it later by using
        # aten parallel.
        self.common(fn, (v,), atol=5e-1, rtol=5e-1)

    def test_cat_mul(self):
        # https://github.com/pytorch/pytorch/issues/93365
        def fn(p0, p1):
            y1 = torch.cat([p0, p1], dim=0)
            y2 = torch.mul(y1, y1)
            return y1, y2

        p0 = torch.randn(3, 4)
        p1 = torch.randn(3, 4)
        self.common(fn, (p0, p1))

    def test_pow_cos(self):
        # https://github.com/pytorch/pytorch/issues/98149
        def fn(x):
            t = x.pow(5)
            return torch.cos(t)

        x = torch.tensor([4], dtype=torch.uint8)
        self.common(fn, (x,))

    def test_reduce_with_masked(self):
        # https://github.com/pytorch/pytorch/issues/96484
        def fn(a, b):
            a = torch.nn.functional.pad(a, (0, -1))
            c = a + b
            return c.min(0).values

        a = torch.randn([2])
        b = torch.randn([2])
        self.common(fn, (a, b))

    def test_scalar_sign_with_min(self):
        # https://github.com/pytorch/pytorch/issues/101340
        def fn(a):
            t1 = torch.tanh(a)
            t2 = torch.sign(t1)
            return torch.min(t1, t2)

        a = torch.randn(1, 3)
        self.common(fn, (a,))

    def test_index_propagation_issue_102065(self):
        def fn(x):
            x = torch.arange(x.numel())
            return (x.unsqueeze(0) - x.unsqueeze(1)) ** 2

        self.common(
            fn,
            (torch.randn(8),),
        )

    def test_ModularIndexing_range_issue_103133(self):
        def fn(q, k):
            einsum = torch.einsum("bcxd,bcyd->bcxy", (q, k))
            constant_pad_nd = torch.ops.aten.constant_pad_nd.default(
                einsum, [0, 0, 0, 1], 0.0
            )
            view = torch.ops.aten.view.default(constant_pad_nd, [12, 1, 512, 513])
            y = view.new_zeros((12, 2, 256, 513))
            y[:, :-1, :, 256:] = view[:, :, :256, :257]
            return y

        self.common(
            fn,
            (
                torch.empty_strided((12, 1, 512, 64), (64, 196608, 768, 1)),
                torch.empty_strided((12, 1, 512, 64), (64, 196608, 768, 1)),
            ),
        )

    @patch("torch.cuda.is_available", lambda: False)
    def test_max_reduction_lowp_fp(self):
        def fn(x):
            return torch.ops.aten.max(x, 1, keepdim=True)[0].float()

        for dtype in _lowp_fp_dtypes:
            self.common(
                fn,
                (torch.randn(1, 32, 4, 4).to(dtype),),
            )

    @patch("torch.cuda.is_available", lambda: False)
    def test_vec_transpose_lowp_fp(self):
        for dtype in _lowp_fp_dtypes:

            def fn(x):
                return x.to(memory_format=torch.channels_last).to(dtype)

            self.common(
                fn,
                (torch.randn(2, 3, 4, 4),),
            )

    def test_load_inf_bf16(self):
        def fn1(x):
            return torch.where(x > 0, x, math.inf)

        def fn2(x):
            return torch.where(x > 0, x, -math.inf)

        for fn in [fn1, fn2]:
            self.common(
                fn,
                (torch.randn(1, 3, 16, 16),),
            )

    @patch("torch.cuda.is_available", lambda: False)
    def test_fp32_load_with_to_lowp_fp(self):
        # From llama model.
        class Model(torch.nn.Module):
            def __init__(self) -> None:
                super().__init__()
                self.cache_k = torch.zeros(8, 4, 2, 2)

            def forward(self, x, xk):
                bsz, seqlen, _ = x.shape
                self.cache_k = self.cache_k.to(x)
                self.cache_k[:bsz, 1 : 1 + seqlen] = xk
                return self.cache_k

        for dtype in _lowp_fp_dtypes:
            ref_model = Model().eval()
            opt_model = torch.compile()(Model().eval())
            x = torch.randn(4, 2, 2).to(dtype)
            xk = torch.randn(4, 2, 2, 2).to(dtype)
            self.assertEqual(opt_model(x, xk), ref_model(x, xk))

    @requires_vectorization
    @patch("torch.cuda.is_available", lambda: False)
    def test_sigmoid_with_reduction(self):
        def fn(x):
            x = torch.ops.aten.sigmoid.default(x)
            return torch.ops.aten.mean.dim(x, [-1, -2], True)

        x = torch.randn((1, 8, 8, 8))
        with config.patch({"cpp.simdlen": None}):
            torch._dynamo.reset()
            metrics.reset()
            self.common(fn, (x,))

    def test_slice_scatter_default_end_value(self):
        # From HF AllenaiLongformerBase.
        def fn(query, key, window_overlap):
            batch_size, seq_len, num_heads, head_dim = query.size()
            assert (
                seq_len % (window_overlap * 2) == 0
            ), f"Sequence length should be multiple of {window_overlap * 2}. Given {seq_len}"

            chunks_count = torch.div(seq_len, window_overlap, rounding_mode="trunc") - 1
            diagonal_chunked_attention_scores = key
            diagonal_attention_scores = diagonal_chunked_attention_scores.new_zeros(
                (
                    batch_size * num_heads,
                    chunks_count + 1,
                    window_overlap,
                    window_overlap * 2 + 1,
                )
            )
            diagonal_attention_scores[
                :, :3, :, window_overlap:
            ] = diagonal_chunked_attention_scores[
                :, :, :window_overlap, : window_overlap + 1
            ]
            return diagonal_attention_scores

        self.common(
            fn,
            (
                torch.randn(1, 1024, 12, 64),
                torch.randn(12, 3, 512, 513),
                256,
            ),
        )

    @requires_vectorization
    @patch("torch.cuda.is_available", lambda: False)
    def test_to_uint8_rounding_method(self):
        def fn(x):
            return x.to(torch.uint8)

        numerical_testsuit = [4.4, 4.5, 4.6, 5.5]
        for numerical_number in numerical_testsuit:
            x = torch.ones(17) * numerical_number
            with config.patch({"cpp.simdlen": None}):
                torch._dynamo.reset()
                metrics.reset()
                self.common(fn, (x,))
                check_metrics_vec_kernel_count(1)

    @requires_vectorization
    def _test_decomposed_dequant_relu_quant_helper(self, dtype):
        def fn(
            x, scale, zero_point, use_dequant, use_quant, quant_min, quant_max, dtype
        ):
            # For quantized_decomposed.dequantize_per_tensor
            # Refer to torch/ao/quantization/fx/_decomposed.py
            if use_dequant:
                x = (x.to(torch.float32) - zero_point) * scale

            x = torch.relu(x)

            # For quantized_decomposed.quantize_per_tensor
            # Refer to torch/ao/quantization/fx/_decomposed.py
            if use_quant:
                inv_scale = 1.0 / scale
                x = torch.clamp(
                    torch.round(x * inv_scale) + zero_point, quant_min, quant_max
                ).to(dtype)
            return x

        assert dtype in [torch.uint8, torch.int8]
        quant_min = 0 if dtype == torch.uint8 else -128
        quant_max = 255 if dtype == torch.uint8 else 127

        use_dequant_list = [False, True]
        use_quant_list = [False, True]
        for use_dequant, use_quant in itertools.product(
            use_dequant_list, use_quant_list
        ):
            x = torch.clamp(
                torch.randn((1, 7, 7, 9), dtype=torch.float32) * 100,
                quant_min,
                quant_max,
            )
            if use_dequant:
                x = x.to(dtype)
            zero_point = 100
            scale = 0.01
            with config.patch({"cpp.simdlen": None}):
                torch._dynamo.reset()
                metrics.reset()
                self.common(
                    fn,
                    (
                        x,
                        scale,
                        zero_point,
                        use_dequant,
                        use_quant,
                        quant_min,
                        quant_max,
                        dtype,
                    ),
                )
                check_metrics_vec_kernel_count(1)

    @requires_vectorization
    def test_decomposed_dequant_relu_quant_uint8(self):
        self._test_decomposed_dequant_relu_quant_helper(torch.uint8)

    @requires_vectorization
    def test_decomposed_dequant_relu_quant_int8(self):
        self._test_decomposed_dequant_relu_quant_helper(torch.int8)

    def _test_dequant_quant_lowering_helper(self, dtype):
        def fn(
            x, scale, zero_point, use_dequant, use_quant, quant_min, quant_max, dtype
        ):
            if use_dequant:
                x = torch.ops.quantized_decomposed.dequantize_per_tensor(
                    x, scale, zero_point, quant_min, quant_max, dtype
                )

            x = torch.relu(x)

            if use_quant:
                x = torch.ops.quantized_decomposed.quantize_per_tensor(
                    x, scale, zero_point, quant_min, quant_max, dtype
                )
            return x

        use_dequant_list = [False, True]
        use_quant_list = [False, True]
        use_tensor_overload_list = [False, True]

        assert dtype in [torch.uint8, torch.int8]
        quant_min = 0 if dtype == torch.uint8 else -128
        quant_max = 255 if dtype == torch.uint8 else 127

        for use_dequant, use_quant, use_tensor_overload in itertools.product(
            use_dequant_list, use_quant_list, use_tensor_overload_list
        ):
            x = torch.clamp(
                torch.randn((1, 7, 7, 9), dtype=torch.float32) * 100,
                quant_min,
                quant_max,
            )
            if use_dequant:
                x = x.to(dtype)
            zero_point = 100
            scale = 0.01
            if use_tensor_overload:
                zero_point = torch.tensor(zero_point, dtype=torch.int64)
                scale = torch.tensor(scale)
            with config.patch({"cpp.simdlen": None}):
                torch._dynamo.reset()
                metrics.reset()
                self.common(
                    fn,
                    (
                        x,
                        scale,
                        zero_point,
                        use_dequant,
                        use_quant,
                        quant_min,
                        quant_max,
                        dtype,
                    ),
                )
                check_metrics_vec_kernel_count(1)

    @requires_vectorization
    def test_dequant_quant_lowering_uint8(self):
        self._test_dequant_quant_lowering_helper(torch.uint8)

    @requires_vectorization
    def test_dequant_quant_lowering_int8(self):
        self._test_dequant_quant_lowering_helper(torch.int8)

    def _test_dequant_maxpool2d_lowering_helper(self, dtype):
        def fn(x, scale, zero_point, quant_min, quant_max, dtype):
            x = torch.ops.quantized_decomposed.dequantize_per_tensor(
                x, scale, zero_point, quant_min, quant_max, dtype
            )
            max_pool2d_with_indices_default = (
                torch.ops.aten.max_pool2d_with_indices.default(
                    x, [2, 2], [2, 2], [1, 1]
                )[0]
            )
            return max_pool2d_with_indices_default

        assert dtype in [torch.uint8, torch.int8]
        quant_min = 0 if dtype == torch.uint8 else -128
        quant_max = 255 if dtype == torch.uint8 else 127

        use_tensor_overload_list = [False, True]
        for use_tensor_overload in use_tensor_overload_list:
            x = (
                torch.clamp(
                    torch.randn((3, 16, 8, 8), dtype=torch.float32) * 100,
                    quant_min,
                    quant_max,
                )
                .to(dtype)
                .contiguous(memory_format=torch.channels_last)
            )
            zero_point = 100
            scale = 0.01
            if use_tensor_overload:
                zero_point = torch.tensor(zero_point, dtype=torch.int64)
                scale = torch.tensor(scale)
            with config.patch({"cpp.simdlen": None}):
                torch._dynamo.reset()
                metrics.reset()
                self.common(fn, (x, scale, zero_point, quant_min, quant_max, dtype))
                check_metrics_vec_kernel_count(1)

    @requires_vectorization
    def test_dequant_maxpool2d_lowering_uint8(self):
        self._test_dequant_maxpool2d_lowering_helper(torch.uint8)

    @requires_vectorization
    def test_dequant_maxpool2d_lowering_int8(self):
        self._test_dequant_maxpool2d_lowering_helper(torch.int8)

    def _test_tile2d_load_decomposed_dequant_add_relu_quant_helper(self, dtype):
        def fn(
            x,
            scale,
            zero_point,
            x2,
            scale2,
            zero_point2,
            output_scale,
            output_zero_point,
            use_dequant,
            use_dequant2,
            use_quant,
            quant_min,
            quant_max,
            dtype,
        ):
            if use_dequant:
                x = torch.ops.quantized_decomposed.dequantize_per_tensor(
                    x, scale, zero_point, quant_min, quant_max, dtype
                )
            if use_dequant2:
                x2 = torch.ops.quantized_decomposed.dequantize_per_tensor(
                    x2, scale2, zero_point2, quant_min, quant_max, dtype
                )
            temp = x + x2
            y = torch.relu(temp)

            if use_quant:
                y = torch.ops.quantized_decomposed.quantize_per_tensor(
                    y, output_scale, output_zero_point, quant_min, quant_max, dtype
                )
            return y.contiguous()

        assert dtype in [torch.uint8, torch.int8]
        quant_min = 0 if dtype == torch.uint8 else -128
        quant_max = 255 if dtype == torch.uint8 else 127

        use_dequant_list = [False, True]
        use_dequant_list2 = [False, True]
        use_quant_list = [False, True]

        for use_dequant, use_dequant2, use_quant in itertools.product(
            use_dequant_list, use_dequant_list2, use_quant_list
        ):
            x = torch.clamp(
                torch.randn((1, 1024, 14, 14), dtype=torch.float32) * 100,
                quant_min,
                quant_max,
            ).contiguous(memory_format=torch.channels_last)
            x2 = torch.clamp(
                torch.randn((1, 1024, 14, 14), dtype=torch.float32) * 100,
                quant_min,
                quant_max,
            ).contiguous(memory_format=torch.channels_last)
            if use_dequant:
                x = x.to(dtype).contiguous(memory_format=torch.channels_last)
            if use_dequant2:
                x2 = x2.to(dtype).contiguous(memory_format=torch.channels_last)
            zero_point = 1
            scale = 0.01
            zero_point2 = 2
            scale2 = 0.02
            output_zero_point = 3
            output_scale = 0.03
            with config.patch({"cpp.simdlen": None}):
                torch._dynamo.reset()
                metrics.reset()
                self.common(
                    fn,
                    (
                        x,
                        scale,
                        zero_point,
                        x2,
                        scale2,
                        zero_point2,
                        output_scale,
                        output_zero_point,
                        use_dequant,
                        use_dequant2,
                        use_quant,
                        quant_min,
                        quant_max,
                        dtype,
                    ),
                )
                check_metrics_vec_kernel_count(2)

    @requires_vectorization
    def test_tile2d_load_decomposed_dequant_add_relu_quant_uint8(self):
        self._test_tile2d_load_decomposed_dequant_add_relu_quant_helper(torch.uint8)

    @requires_vectorization
    def test_tile2d_load_decomposed_dequant_add_relu_quant_int8(self):
        self._test_tile2d_load_decomposed_dequant_add_relu_quant_helper(torch.int8)

    @requires_vectorization
    def _test_per_tensor_fake_quant_helper(self, dtype):
        def fn(input, scales, zero_points, quant_min, quant_max, dtype):
            input = torch.ops.quantized_decomposed.quantize_per_tensor(
                input, scales, zero_points, quant_min, quant_max, dtype
            )
            input = torch.ops.quantized_decomposed.dequantize_per_tensor(
                input, scales, zero_points, quant_min, quant_max, dtype
            )
            return input

        use_tensor_overload_list = [False, True]
        for use_tensor_overload in use_tensor_overload_list:
            assert dtype in [torch.uint8, torch.int8]
            quant_min = 0 if dtype == torch.uint8 else -128
            quant_max = 255 if dtype == torch.uint8 else 127
            x = torch.clamp(
                torch.randn((1, 7, 7, 9), dtype=torch.float32) * 100,
                quant_min,
                quant_max,
            )
            zero_point = 100
            scale = 0.01
            if use_tensor_overload:
                zero_point = torch.tensor(zero_point, dtype=torch.int64)
                scale = torch.tensor(scale)
            with config.patch({"cpp.simdlen": None}):
                torch._dynamo.reset()
                metrics.reset()
                self.common(fn, (x, scale, zero_point, quant_min, quant_max, dtype))
                assert metrics.generated_cpp_vec_kernel_count == 1

    @requires_vectorization
    def test_per_tensor_fake_quant_uint8(self):
        self._test_per_tensor_fake_quant_helper(torch.uint8)

    @requires_vectorization
    def test_per_tensor_fake_quant_int8(self):
        self._test_per_tensor_fake_quant_helper(torch.int8)

    def _test_per_channel_fake_quant_helper(self, dtype, input_dtype=torch.float32):
        def fn(input, scales, zero_points, axis, quant_min, quant_max, dtype):
            input = torch.ops.quantized_decomposed.quantize_per_channel(
                input, scales, zero_points, axis, quant_min, quant_max, dtype
            )
            input = torch.ops.quantized_decomposed.dequantize_per_channel(
                input, scales, zero_points, axis, quant_min, quant_max, dtype
            )
            return input

        assert dtype in [torch.uint8, torch.int8]
        quant_min = 0 if dtype == torch.uint8 else -128
        quant_max = 255 if dtype == torch.uint8 else 127
        x = torch.clamp(
            torch.randn((1, 3, 224, 224), dtype=torch.float32) * 100,
            quant_min,
            quant_max,
        )
        if input_dtype != torch.float32:
            x = x.to(dtype=input_dtype)
        scales = torch.ones((3,))
        zero_points = torch.zeros((3,))
        axis = 1
        with config.patch({"cpp.simdlen": None}):
            torch._dynamo.reset()
            metrics.reset()
            self.common(fn, (x, scales, zero_points, axis, quant_min, quant_max, dtype))
            check_metrics_vec_kernel_count(1)

    @requires_vectorization
    def test_per_channel_fake_quant_uint8(self):
        self._test_per_channel_fake_quant_helper(torch.uint8)

    @requires_vectorization
    def test_per_channel_fake_quant_module_uint8(self):
        class Mod(torch.nn.Module):
            def __init__(self) -> None:
                super().__init__()
                self.scales = torch.ones((3,)).to(torch.float64)
                self.zero_points = torch.zeros((3,)).to(torch.int64)
                self.axis = 1
                self.quant_min = 0
                self.quant_max = 255
                self.dtype = torch.uint8

            def forward(self, input):
                input = torch.ops.quantized_decomposed.quantize_per_channel(
                    input,
                    self.scales,
                    self.zero_points,
                    self.axis,
                    self.quant_min,
                    self.quant_max,
                    self.dtype,
                )
                input = torch.ops.quantized_decomposed.dequantize_per_channel(
                    input,
                    self.scales,
                    self.zero_points,
                    self.axis,
                    self.quant_min,
                    self.quant_max,
                    self.dtype,
                )
                return input

        m = Mod().eval()
        x = torch.clamp(
            torch.randn((1, 3, 224, 224), dtype=torch.float32) * 100,
            0,
            255,
        )
        with config.patch({"cpp.simdlen": None}):
            torch._dynamo.reset()
            metrics.reset()
            self.common(m, (x,))
            assert metrics.generated_cpp_vec_kernel_count == 1

    @requires_vectorization
    def test_per_channel_fake_quant_int8(self):
        self._test_per_channel_fake_quant_helper(torch.int8)

    @requires_vectorization
    def test_per_channel_fake_quant_uint8_bf16_input(self):
        self._test_per_channel_fake_quant_helper(
            torch.uint8, input_dtype=torch.bfloat16
        )

    @requires_vectorization
    def test_per_channel_fake_quant_int8_bf16_input(self):
        self._test_per_channel_fake_quant_helper(torch.int8, input_dtype=torch.bfloat16)

    def _test_non_contiguous_load_buf_quant_helper(self, dtype):
        def fn(
            x1,
            x2,
            groups,
            quant_min,
            quant_max,
            dtype,
        ):
            x = torch.cat((x1, x2), dim=1)
            batchsize, num_channels, height, width = x.size()
            channels_per_group = num_channels // groups
            x = torch.ops.quantized_decomposed.dequantize_per_tensor(
                x, 1.0, 0, quant_min, quant_max, dtype
            )
            x = x.view(batchsize, groups, channels_per_group, height, width)
            x = torch.ops.quantized_decomposed.quantize_per_tensor(
                x, 1.0, 0, quant_min, quant_max, dtype
            )
            x = torch.ops.quantized_decomposed.dequantize_per_tensor(
                x, 1.0, 0, quant_min, quant_max, dtype
            )
            x = torch.transpose(x, 1, 2).contiguous()
            x = x.view(batchsize, num_channels, height, width)
            return x

        assert dtype in [torch.uint8, torch.int8]
        quant_min = 0 if dtype == torch.uint8 else -128
        quant_max = 255 if dtype == torch.uint8 else 127

        x = torch.randint(0, 8, (1, 116, 28, 28), dtype=dtype).contiguous(
            memory_format=torch.channels_last
        )
        x2 = torch.randint(0, 8, (1, 116, 28, 28), dtype=dtype).contiguous(
            memory_format=torch.channels_last
        )

        with config.patch({"cpp.simdlen": None}):
            torch._dynamo.reset()
            metrics.reset()
            self.common(
                fn,
                (
                    x,
                    x2,
                    2,
                    quant_min,
                    quant_max,
                    dtype,
                ),
            )
            check_metrics_vec_kernel_count(2)

    @requires_vectorization
    def test_non_contiguous_load_buf_quant_uint8(self):
        self._test_non_contiguous_load_buf_quant_helper(torch.uint8)

    @requires_vectorization
    def test_non_contiguous_load_buf_quant_int8(self):
        self._test_non_contiguous_load_buf_quant_helper(torch.int8)

    def _test_tile2d_store_channel_shuffle_cl_quant_output_helper(self, dtype):
        def channel_shuffle(
            x, groups, output_scale, output_zero_point, quant_min, quant_max, dtype
        ):
            batchsize, num_channels, height, width = x.size()
            channels_per_group = num_channels // groups
            x = x.view(batchsize, groups, channels_per_group, height, width)
            x = torch.transpose(x, 1, 2).contiguous()
            x = x.view(batchsize, -1, height, width)
            x = torch.ops.quantized_decomposed.quantize_per_tensor(
                x, output_scale, output_zero_point, quant_min, quant_max, dtype
            )
            return x.contiguous(memory_format=torch.channels_last)

        assert dtype in [torch.uint8, torch.int8]
        quant_min = 0 if dtype == torch.uint8 else -128
        quant_max = 255 if dtype == torch.uint8 else 127

        with config.patch({"cpp.simdlen": None}):
            torch._dynamo.reset()
            metrics.reset()
            x = torch.randn(64, 58, 28, 28)
            output_zero_point = 3
            output_scale = 0.03
            self.common(
                channel_shuffle,
                (x, 2, output_scale, output_zero_point, quant_min, quant_max, dtype),
            )
            check_metrics_vec_kernel_count(2)

    @requires_vectorization
    def test_tile2d_store_channel_shuffle_cl_quant_output_uint8(self):
        self._test_tile2d_store_channel_shuffle_cl_quant_output_helper(torch.uint8)

    @requires_vectorization
    def test_tile2d_store_channel_shuffle_cl_quant_output_int8(self):
        self._test_tile2d_store_channel_shuffle_cl_quant_output_helper(torch.int8)

    def _test_dequant_relu_quant_dequant_relu_quant_lowering_helper(self, dtype):
        def fn(
            x,
            scale,
            zero_point,
            scale2,
            zero_point2,
            scale3,
            zero_point3,
            quant_min,
            quant_max,
            dtype,
        ):
            x = torch.ops.quantized_decomposed.dequantize_per_tensor(
                x, scale, zero_point, quant_min, quant_max, dtype
            )
            x = torch.relu(x)
            x = torch.ops.quantized_decomposed.quantize_per_tensor(
                x, scale2, zero_point2, quant_min, quant_max, dtype
            )
            x = torch.ops.quantized_decomposed.dequantize_per_tensor(
                x, scale2, zero_point2, quant_min, quant_max, dtype
            )
            x = torch.relu(x)
            x = torch.ops.quantized_decomposed.quantize_per_tensor(
                x, scale3, zero_point3, quant_min, quant_max, dtype
            )
            return x

        assert dtype in [torch.uint8, torch.int8]
        quant_min = 0 if dtype == torch.uint8 else -128
        quant_max = 255 if dtype == torch.uint8 else 127

        for use_tensor_overload in [True, False]:
            x = torch.clamp(
                torch.randn((1, 7, 7, 9), dtype=torch.float32) * 100,
                quant_min,
                quant_max,
            ).to(dtype)
            zero_point_list = [100, 101, 102]
            scale_list = [0.01, 0.02, 0.03]
            if use_tensor_overload:
                for i in range(len(zero_point_list)):
                    zero_point_list[i] = torch.tensor(
                        zero_point_list[i], dtype=torch.int64
                    )
                    scale_list[i] = torch.tensor(scale_list[i])
            zero_point, zero_point2, zero_point3 = zero_point_list
            scale, scale2, scale3 = scale_list
            with config.patch({"cpp.simdlen": None}):
                torch._dynamo.reset()
                metrics.reset()
                self.common(
                    fn,
                    (
                        x,
                        scale,
                        zero_point,
                        scale2,
                        zero_point2,
                        scale3,
                        zero_point3,
                        quant_min,
                        quant_max,
                        dtype,
                    ),
                    rtol=1e-2,
                    atol=1e-2,
                )
                check_metrics_vec_kernel_count(1)

    @requires_vectorization
    def test_dequant_relu_quant_dequant_relu_quant_lowering_uint8(self):
        self._test_dequant_relu_quant_dequant_relu_quant_lowering_helper(torch.uint8)

    @requires_vectorization
    def test_dequant_relu_quant_dequant_relu_quant_lowering_int8(self):
        self._test_dequant_relu_quant_dequant_relu_quant_lowering_helper(torch.int8)

    def test_inplace_add_alpha(self):
        def fn(x, y):
            aten.add_.Tensor(x, y, alpha=0.55)
            return (x,)

        x1 = torch.zeros(10)
        x2 = torch.zeros(10)
        x3 = torch.zeros(10)
        y = torch.randn(10)
        fn_fx = make_fx(fn)(x1, y)
        fn_compiled = compile_fx_inner(fn_fx, [x1, y])
        fn(x2, y)
        fn_compiled([x3, y])
        assert same(x2, x3)

    def test_int_div(self):
        def fn(x, y):
            s3 = x.size(1)
            a = torch.ones((1 + s3) // 2)
            a += y
            return a, s3

        p0 = torch.randint(5, (1, 8))
        p1 = torch.randn(1)
        self.common(fn, (p0, p1))

    def test_no_op_squeeze(self):
        @torch._dynamo.optimize("inductor")
        def forward(arg0_1):
            return torch.ops.aten.squeeze.dim(arg0_1, 1)

        x = torch.randn((10, 20))
        self.common(forward, (x,))

    def test_parallel_num_threads(self):
        @torch._dynamo.optimize("inductor")
        def fn(x1, x2):
            return x1 + x2

        x1 = torch.randn((10, 20))
        x2 = torch.randn((10, 20))
        with set_num_threads(1):
            assert same(x1 + x2, fn(x1, x2))
        with set_num_threads(4):
            assert same(x1 + x2, fn(x1, x2))

    @patch("torch.cuda.is_available", lambda: False)
    def test_timed_cpu_only(self):
        timed(lambda: torch.randn(10), ())

    def test_complex_memory_overlap(self):
        dense = torch.zeros(64, 32)
        self.assertFalse(complex_memory_overlap(dense))
        self.assertFalse(complex_memory_overlap(dense.t()))

        strided = dense.split(4, dim=1)
        self.assertFalse(complex_memory_overlap(strided[0]))
        self.assertFalse(complex_memory_overlap(strided[0].t()))

        unsqueezed = dense.unsqueeze(1)
        self.assertFalse(complex_memory_overlap(unsqueezed))
        self.assertFalse(complex_memory_overlap(unsqueezed.permute(1, 2, 0)))

        gathered = dense.index_select(0, torch.IntTensor([1, 0, 1]))
        self.assertFalse(complex_memory_overlap(gathered))
        self.assertFalse(complex_memory_overlap(gathered.t()))

    @requires_vectorization
    def test_vec_dynamic_shapes(self):
        def fn(x):
            return torch.softmax(x, -1)

        value = torch.randn((2, 10))
        with config.patch({"cpp.simdlen": None}):
            torch._dynamo.reset()
            metrics.reset()
            self.common(fn, (value,))

    @unittest.skipIf(IS_FBCODE, "Not yet runnable in fbcode")
    @unittest.skipIf(
        platform.machine() != "x86_64" or not cpu_vec_isa.valid_vec_isa_list(),
        "Does not support vectorization or not x86_64 machine",
    )
    @patch("torch.cuda.is_available", lambda: False)
    def test_auto_simd(self):
        vec_amx = cpu_vec_isa.supported_vec_isa_list[0]
        vec_avx512 = cpu_vec_isa.supported_vec_isa_list[1]
        vec_avx2 = cpu_vec_isa.supported_vec_isa_list[2]
        self.assertTrue(vec_amx.bit_width() == 512)
        self.assertTrue(vec_amx.nelements() == 16)
        self.assertTrue(vec_amx.nelements(torch.bfloat16) == 32)
        self.assertTrue(vec_avx512.bit_width() == 512)
        self.assertTrue(vec_avx2.bit_width() == 256)
        self.assertTrue(vec_avx512.nelements() == 16)
        self.assertTrue(vec_avx2.nelements() == 8)
        self.assertTrue(vec_avx512.nelements(torch.bfloat16) == 32)
        self.assertTrue(vec_avx2.nelements(torch.bfloat16) == 16)

        with config.patch({"cpp.simdlen": None}):
            isa = cpu_vec_isa.pick_vec_isa()
            if vec_amx in cpu_vec_isa.valid_vec_isa_list():
                self.assertTrue(isa == vec_amx)
            elif vec_avx512 in cpu_vec_isa.valid_vec_isa_list():
                self.assertTrue(isa == vec_avx512)
            else:
                self.assertTrue(isa == vec_avx2)

        with config.patch({"cpp.simdlen": 0}):
            isa = cpu_vec_isa.pick_vec_isa()
            self.assertFalse(isa)

        with config.patch({"cpp.simdlen": 1}):
            isa = cpu_vec_isa.pick_vec_isa()
            self.assertFalse(isa)

        with config.patch({"cpp.simdlen": 257}):
            isa = cpu_vec_isa.pick_vec_isa()
            self.assertFalse(isa)

        with config.patch({"cpp.simdlen": 513}):
            isa_list = cpu_vec_isa.valid_vec_isa_list()
            if vec_avx512 in isa_list:
                self.assertFalse(isa)

        with config.patch({"cpp.simdlen": 512}):
            isa_list = cpu_vec_isa.valid_vec_isa_list()
            isa = cpu_vec_isa.pick_vec_isa()
            if vec_amx in isa_list:
                self.assertTrue(isa == vec_amx)
            elif vec_avx512 in isa_list:
                self.assertTrue(isa == vec_avx512)

        with config.patch({"cpp.simdlen": 256}):
            isa_list = cpu_vec_isa.valid_vec_isa_list()
            if vec_avx2 in isa_list:
                isa = cpu_vec_isa.pick_vec_isa()
                self.assertTrue(isa == vec_avx2)

    @requires_vectorization
    @patch("torch.cuda.is_available", lambda: False)
    def test_masked_fill_softmax(self):
        def fn(value, mask):
            mask = mask.to(torch.bool)
            x = torch.masked_fill(value, mask, -33.0)
            return torch.softmax(x, -1)

        for dtype in vec_dtypes:
            value = torch.randn((2, 17), dtype=dtype)
            mask = torch.randint(0, 1, size=(2, 17), dtype=torch.uint8)
            with config.patch({"cpp.simdlen": None}):
                for cpp_wrapper_flag in [True, False]:
                    with config.patch({"cpp_wrapper": cpp_wrapper_flag}):
                        torch._dynamo.reset()
                        metrics.reset()
                        self.common(fn, (value, mask))
                        assert metrics.generated_cpp_vec_kernel_count >= 1

    def test_channels_last_view_as_complex(self):
        # https://github.com/pytorch/pytorch/issues/122448#issuecomment-2046169554

        def reduce_example(x: torch.Tensor, y: torch.Tensor) -> torch.Tensor:
            """Applies the rotary embedding to the query and key tensors."""
            x_out = torch.view_as_complex(torch.stack([x.float(), y.float()], dim=-1))
            return x_out

        args = [torch.randn(1, 1, 1, 128), torch.randn(1, 1, 1, 128)]
        expected = reduce_example(*args)
        actual = torch.compile(reduce_example, fullgraph=True)(*args)
        self.assertEqual(expected, actual)

    def test_load_same_bool_tensor_twice(self):
        @torch._dynamo.optimize("inductor")
        def fn(a, b):
            x = torch.masked_fill(a, b, -33.0)
            y = torch.masked_fill(a, b, -33.0)
            return x, y

        value = torch.randn((2, 17))
        mask = torch.randint(0, 1, size=(2, 17), dtype=torch.uint8).to(torch.bool)
        fn(value, mask)

    def test_cpu_vec_cosim(self):
        cpp_vec_op_list = []
        cpp_op_list = []

        for k, v in CppVecOverrides.__dict__.items():
            if isinstance(v, staticmethod):
                cpp_vec_op_list.append(k)
        for k, v in CppOverrides.__dict__.items():
            if isinstance(v, staticmethod):
                cpp_op_list.append(k)

        diff = [
            "airy_ai",
            "bessel_j0",
            "bessel_j1",
            "bessel_y0",
            "bessel_y1",
            "modified_bessel_i0",
            "modified_bessel_i1",
            "modified_bessel_k0",
            "modified_bessel_k1",
            "scaled_modified_bessel_k0",
            "scaled_modified_bessel_k1",
            "spherical_bessel_j0",
            "i1",
            "i1e",
            "ndtr",
            "ndtri",
            "log_ndtr",
            "erfcx",
            "gammainc",
            "gammaincc",
            "igamma",
            "igammac",
            "polygamma",
            "zeta",
            "shifted_chebyshev_polynomial_u",
            "chebyshev_polynomial_u",
            "chebyshev_polynomial_t",
            "shifted_chebyshev_polynomial_w",
            "chebyshev_polynomial_w",
            "shifted_chebyshev_polynomial_t",
            "chebyshev_polynomial_v",
            "shifted_chebyshev_polynomial_v",
            "hermite_polynomial_he",
            "laguerre_polynomial_l",
            "hermite_polynomial_h",
            "legendre_polynomial_p",
            "constant",
            "index_expr",
            "signbit",
            "isinf",
            "frexp",
            "mod",
            "masked",
            "randn",
            "isnan",
            "rand",
            "randint64",
            "logical_and",
            "logical_not",
            "logical_or",
            "logical_xor",
            "bitwise_and",
            "bitwise_left_shift",
            "bitwise_not",
            "bitwise_right_shift",
            "bitwise_or",
            "bitwise_xor",
            "to_dtype_bitcast",
        ]
        union = {*cpp_vec_op_list, *diff}
        self.assertTrue(
            set(cpp_op_list).issubset(union), f"unexpected: {set(cpp_op_list) - union}"
        )

    def test_atomic_add_lowp_fp(self):
        def fn(test_args):
            res = torch.gather(**test_args)
            return res

        for dtype in _lowp_fp_dtypes:
            input_tensor_for_ref = torch.tensor(
                [[3.0, -5.0]], dtype=dtype, requires_grad=True
            )
            input_tensor_for_opt = torch.tensor(
                [[3.0, -5.0]], dtype=dtype, requires_grad=True
            )

            test_args_for_ref = {
                "input": input_tensor_for_ref,
                "dim": 1,
                "index": torch.tensor([[1]]),
            }
            test_args_for_opt = {
                "input": input_tensor_for_opt,
                "dim": 1,
                "index": torch.tensor([[1]]),
            }

            opt_fn = torch.compile(fn)

            ref_fwd = fn(test_args_for_ref)
            res_fwd = opt_fn(test_args_for_opt)
            self.assertEqual(res_fwd, ref_fwd)

            torch.manual_seed(1)
            bwd_tensor_for_ref = torch.randn(ref_fwd.shape, dtype=dtype)
            torch.manual_seed(1)
            bwd_tensor_for_opt = torch.randn(res_fwd.shape, dtype=dtype)
            self.assertEqual(bwd_tensor_for_ref, bwd_tensor_for_opt)

            ref_fwd.backward(bwd_tensor_for_ref)
            res_fwd.backward(bwd_tensor_for_opt)

            ref_grad = test_args_for_ref["input"].grad
            res_grad = test_args_for_opt["input"].grad
            self.assertEqual(ref_grad, res_grad)

    def test_meta_device(self):
        @torch.compile(fullgraph=True)
        def fn():
            x = torch.ops.aten.empty.memory_format(
                [1024, 128, 128],
                dtype=torch.float16,
                device="meta",
                pin_memory=False,
            )
            return x.sin() + 1

        self.assertEqual(fn().shape, [1024, 128, 128])

    def test_decomposed_fake_quant_per_channel(self):
        def fq(input, scales, zero_points, axis, quant_min, quant_max):
            res = torch.fake_quantize_per_channel_affine(
                input, scales, zero_points, axis, quant_min, quant_max
            )
            return res

        def qdq(input, scales, zero_points, axis, quant_min, quant_max):
            res = torch.ops.quantized_decomposed.fake_quant_per_channel(
                input, scales, zero_points, axis, quant_min, quant_max
            )
            return res

        def run_eager_aten_fake_quant(
            input, scales, zero_points, axis, quant_min, quant_max
        ):
            input.grad = None
            res = fq(input, scales, zero_points, axis, quant_min, quant_max)
            res.sum().backward()
            return res, input.grad

        def run_eager_decomposed_fake_quant(
            input, scales, zero_points, axis, quant_min, quant_max
        ):
            input.grad = None
            res = qdq(input, scales, zero_points, axis, quant_min, quant_max)
            res.sum().backward()
            return res, input.grad

        def run_compile_decomposed_fake_quant(
            input, scales, zero_points, axis, quant_min, quant_max
        ):
            input.grad = None
            compiled_qdq = torch.compile(qdq)
            res = compiled_qdq(input, scales, zero_points, axis, quant_min, quant_max)
            res.sum().backward()
            return res, input.grad

        input = torch.randn(2, 3, 224, 224)
        input[1, 2, 3, 4] = 257
        input.requires_grad_()
        scales = torch.ones((3,))
        zero_points = torch.zeros((3,))
        axis = 1
        quant_min = -128
        quant_max = 127

        aten_input = copy.deepcopy(input)
        compiler_input = copy.deepcopy(input)

        res_aten_eager, input_grad_aten_eager = run_eager_aten_fake_quant(
            aten_input, scales, zero_points, axis, quant_min, quant_max
        )
        res_decomp_eager, input_grad_decomp_eager = run_eager_decomposed_fake_quant(
            input, scales, zero_points, axis, quant_min, quant_max
        )
        res, input_grad = run_compile_decomposed_fake_quant(
            compiler_input, scales, zero_points, axis, quant_min, quant_max
        )

        self.assertEqual(res_aten_eager, res)
        self.assertEqual(res_decomp_eager, res)
        self.assertEqual(input_grad_aten_eager, input_grad)
        self.assertEqual(input_grad_decomp_eager, input_grad)
        self.assertEqual(input_grad[1, 2, 3, 4], torch.tensor(0.0))
        # For forward and backward kernel
        check_metrics_vec_kernel_count(2)

    @requires_vectorization
    def test_ops_masked_with_bool_input(self):
        x = torch.zeros(129, dtype=torch.bool)
        size = [2, 3]
        res_aten_eager = torch.constant_pad_nd(x, size)
        cfn = torch.compile(torch.constant_pad_nd)
        res = cfn(x, size)
        self.assertEqual(res_aten_eager, res)
        check_metrics_vec_kernel_count(1)

    def test_bitwise_right_shift(self):
        x = torch.randint(-1, 0, (1, 1, 1), device="cpu", dtype=torch.int64)
        bit_num = 31
        res_aten_eager = torch.bitwise_right_shift(x, bit_num)
        cfn = torch.compile(torch.bitwise_right_shift)
        res = cfn(x, bit_num)
        self.assertEqual(res_aten_eager, res)

    def test_view_dtype(self):
        def f(x):
            return x.view(torch.int32) >> 2

        input = torch.ones(16, 16)
        res_aten_eager = f(input)
        cfn = torch.compile(f)
        res = cfn(input)
        self.assertEqual(res_aten_eager, res)

    @patch("torch.cuda.is_available", lambda: False)
    def test_scatter_using_atomic_add(self):
        def fn(a, dim, index, b):
            return aten.scatter(a, dim, index, b, reduce="add")

        inps = (
            torch.randn(5, 29, 13),
            2,
            torch.tensor([[[3, 5, 7, 9]]]),
            torch.randn(1, 1, 10),
        )

        def _internal_check(
            _fn,
            _inps,
            _target_code_check=None,
            _target_code_check_not=None,
        ):
            torch._dynamo.reset()
            metrics.reset()
            _fn_opt = torch.compile()(_fn)
            _, code = run_and_get_cpp_code(_fn_opt, *inps)
            if _target_code_check:
                FileCheck().check(_target_code_check).run(code)
            if _target_code_check_not:
                FileCheck().check_not(_target_code_check_not).run(code)
                # Verify that the output isn't empty
                FileCheck().check("Output code:").run(code)

            self.assertEqual(
                _fn(*_inps),
                _fn_opt(*_inps),
            )

        with config.patch({"cpp.fallback_scatter_reduce_sum": False}):
            _internal_check(fn, inps, "atomic_add")

        with config.patch({"cpp.fallback_scatter_reduce_sum": True}):
            _internal_check(fn, inps, "aten.scatter_reduce_")

        if "ATen parallel backend: OpenMP" in torch.__config__.parallel_info():
            with set_num_threads(1):
                # When running with a single thread, we expect the aten.scatter will go
                # into the cpp backend codegen instead of a fallback to aten.scatter_reduce_.
                # Avoid the inductor cache so we don't serve an entry compiled above.
                with config.patch(
                    {"fx_graph_cache": False, "fx_graph_remote_cache": False}
                ):
                    _internal_check(
                        fn, inps, _target_code_check_not="aten.scatter_reduce_"
                    )

            with config.patch({"cpp.dynamic_threads": True}), set_num_threads(1):
                _internal_check(fn, inps, "aten.scatter_reduce_")

    @patch("torch.cuda.is_available", lambda: False)
    @requires_vectorization
    @torch._inductor.config.patch({"cpp.fallback_scatter_reduce_sum": False})
    def test_scatter_using_atomic_add_vec(self):
        def fn(a, dim, index, b):
            return aten.scatter(a, dim, index, b, reduce="add")

        inps = (
            torch.zeros(1, 1, 25),
            2,
            torch.tensor([[[3, 5, 7, 9] * 5]]),
            torch.ones(1, 1, 25),
        )
        torch._dynamo.reset()
        metrics.reset()
        self.common(fn, inps)
        assert metrics.generated_cpp_vec_kernel_count == 2

        with set_num_threads(1), config.patch(
            {"fx_graph_cache": False, "fx_graph_remote_cache": False}
        ):
            torch._dynamo.reset()
            metrics.reset()
            self.common(fn, inps)
            assert metrics.generated_cpp_vec_kernel_count == 2

    @unittest.skipIf(IS_FBCODE, "Not yet runnable in fbcode")
    @requires_vectorization
    @patch("torch.cuda.is_available", lambda: False)
    def test_new_vec_op_cpu_only(self):
        def fn(x):
            return torch.log1p(torch.expm1(torch.erf(x)))

        for dtype in vec_dtypes:
            torch.manual_seed(0)
            x = torch.randn((2, 9), dtype=dtype)
            x[0, 0] = torch.nan
            x[1, -1] = torch.nan

            tol = 1e-2 if dtype == torch.bfloat16 else 1e-4

            with config.patch({"cpp.simdlen": None}):
                for cpp_wrapper_flag in [True, False]:
                    with config.patch({"cpp_wrapper": cpp_wrapper_flag}):
                        torch._dynamo.reset()
                        metrics.reset()
                        self.common(fn, (x,))
                        check_metrics_vec_kernel_count(1)

    @requires_vectorization
    @patch("torch.cuda.is_available", lambda: False)
    def test_vec_cpu_only_for_all_available_isa(self):
        def fn(x):
            return torch.sin(torch.cos(torch.erf(x)))

        x = torch.randn((2, 9))
        x[0, 0] = torch.nan
        x[1, -1] = torch.nan

        bit_widths = [isa._bit_width for isa in cpu_vec_isa.valid_vec_isa_list()] + [
            None
        ]
        for item in bit_widths:
            with config.patch({"cpp.simdlen": item}):
                torch._dynamo.reset()
                metrics.reset()
                self.common(fn, (x,))
                check_metrics_vec_kernel_count(1)

    @slowTest
    @requires_vectorization
    @patch("torch.cuda.is_available", lambda: False)
    @config.patch("cpp.enable_tiling_heuristics", False)
    def test__adaptive_avg_pool2d(self):
        def wrap_fn(oh, ow):
            def fn(x):
                return torch._adaptive_avg_pool2d(x, (oh, ow))

            return fn

        bit_widths = [isa._bit_width for isa in cpu_vec_isa.valid_vec_isa_list()]
        ih = [16, 65]
        iw = ih
        oh = ih
        ow = ih
        for _ih, _iw, _oh, _ow, _simd_len, dtype in itertools.product(
            ih, iw, oh, ow, bit_widths, vec_dtypes
        ):
            x = torch.randn(2, 3, _ih, _iw, dtype=dtype).to(
                memory_format=torch.channels_last
            )
            _fn = wrap_fn(_oh, _ow)
            with config.patch({"cpp.simdlen": _simd_len}):
                torch._dynamo.reset()
                metrics.reset()
                self.common(_fn, (x,))
                check_metrics_vec_kernel_count(1)

    @requires_vectorization
    @patch("torch.cuda.is_available", lambda: False)
    def test_vec_logical(self):
        def wrap_fn1(op: Callable):
            def fn(x: torch.Tensor):
                return torch.where(op(x), 1.0, 0.0)

            return fn

        def wrap_fn2(op: Callable):
            def fn(x: torch.Tensor, y: torch.Tensor):
                return torch.where(op(x, y), 1.0, 0.0)

            return fn

        for dtype in vec_dtypes:
            x = torch.randn(64, dtype=dtype)
            y = torch.randn(64, dtype=dtype)
            logical_fns = [
                torch.logical_and,
                torch.logical_not,
                torch.logical_or,
                torch.logical_xor,
            ]
            for logical_fn in logical_fns:
                torch._dynamo.reset()
                metrics.reset()
                if logical_fn == torch.logical_not:
                    _fn = wrap_fn1(logical_fn)
                    _args = (x,)
                else:
                    _fn = wrap_fn2(logical_fn)
                    _args = (x, y)
                self.common(_fn, _args)
                check_metrics_vec_kernel_count(1)

    @requires_vectorization
    def test_vec_bitwise(self):
        for dtype in [
            torch.bool,
            torch.uint8,
            torch.int8,
            torch.int32,
            torch.int64,
        ]:
            x = torch.randn(64, dtype=torch.float32)
            y = torch.randn(64, dtype=torch.float32)
            if dtype == torch.bool:
                x = x > 0
                y = y > 0
            else:
                x = x.to(dtype)
                y = y.to(dtype)
            bitwise_fns = [
                torch.bitwise_and,
                torch.bitwise_not,
                torch.bitwise_or,
                torch.bitwise_xor,
                torch.bitwise_left_shift,
                torch.bitwise_right_shift,
            ]
            for bitwise_fn in bitwise_fns:
                if (
                    bitwise_fn
                    in [
                        torch.bitwise_left_shift,
                        torch.bitwise_right_shift,
                    ]
                    and dtype == torch.bool
                ):
                    # Eager doesn't support bool
                    # https://pytorch.org/docs/stable/generated/torch.bitwise_left_shift.html
                    continue
                torch._dynamo.reset()
                metrics.reset()
                if bitwise_fn == torch.bitwise_not:
                    _args = (x,)
                else:
                    _args = (x, y)
                self.common(bitwise_fn, _args)
                check_metrics_vec_kernel_count(1)

    @requires_vectorization
    def test_vec_randn(self):
        funcs = [torch.randn, torch.rand, torch.randint]
        float_dtypes = [
            torch.bfloat16,
            torch.float16,
            torch.float32,
        ]
        int_dtypes = [
            torch.int8,
            torch.uint8,
            torch.int32,
            torch.int64,
        ]
        dtypes = float_dtypes + int_dtypes
        for rand_func, dtype in itertools.product(funcs, dtypes):
            if (rand_func == torch.randint and dtype not in int_dtypes) or (
                rand_func != torch.randint and dtype not in float_dtypes
            ):
                # Skip the invalid combination
                continue
            with config.patch(
                {"fx_graph_cache": False, "fx_graph_remote_cache": False}
            ):
                torch._dynamo.reset()
                metrics.reset()

                def func(seed):
                    torch.manual_seed(seed)
                    if rand_func == torch.randint:
                        return rand_func(0, 64, (64,), dtype=dtype)
                    else:
                        return rand_func(64, dtype=dtype)

                cfn = torch.compile(func)
                # Check the result is deterministic with mauanl seed
                self.assertEqual(cfn(2024), cfn(2024))
                check_metrics_vec_kernel_count(1)
                res_vec = cfn(2024)

                torch._dynamo.reset()
                metrics.reset()
                with config.patch({"cpp.simdlen": 0}):
                    res_scalar = torch.compile(func)(2024)
                    # Check the same result between scalar and vec
                    self.assertEqual(res_vec, res_scalar)

    @requires_vectorization
    @patch("torch.cuda.is_available", lambda: False)
    def test_vec_compare_op_cpu_only(self):
        def fn(x):
            y1 = torch.eq(x, 1.0)
            x = torch.where(y1, x, -x)
            y2 = torch.ne(x, 0.0)
            x = torch.where(y2, x, -x)
            y3 = torch.lt(x, 5.0)
            x = torch.where(y3, x, x - 1.0)
            y4 = torch.gt(x, -2.0)
            x = torch.where(y4, x, x + 1.0)
            y5 = torch.le(x, 8.0)
            x = torch.where(y5, x, x - 1.0)
            y6 = torch.ge(x, -3.0)
            x = torch.where(y6, x, x + 1.0)
            y7 = x == 1.0
            x = torch.where(y7, x, -x)
            y8 = x != 0.0
            x = torch.where(y8, x, -x)
            y9 = x < 5.0
            x = torch.where(y9, x, x - 1.0)
            y10 = x > -2.0
            x = torch.where(y10, x, x + 1.0)
            y11 = x <= 8.0
            x = torch.where(y11, x, x - 1.0)
            y12 = x >= -3.0
            x = torch.where(y12, x, x + 1.0)
            return x

        for dtype in vec_dtypes:
            x = torch.randn((2, 9), dtype=dtype)

            with config.patch({"cpp.simdlen": None}):
                torch._dynamo.reset()
                metrics.reset()
                self.common(fn, (x,))
                check_metrics_vec_kernel_count(1)
                assert (
                    metrics.generated_kernel_count
                    - metrics.generated_cpp_vec_kernel_count
                ) == 0

    @requires_vectorization
    def test_vec_remainder(self):
        for dtype in [
            torch.int8,
            torch.uint8,
            torch.int32,
            torch.int64,
            torch.bfloat16,
            torch.float16,
            torch.float32,
            torch.float64,
        ]:
            if is_float_dtype(dtype):
                x = torch.randn(64, dtype=dtype)
                y = torch.randn(64, dtype=dtype)
            else:
                lower = 1 if dtype == torch.uint8 else -100
                x = torch.randint(lower, 100, (64,), dtype=dtype)
                y = torch.randint(lower, 100, (64,), dtype=dtype)
                y = torch.where(
                    y == torch.zeros_like(y),
                    torch.ones_like(y),
                    y,
                )

            torch._dynamo.reset()
            metrics.reset()
            _args = (x, y)
            self.common(torch.remainder, _args)
            check_metrics_vec_kernel_count(1)

    def test_skip_cpp_codegen(self):
        with config.patch({"disable_cpp_codegen": True}):
            inps = torch.ones([20]), torch.rand([20])

            def f(x, y):
                return x + y + torch.tensor(1)

            f_opt = torch.compile()(f)

            _, code = run_and_get_cpp_code(f_opt, inps[0], inps[1])
            FileCheck().check_not("void kernel").run(code)

            self.assertEqual(
                f(*inps),
                f_opt(*inps),
            )

            # constant needs to be propagated on fallback
            def f(x):
                return x[torch.tensor(1) :] * 2

            f_opt = torch.compile()(f)
            _, code = run_and_get_cpp_code(f_opt, inps[0])
            FileCheck().check_not("void kernel").run(code)
            self.assertEqual(f_opt(inps[0]), f(inps[0]))

            class Model(torch.nn.Module):
                def __init__(
                    self,
                ):
                    super().__init__()

                def forward(self, v1: torch.Tensor):
                    vx = v1.min(dim=1).values
                    v2 = torch.randn_like(vx)
                    return v2

            model = Model()
            x = torch.rand(10, 3, 0)
            model_f = torch.compile()(model)

            self.assertEqual(model(x), model_f(x))

    def test_redundant_to_node_elimination_lowp_fp(self):
        def fn(x, y):
            res = x + y
            res = torch.mean(res)
            return res

        for dtype in _lowp_fp_dtypes:
            x = torch.randn((2, 9), dtype=dtype)
            y = torch.randn((2, 9), dtype=dtype)

            for torch_compile_debug in [True, False]:
                with config.patch(
                    {"trace.enabled": torch_compile_debug, "cpp.simdlen": None}
                ):
                    torch._dynamo.reset()
                    metrics.reset()
                    self.common(fn, (x, y))
                    check_metrics_vec_kernel_count(1)

    def test_do_not_insert_to_dtype_for_memory_copy_only_kernel(self):
        def fn(x):
            res = x.clone()
            return res

        x = torch.randn((100, 100), dtype=torch.bfloat16)

        torch._dynamo.reset()
        metrics.reset()
        self.common(fn, (x,))
        assert metrics.cpp_to_dtype_count == 0
        check_metrics_vec_kernel_count(1)

    def test_insert_to_dtype_count(self):
        def fn(x):
            res = x.relu()
            return res

        x = torch.randn((100, 100), dtype=torch.bfloat16)

        torch._dynamo.reset()
        metrics.reset()
        self.common(fn, (x,))
        assert metrics.cpp_to_dtype_count == 2
        check_metrics_vec_kernel_count(1)

    def test_memory_copy_with_fusion(self):
        def fn(x):
            res = x.relu()
            x.copy_(res)
            return (res,)

        x = torch.randn((100, 100), dtype=torch.bfloat16)

        torch._dynamo.reset()
        metrics.reset()
        self.common(fn, (x,))
        assert metrics.cpp_to_dtype_count == 2
        check_metrics_vec_kernel_count(1)

    @requires_vectorization
    @patch("torch.cuda.is_available", lambda: False)
<<<<<<< HEAD
    def test_cpp_vec_constant_checker(self):
        _graph: torch.fx.Graph = torch.fx.Graph()
        a: torch.fx.Node = _graph.create_node("placeholder", "ops")
        iv: torch.fx.Node = _graph.create_node("placeholder", "iv")
        fv: torch.fx.Node = _graph.create_node("placeholder", "fv")
        b: torch.fx.Node = _graph.create_node(
            "call_method",
            "constant",
            args=(
                a,
                iv,
                torch.int64,
            ),
        )
        c: torch.fx.Node = _graph.create_node(
            "call_method",
            "constant",
            args=(
                a,
                fv,
                torch.double,
            ),
        )
        d: torch.fx.Node = _graph.create_node(
            "call_method",
            "ge",
            args=(
                a,
                b,
                b,
            ),
        )
        _graph.output((d, c))

        def get_index():
            return ""

        submodules = {"get_index": get_index}

        graph_lowering = GraphLowering(
            torch.fx.GraphModule(submodules, _graph),
            shape_env=None,
        )

        def set_opt_dtype(graph):
            for node in graph.nodes:
                if node.target == "constant":
                    if OptimizationContext.key in node.meta:
                        opt_ctx = node.meta[OptimizationContext.key]
                    else:
                        opt_ctx = OptimizationContext()
                    opt_ctx.dtype = node.args[-1]
                    node.meta[OptimizationContext.key] = opt_ctx

        with patch.object(graph_lowering, "wrapper_code", ""), V.set_graph_handler(
            graph_lowering
        ):
            # The moset inner loop variable is used in the index_expr
            tiling_factor = cpu_vec_isa.pick_vec_isa().nelements(dtype=torch.float)
            with CppVecKernelChecker(
                args=None, num_threads=1, tiling_factor=tiling_factor
            ) as vec_checker:
                i32_iinfo = np.iinfo(np.int32)
                f32_iinfo = np.finfo(np.float32)
                set_opt_dtype(_graph)
                InterpreterShim(_graph, submodules).run(
                    V.get_ops_handler(), i32_iinfo.max, f32_iinfo.max
                )
                self.assertTrue(vec_checker.simd_vec)

                vec_checker.simd_vec = True
                set_opt_dtype(_graph)
                InterpreterShim(_graph, submodules).run(
                    V.get_ops_handler(), i32_iinfo.min, f32_iinfo.min
                )
                self.assertTrue(vec_checker.simd_vec)

                vec_checker.simd_vec = True
                set_opt_dtype(_graph)
                InterpreterShim(_graph, submodules).run(
                    V.get_ops_handler(), i32_iinfo.min, np.inf
                )
                self.assertTrue(vec_checker.simd_vec)

                vec_checker.simd_vec = True
                set_opt_dtype(_graph)
                InterpreterShim(_graph, submodules).run(
                    V.get_ops_handler(), i32_iinfo.min, -np.inf
                )
                self.assertTrue(vec_checker.simd_vec)

                vec_checker.simd_vec = True
                set_opt_dtype(_graph)
                InterpreterShim(_graph, submodules).run(
                    V.get_ops_handler(), i32_iinfo.min - 1, f32_iinfo.min
                )
                self.assertTrue(vec_checker.simd_vec)

                vec_checker.simd_vec = True
                set_opt_dtype(_graph)
                InterpreterShim(_graph, submodules).run(
                    V.get_ops_handler(), i32_iinfo.max + 1, f32_iinfo.max
                )
                self.assertTrue(vec_checker.simd_vec)

                vec_checker.simd_vec = True
                set_opt_dtype(_graph)
                InterpreterShim(_graph, submodules).run(
                    V.get_ops_handler(), i32_iinfo.min, f32_iinfo.min * (1 + 1e-5)
                )
                self.assertTrue(vec_checker.simd_vec)

                vec_checker.simd_vec = True
                set_opt_dtype(_graph)
                InterpreterShim(_graph, submodules).run(
                    V.get_ops_handler(), i32_iinfo.max, f32_iinfo.max * (1 + 1e-5)
                )
                self.assertTrue(vec_checker.simd_vec)

    @requires_vectorization
    @patch("torch.cuda.is_available", lambda: False)
    def test_cpp_vec_index_expr_checker(self):
        _graph: torch.fx.Graph = torch.fx.Graph()
        a: torch.fx.Node = _graph.create_node("placeholder", "ops")
        b: torch.fx.Node = _graph.create_node("call_module", "get_index", args=())
        c: torch.fx.Node = _graph.create_node(
            "call_method",
            "index_expr",
            args=(
                a,
                b,
                torch.int64,
            ),
        )
        d: torch.fx.Node = _graph.create_node(
            "call_method",
            "ge",
            args=(
                a,
                c,
                c,
            ),
        )
        _graph.output(d)

        def get_index():
            return ""

        submodules = {"get_index": get_index}
        graph_lowering = GraphLowering(
            torch.fx.GraphModule(submodules, _graph),
            shape_env=None,
        )
        with patch.object(graph_lowering, "wrapper_code", ""), V.set_graph_handler(
            graph_lowering
        ):
            itervars = [sympy.Symbol("i"), sympy.Symbol("j"), sympy.Symbol("k")]

            tiling_factor = cpu_vec_isa.pick_vec_isa().nelements(dtype=torch.float)
            # The most inner loop variable is used in the index_expr
            with CppVecKernelChecker(
                args=None, num_threads=1, tiling_factor=tiling_factor
            ) as vec_checker:

                def get_index():
                    return -itervars[0] ** 2 + 2 * itervars[0] + itervars[1]

                ranges = [0, 100, 200]
                vec_checker.itervars = itervars[:2]
                vec_checker.ranges = ranges[:2]
                submodules = {"get_index": get_index}
                InterpreterShim(_graph, submodules).run(V.get_ops_handler())
                self.assertTrue(vec_checker.simd_vec)

            # Most inner loop variable irrevalant
            with CppVecKernelChecker(
                args=None, num_threads=1, tiling_factor=tiling_factor
            ) as vec_checker:

                def get_index():
                    return -itervars[0] ** 2 + 2 * itervars[0] + itervars[1]

                ranges = [0, 100, 200]
                vec_checker.itervars = itervars
                vec_checker.ranges = ranges
                submodules = {"get_index": get_index}
                InterpreterShim(_graph, submodules).run(V.get_ops_handler())
                self.assertTrue(vec_checker.simd_vec)

            i32_iinfo = np.iinfo(np.int32)
            _max_value = i32_iinfo.max + 1
            ranges = [_max_value, _max_value, _max_value]
            # Most inner loop variable irrevalant but max value is greater than
            # the max value of INT32
            with CppVecKernelChecker(
                args=None, num_threads=1, tiling_factor=tiling_factor
            ) as vec_checker:

                def get_index():
                    return itervars[0]

                submodules = {"get_index": get_index}
                vec_checker.itervars = itervars
                vec_checker.ranges = ranges
                InterpreterShim(_graph, submodules).run(V.get_ops_handler())
                self.assertTrue(vec_checker.simd_vec)

            # Most inner loop variable irrevalant but min value is greater than
            # the min value of INT32
            with CppVecKernelChecker(
                args=None, num_threads=1, tiling_factor=tiling_factor
            ) as vec_checker:

                def get_index():
                    return -itervars[0] - 2

                submodules = {"get_index": get_index}
                vec_checker.itervars = itervars
                vec_checker.ranges = ranges
                InterpreterShim(_graph, submodules).run(V.get_ops_handler())
                self.assertTrue(vec_checker.simd_vec)

    @requires_vectorization
    @patch("torch.cuda.is_available", lambda: False)
=======
>>>>>>> d1bb8e82
    def test_maxpool2d_cpu_only(self):
        for dtype in vec_dtypes:
            input = torch.randn(26, 32, 112, 112, dtype=dtype).to(
                memory_format=torch.channels_last
            )
            maxpool = torch.nn.MaxPool2d(kernel_size=3, stride=2, padding=1)

            def func(x):
                return maxpool(x)

            with patch.object(config.cpp, "simdlen", None):
                torch._dynamo.reset()
                metrics.reset()
                self.common(func, (input,))
                check_metrics_vec_kernel_count(1)

    @requires_vectorization
    @patch("torch.cuda.is_available", lambda: False)
    @config.patch("cpp.enable_tiling_heuristics", False)
    def test_maxpool2d_with_pre_loop_collapse_cpu_only(self):
        x1 = torch.randn(2, 3, 20, 20).to(memory_format=torch.channels_last)
        x2 = torch.randn(2, 3, 20, 20).to(memory_format=torch.channels_last)
        maxpool = torch.nn.MaxPool2d(kernel_size=3, stride=2, ceil_mode=True)

        def func(x1, x2):
            y = x1 + x2
            return maxpool(y)

        with patch.object(config.cpp, "simdlen", None):
            torch._dynamo.reset()
            metrics.reset()
            self.common(func, (x1, x2))
            check_metrics_vec_kernel_count(2)

    def test_randint_symint_input(self):
        # https://github.com/pytorch/pytorch/issues/122405
        @torch.compile(fullgraph=True)
        def get_traj_idx(lengths: torch.Tensor, num_slices: int) -> torch.Tensor:
            return torch.randint(lengths.shape[0], (num_slices,), device=lengths.device)

        lengths = torch.zeros(10, dtype=torch.long)
        get_traj_idx(lengths, num_slices=4)
        lengths = torch.zeros(11, dtype=torch.long)
        get_traj_idx(lengths, num_slices=4)

    @requires_vectorization
    @patch("torch.cuda.is_available", lambda: False)
    def test_sign_cpu_only(self):
        def fn(x):
            return torch.sign(x)

        for dtype in vec_dtypes:
            x = torch.randn((2, 9), dtype=dtype)
            x[0, 0] = torch.nan
            x[1, -1] = torch.nan

            with config.patch({"cpp.simdlen": None}):
                torch._dynamo.reset()
                metrics.reset()
                self.common(fn, (x,))
                check_metrics_vec_kernel_count(1)

    @requires_vectorization
    @patch("torch.cuda.is_available", lambda: False)
    def test_reduction_cpu_only(self):
        def fn(x):
            return torch.argmax(x, -1)

        for dtype in vec_dtypes:
            x = torch.randn((10, 10), dtype=dtype)

            with config.patch({"cpp.simdlen": None}):
                torch._dynamo.reset()
                metrics.reset()
                self.common(fn, (x,))
                assert metrics.generated_cpp_vec_kernel_count == 1

    @config.patch({"fx_graph_cache": False, "fx_graph_remote_cache": False})
    def test_outer_loop_fusion(self):
        def fn(x):
            max = torch.amax(x, dim=-1, keepdim=True)
            return x - max

        x = torch.randn(4, 12, 1023, 1022)

        with config.patch({"cpp.simdlen": None}):
            torch._dynamo.reset()
            metrics.reset()
            self.common(fn, (x,))
            self.assertEqual(
                len(metrics.cpp_outer_loop_fused_inner_counts),
                1,
            )
            self.assertEqual(
                metrics.cpp_outer_loop_fused_inner_counts[0].inner_kernel_number,
                2,
            )

    @config.patch({"fx_graph_cache": False, "fx_graph_remote_cache": False})
    def test_local_buffer_in_outer_loop_fusion(self):
        def fn(x):
            max = torch.nn.functional.softmax(x, dim=-1)
            return x - max

        x = torch.randn(4, 12, 1023, 1022)

        with config.patch({"cpp.simdlen": None}):
            torch._dynamo.reset()
            metrics.reset()
            self.common(fn, (x,))
            self.assertEqual(
                len(metrics.cpp_outer_loop_fused_inner_counts),
                1,
            )
            self.assertEqual(
                metrics.cpp_outer_loop_fused_inner_counts[0].inner_kernel_number,
                3,
            )
            self.assertEqual(
                metrics.cpp_outer_loop_fused_inner_counts[0].local_buffer_number,
                1,
            )
            # Check the number of global buffer allocation
            torch._dynamo.reset()
            metrics.reset()
            _, code = run_and_get_cpp_code(
                torch._dynamo.optimize("inductor")(fn),
                x,
            )
            self.assertEqual(code.count("empty_strided_cpu("), 3)

    @config.patch({"fx_graph_cache": False, "fx_graph_remote_cache": False})
    def test_two_local_buffers_in_outer_loop_fusion(self):
        def fn(x):
            softmax = torch.nn.functional.softmax(x, dim=-1)
            sum = torch.sum(softmax, dim=-1)
            sum_broadcast = torch.broadcast_to(
                sum.unsqueeze(-1), [*(sum.size()[0:3]), 256]
            )
            sum_exp = torch.exp(sum_broadcast)
            sum2 = torch.sum(sum_exp, dim=-1)
            sub = sum_exp - sum2.unsqueeze(-1)
            return x[:, :, :, 0:256] - sub

        x = torch.randn(4, 12, 1023, 1022)

        with config.patch({"cpp.simdlen": None}):
            torch._dynamo.reset()
            metrics.reset()
            self.common(fn, (x,))
            self.assertEqual(
                len(metrics.cpp_outer_loop_fused_inner_counts),
                1,
            )
            self.assertEqual(
                metrics.cpp_outer_loop_fused_inner_counts[0].inner_kernel_number,
                5,
            )
            self.assertEqual(
                metrics.cpp_outer_loop_fused_inner_counts[0].local_buffer_number,
                2,
            )

    @config.patch({"fx_graph_cache": False, "fx_graph_remote_cache": False})
    def test_share_local_buffers_in_outer_loop_fusion(self):
        def fn(x):
            max = torch.nn.functional.softmax(x, dim=-1)
            max = torch.nn.functional.softmax(max, dim=-1)
            return x - max

        x = torch.randn(4, 12, 1023, 1022)

        with config.patch({"cpp.simdlen": None}):
            torch._dynamo.reset()
            metrics.reset()
            self.common(fn, (x,))
            self.assertEqual(
                len(metrics.cpp_outer_loop_fused_inner_counts),
                1,
            )
            self.assertEqual(
                metrics.cpp_outer_loop_fused_inner_counts[0].inner_kernel_number,
                5,
            )
            self.assertEqual(
                metrics.cpp_outer_loop_fused_inner_counts[0].local_buffer_number,
                1,  # 2 global bufs share 1 local buf
            )

    @config.patch({"fx_graph_cache": False, "fx_graph_remote_cache": False})
    def test_two_local_buffers_in_outer_loop_fusion_case2(self):
        # exp and exp2 should be replaced by local buffer
        # since exp will be used after exp2, exp2 can't share the same
        # local buffer as exp
        def fn(x):
            a_max = torch.amax(x, -1, keepdim=True)
            exp = torch.exp(x - a_max)
            sum = torch.sum(exp, -1, keepdim=True)
            exp2 = torch.exp(exp - sum)
            sum2 = torch.sum(exp2, -1, keepdim=True)
            sub = exp2 - sum2
            sub2 = exp - sub
            return sub2

        x = torch.randn(4, 12, 1023, 1022)

        with config.patch({"cpp.simdlen": None}):
            torch._dynamo.reset()
            metrics.reset()
            self.common(fn, (x,))
            self.assertEqual(
                len(metrics.cpp_outer_loop_fused_inner_counts),
                1,
            )
            self.assertEqual(
                metrics.cpp_outer_loop_fused_inner_counts[0].inner_kernel_number,
                4,
            )
            self.assertEqual(
                metrics.cpp_outer_loop_fused_inner_counts[0].local_buffer_number,
                2,
            )

    @config.patch({"fx_graph_cache": False, "fx_graph_remote_cache": False})
    def test_local_buffer_with_line_reuse(self):
        # Test Global buffer which is inplace buffer and replaced by local buffer
        def fn(x, y):
            z = torch.matmul(x, y)
            a_max = torch.amax(x, -1, keepdim=True)
            # Previous is a inplace buffer and now is a local buffer
            exp = torch.exp((z - a_max) / z)
            sum = torch.sum(exp, -1, keepdim=True)
            return exp - sum

        inputs = [torch.rand(4, 32), torch.rand(32, 32)]

        with config.patch({"cpp.simdlen": None}):
            torch._dynamo.reset()
            metrics.reset()
            self.common(fn, inputs)
            self.assertEqual(
                len(metrics.cpp_outer_loop_fused_inner_counts),
                1,
            )
            self.assertEqual(
                metrics.cpp_outer_loop_fused_inner_counts[0].local_buffer_number,
                1,
            )

    def test_argmin(self):
        def fn(x):
            return torch.argmin(x, -1)

        for dtype in vec_dtypes:
            x = torch.randn((10, 10), dtype=dtype)
            torch._dynamo.reset()
            metrics.reset()
            self.common(fn, (x,))
            assert metrics.generated_cpp_vec_kernel_count == 1

    def test_argmax_argmin_with_nan_value(self):
        def fn(x):
            return torch.argmax(x)

        def fn2(x):
            return torch.argmin(x)

        inputs = [
            torch.Tensor([-755832.1250, 100]),
            torch.Tensor([-755832.1250, 100, 200]),
            torch.Tensor([100, -755832.1250]),
            torch.Tensor([100, 200, -755832.1250]),
        ]

        for x in inputs:
            x = x.repeat(16, 16)
            x = torch.log1p(x)

            # Test argmax
            torch._dynamo.reset()
            metrics.reset()
            self.common(fn, (x,))
            assert metrics.generated_cpp_vec_kernel_count == 1

            # Test argmin
            torch._dynamo.reset()
            metrics.reset()
            self.common(fn2, (x,))
            assert metrics.generated_cpp_vec_kernel_count == 1

    # Currently, we enabled AVX2 and AVX512 for vectorization. If the platform is not
    # supported, the vectorization will not work and skip this test case. For ARM or
    # other platforms support, we just need to add the ISA info to the supported_vector_isa
    # and include proper aten vectorization head file.
    @unittest.skipIf(IS_FBCODE, "Not yet runnable in fbcode")
    @requires_vectorization
    @patch("torch.cuda.is_available", lambda: False)
    def test_vec_kernel_cpu_only(self):
        def fn(x1, x2):
            # Current, there are some limitations as follows.
            #   rsqrt:
            #     assert [both a fallback and a decomp for same kernel: aten.rsqrt.default]
            #   round:
            #     couldn't find symbolic meta function/decomposition
            #   fmod/logical_and/logic_or:
            #     vec kernel has not support to_type
            x = torch.abs(x1)
            x = torch.sin(x)
            x = torch.neg(x)
            x = torch.square(x)
            x = torch.sigmoid(x)
            x = torch.relu(x)
            x = torch.cos(x)
            x = torch.exp(x)
            x = torch.sqrt(x)
            x = torch.add(x, x1)
            x = torch.sub(x, x2)
            x = torch.mul(x, x1)
            x = torch.div(x, x1)
            x = torch.pow(x, 10)
            x = torch.log(x)
            x = torch.floor(x)
            x = torch.ceil(x)
            x = torch.trunc(x)
            x = torch.lgamma(x)
            x = torch.fmod(x, x2)
            x = torch.sign(x)
            res = x + x2
            return res

        for dtype in vec_dtypes:
            torch.manual_seed(0)
            x1 = torch.randn((5, 20), dtype=dtype)
            x2 = torch.randn((5, 20), dtype=dtype)

            tol = 1e-2 if dtype == torch.bfloat16 else 1e-4
            with config.patch({"cpp.simdlen": 1}):
                torch._dynamo.reset()
                metrics.reset()
                self.common(fn, (x1, x2))
                assert metrics.generated_cpp_vec_kernel_count == 0

            with config.patch({"cpp.simdlen": None}):
                torch._dynamo.reset()
                metrics.reset()
                self.common(fn, (x1, x2))
                check_metrics_vec_kernel_count(1)

        with config.patch({"cpp.simdlen": None}):
            torch._dynamo.reset()
            metrics.reset()
            x1 = torch.randn(10, 20).permute(1, 0)
            x2 = torch.randn((20, 10))
            self.common(fn, (x1, x2))
            check_metrics_vec_kernel_count(2)

            torch._dynamo.reset()
            metrics.reset()
            x1 = torch.randn((10, 7))
            x2 = torch.randn((10, 7))
            self.common(fn, (x1, x2))
            check_metrics_vec_kernel_count(1)

    @unittest.skipIf(IS_FBCODE, "Not yet runnable in fbcode")
    @unittest.skipIf(
        sys.platform not in ["linux", "win32"],
        "cpp kernel profile only support linux now",
    )
    @patch("torch.cuda.is_available", lambda: False)
    @config.patch({"cpp.enable_kernel_profile": True})
    @config.patch({"cpp.descriptive_names": "original_aten"})
    def test_cpp_kernel_profile(self):
        from torch.profiler import profile

        @torch._dynamo.optimize("inductor", nopython=True)
        def fn(a, b):
            return a + b

        a = torch.rand((100,))
        b = torch.rand((100,))
        with profile() as prof:
            fn(a, b)

        kernel_profile_events = []
        for e in prof.profiler.function_events:
            if "cpp_fused_add_0" in e.name:
                kernel_profile_events.append(e.name)
        assert len(kernel_profile_events) > 0

    @requires_vectorization
    def test_channel_shuffle_cl_output(self):
        """code and shape extracted from shufflenet_v2_x1_0"""

        def channel_shuffle(x, groups):
            batchsize, num_channels, height, width = x.size()
            channels_per_group = num_channels // groups
            x = x.view(batchsize, groups, channels_per_group, height, width)
            x = torch.transpose(x, 1, 2).contiguous()
            x = x.view(batchsize, -1, height, width)
            return x.contiguous(memory_format=torch.channels_last)

        for simdlen in (None, 256, 1):
            with config.patch({"cpp.simdlen": simdlen}):
                torch._dynamo.reset()
                metrics.reset()
                x = torch.randn(64, 58, 28, 28)
                self.common(channel_shuffle, (x, 2))
                if simdlen != 1:
                    check_metrics_vec_kernel_count(2)

    @slowTest
    @requires_vectorization
    def test_transpose_with_norm(self):
        """a sub-module from TIMM gmlp_s16_224"""

        class Model(torch.nn.Module):
            def __init__(self) -> None:
                super().__init__()
                self.linear = torch.nn.Linear(
                    in_features=256, out_features=1536, bias=True
                )
                self.act = torch.nn.GELU()
                self.norm = torch.nn.LayerNorm(768)
                self.proj = torch.nn.Linear(196, 196)
                self.fc = torch.nn.Linear(in_features=768, out_features=256, bias=True)

            def forward(self, x):
                x = self.linear(x)
                x = self.act(x)
                u, v = x.chunk(2, dim=-1)
                v = self.norm(v)
                v = self.proj(v.transpose(-1, -2))
                y = u * v.transpose(-1, -2)
                return self.fc(y)

        x = torch.randn(128, 196, 256)
        for simdlen in (None, 256, 1):
            with config.patch({"cpp.simdlen": simdlen}):
                for eval_mode in [True, False]:
                    torch._dynamo.reset()
                    metrics.reset()
                    m = Model().eval() if eval_mode else Model()
                    self.common(m, (x,))
                    if simdlen != 1:
                        check_metrics_vec_kernel_count(8)

    @requires_vectorization
    @config.patch("cpp.enable_tiling_heuristics", False)
    def test_transpose_copy(self):
        def fn(a):
            return a.t().contiguous()

        for simdlen in (None, 256, 1):
            with config.patch({"cpp.simdlen": simdlen}):
                for dtype in (torch.float, torch.bfloat16):
                    for shape in (
                        (7, 7),
                        (8, 8),
                        (9, 9),
                        (16, 16),
                        (17, 17),
                        (32, 32),
                        (33, 33),
                    ):
                        torch._dynamo.reset()
                        metrics.reset()
                        x = torch.randn(shape, dtype=dtype)
                        self.common(fn, (x,))
                        if simdlen != 1:
                            check_metrics_vec_kernel_count(2)

    @torch._dynamo.config.patch(specialize_int=False)
    def test_slice_scatter_issue122291(self):
        @torch.compile(fullgraph=True)
        def fn(t, t_src, dim, start, end, step):
            return t.slice_scatter(t_src, dim, start, end, step)

        shape = ((16, 16), (16, 2), 1, 4, 10, 1)
        input_tensor = torch.zeros(shape[0], requires_grad=False, device="cpu")
        src_tensor = torch.ones(shape[1], requires_grad=False, device="cpu")
        with self.assertRaisesRegex(
            torch._dynamo.exc.BackendCompilerFailed, r".*shape error in scatter op"
        ):
            fn(input_tensor, src_tensor, shape[2], shape[3], shape[4], shape[5])

    def test_horizontal_fusion(self):
        def fn(a, b, c, idx):
            _a = torch.index_select(a, dim=0, index=idx)
            _b = torch.index_select(b, dim=0, index=idx)
            _c = torch.index_select(c, dim=0, index=idx)
            return _a, _b, _c

        with config.patch({"cpp.max_horizontal_fusion_size": 0}):
            metrics.reset()
            torch._dynamo.reset()
            a = torch.randn(size=(4, 16), dtype=torch.bfloat16)
            b = torch.randn(size=(4, 16), dtype=torch.bfloat16)
            c = torch.randn(size=(4, 16), dtype=torch.bfloat16)
            idx = torch.zeros(size=[4], dtype=torch.int64)
            opt_fn = torch._dynamo.optimize("inductor")(fn)
            opt_fn(a, b, c, idx)
            self.assertEqual(metrics.generated_kernel_count, 3)
            self.assertTrue(same(fn(a, b, c, idx), opt_fn(a, b, c, idx)))

        with config.patch({"cpp.max_horizontal_fusion_size": 1}):
            metrics.reset()
            torch._dynamo.reset()
            a = torch.randn(size=(4, 32), dtype=torch.bfloat16)
            b = torch.randn(size=(4, 32), dtype=torch.bfloat16)
            c = torch.randn(size=(4, 32), dtype=torch.bfloat16)
            idx = torch.zeros(size=[4], dtype=torch.int64)
            opt_fn = torch._dynamo.optimize("inductor")(fn)
            opt_fn(a, b, c, idx)
            self.assertEqual(metrics.generated_kernel_count, 3)
            self.assertTrue(same(fn(a, b, c, idx), opt_fn(a, b, c, idx)))

        with config.patch({"cpp.max_horizontal_fusion_size": 2}):
            metrics.reset()
            torch._dynamo.reset()
            a = torch.randn(size=(4, 64), dtype=torch.bfloat16)
            b = torch.randn(size=(4, 64), dtype=torch.bfloat16)
            c = torch.randn(size=(4, 64), dtype=torch.bfloat16)
            idx = torch.zeros(size=[4], dtype=torch.int64)
            opt_fn = torch._dynamo.optimize("inductor")(fn)
            opt_fn(a, b, c, idx)
            print(metrics.generated_kernel_count)
            self.assertEqual(metrics.generated_kernel_count, 2)
            self.assertTrue(same(fn(a, b, c, idx), opt_fn(a, b, c, idx)))

        with config.patch({"cpp.max_horizontal_fusion_size": 3}):
            metrics.reset()
            torch._dynamo.reset()
            a = torch.randn(size=(4, 128), dtype=torch.bfloat16)
            b = torch.randn(size=(4, 128), dtype=torch.bfloat16)
            c = torch.randn(size=(4, 128), dtype=torch.bfloat16)
            idx = torch.zeros(size=[4], dtype=torch.int64)
            opt_fn = torch._dynamo.optimize("inductor")(fn)
            opt_fn(a, b, c, idx)
            self.assertEqual(metrics.generated_kernel_count, 1)
            self.assertTrue(same(fn(a, b, c, idx), opt_fn(a, b, c, idx)))

    def test_lowp_fp_neg_abs(self):
        def fn(x):
            return x.neg().abs()

        for dtype in _lowp_fp_dtypes:
            metrics.reset()
            x = torch.randn(100, 100).to(dtype)
            opt_fn = torch._dynamo.optimize("inductor")(fn)
            self.assertTrue(same(fn(x), opt_fn(x)))
            assert metrics.cpp_to_dtype_count == 0
            check_metrics_vec_kernel_count(1)

    @config.patch("cpp.enable_tiling_heuristics", False)
    def test_transpose_non_contiguous(self):
        def fn(a):
            # From part of timm HaloAttn:
            # (https://github.com/rwightman/pytorch-image-models/blob/main/timm/layers/halo_attn.py#L97).
            # Fixed https://github.com/pytorch/pytorch/issues/94269 accuracy issue.
            as_strided = torch.ops.aten.as_strided.default(
                a, [1, 384, 2, 20, 12], [153600, 1, 61440, 384, 7680]
            )
            as_strided_1 = torch.ops.aten.as_strided.default(
                as_strided,
                [1, 384, 2, 2, 12, 12],
                [153600, 1, 61440, 3072, 7680, 384],
            )
            clone_1 = torch.ops.aten.clone.default(
                as_strided_1, memory_format=torch.contiguous_format
            )
            _unsafe_view_1 = torch.ops.aten._unsafe_view.default(
                clone_1, [8, 48, 4, 144]
            )
            permute_2 = torch.ops.aten.permute.default(_unsafe_view_1, [0, 2, 3, 1])
            split_with_sizes = torch.ops.aten.split_with_sizes.default(
                permute_2, [16, 32], -1
            )
            getitem = split_with_sizes[0]
            getitem_1 = split_with_sizes[1]
            permute_3 = torch.ops.aten.permute.default(getitem, [0, 1, 3, 2])
            expand_1 = torch.ops.aten.expand.default(permute_3, [8, 4, 16, 144])
            clone_3 = torch.ops.aten.clone.default(
                expand_1, memory_format=torch.contiguous_format
            )
            return clone_3

        metrics.reset()
        x = torch.randn(1, 384, 20, 20).to(memory_format=torch.channels_last)
        self.common(fn, (x,))
        check_metrics_vec_kernel_count(1)

    def test_non_contiguous_index_with_constant_stride(self):
        def fn(x):
            x1 = x[:, :, :, ::2]
            x2 = x[:, :, :, 1::2]
            x = torch.stack((-x2, x1), dim=-1)
            return x.flatten(-2)

        metrics.reset()
        x = torch.randn(1, 32, 16, 68)
        opt_fn = torch._dynamo.optimize("inductor")(fn)
        _, code = run_and_get_cpp_code(opt_fn, x)
        self.assertTrue(same(fn(x), opt_fn(x)))
        # def and use
        FileCheck().check_count("cpp_fused", 2, exactly=True).run(code)

    def test_invalid_index_of_empty_tensor(self):
        def fn(a):
            b = a[[0]]
            return b

        a = torch.tensor([])
        with self.assertRaises(RuntimeError):
            torch.compile(fn)(a)

    @torch.no_grad()
    @torch._inductor.config.patch(freezing=True)
    def test_issue122380(self):
        def func(x):
            t1 = torch.unbind(x)
            t2 = torch.stack(t1, dim=1)
            t3 = torch.tanh(t2)
            return t3

        x = torch.randn(2, 3, 4)
        self.assertEqual(torch.compile(func)(x), func(x))

    @config.patch({"fx_graph_cache": False, "fx_graph_remote_cache": False})
    def test_ir_node_str(self):
        @torch.compile
        def fn(x: torch.Tensor) -> torch.Tensor:
            return x.sin(), torch.nn.Softmax(dim=1)(x.cos())

        def run_node_alt(*args, **kwargs):
            rv = run_node(*args, **kwargs)
            strings.append(str(rv))
            return rv

        strings = []
        run_node = GraphLowering.run_node
        with patch.object(GraphLowering, "run_node", run_node_alt):
            fn(torch.randn([8, 128]))
        self.assertGreater(len(strings), 3)

    def test_vertical_sum_cpu_only(self):
        def fn1(a):
            return a.sum(dim=0)

        def fn2(a):
            return a.sum(dim=1)

        metrics.reset()
        x = torch.randn(100, 100)
        self.common(fn1, (x,))
        check_metrics_vec_kernel_count(1)

        metrics.reset()
        x = torch.randn(100, 100, 100)
        self.common(fn2, (x,))
        check_metrics_vec_kernel_count(1)

    def test_transpose_vertical_sum_cpu_only(self):
        def fn(a, b):
            c = a * b
            return c.sum(dim=1)

        metrics.reset()
        x = torch.randn(100, 50, 50)
        y = torch.randn(100, 50, 50).transpose(1, 2)
        self.common(fn, (x, y))
        check_metrics_vec_kernel_count(2)

    def test_transpose_mxn_16_16_bf16_fp16(self):
        def fn(a, b):
            c = a * b
            return c.sum(dim=1)

        for dtype in [torch.bfloat16, torch.float16]:
            metrics.reset()
            x = torch.randn(100, 50, 50).to(dtype)
            y = torch.randn(100, 50, 50).to(dtype).transpose(1, 2)
            self.common(fn, (x, y))
            check_metrics_vec_kernel_count(2)

    def test_transpose_mxn_32_32_bf16_fp16(self):
        def fn(a):
            return a.permute(0, 2, 1).contiguous()

        for dtype in [torch.bfloat16, torch.float16]:
            metrics.reset()
            x = torch.randn(2, 9216, 9216).to(dtype)
            self.common(fn, (x,))
            check_metrics_vec_kernel_count(2)

    def test_transpose_sum2d_cpu_only(self):
        def fn(a, b):
            c = a * b
            return c.sum()

        metrics.reset()
        x = torch.randn(50, 50)
        y = torch.randn(50, 50).transpose(0, 1)
        self.common(fn, (x, y))
        check_metrics_vec_kernel_count(2)

    @config.patch("cpp.enable_tiling_heuristics", False)
    def test_transpose_sum_outer(self):
        # https://github.com/pytorch/pytorch/issues/98573
        def fn(a):
            return a.transpose(2, 3).sum(dim=1).contiguous()

        metrics.reset()
        x = torch.randn(10, 50, 50, 50)
        self.common(fn, (x,))
        check_metrics_vec_kernel_count(1)

    def test_to_dtype_bool_float(self):
        # https://github.com/pytorch/pytorch/issues/100800
        def f(a):
            return torch.where(
                torch.ones_like(a).to(torch.bool),
                torch.zeros_like(a),
                torch.ones_like(a) * 2,
            )

        self.common(f, (torch.ones(16),))

    def test_to_dtype_float_bool(self):
        # https://github.com/pytorch/pytorch/issues/100466
        def f(a):
            a = a * torch.tensor(a >= 0, dtype=torch.float32)
            return a

        x = torch.rand(16)
        self.common(f, (x,))

    def test_constant_store(self):
        # https://github.com/pytorch/pytorch/issues/104515
        def f(a):
            a[0, [3, 3]] = -float("inf")
            return a

        x = torch.rand(4, 5)
        self.common(f, (x,))

    def test_to_channels_last_lowp_fp(self):
        def f(a):
            return a.to(memory_format=torch.channels_last)

        for dtype in _lowp_fp_dtypes:
            x = torch.rand(2, 3, 14, 14).to(dtype)
            self.common(f, (x,))

    def test_broadcast_mul_lowp_fp(self):
        def f(a, b):
            return a * b

        for dtype in _lowp_fp_dtypes:
            a = torch.randn(2, 16, 16).to(dtype)
            b = torch.randn(2, 1, 1).to(dtype)
            self.common(f, (a, b))

    def test_linear_buffer_reuse(self):
        class M(torch.nn.Module):
            def __init__(self) -> None:
                super().__init__()
                self.linear1 = torch.nn.Linear(16, 16)
                self.tanh = torch.nn.Tanh()
                self.linear2 = torch.nn.Linear(16, 16)

            def forward(self, x):
                x = self.linear1(x)
                x = self.tanh(x)
                x = self.linear2(x)
                return x

        mod = M().eval()
        v = torch.randn(1, 16)

        with torch.no_grad():

            def compile_fx_wrapper(model_, example_inputs_):
                return compile_fx(model_, example_inputs_)

            def run(*ex, **kwargs):
                return mod(*ex, **kwargs)

            run = torch._dynamo.optimize(compile_fx_wrapper)(run)
            _, code = run_and_get_cpp_code(run, v)
            self.assertFalse("= as_strided(" in code)
            self.assertEqual(run(*v), mod(*v))

    def test_invalid_dropout_args(self):
        class MyModel(torch.nn.Module):
            def forward(self, x):
                x = x * 2
                x = torch.nn.functional.dropout(x, p=0.5)
                x = torch.relu(x)
                return x

        example_inputs = torch.tensor([[1, 2, 3], [4, 5, 6]])

        func = MyModel()
        jit_func = torch.compile(func)
        self.assertRaises(RuntimeError, lambda: func(example_inputs))
        self.assertRaises(RuntimeError, lambda: jit_func(example_inputs))

    def test_nn_param_assign(self):
        # https://github.com/pytorch/pytorch/issues/99569
        class Model2(nn.Module):
            def __init__(self) -> None:
                super().__init__()
                self.conv = nn.Conv2d(in_channels=3, out_channels=5, kernel_size=3)
                self.batchnorm = nn.BatchNorm2d(num_features=5)
                self.conv_weight = torch.randn(5, 3, 3, 3)
                self.conv_bias = torch.randn(5)

            def forward(self, x):
                self.conv.weight = nn.Parameter(self.conv_weight)
                self.conv.bias = nn.Parameter(self.conv_bias, requires_grad=False)
                self.conv.eval()
                x = self.conv(x)
                x = self.batchnorm(x)
                x = F.relu(x)
                return x

        input_tensor = torch.randn(1, 3, 10, 10)
        func = Model2().to("cpu")

        with torch.no_grad():
            func.train(False)
            v1 = func(input_tensor)
            jit_func = torch.compile(func, fullgraph=True)
            v2 = jit_func(input_tensor)
            self.assertEqual(v1, v2)

    def test_nn_param_assign_wrapped(self):
        class Model2(nn.Module):
            def __init__(self) -> None:
                super().__init__()
                self.conv = nn.Conv2d(in_channels=3, out_channels=5, kernel_size=3)
                self.batchnorm = nn.BatchNorm2d(num_features=5)
                self.conv_weight = torch.randn(5, 3, 3, 3)
                self.conv_bias = torch.randn(5)

            def forward(self, x):
                self.conv.weight = nn.Parameter(self.conv_weight)
                self.conv.bias = nn.Parameter(self.conv_bias, requires_grad=False)
                self.conv.eval()
                x = self.conv(x)
                x = self.batchnorm(x)
                x = F.relu(x)
                return x

        input_tensor = torch.randn(1, 3, 10, 10)
        func = Model2().to("cpu")

        @functools.wraps(func)
        def wrapper(*args, **kwargs):
            return func(*args, **kwargs)

        with torch.no_grad():
            func.train(False)
            v1 = func(input_tensor)
            jit_func = torch.compile(wrapper, fullgraph=True)
            v2 = jit_func(input_tensor)
            self.assertEqual(v1, v2)

    @config.patch(inplace_buffers=True)
    def test_in_out_buffer(self):
        def fn(x, y):
            z = torch.matmul(x, y.transpose(-1, -2)) / 8.0
            return z

        inps = [torch.randn(1, 2, 8, 4), torch.randn(1, 2, 8, 4)]
        fn_opt = torch._dynamo.optimize("inductor")(fn)
        _, code = run_and_get_cpp_code(fn_opt, *inps)
        self.assertTrue("in_out_ptr" in code)
        self.assertEqual(fn_opt(*inps), fn(*inps))

    def test_eliminate_meaningless_copy(self):
        def fn(x1, x2):
            permute = torch.ops.aten.permute.default(x2, [0, 2, 1, 3])
            clone = torch.ops.aten.clone.default(
                permute, memory_format=torch.contiguous_format
            )
            view = torch.ops.aten.view.default(clone, [1024, -1, 32])
            bmm = torch.ops.aten.bmm.default(view, x1)
            permute = torch.ops.aten.permute.default(view, [0, 2, 1])
            return (bmm, permute)

        metrics.reset()
        self.common(
            fn,
            [
                rand_strided(
                    (1024, 32, 128), (4096, 1, 32), device="cpu", dtype=torch.float32
                ),
                rand_strided(
                    (64, 128, 16, 32),
                    (65536, 512, 32, 1),
                    device="cpu",
                    dtype=torch.float32,
                ),
            ],
        )
        self.assertEqual(metrics.generated_kernel_count, 1)

    def test_attention_size_mismatch(self):
        class Attention(torch.nn.Module):
            def __init__(self, hidden_size, num_heads):
                super().__init__()
                self.hidden_size = hidden_size
                self.num_heads = num_heads
                self.head_size = hidden_size // num_heads
                self.query = torch.nn.Linear(hidden_size, hidden_size)
                self.key = torch.nn.Linear(hidden_size, hidden_size)
                self.value = torch.nn.Linear(hidden_size, hidden_size)
                self.inv_scale = torch.nn.Parameter(
                    torch.Tensor([1 / self.head_size**0.5]), requires_grad=False
                )

            def forward(self, x):
                query = self.query(x)
                key = self.key(x)
                value = self.value(x)
                (batch_size, seq_len, hidden_size) = query.size()
                query = query.view(
                    batch_size, seq_len, self.num_heads, self.head_size
                ).permute(0, 2, 1, 3)
                key = key.view(
                    batch_size, seq_len, self.num_heads, self.head_size
                ).permute(0, 2, 3, 1)
                value = value.view(
                    batch_size, seq_len, self.num_heads, self.head_size
                ).permute(0, 2, 1, 3)
                attention_weights = (
                    torch.matmul(query, key).mul(self.inv_scale).softmax(dim=-1)
                )
                output = torch.matmul(attention_weights, value)
                return output

        torch.manual_seed(123)
        hidden_size = 16
        num_heads = 1
        seq_len = 4
        batch_size = 1
        x = torch.randn(batch_size, seq_len, hidden_size)

        func = Attention(hidden_size, num_heads).to("cpu")

        with torch.no_grad():
            res1 = func(x)
            jit_func = torch.compile(func)
            res2 = jit_func(x)
        self.assertEqual(res1, res2)

    def test_scalar_mul_bfloat16(self):
        def f(x):
            return torch.ops.aten.mul.Tensor(x, 1.7015043497085571)

        metrics.reset()
        x = torch.randn(4, 5, dtype=torch.bfloat16)
        self.common(f, (x,))
        check_metrics_vec_kernel_count(1)

    def test_bf16_zeros(self):
        def fn():
            x = torch.zeros(1, 1, 32, dtype=torch.bfloat16)
            return x

        self.common(fn, ())

    def test_select_tiliing_with_index_expr(self):
        def fn(x, y):
            x = torch.ops.aten.view.default(x, [8, 8, 8, 3136])
            x = torch.ops.aten.permute.default(x, [0, 1, 3, 2])
            y = torch.ops.aten.mul.Tensor(y, x)
            return torch.ops.aten.constant_pad_nd.default(y, [0, 0, 1, 0, 0, 0], 0.0)

        x = torch.randn(8, 64, 56, 56)
        y = torch.randn(8, 8, 3136, 8)
        self.common(fn, (x, y))

    @unittest.skipIf(not torch.backends.mkldnn.is_available(), "MKLDNN is not enabled")
    @patch("torch.cuda.is_available", lambda: False)
    @config.patch(freezing=True)
    def test_linear_with_no_default_contiguous_input(self):
        dtypes = [
            torch.float32,
        ]
        if torch.ops.mkldnn._is_mkldnn_bf16_supported():
            dtypes.append(torch.bfloat16)
        if torch.ops.mkldnn._is_mkldnn_fp16_supported():
            dtypes.append(torch.float16)
        mod = torch.nn.Sequential(torch.nn.Linear(16, 16)).eval()
        temp = torch.randn(1, 16, 1, 1)
        v = torch.as_strided(temp, [1, 16], [0, 1], 0)
        self.assertTrue(v.is_contiguous())
        for dtype in dtypes:
            with torch.no_grad():
                self.common(
                    mod.to(dtype),
                    (v.to(dtype),),
                )

    @patch("torch.cuda.is_available", lambda: False)
    @config.patch(freezing=True)
    def test_linear_with_reshape(self):
        class M(torch.nn.Module):
            def __init__(self) -> None:
                super().__init__()
                self.linear = torch.nn.Linear(16, 16, bias=False)

            def forward(self, x):
                x = self.linear(x)
                return x.view(4, 4, 4)

        mod = M().eval()
        v = torch.randn(4, 16)
        with torch.no_grad():
            torch._dynamo.reset()
            metrics.reset()
            self.common(
                mod,
                (v,),
            )
            assert metrics.generated_kernel_count == 0

    @config.patch(implicit_fallbacks=True)
    def test_aten_normal_dtype(self):
        for dtype in [torch.float64, torch.float16, None]:

            def fn():
                return torch.normal(2, 3, (10, 10), dtype=dtype, device="cpu")

            self.assertEqual(
                torch.compile(fn, backend="aot_eager_decomp_partition")().dtype,
                dtype if dtype else torch.float32,
            )
            self.assertEqual(
                torch.compile(fn, backend="inductor")().dtype,
                dtype if dtype else torch.float32,
            )

    @config.patch("cpp.enable_tiling_heuristics", False)
    def test_group_norm_vec(self):
        class M(torch.nn.Module):
            def __init__(self) -> None:
                super().__init__()
                self.group_norm = torch.nn.GroupNorm(3, 90)

            def forward(self, x):
                return self.group_norm(x)

        options = itertools.product(
            vec_dtypes, [torch.contiguous_format, torch.channels_last], [True, False]
        )
        for dtype, fmt, dynamic in options:
            torch._dynamo.reset()
            metrics.reset()
            mod = M().eval()
            x = torch.randn((2, 90, 6, 6), dtype=dtype).to(memory_format=fmt)
            with torch.no_grad():
                expected = mod(x)
                compiled_m = torch.compile(mod, dynamic=dynamic)
                actual, code = run_and_get_cpp_code(compiled_m, x)
                self.assertEqual(expected, actual)
                # 2 generated kernels (one for var_mean, the other for result)
                check_metrics_vec_kernel_count(2)

                # check loop split optimization
                if fmt == torch.channels_last:
                    # check that there are no non_contiguous loads
                    FileCheck().check_count(
                        "__at_align__ std::array", 0, exactly=True
                    ).run(code)

    def test_int_div_vec(self):
        def fn(x, y, mode):
            return torch.div(x, y, rounding_mode=mode)

        for dtype in [
            torch.int8,
            torch.uint8,
            torch.int32,
            torch.int64,
        ]:
            x = torch.randint(1, 100, (32, 32), dtype=dtype)
            y = torch.randint(1, 100, (32, 32), dtype=dtype)
            for mode in [None, "trunc", "floor"]:
                with torch.no_grad():
                    metrics.reset()
                    self.common(fn, (x, y, mode))
                    check_metrics_vec_kernel_count(1)

    def test_uint8_add(self):
        # https://github.com/pytorch/pytorch/issues/113016
        def fn(x, y):
            return torch.add(x, y).neg().to(torch.int32)

        x = torch.randint(0, 255, (3, 3), dtype=torch.uint8)
        y = torch.randint(0, 255, (3, 3), dtype=torch.uint8)
        self.common(fn, (x, y))

    def test_uint8_sub(self):
        # https://github.com/pytorch/pytorch/issues/113016
        def fn(x, y):
            return torch.sub(x, y).neg().to(torch.int32)

        x = torch.randint(0, 255, (3, 3), dtype=torch.uint8)
        y = torch.randint(0, 255, (3, 3), dtype=torch.uint8)
        self.common(fn, (x, y))

    def test_non_contiguous_reduction_store(self):
        # https://github.com/pytorch/pytorch/issues/113018
        class M(torch.nn.Module):
            def __init__(self) -> None:
                super().__init__()
                self.conv = torch.nn.Conv2d(39, 1, kernel_size=(1, 17), stride=(2, 2))

            def forward(self, x):
                return self.conv(x.max(3).values)

        m = M()
        x = torch.randn(1, 39, 1, 18, 17)
        self.common(m, (x,))

    def test_embedding_vec(self):
        class M(torch.nn.Module):
            def __init__(self) -> None:
                super().__init__()
                self.emb = torch.nn.Embedding(64, 128)

            def forward(self, idx, x):
                return self.emb(idx) + x

        idx = torch.randint(0, 64, (4, 32))
        x = torch.randn(4, 32, 128)
        m = M().eval()
        with torch.no_grad():
            metrics.reset()
            self.common(m, (idx, x))
            check_metrics_vec_kernel_count(1)

    def test_embedding_vec_bf16(self):
        class M(torch.nn.Module):
            def __init__(self) -> None:
                super().__init__()
                self.emb = torch.nn.Embedding(64, 128)

            def forward(self, idx, x):
                return self.emb(idx)

        idx = torch.randint(0, 64, (4, 32))
        x = torch.randn(4, 32, 128).to(torch.bfloat16)
        m = M().eval()
        with torch.no_grad():
            metrics.reset()
            self.common(m, (idx, x))
            check_metrics_vec_kernel_count(1)

        # we are doing direct load/store, make sure we do not generate
        # redundant type casts
        m_opt = torch.compile(m)
        _, code = run_and_get_cpp_code(m_opt, idx, x)
        self.assertTrue("Vectorized" in code)
        self.assertTrue("cvt_lowp_fp_to_fp32" not in code)
        self.assertTrue("cvt_fp32_to_lowp_fp" not in code)

    def test_concat_inner_vec(self):
        def fn(x, y):
            return F.relu(torch.cat([x, y], dim=1))

        x = torch.randn(32, 35)
        y = torch.randn(32, 120)
        metrics.reset()
        self.common(fn, (x, y))
        check_metrics_vec_kernel_count(3)

    @config.patch("cpp.enable_tiling_heuristics", False)
    def test_expr_vec_non_contiguous(self):
        def fn(x):
            # the pattern from sebotnet33ts_256
            y = torch.nn.functional.pad(x, (0, 31)).reshape(-1, 33, 63)
            y = y[:, :32, 31:].reshape(4, 32, 1, 32, 32).expand(-1, -1, 32, -1, -1)
            y = y.permute(0, 3, 1, 4, 2).clone(memory_format=torch.contiguous_format)
            y = y.view(4, 1024, 1024)
            return y.softmax(dim=-1)

        x = torch.randn(128, 2048)
        opt_fn = torch.compile(fn)
        metrics.reset()
        _, code = run_and_get_cpp_code(opt_fn, x)
        self.assertTrue(same(fn(x), opt_fn(x)))
        # 4 kernels for max, exp, sum and div
        check_metrics_vec_kernel_count(4)
        FileCheck().check_count(
            "Vectorized<int>::loadu(tmpbuf.data())", 0, exactly=True
        ).run(code)

    def test_vec_contiguous_ModularIndexing(self):
        # https://github.com/pytorch/pytorch/issues/114488
        class M(torch.nn.Module):
            def __init__(self, dim):
                super().__init__()
                self.norm = torch.nn.LayerNorm(dim * 4)

            def forward(self, x):
                # the pattern from swin_base_patch4_window7_224
                B, H, W, C = x.shape
                x = (
                    x.reshape(B, H // 2, 2, W // 2, 2, C)
                    .permute(0, 1, 3, 4, 2, 5)
                    .flatten(3)
                )
                x = self.norm(x)
                return x

        x = torch.randn(1, 56, 56, 128)
        m = M(128)
        opt_m = torch.compile(m)
        with torch.no_grad():
            metrics.reset()
            _, code = run_and_get_cpp_code(opt_m, x)
            self.assertTrue(same(m(x), opt_m(x)))
            # Two kernels: one for reduction, one pointwises
            check_metrics_vec_kernel_count(2)
            FileCheck().check_count(
                "Vectorized<float>::loadu(tmpbuf.data())", 0, exactly=True
            ).run(code)

    @parametrize("dtype", (torch.float16, torch.bfloat16, torch.float))
    @parametrize("shape", ("15,3,13", "4,2048,4096"))
    def test_fp8_cast(self, dtype: torch.dtype, shape: str):
        def fp8_cast(x):
            y0 = x.to(dtype=torch.float8_e4m3fn).to(dtype)
            y1 = x.to(dtype=torch.float8_e5m2).to(dtype)
            return y0, y1

        shape = [int(dim) for dim in shape.split(",")]
        x = torch.rand(*shape, device="cpu", dtype=dtype)
        self.common(fp8_cast, (x,))

    def test_logical_op_store_to_lowp_data_dtype(self):
        # https://github.com/pytorch/pytorch/issues/117624
        # https://github.com/pytorch/pytorch/issues/117627
        def fn(out1, out2, input, other):
            o1 = torch.logical_or(out=out1, input=input, other=other)
            o2 = torch.logical_xor(out=out2, input=input, other=other)
            return o1, o2

        x = torch.rand([3, 3, 2, 8, 9, 2], dtype=torch.float)
        y = torch.rand([3, 3, 2, 8, 9, 2], dtype=torch.float)
        for dtype in _lowp_fp_dtypes:
            o1 = torch.rand([3, 3, 2, 8, 9, 2], dtype=dtype)
            o2 = torch.rand([3, 3, 2, 8, 9, 2], dtype=dtype)
            with torch.no_grad():
                self.common(fn, (o1, o2, x, y))

    def test_constant_bool_vec(self):
        def fn(x):
            mask = torch.zeros(1, dtype=torch.bool)
            return torch.where(mask, x, -1.0)

        x = torch.rand(1000)
        metrics.reset()
        self.common(fn, (x,))
        check_metrics_vec_kernel_count(1)

    @torch._dynamo.config.patch(dynamic_shapes=True)
    @torch._dynamo.config.patch(assume_static_by_default=False)
    def test_symbolic_shape_scalar_value_reduction(self):
        def fn(x, y):
            return y + torch.ones(x).sum()

        with torch.no_grad():
            metrics.reset()
            y = torch.randn(100)
            self.common(fn, (100, y))
            check_metrics_vec_kernel_count(2)

    def test_int32_pointwise_vec(self):
        def fn(x):
            return x * x

        x = torch.randint(0, 100, (32, 32), dtype=torch.int32)
        metrics.reset()
        self.common(fn, (x,))
        check_metrics_vec_kernel_count(1)

    def test_int32_reduction_vec(self):
        def fn(x):
            return x.sum(dim=1)

        x = torch.randint(0, 100, (32, 32), dtype=torch.int32)
        metrics.reset()
        self.common(fn, (x,))
        check_metrics_vec_kernel_count(1)

    def test_uint32_pointwise_vec(self):
        def fn(x):
            return x * x

        x = torch.randint(0, 100, (32, 32), dtype=torch.uint32)
        metrics.reset()
        self.common(fn, (x,))
        # TODO(jgong5): change to 1 with vectorized uint32 load
        assert metrics.generated_cpp_vec_kernel_count == 0

    def test_uint32_reduction_vec(self):
        def fn(x):
            return x.sum(dim=1)

        x = torch.randint(0, 100, (32, 32), dtype=torch.uint32)
        metrics.reset()
        self.common(fn, (x,))
        # TODO(jgong5): change to 1 with vectorized uint32/uint64 load
        assert metrics.generated_cpp_vec_kernel_count == 0

    def test_int64_pointwise_vec(self):
        def fn(x):
            return x * x

        x = torch.randint(0, 100, (32, 32), dtype=torch.int64)
        metrics.reset()
        self.common(fn, (x,))
        check_metrics_vec_kernel_count(1)

    def test_int64_reduction_vec(self):
        def fn(x):
            return x.sum(dim=1)

        x = torch.randint(0, 100, (32, 32), dtype=torch.int64)
        metrics.reset()
        self.common(fn, (x,))
        check_metrics_vec_kernel_count(1)

    def test_uint64_pointwise_vec(self):
        def fn(x):
            return x * x

        x = torch.randint(0, 100, (32, 32), dtype=torch.uint64)
        metrics.reset()
        self.common(fn, (x,))
        # TODO(jgong5): change to 1 with vectorized uint64 load
        assert metrics.generated_cpp_vec_kernel_count == 0

    def test_uint64_reduction_vec(self):
        def fn(x):
            return x.sum(dim=1)

        x = torch.randint(0, 100, (32, 32), dtype=torch.uint64)
        metrics.reset()
        self.common(fn, (x,))
        # TODO(jgong5): change to 1 with vectorized uint64 load
        assert metrics.generated_cpp_vec_kernel_count == 0

    def test_convert_int8_to_half_vec(self):
        src_dtypes = [torch.int8, torch.uint8]
        dst_dtypes = [torch.bfloat16, torch.half]
        _simd_lens = [isa._bit_width for isa in cpu_vec_isa.valid_vec_isa_list()]
        for src_dtype, dst_dtype, _simd_len in itertools.product(
            src_dtypes, dst_dtypes, _simd_lens
        ):

            def fn(x):
                return x.to(dst_dtype)

            low = 0 if src_dtype == torch.uint8 else -100

            x = torch.randint(low, 100, (32, 32), dtype=src_dtype)
            with config.patch({"cpp.simdlen": _simd_len}):
                torch._dynamo.reset()
                metrics.reset()
                self.common(fn, (x,))
                check_metrics_vec_kernel_count(1)

    def test_convert_int32_to_int64_vec(self):
        def fn(x):
            return x.to(torch.int64)

        x = torch.randint(0, 100, (32, 32), dtype=torch.int32)
        metrics.reset()
        self.common(fn, (x,))
        check_metrics_vec_kernel_count(1)

    def test_convert_int64_to_int32_vec(self):
        def fn(x):
            return x.to(torch.int32)

        x = torch.randint(0, 100, (32, 32), dtype=torch.int64)
        metrics.reset()
        self.common(fn, (x,))
        check_metrics_vec_kernel_count(1)

    def test_convert_fp32_to_int64_vec(self):
        def fn(x):
            return x.to(torch.int64)

        x = torch.rand(32, 32)
        metrics.reset()
        self.common(fn, (x,))
        check_metrics_vec_kernel_count(1)

    def test_convert_int64_to_fp32_vec(self):
        def fn(x):
            return x.to(torch.float32)

        x = torch.randint(0, 100, (32, 32), dtype=torch.int64)
        metrics.reset()
        self.common(fn, (x,))
        check_metrics_vec_kernel_count(1)

    def test_double_pointwise_vec(self):
        def fn(x):
            return x * x

        x = torch.randn((32, 32), dtype=torch.double)
        metrics.reset()
        self.common(fn, (x,))
        check_metrics_vec_kernel_count(1)

    def test_double_reduction_vec(self):
        def fn(x):
            return x.sum(dim=1)

        x = torch.randn((32, 32), dtype=torch.double)
        metrics.reset()
        self.common(fn, (x,))
        check_metrics_vec_kernel_count(1)

    def test_convert_fp32_to_double_vec(self):
        def fn(x):
            return x.to(torch.double)

        x = torch.randn(32, 32)
        metrics.reset()
        self.common(fn, (x,))
        check_metrics_vec_kernel_count(1)

    def test_convert_double_to_fp32_vec(self):
        def fn(x):
            return x.to(torch.float32)

        x = torch.randn((32, 32), dtype=torch.double)
        metrics.reset()
        self.common(fn, (x,))
        check_metrics_vec_kernel_count(1)

    def test_no_redundant_to_dtypes_between_fused_scheduler_node(self):
        # https://github.com/pytorch/pytorch/issues/115260
        p0 = torch.tensor([1.0879], dtype=torch.float16)

        class Model1(torch.nn.Module):
            def __init__(self) -> None:
                super().__init__()

            def forward(self, *args):
                cat = torch.cat((args[3], args[2], args[1], args[0]), dim=2)
                max_1 = torch.max(args[4], p0)
                mul = torch.mul(cat, max_1)
                tan = torch.tan(mul)
                return (mul, tan)

        metrics.reset()
        m = Model1()
        self.common(
            m,
            (
                torch.randn((17, 5, 1, 7)).half(),
                torch.randn((17, 5, 1, 7)).half(),
                torch.randn((17, 5, 11, 7)).half(),
                torch.randn((17, 5, 1, 7)).half(),
                torch.tensor(4.39, dtype=torch.float16),
            ),
        )

    def test_masked_load_int64_vec(self):
        # https://github.com/pytorch/pytorch/issues/120377
        def fn(x):
            return torch.nn.functional.pad(x, (0, 13))

        x = torch.randint(0, 100, (819,), dtype=torch.int64)
        metrics.reset()
        self.common(fn, (x,))
        assert metrics.generated_cpp_vec_kernel_count == 1

    def test_highp_to_lowp_cse_var_cache_with_store(self):
        # Fix issue: https://github.com/pytorch/pytorch/issues/128263
        input = torch.randn(5, 128, dtype=torch.float32)
        input2 = torch.randint(0, 10, (5, 128), dtype=torch.int8)
        input3 = torch.randn(128, 128, dtype=torch.float32)

        class Model(torch.nn.Module):
            def __init__(self) -> None:
                super().__init__()

            def forward(self, x, x2, x3):
                x2 = x2.to(torch.int32)
                temp = test_operators.realize(x2.to(torch.float16))
                temp2 = temp.to(torch.float32)
                temp2 = temp2 * x
                return torch.mm(temp, x3.to(torch.float16)), temp2

        metrics.reset()
        m = Model()
        self.common(
            m,
            (input, input2, input3),
        )

    def test_reduction_float_to_int64(self):
        # https://github.com/pytorch/pytorch/issues/124821
        def fn(x):
            return x.max(0).values

        x = torch.randint(0, 100, (22, 51), dtype=torch.int64)
        metrics.reset()
        self.common(fn, (x,))
        assert metrics.generated_cpp_vec_kernel_count == 1

    @config.patch({"cpp.dynamic_threads": True})
    def test_reduction_with_dynamic_threads(self):
        def fn(a, b):
            return a.sum(), b.sum()

        self.common(
            fn,
            (torch.randn(1000), torch.rand(1000)),
        )

    @patch("torch.cuda.is_available", lambda: False)
    @config.patch(freezing=True)
    def test_linear_float64(self):
        class M(torch.nn.Module):
            def __init__(self) -> None:
                super().__init__()
                self.weight1 = torch.nn.Parameter(
                    torch.randn(10, 10, dtype=torch.float64)
                )
                self.weight2 = torch.nn.Parameter(
                    torch.randn(10, 10, dtype=torch.float64)
                )
                self.bias = torch.nn.Parameter(torch.randn(10, dtype=torch.float64))

            def forward(self, x1):
                v1 = torch.mm(x1, self.weight1)
                v2 = torch.addmm(self.bias, x1, self.weight2)
                return (v1, v2)

        mod = M().eval()
        v = torch.randn(10, 10, dtype=torch.float64)
        with torch.no_grad():
            self.common(
                mod,
                (v,),
            )

    def test_fused_attention_conv(self):
        # https://github.com/pytorch/pytorch/issues/121174.
        class Model(torch.nn.Module):
            def __init__(self) -> None:
                super().__init__()
                self.q_conv = torch.nn.Conv2d(4, 4, 1)
                self.k_conv = torch.nn.Conv2d(4, 4, 1)
                self.v_conv = torch.nn.Conv2d(4, 4, 1)

            def forward(self, x):
                q = self.q_conv(x)
                k = self.k_conv(x)
                v = self.v_conv(x)
                q = q.permute(0, 2, 1, 3)
                k = k.permute(0, 2, 1, 3)
                v = v.permute(0, 2, 1, 3)
                return torch.nn.functional.scaled_dot_product_attention(
                    q, k, v, dropout_p=0.0, is_causal=False
                )

        fn = Model()
        x = torch.randn(1, 4, 2, 2)
        self.common(fn, (x,))

    @requires_vectorization
    def test_vec_indirect_load_cse_cache(self):
        # https://github.com/pytorch/pytorch/issues/123502
        from math import inf

        def fn(arg0_1):
            full_default = torch.ops.aten.full.default([209985], 1)
            select = torch.ops.aten.select.int(arg0_1, 0, 0)
            select_1 = torch.ops.aten.select.int(arg0_1, 0, 1)
            view = torch.ops.aten.reshape.default(select_1, [-1])
            expand = torch.ops.aten.expand.default(view, [209985])
            full_default_1 = torch.ops.aten.full.default([10000], 0)
            scatter_add = torch.ops.aten.scatter_add.default(
                full_default_1, 0, expand, full_default
            )
            pow_1 = torch.ops.aten.pow.Tensor_Scalar(scatter_add, -0.5)
            eq = torch.ops.aten.eq.Scalar(pow_1, inf)
            full_default_2 = torch.ops.aten.full.default([], 0.0)
            where = torch.ops.aten.where.self(eq, full_default_2, pow_1)
            index = torch.ops.aten.index.Tensor(where, [select])
            index_1 = torch.ops.aten.index.Tensor(where, [select_1])
            mul_1 = torch.ops.aten.mul.Tensor(index, index_1)
            return (mul_1,)

        x = torch.zeros(2, 209985).to(torch.int64)
        opt_fn = torch._dynamo.optimize("inductor")(fn)
        _, code = run_and_get_cpp_code(opt_fn, x)
        FileCheck().check_count(
            "return at::vec::VectorizedN<int64_t,2>::loadu(tmpbuf.data(),",
            4,
            exactly=True,
        ).run(code)

    def test_load_half(self):
        def fn(arg0_1, arg0_2):
            return arg0_1.copy_(arg0_2)

        with config.patch({"cpp.simdlen": 0}):
            x1 = torch.randn(2, 10).to(torch.half)
            x2 = torch.randn(2, 10).to(torch.half)
            opt_fn = torch._dynamo.optimize("inductor")(fn)
            _, code = run_and_get_cpp_code(opt_fn, x1, x2)
            FileCheck().check_count(
                "static_cast<float>",
                0,
                exactly=True,
            ).run(code)

    def test_repeated_exp(self):
        def fn(x):
            y = x.sigmoid()
            return y + 1, y.sum(-1)

        x = torch.randn(1000, 1000)
        opt_fn = torch.compile(fn)
        _, code = run_and_get_cpp_code(opt_fn, x)
        FileCheck().check_count(
            ".exp()",
            1,
            exactly=True,
        ).run(code)

    def test_convert_fp32_int64_oob_vec(self):
        # https://github.com/pytorch/pytorch/issues/129863
        def fn(x):
            float32 = x.to(torch.float32)
            return float32.to(torch.int64)

        x = torch.full((32,), -9223372036854775808, dtype=torch.int64)
        for simdlen in (None, 256):
            with config.patch({"cpp.simdlen": simdlen}):
                torch._dynamo.reset()
                metrics.reset()
                self.common(fn, (x,))
                check_metrics_vec_kernel_count(1)

    def test_consistent_remove_buffers(self):
        def fn(x):
            z = x + x
            z1 = test_operators.realize(z)
            return x + z1

        # The shape makes sure we generate both vec and scalar kernels
        x = torch.randn((65,), dtype=torch.bfloat16)
        with config.patch(inplace_buffers=False):
            metrics.reset()
            self.common(fn, (x,))
            check_metrics_vec_kernel_count(1)
            _, code = run_and_get_cpp_code(torch.compile(fn), x)
            FileCheck().check_count(
                "tmp1 + tmp2",
                2,
                exactly=True,
            ).run(code)

    @requires_vectorization
    def test_bool_reduction_vec(self):
        for op in (
            torch.masked.mean,
            torch.any,
            torch.min,
            torch.max,
        ):

            def fn(x1, x2, x3):
                return op(x1), op(x2), op(x3)

            c = [False] * 63
            input1 = torch.Tensor(c).to(torch.bool)
            c[10] = True
            input2 = torch.Tensor(c).to(torch.bool)
            input3 = torch.Tensor([True] * 63).to(torch.bool)
            metrics.reset()
            self.common(
                fn,
                (
                    input1,
                    input2,
                    input3,
                ),
            )
            n_veckernel = 6 if op is torch.masked.mean else 3
            check_metrics_vec_kernel_count(n_veckernel)

    @requires_vectorization
    def test_full_bits_lowp(self):
        def check_use_full_bits(func, shapes, dtype, mixed, check_vecn):
            example_inputs = [torch.randn(shape, dtype=dtype) for shape in shapes]
            if mixed:
                example_inputs[0] = example_inputs[0].to(
                    dtype=torch.half if dtype == torch.bfloat16 else torch.bfloat16
                )
            f_opt = torch.compile()(func)
            _, code = run_and_get_cpp_code(f_opt, *example_inputs)
            if check_vecn:
                self.assertTrue(
                    "at::vec::VectorizedN" in code or "at::vec::convert<float,2" in code
                )
            else:
                self.assertFalse(
                    "at::vec::VectorizedN" in code or "at::vec::convert<float,2" in code
                )

        funcs = []

        def func0(arg0, arg1):
            return torch.ops.aten.sum(
                torch.ops.aten.add(torch.ops.aten.atanh(arg0), arg1), (2, 3)
            )

        funcs.append(func0)

        def func1(arg0):
            v = torch.ops.prims.convert_element_type.default(arg0, torch.float)
            v = torch.ops.aten.add(torch.ops.aten.atanh(arg0), v)
            return torch.ops.prims.convert_element_type.default(v, arg0.dtype)

        funcs.append(func1)

        def func2(arg0, arg1):
            v = torch.ops.aten.atanh(arg0)
            v = torch.ops.aten.add(v, arg1)
            return torch.ops.prims.convert_element_type.default(v, arg1.dtype)

        funcs.append(func2)

        # test small shapes
        funcs.append(func2)
        small_size = cpu_vec_isa.pick_vec_isa().nelements(dtype=torch.bfloat16) // 2

        example_shapes = [
            [(10, 32, 20, 20), (10, 32, 20, 20)],
            [(10, 32, 20, 20)],
            [(10, 32, 20, 20), (10, 32, 20, 20)],
            # test small shapes
            [(small_size), (small_size)],
        ]
        mixed_types = [False, False, True, False]
        check_vecns = [True, True, True, False]

        for dtype in [torch.bfloat16, torch.float16]:
            for func, shapes, mixed, check_vecn in zip(
                funcs, example_shapes, mixed_types, check_vecns
            ):
                check_use_full_bits(func, shapes, dtype, mixed, check_vecn)


if __name__ == "__main__":
    from torch._inductor.test_case import run_tests
    from torch.testing._internal.inductor_utils import HAS_CPU

    if HAS_CPU and not IS_MACOS:
        run_tests(needs="filelock")<|MERGE_RESOLUTION|>--- conflicted
+++ resolved
@@ -24,10 +24,6 @@
 )
 from torch._inductor.graph import GraphLowering
 from torch._inductor.utils import timed
-<<<<<<< HEAD
-from torch._inductor.virtualized import V
-=======
->>>>>>> d1bb8e82
 from torch._prims_common import is_float_dtype
 from torch.fx.experimental.proxy_tensor import make_fx
 from torch.nn import functional as F
@@ -2381,233 +2377,6 @@
 
     @requires_vectorization
     @patch("torch.cuda.is_available", lambda: False)
-<<<<<<< HEAD
-    def test_cpp_vec_constant_checker(self):
-        _graph: torch.fx.Graph = torch.fx.Graph()
-        a: torch.fx.Node = _graph.create_node("placeholder", "ops")
-        iv: torch.fx.Node = _graph.create_node("placeholder", "iv")
-        fv: torch.fx.Node = _graph.create_node("placeholder", "fv")
-        b: torch.fx.Node = _graph.create_node(
-            "call_method",
-            "constant",
-            args=(
-                a,
-                iv,
-                torch.int64,
-            ),
-        )
-        c: torch.fx.Node = _graph.create_node(
-            "call_method",
-            "constant",
-            args=(
-                a,
-                fv,
-                torch.double,
-            ),
-        )
-        d: torch.fx.Node = _graph.create_node(
-            "call_method",
-            "ge",
-            args=(
-                a,
-                b,
-                b,
-            ),
-        )
-        _graph.output((d, c))
-
-        def get_index():
-            return ""
-
-        submodules = {"get_index": get_index}
-
-        graph_lowering = GraphLowering(
-            torch.fx.GraphModule(submodules, _graph),
-            shape_env=None,
-        )
-
-        def set_opt_dtype(graph):
-            for node in graph.nodes:
-                if node.target == "constant":
-                    if OptimizationContext.key in node.meta:
-                        opt_ctx = node.meta[OptimizationContext.key]
-                    else:
-                        opt_ctx = OptimizationContext()
-                    opt_ctx.dtype = node.args[-1]
-                    node.meta[OptimizationContext.key] = opt_ctx
-
-        with patch.object(graph_lowering, "wrapper_code", ""), V.set_graph_handler(
-            graph_lowering
-        ):
-            # The moset inner loop variable is used in the index_expr
-            tiling_factor = cpu_vec_isa.pick_vec_isa().nelements(dtype=torch.float)
-            with CppVecKernelChecker(
-                args=None, num_threads=1, tiling_factor=tiling_factor
-            ) as vec_checker:
-                i32_iinfo = np.iinfo(np.int32)
-                f32_iinfo = np.finfo(np.float32)
-                set_opt_dtype(_graph)
-                InterpreterShim(_graph, submodules).run(
-                    V.get_ops_handler(), i32_iinfo.max, f32_iinfo.max
-                )
-                self.assertTrue(vec_checker.simd_vec)
-
-                vec_checker.simd_vec = True
-                set_opt_dtype(_graph)
-                InterpreterShim(_graph, submodules).run(
-                    V.get_ops_handler(), i32_iinfo.min, f32_iinfo.min
-                )
-                self.assertTrue(vec_checker.simd_vec)
-
-                vec_checker.simd_vec = True
-                set_opt_dtype(_graph)
-                InterpreterShim(_graph, submodules).run(
-                    V.get_ops_handler(), i32_iinfo.min, np.inf
-                )
-                self.assertTrue(vec_checker.simd_vec)
-
-                vec_checker.simd_vec = True
-                set_opt_dtype(_graph)
-                InterpreterShim(_graph, submodules).run(
-                    V.get_ops_handler(), i32_iinfo.min, -np.inf
-                )
-                self.assertTrue(vec_checker.simd_vec)
-
-                vec_checker.simd_vec = True
-                set_opt_dtype(_graph)
-                InterpreterShim(_graph, submodules).run(
-                    V.get_ops_handler(), i32_iinfo.min - 1, f32_iinfo.min
-                )
-                self.assertTrue(vec_checker.simd_vec)
-
-                vec_checker.simd_vec = True
-                set_opt_dtype(_graph)
-                InterpreterShim(_graph, submodules).run(
-                    V.get_ops_handler(), i32_iinfo.max + 1, f32_iinfo.max
-                )
-                self.assertTrue(vec_checker.simd_vec)
-
-                vec_checker.simd_vec = True
-                set_opt_dtype(_graph)
-                InterpreterShim(_graph, submodules).run(
-                    V.get_ops_handler(), i32_iinfo.min, f32_iinfo.min * (1 + 1e-5)
-                )
-                self.assertTrue(vec_checker.simd_vec)
-
-                vec_checker.simd_vec = True
-                set_opt_dtype(_graph)
-                InterpreterShim(_graph, submodules).run(
-                    V.get_ops_handler(), i32_iinfo.max, f32_iinfo.max * (1 + 1e-5)
-                )
-                self.assertTrue(vec_checker.simd_vec)
-
-    @requires_vectorization
-    @patch("torch.cuda.is_available", lambda: False)
-    def test_cpp_vec_index_expr_checker(self):
-        _graph: torch.fx.Graph = torch.fx.Graph()
-        a: torch.fx.Node = _graph.create_node("placeholder", "ops")
-        b: torch.fx.Node = _graph.create_node("call_module", "get_index", args=())
-        c: torch.fx.Node = _graph.create_node(
-            "call_method",
-            "index_expr",
-            args=(
-                a,
-                b,
-                torch.int64,
-            ),
-        )
-        d: torch.fx.Node = _graph.create_node(
-            "call_method",
-            "ge",
-            args=(
-                a,
-                c,
-                c,
-            ),
-        )
-        _graph.output(d)
-
-        def get_index():
-            return ""
-
-        submodules = {"get_index": get_index}
-        graph_lowering = GraphLowering(
-            torch.fx.GraphModule(submodules, _graph),
-            shape_env=None,
-        )
-        with patch.object(graph_lowering, "wrapper_code", ""), V.set_graph_handler(
-            graph_lowering
-        ):
-            itervars = [sympy.Symbol("i"), sympy.Symbol("j"), sympy.Symbol("k")]
-
-            tiling_factor = cpu_vec_isa.pick_vec_isa().nelements(dtype=torch.float)
-            # The most inner loop variable is used in the index_expr
-            with CppVecKernelChecker(
-                args=None, num_threads=1, tiling_factor=tiling_factor
-            ) as vec_checker:
-
-                def get_index():
-                    return -itervars[0] ** 2 + 2 * itervars[0] + itervars[1]
-
-                ranges = [0, 100, 200]
-                vec_checker.itervars = itervars[:2]
-                vec_checker.ranges = ranges[:2]
-                submodules = {"get_index": get_index}
-                InterpreterShim(_graph, submodules).run(V.get_ops_handler())
-                self.assertTrue(vec_checker.simd_vec)
-
-            # Most inner loop variable irrevalant
-            with CppVecKernelChecker(
-                args=None, num_threads=1, tiling_factor=tiling_factor
-            ) as vec_checker:
-
-                def get_index():
-                    return -itervars[0] ** 2 + 2 * itervars[0] + itervars[1]
-
-                ranges = [0, 100, 200]
-                vec_checker.itervars = itervars
-                vec_checker.ranges = ranges
-                submodules = {"get_index": get_index}
-                InterpreterShim(_graph, submodules).run(V.get_ops_handler())
-                self.assertTrue(vec_checker.simd_vec)
-
-            i32_iinfo = np.iinfo(np.int32)
-            _max_value = i32_iinfo.max + 1
-            ranges = [_max_value, _max_value, _max_value]
-            # Most inner loop variable irrevalant but max value is greater than
-            # the max value of INT32
-            with CppVecKernelChecker(
-                args=None, num_threads=1, tiling_factor=tiling_factor
-            ) as vec_checker:
-
-                def get_index():
-                    return itervars[0]
-
-                submodules = {"get_index": get_index}
-                vec_checker.itervars = itervars
-                vec_checker.ranges = ranges
-                InterpreterShim(_graph, submodules).run(V.get_ops_handler())
-                self.assertTrue(vec_checker.simd_vec)
-
-            # Most inner loop variable irrevalant but min value is greater than
-            # the min value of INT32
-            with CppVecKernelChecker(
-                args=None, num_threads=1, tiling_factor=tiling_factor
-            ) as vec_checker:
-
-                def get_index():
-                    return -itervars[0] - 2
-
-                submodules = {"get_index": get_index}
-                vec_checker.itervars = itervars
-                vec_checker.ranges = ranges
-                InterpreterShim(_graph, submodules).run(V.get_ops_handler())
-                self.assertTrue(vec_checker.simd_vec)
-
-    @requires_vectorization
-    @patch("torch.cuda.is_available", lambda: False)
-=======
->>>>>>> d1bb8e82
     def test_maxpool2d_cpu_only(self):
         for dtype in vec_dtypes:
             input = torch.randn(26, 32, 112, 112, dtype=dtype).to(
@@ -3653,7 +3422,6 @@
                 dtype if dtype else torch.float32,
             )
 
-    @config.patch("cpp.enable_tiling_heuristics", False)
     def test_group_norm_vec(self):
         class M(torch.nn.Module):
             def __init__(self) -> None:
