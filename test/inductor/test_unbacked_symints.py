# Owner(s): ["module: inductor"]

import functools
import unittest

import torch
from torch._dynamo import config as dynamo_config
from torch._inductor import config as inductor_config
from torch._inductor.test_case import TestCase as InductorTestCase
from torch._inductor.utils import is_big_gpu
from torch.testing import make_tensor
from torch.testing._internal.common_device_type import (
    instantiate_device_type_tests,
    skipCUDAIf,
)
from torch.testing._internal.common_utils import IS_LINUX, parametrize
from torch.testing._internal.inductor_utils import GPU_TYPE, HAS_CUDA


class TestUnbackedSymints(InductorTestCase):
    @skipCUDAIf(not HAS_CUDA, "requires cuda")
    @dynamo_config.patch({"capture_dynamic_output_shape_ops": True})
    def test_expand(self, device):
        def fn(x, y):
            nz = torch.nonzero(x)
            # unbacked symint in nz.size
            x_exp = nz.expand([-1, 128])
            # unbacked symint in target sizes
            y_exp = y.expand([-1, nz.size(0)])
            return x_exp, y_exp

        example_inputs = (
            torch.randn((32), device=device),
            torch.randn((32, 1), device=device),
        )

        actual = torch.compile(fn, fullgraph=True)(*example_inputs)
        expected = fn(*example_inputs)

        torch.testing.assert_close(actual, expected)

    @skipCUDAIf(not HAS_CUDA, "requires cuda")
    @dynamo_config.patch({"capture_dynamic_output_shape_ops": True})
    def test_expand_ok_with_runtime_assert(self, device):
        def fn(x):
            nz = x.nonzero()
            torch._check(nz.size(0) == 128)
            return nz.expand([128, -1, 2])

        x = make_tensor(32, 4, device=device, dtype=torch.float32, exclude_zero=True)
        actual = torch.compile(fn, fullgraph=True)(x)

    @skipCUDAIf(not HAS_CUDA, "requires cuda")
    @dynamo_config.patch({"capture_dynamic_output_shape_ops": True})
    def test_broadcast_tensors(self, device):
        def fn(x):
            nz = x.nonzero()
            a = torch.zeros([nz.size(0), 512])
            b = torch.ones([nz.size(0), 1])
            return a * b

        x = torch.randn(32, 4, device=device)
        actual = torch.compile(fn, fullgraph=True)(x)
        expected = fn(x)
        torch.testing.assert_close(actual, expected)

    @skipCUDAIf(not HAS_CUDA, "requires cuda")
    @dynamo_config.patch({"capture_dynamic_output_shape_ops": True})
    def test_autotuning(self, device):
        def fn(x, y):
            nz = torch.nonzero(x)
            # unbacked symint in the GEMM input shape
            a = x.new_ones([nz.size(0), y.size(0)])
            return a @ y

        example_inputs = (
            torch.randn((64), device=device),
            torch.randn((32, 16), device=device),
        )

        with inductor_config.patch(
            {
                "max_autotune_gemm": True,
            }
        ):
            actual = torch.compile(fn, fullgraph=True)(*example_inputs)
            expected = fn(*example_inputs)

        torch.testing.assert_close(actual, expected)

    @skipCUDAIf(not HAS_CUDA, "requires cuda")
    @dynamo_config.patch({"capture_scalar_outputs": True})
    def test_split_with_sizes(self, device):
        def fn(x, y):
            l = y.tolist()
            s = torch.split(x, l)
            d = l[0] + l[1] + l[2]
            return s[0].sum(), d

        example_inputs = (torch.randn((32), device=device), torch.tensor((7, 16, 9)))

        actual = torch.compile(fn, fullgraph=True)(*example_inputs)
        expected = fn(*example_inputs)

        torch.testing.assert_close(actual, expected)

    @skipCUDAIf(not HAS_CUDA, "requires cuda")
    @dynamo_config.patch({"capture_dynamic_output_shape_ops": True})
    def test_view_of_slice(self, device):
        # Tests View.create(slice, size_with_unbacked_symint)
        def fn(x):
            nz = torch.nonzero(x)  # introduce unbacked symint
            squared = nz * nz  # avoid ReinterpretView when lowering Slice
            sliced = torch.ops.aten.slice.Tensor(squared, dim=1, start=-2, end=None)
            view = sliced.unsqueeze(dim=0)
            return view.squeeze(
                dim=0
            )  # make sure no unbacked symint in output's stride

        example_inputs = (torch.randn(1, 1, 1, 1, device=device),)
        actual = torch.compile(fn, fullgraph=True)(*example_inputs)
        expected = fn(*example_inputs)
        torch.testing.assert_close(actual, expected)

    @skipCUDAIf(not HAS_CUDA, "requires cuda")
    @dynamo_config.patch({"capture_scalar_outputs": True})
    @inductor_config.patch({"abi_compatible": True})
    def test_triton_kernel_grid(self, device):
        if device == "cpu":
            raise unittest.SkipTest("Triton kernel requires GPU")

        from torch.testing._internal.triton_utils import add_kernel

        def fn(x):
            maxlen = max(x.item(), 512)
            a = torch.ones(maxlen, device=device)
            b = torch.ones(maxlen, device=device)
            out = torch.zeros_like(a)
            # unbacked symint in grid
            add_kernel[(1, 1, maxlen)](a, b, out, maxlen, 32)
            return out

        example_inputs = (torch.randint(high=1024, size=(1,), device=device),)
        actual = torch.compile(fn, fullgraph=True)(*example_inputs)
        expected = fn(*example_inputs)
        torch.testing.assert_close(actual, expected)

    @skipCUDAIf(not HAS_CUDA, "requires cuda")
    @dynamo_config.patch({"capture_dynamic_output_shape_ops": True})
    def test_nonzero_in_inference_mode(self, device):
        def fn(x):
            return torch.nonzero(x)

        example_inputs = (torch.randint(0, 2, (128,), device=device),)

        with torch.inference_mode():
            actual = torch.compile(fn, fullgraph=True)(*example_inputs)
            expected = fn(*example_inputs)

        torch.testing.assert_close(actual, expected)

    @inductor_config.patch({"max_autotune": True})
    @dynamo_config.patch({"capture_scalar_outputs": True})
    def test_equivalent_backed_unbacked(self, device):
        # Tests scenario when there are two equivalent backed & unbacked symints,
        # but when we look-up a size hint on the unbacked symint, we ignorantly
        # use the default fallback hint.

        def fn(x, w, a, b):
            # Make tensors where 1st dim is unbacked/backed.
            u0, s0 = a.item(), b.size(0)
            unbacked = x.expand(u0, *x.shape)
            backed = x.expand(s0, *x.shape)

            # The cat unifies u0 and s0 -- i.e. u0 == s0.
            cat = torch.cat([backed, unbacked, unbacked], dim=1)  # [s0, 30, 16]
            mat1 = torch.permute(cat, [0, 2, 1])  # [s0, 16, 30]
            mat2 = w.expand(u0, *w.shape)  # [u0, 30, 32]
            bmm = torch.ops.aten.bmm(mat1, mat2)
            return bmm

        example_inputs = (
            torch.randn((10, 16), dtype=torch.float32, device=device),
            torch.randn((30, 32), dtype=torch.float32, device=device),
            torch.tensor(7, device=device),
            backed := torch.randn((7,), device=device),
        )
        torch._dynamo.mark_dynamic(backed, 0)  # create backed symint

        actual = torch.compile(fn, fullgraph=True)(*example_inputs)
        expected = fn(*example_inputs)
        torch.testing.assert_close(actual, expected)

    @skipCUDAIf(not HAS_CUDA, "requires cuda")
    @dynamo_config.patch({"capture_scalar_outputs": True})
    def test_vertical_pointwise_reduction_fusion(self, device):
        # reset in case we run both cpu and cuda tests
        torch._inductor.metrics.reset()

<<<<<<< HEAD
=======
        if device == "cpu":
            raise unittest.SkipTest("This test requires cuda")

>>>>>>> d1bb8e82
        # Tests fusing a pointwise & reduction op with unbacked numel/rnumel.
        def fn(x, y, repeats):
            u0 = repeats.item()
            unbacked = y.expand(u0, *y.shape)  # [u0, 1, 16]

            # Note: We add x to both pointwise and reduction. Otherwise, the
            # scheduler will refuse to fuse ops whose only common buffer has
            # unbacked symints.
            pointwise = unbacked + x
            reduction = torch.sum(pointwise + x)
            return pointwise, reduction

        example_inputs = (
            torch.randn(32, 16).cuda(),
            torch.randn(1, 16).cuda(),
            torch.tensor(32).cuda(),
        )

        actual = torch.compile(fn, fullgraph=True)(*example_inputs)
        expected = fn(*example_inputs)
        torch.testing.assert_close(actual, expected)
        self.assertEqual(torch._inductor.metrics.generated_kernel_count, 2)

    @dynamo_config.patch({"capture_scalar_outputs": True})
    @parametrize(
        "torch_fn", [torch.mm, torch.bmm, torch.addmm], name_fn=lambda fn: fn.__name__
    )
    @parametrize("coordinate_descent_tuning", [True, False], name_fn=str)
    def test_mm_and_friends(self, device, torch_fn, coordinate_descent_tuning):
        if torch_fn == torch.addmm:
            torch_fn = functools.partial(torch_fn, torch.ones(1, device=device))

        def fn(x, w, repeats, is_bmm):
            u0 = repeats.item()
            torch._check_is_size(u0)

            x_unbacked = x.expand(u0, 32)
            w_unbacked = w.expand(32, u0)
            if is_bmm:
                # Make sure inputs are batched.
                x_unbacked = x_unbacked.expand(10, *x_unbacked.shape)
                w_unbacked = w_unbacked.expand(10, *w_unbacked.shape)

            return torch_fn(x_unbacked, w_unbacked)

        example_inputs = (
            torch.randn(1, 32, device=device),
            torch.randn(32, 1, device=device),
            torch.tensor(100, device=device),
            torch_fn == torch.bmm,
        )
        with inductor_config.patch(
            {
                # coordinate_descent_tuning has its own path during decomp
                "coordinate_descent_tuning": coordinate_descent_tuning,
            }
        ):
            actual = torch.compile(fn, fullgraph=True)(*example_inputs)
        expected = fn(*example_inputs)
        torch.testing.assert_close(actual, expected)

    @torch._dynamo.config.patch(capture_scalar_outputs=True)
    def test_unbacked_range_tree_divisor(self, device):
        def fn(x, num):
            u0 = num.item()
            torch._check_is_size(u0)
            zeros = torch.zeros(u0, device=device, dtype=torch.int)
            return (torch.ops.aten.index(x, [None, zeros]),)

        example_inputs = (
            torch.randn(16, 16, device=device),
            torch.tensor(3, device=device),
        )

        actual = torch.compile(fn, fullgraph=True)(*example_inputs)
        expected = fn(*example_inputs)
        torch.testing.assert_close(actual, expected)


instantiate_device_type_tests(
    TestUnbackedSymints, globals(), only_for=(GPU_TYPE, "cpu")
)

if __name__ == "__main__":
    from torch._inductor.test_case import run_tests

    if IS_LINUX and HAS_CUDA and is_big_gpu(0):
        run_tests()<|MERGE_RESOLUTION|>--- conflicted
+++ resolved
@@ -197,12 +197,9 @@
         # reset in case we run both cpu and cuda tests
         torch._inductor.metrics.reset()
 
-<<<<<<< HEAD
-=======
         if device == "cpu":
             raise unittest.SkipTest("This test requires cuda")
 
->>>>>>> d1bb8e82
         # Tests fusing a pointwise & reduction op with unbacked numel/rnumel.
         def fn(x, y, repeats):
             u0 = repeats.item()
