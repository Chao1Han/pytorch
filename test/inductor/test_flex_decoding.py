# Owner(s): ["module: inductor"]
# flake8: noqa: B950

import functools
from collections import namedtuple
from contextlib import nullcontext
<<<<<<< HEAD
from typing import Callable, Optional
=======
from typing import Callable, Optional, Tuple
>>>>>>> d1bb8e82
from unittest import expectedFailure, skipUnless
from unittest.mock import patch

import torch
from torch._inductor.test_case import TestCase as InductorTestCase
from torch._inductor.utils import run_and_get_code
from torch.nn.attention.flex_attention import (
    _create_empty_block_mask,
    _identity,
    BlockMask,
    create_block_mask,
    flex_attention,
)
from torch.testing import FileCheck
from torch.testing._internal import common_utils
from torch.testing._internal.common_cuda import PLATFORM_SUPPORTS_BF16
from torch.testing._internal.common_utils import skipIfRocm
from torch.utils._triton import has_triton


# Skip tests if Triton is not available
supported_platform = skipUnless(
    torch.cuda.is_available()
    and has_triton()
    and torch.cuda.get_device_capability() >= (8, 0),
    "Requires CUDA and Triton",
)

Tolerances = namedtuple("Tolerances", ["atol", "rtol"])
torch.set_float32_matmul_precision("high")

index = torch.ops.aten.index
Tensor = torch.Tensor


def create_attention(score_mod, block_mask, enable_gqa=False):
    return functools.partial(
        flex_attention,
        score_mod=score_mod,
        block_mask=block_mask,
        enable_gqa=enable_gqa,
    )


def create_block_mask_test(score_mod, query, key):
    block_mask = create_block_mask(
        score_mod, 1, 1, query.shape[-2], key.shape[-2], query.device
    )
    return block_mask


test_dtypes = (
    [torch.float16, torch.bfloat16, torch.float32]
    if PLATFORM_SUPPORTS_BF16
    else [torch.float16, torch.float32]
)

test_dtypes_fast = [torch.float16]


# --------- Useful score mod functions for testing ---------
def _causal(
    score: Tensor,
    batch: Tensor,
    head: Tensor,
    token_q: Tensor,
    token_kv: Tensor,
) -> Tensor:
    return torch.where(token_q >= token_kv, score, float("-inf"))


def _generate_windowed(offset):
    def _windowed(score, b, h, q, kv):
        return torch.where(q + offset >= kv, score, float("-inf"))

    return _windowed


def _get_windowed_sdpa_mask(Mq, Mkv, offset):
    return torch.tril(torch.ones(Mkv, Mkv, dtype=torch.bool, device="cuda"))[
        offset : offset + Mq
    ]


def _rel_bias(
    score: Tensor,
    batch: Tensor,
    head: Tensor,
    token_q: Tensor,
    token_kv: Tensor,
) -> Tensor:
    return score + (token_q - token_kv)


def _rel_causal(
    score: Tensor,
    batch: Tensor,
    head: Tensor,
    token_q: Tensor,
    token_kv: Tensor,
) -> Tensor:
    return torch.where(token_q >= token_kv, score + (token_q - token_kv), float("-inf"))


def _generate_alibi_bias(num_heads: int):
    def _alibi_bias(
        score: Tensor,
        batch: Tensor,
        head: Tensor,
        token_q: Tensor,
        token_kv: Tensor,
    ) -> Tensor:
        scale = torch.exp2(-((head + 1) * 8.0 / num_heads))
        return score + (token_kv - token_q) * scale

    return _alibi_bias


def _inverse_causal(score, b, h, m, n):
    return torch.where(m <= n, score, float("-inf"))


def _times_two(score, b, h, m, n):
    """Joint graph needed for correctness"""
    return score * 2


def _squared(score, b, h, m, n):
    """Joint graph needed for correctness"""
    return score * score


def _head_offset(dtype: torch.dtype):
    """Captured Buffer"""
    head_offset = torch.rand(Hq, device="cuda", dtype=dtype)

    def score_mod(score, b, h, m, n):
        return score * head_offset[h]

    return score_mod


def _trig(score, b, h, m, n):
    """Joint graph needed for correctness"""
    return torch.sin(torch.cos(score)) + torch.tan(b)


def _trig2(score, b, h, m, n):
    """Branching joint graph"""
    cos_score = torch.cos(score)
    sin_score = torch.sin(score)
    z = cos_score * sin_score + torch.tan(b)
    return z


test_score_mods = [
    _identity,
    _times_two,
    _squared,
    _causal,
    _inverse_causal,
    _rel_bias,
    _rel_causal,
    _generate_alibi_bias(8),
    _generate_windowed(1000),
]

captured_buffers_map = {
    "_head_offset": _head_offset,
}

B = 4
S = 2048
D = 64


test_Hq_Hkv = [
    (16, 1),
    (8, 2),
    (16, 16),
]

test_Bq_Bkv = [
    (3, 1),
    (5, 1),
    (8, 1),
    (16, 1),
]

(Hq, Hkv) = (16, 8)


def query_key_value_clones(
    query: torch.Tensor,
    key: torch.Tensor,
    value: torch.Tensor,
    dtype: torch.dtype = None,
):
    """Clones the query, key, and value tensors and moves them to the specified dtype."""
    if dtype is None:
        dtype = query.dtype
    query_ref = query.clone().detach().to(dtype).requires_grad_(query.requires_grad)
    key_ref = key.clone().detach().to(dtype).requires_grad_(key.requires_grad)
    value_ref = value.clone().detach().to(dtype).requires_grad_(value.requires_grad)
    return query_ref, key_ref, value_ref


class TestFlexDecoding(InductorTestCase):
    def _check_equal(
        self,
        golden_out: torch.Tensor,
        ref_out: torch.Tensor,
        compiled_out: torch.Tensor,
        fudge_factor: float,
        tensor_name: Optional[str] = None,
    ):
        compiled_error = (golden_out - compiled_out).abs().mean()
        ref_error = (golden_out - ref_out).abs().mean()
        if torch.isnan(compiled_error).any() and not torch.isnan(ref_error).any():
            self.assertTrue(False, "Output/Grad with NaN")
        if ref_error < (1e-4) * golden_out.abs().mean():
            print(
                "very small ref error of ",
                (ref_error.to(torch.float64) * (1e5) / golden_out.abs().mean()),
            )
            tolerance = Tolerances(atol=2e-1, rtol=2e-1)
            torch.testing.assert_close(
                golden_out.to(dtype=compiled_out.dtype),
                compiled_out,
                atol=tolerance.atol,
                rtol=tolerance.rtol,
            )
        elif compiled_error > ref_error * fudge_factor:
            name = tensor_name if tensor_name is not None else ""
            msg = f"{name} Compiled error {compiled_error} is greater than ref error {ref_error} by more than {fudge_factor}X."
            self.assertTrue(False, msg)

    def _check_out(
        self,
        golden_out: torch.Tensor,
        ref_out: torch.Tensor,
        compiled_out: torch.Tensor,
    ):
        dtype = ref_out.dtype
        with torch.no_grad():
            # Note, it seems like we really are less accurate than the float32
            # computation, likely due to the online softmax
            if dtype == torch.float32:
                fudge_factor = 10.0
            else:
                fudge_factor = 1.1

            # Checkout output
            self._check_equal(golden_out, ref_out, compiled_out, fudge_factor, "Out")

    def run_test(
        self,
        score_mod: Optional[Callable],
        dtype: torch.dtype = torch.float16,
        Q_B: int = B,
        Q_H: int = Hq,
        Q_S: int = 1,
        Q_D: int = D,
        KV_B: int = B,
        KV_H: int = Hkv,
        KV_S: int = S,
        V_D: int = D,
<<<<<<< HEAD
=======
        block_mask: Optional[BlockMask] = None,
>>>>>>> d1bb8e82
    ):
        assert (
            score_mod is not None or block_mask is not None
        ), "Must provide score_mod or block_mask"
        assert Q_H % KV_H == 0
        q = torch.randn(
            (Q_B, Q_H, Q_S, Q_D),
            dtype=dtype,
            device="cuda",
            requires_grad=False,
        )
        k = torch.randn(
            (KV_B, KV_H, KV_S, Q_D), dtype=dtype, device="cuda", requires_grad=False
        )
        v = torch.randn(
            (KV_B, KV_H, KV_S, V_D), dtype=dtype, device="cuda", requires_grad=False
        )
        q_ref, k_ref, v_ref = query_key_value_clones(q, k, v)
        q_gold, k_gold, v_gold = query_key_value_clones(q, k, v, torch.float64)

        sdpa_partial = create_attention(
            score_mod, block_mask, enable_gqa=(not Q_H == KV_H)
        )
        compiled_sdpa = torch.compile(sdpa_partial)
        golden_out, gold_lse = sdpa_partial(q_gold, k_gold, v_gold, return_lse=True)
        ref_out, ref_lse = sdpa_partial(q_ref, k_ref, v_ref, return_lse=True)
        compiled_out, compiled_lse = compiled_sdpa(q, k, v, return_lse=True)

        self._check_out(
            golden_out,
            ref_out,
            compiled_out,
        )
        self._check_out(
            gold_lse,
            ref_lse,
            compiled_lse,
        )

    def run_test_with_call(
        self,
        sdpa_call: Callable,
        golden_call: Optional[Callable] = None,
        dtype: torch.dtype = torch.float16,
        Q_B: int = B,
        Q_H: int = Hq,
        Q_S: int = 1,
        Q_D: int = D,
        KV_B: int = B,
        KV_H: int = Hkv,
        KV_S: int = S,
        V_D: int = D,
    ):
        if not golden_call:
            golden_call = sdpa_call
        q = torch.randn(
            (Q_B, KV_H, Q_S * (Q_H // KV_H), Q_D),
            dtype=dtype,
            device="cuda",
            requires_grad=False,
        )
        k = torch.randn(
            (KV_B, KV_H, KV_S, Q_D), dtype=dtype, device="cuda", requires_grad=False
        )
        v = torch.randn(
            (KV_B, KV_H, KV_S, V_D), dtype=dtype, device="cuda", requires_grad=False
        )
        q_ref, k_ref, v_ref = query_key_value_clones(q, k, v)
        q_gold, k_gold, v_gold = query_key_value_clones(q, k, v, torch.float64)

        compiled_sdpa = torch.compile(sdpa_call)
        golden_out = golden_call(q_gold, k_gold, v_gold)
        ref_out = golden_call(q_ref, k_ref, v_ref)
        compiled_out = compiled_sdpa(q, k, v)

        self._check_out(
            golden_out,
            ref_out,
            compiled_out,
        )

    @supported_platform
    @expectedFailure
    @common_utils.parametrize("dtype", test_dtypes_fast)
    def test_bw_decoding_fails(self, dtype):
        make_kv = functools.partial(
            torch.randn,
            (2, 2, 128, 4),
            dtype=dtype,
            device="cuda",
            requires_grad=True,
        )
        make_q = functools.partial(
            torch.randn,
            (2, 2, 8, 4),
            dtype=dtype,
            device="cuda",
            requires_grad=True,
        )
        q, k, v, backward_grad = make_q(), make_kv(), make_kv(), make_q()

        block_mask = _create_empty_block_mask(q, k)

        @torch.compile
        def sdpa_hop(q, k, v, score_mod, block_mask):
            return flex_attention(q, k, v, score_mod)

        output = sdpa_hop(q, k, v, _identity, block_mask)

        output.backward(backward_grad)

    @supported_platform
    @common_utils.parametrize("dtype", test_dtypes)
    @common_utils.parametrize("score_mod", test_score_mods)
    @common_utils.parametrize("head_dims", test_Hq_Hkv)
    def test_builtin_score_mods(
        self, dtype: torch.dtype, score_mod: Callable, head_dims
    ):
        Hq, Hkv = head_dims
        assert Hq % Hkv == 0
        self.run_test(score_mod, dtype, Q_H=Hq, KV_H=Hkv)

    def input_strides_1(B, H, S, D):
        return ((H * S * D, S * D, D, 1), 997)  # offset

    def input_strides_2(B, H, S, D):
        return ((H * D, D, B * H * D, 1), 499)  # transposed dimensions

    def input_strides_3(B, H, S, D):
        return ((S * (D + 1), B * S * (D + 1), (D + 1), 1), 293)  # additional buffer

    def input_strides_4(B, H, S, D):
        return ((1, D, (B + 1) * (H + 1) * D, 1), 97)  # shared dimension

    test_input_strides = [
        input_strides_1,
        input_strides_2,
        input_strides_3,
        input_strides_4,
    ]

    @supported_platform
    @common_utils.parametrize("dtype", test_dtypes_fast)
    @common_utils.parametrize("k_s", test_input_strides)
    @common_utils.parametrize("v_s", test_input_strides)
    @common_utils.parametrize("head_dims", test_Hq_Hkv)
    def test_strided_inputs(self, dtype: torch.dtype, k_s, v_s, head_dims):
        Hq, Hkv = head_dims
        assert Hq % Hkv == 0
        q1 = torch.randn((B * Hq * D), dtype=dtype, device="cuda")
        k1 = torch.randn((B * Hkv * S * D * 4), dtype=dtype, device="cuda")
        v1 = torch.randn((B * Hkv * S * D * 4), dtype=dtype, device="cuda")

        k_shape = (B, Hkv, S, D)
        v_shape = (B, Hkv, S, D)

        q = q1.view(1, Hq, B, D).transpose(0, 2)

        k_strides, k_offset = k_s(B, Hkv, S, D)
        k_max = [x * (y - 1) for x, y in zip(k_strides, k_shape)]
        assert sum(k_max) + k_offset < B * Hkv * S * D * 4
        assert k_strides[-1] == 1
        k = torch.as_strided(k1, k_shape, k_strides, k_offset)

        v_strides, v_offset = v_s(B, Hkv, S, D)
        v_max = [x * (y - 1) for x, y in zip(v_strides, v_shape)]
        assert sum(v_max) + v_offset < B * Hkv * S * D * 4
        assert v_strides[-1] == 1
        v = torch.as_strided(v1, v_shape, v_strides, v_offset)

        sdpa_partial = create_attention(
            score_mod=_generate_alibi_bias(8),
            block_mask=None,
            enable_gqa=(not Hq == Hkv),
        )
        compiled_sdpa = torch.compile(sdpa_partial)
        ref_out = sdpa_partial(q, k, v)
        compiled_out = compiled_sdpa(q, k, v)

        tolerance = Tolerances(atol=2e-1, rtol=2e-1)
        torch.testing.assert_close(
            ref_out, compiled_out, atol=tolerance.atol, rtol=tolerance.rtol
        )

    @supported_platform
    @common_utils.parametrize("dtype", test_dtypes_fast)
    @common_utils.parametrize("head_dims", test_Hq_Hkv)
    @common_utils.parametrize("batch_dims", test_Bq_Bkv)
    @common_utils.parametrize("score_mod", test_score_mods)
    def test_kv_batch_broadcast(
        self,
        dtype: torch.dtype,
        head_dims: Tuple[int, int],
        batch_dims: Tuple[int, int],
        score_mod: Callable,
    ):
        Hq, Hkv = head_dims
        assert Hq % Hkv == 0

        Bq, Bkv = batch_dims
        assert Bq > 1 and Bkv == 1

        self.run_test(
            score_mod,
            dtype,
            Bq,
            Hq,
            1,
            D,
            Bkv,
            Hkv,
            S,
            D,
        )

    @supported_platform
    @common_utils.parametrize("dtype", test_dtypes)
    def test_skip_odd_keys(self, dtype: torch.dtype):
        def score_mod(score, b, h, q, kv):
            return torch.where(kv % 2 == 0, score, float("-inf"))

        self.run_test(score_mod, dtype)

    @supported_platform
    @common_utils.parametrize("dtype", test_dtypes)
    def test_function_composition(self, dtype: torch.dtype):
        def score_mod_1(score, b, h, m, n):
            return score + (m - n)

        def score_mod_2(score, b, h, m, n):
            return torch.where(m <= n, score, float("-inf"))

        def composed_score_mod(score, b, h, m, n):
            return score_mod_2(score_mod_1(score, b, h, m, n), b, h, m, n)

        self.run_test(composed_score_mod, dtype)

    @supported_platform
    @common_utils.parametrize("dtype", test_dtypes)
    def test_captured_buffers(self, dtype: torch.dtype):
        head_offset = torch.rand(Hq, device="cuda", dtype=dtype)

        def score_mod(score, b, h, m, n):
            return score + head_offset[h]

        self.run_test(score_mod, dtype)

    @supported_platform
    @common_utils.parametrize("dtype", test_dtypes)
    def test_captured_buffers_all_dims(self, dtype: torch.dtype):
        head_scale = torch.randn(Hq, device="cuda")
        batch_scale = torch.randn(B, device="cuda")
        kv_scale = torch.randn(S, device="cuda")
        q_scale = torch.randn(1, device="cuda")

        def all_bias(score, batch, head, token_q, token_kv):
            score = score + kv_scale[token_kv]
            score = score + q_scale[token_q]
            score = score + head_scale[head]
            score = score + batch_scale[batch]
            return score

        self.run_test(all_bias, dtype)

    @supported_platform
    @common_utils.parametrize("dtype", test_dtypes_fast)
    def test_seq_masking(self, dtype):
        seq_idx = torch.zeros(S, device="cuda", dtype=torch.bool)
        seq_idx[S // 2 :] = 1

        def seq_mask_mod(score, b, h, q, kv):
            return torch.where(seq_idx[q] == seq_idx[kv], score, float("-inf"))

        self.run_test(seq_mask_mod, dtype)

    @supported_platform
    @common_utils.parametrize("dtype", test_dtypes_fast)
    def test_load_from_bias_seq_only(self, dtype):
        bias = torch.randn(1, S, device="cuda", dtype=dtype)

        def bias_mod(score, b, h, q, kv):
            return score + bias[q, kv]

        self.run_test(bias_mod, dtype)

    @supported_platform
    @common_utils.parametrize("dtype", test_dtypes_fast)
    def test_load_from_bias_seq_batch(self, dtype):
        bias = torch.randn(B, 1, S, device="cuda", dtype=dtype)

        def bias_mod(score, b, h, q, kv):
            return score + bias[b, q, kv]

        self.run_test(bias_mod, dtype)

    @skipIfRocm
    @supported_platform
    @common_utils.parametrize("dtype", test_dtypes_fast)
    def test_load_from_bias_head_seq_batch(self, dtype):
        bias = torch.randn(
            B,
            Hq,
            1,
            S,
            device="cuda",
            dtype=dtype,
        )

        def bias_mod(score, b, h, q, kv):
            return score + bias[b, h, q, kv]

        self.run_test(bias_mod, dtype)

    # TODO this config segfaults with Triton without:
    # https://github.com/triton-lang/triton/pull/4540
    @supported_platform
    @common_utils.parametrize("score_mod", test_score_mods)
    @common_utils.parametrize("dtype", test_dtypes)
    @common_utils.parametrize("head_dims", [(D, D // 2), (D // 2, D)])
    def test_non_equal_head_dims(self, dtype, score_mod, head_dims):
        qk_d, v_d = head_dims
        context = nullcontext() if qk_d > v_d else self.assertRaises(ValueError)
        with context:
            self.run_test(score_mod, dtype, B, Hq, 1, qk_d, B, Hkv, S, V_D=v_d)

    @supported_platform
    @common_utils.parametrize("dtype", test_dtypes_fast)
    def test_subgraph_respect_decompostion(self, dtype):
        from torch._decomp import core_aten_decompositions
        from torch.fx.experimental.proxy_tensor import make_fx

        def score_mod_func(score, b, h, q, kv):
            return score - q // (1 + kv)

        make_kv = functools.partial(
            torch.randn,
            (2, 2, 128, 4),
            dtype=dtype,
            device="cuda",
            requires_grad=True,
        )
        make_q = functools.partial(
            torch.randn,
            (2, 2, 8, 4),
            dtype=dtype,
            device="cuda",
            requires_grad=True,
        )
        query, key, value = make_q(), make_kv(), make_kv()
        # floor_div is not decomposed in decompostion_table is empty
        attention = functools.partial(flex_attention, score_mod=score_mod_func)
        gm = make_fx(attention, decomposition_table={})(query, key, value)
        self.assertExpectedInline(
            gm.sdpa_score0.code.strip(),
            """\
def forward(self, arg0_1, arg1_1, arg2_1, arg3_1, arg4_1):
    add = torch.ops.aten.add.Tensor(arg4_1, 1);  arg4_1 = None
    floor_divide = torch.ops.aten.floor_divide.default(arg3_1, add);  arg3_1 = add = None
    sub = torch.ops.aten.sub.Tensor(arg0_1, floor_divide);  arg0_1 = floor_divide = None
    return sub""",
        )

        # floor_div is decomposed for core_aten_decompositions
        gm = make_fx(attention, decomposition_table=core_aten_decompositions())(
            query, key, value
        )
        self.assertExpectedInline(
            gm.sdpa_score0.code.strip(),
            """\
def forward(self, arg0_1, arg1_1, arg2_1, arg3_1, arg4_1):
    add = torch.ops.aten.add.Tensor(arg4_1, 1);  arg4_1 = None
    div = torch.ops.aten.div.Tensor_mode(arg3_1, add, rounding_mode = 'floor');  arg3_1 = add = None
    sub = torch.ops.aten.sub.Tensor(arg0_1, div);  arg0_1 = div = None
    return sub""",
        )

    @supported_platform
    @common_utils.parametrize("dtype", test_dtypes_fast)
    def test_silu_on_score(self, dtype):
        def silu_score(score, b, h, q, kv):
            return torch.nn.functional.silu(score)

        self.run_test(silu_score, dtype)

    @supported_platform
    @common_utils.parametrize("dtype", test_dtypes_fast)
    def test_padded_dense_causal(self, dtype):
        seq_len = torch.arange(B, device="cuda", dtype=torch.int32) + 1

        def create_padded_dense_wrapper(orig_score_mod):
            def njt_score_mod(qk, b, h, q, kv):
                return torch.where(
                    qk <= seq_len[b], orig_score_mod(qk, b, h, q, kv), -float("inf")
                )

            return njt_score_mod

        causal_njt = create_padded_dense_wrapper(_causal)

        self.run_test(causal_njt, dtype)

    @supported_platform
    @common_utils.parametrize("dtype", test_dtypes_fast)
    def test_captured_scale(self, dtype):
        scale = torch.ones((), device="cuda", dtype=torch.int32)

        def score_mod_scale(qk, b, h, q, kv):
            return qk + scale

        self.run_test(score_mod_scale, dtype)

    @supported_platform
    @common_utils.parametrize("dtype", test_dtypes_fast)
    def test_recompile_changed_score_mod(self, dtype):
        scale = torch.ones((), device="cuda", dtype=torch.int32)
        ADD = True

        def score_mod_scale(qk, b, h, q, kv):
            if ADD:
                return qk + scale
            else:
                return qk * scale

        self.run_test(score_mod_scale, dtype)
        ADD = False
        self.run_test(score_mod_scale, dtype)

    @supported_platform
    @expectedFailure  # If we capture a tensor then we can perform a reduction on it, and that shouldn't be allowed
    @common_utils.parametrize("dtype", test_dtypes_fast)
    def test_captured_reduction(self, dtype):
        scale = torch.randn((B, 8), device="cuda")

        def score_mod_scale(qk, b, h, q, kv):
            return qk + scale[b].sum(dim=-1)

        self.run_test(score_mod_scale, dtype)

    @supported_platform
    def test_multiple_score_mod_calls(self):
        query = torch.randn((1, 8, 4, 64), dtype=torch.float32, device="cuda")
        keys = [
            torch.randn((1, 8, 1024, 64), dtype=torch.float32, device="cuda")
            for _ in range(2)
        ]
        values = [
            torch.randn((1, 8, 1024, 64), dtype=torch.float32, device="cuda")
            for _ in range(2)
        ]

        def scoremod_1(qk, b, h, q, kv):
            return qk + (q - kv)

        def scoremod_2(qk, b, h, q, kv):
            return torch.where(q >= kv, qk, -float("inf"))

        def f(q, k1, k2, v1, v2):
            q2 = flex_attention(q, k1, v1, score_mod=scoremod_1)
            return flex_attention(q2, k2, v2, score_mod=scoremod_2)

        out = f(query, *keys, *values)
        out2 = torch.compile(f)(query, *keys, *values)
        tolerance = Tolerances(atol=2e-1, rtol=2e-1)
        torch.testing.assert_close(out, out2, atol=tolerance.atol, rtol=tolerance.rtol)

    @supported_platform
    def test_multiple_score_mod_calls2(self):
        query = torch.randn((1, 8, 4, 64), dtype=torch.float32, device="cuda")
        keys = [
            torch.randn((1, 8, 1024, 64), dtype=torch.float32, device="cuda")
            for _ in range(3)
        ]
        values = [
            torch.randn((1, 8, 1024, 64), dtype=torch.float32, device="cuda")
            for _ in range(3)
        ]

        def scoremod_1(qk, b, h, q, kv):
            return qk + (q - kv)

        def scoremod_2(qk, b, h, q, kv):
            return torch.where(q >= kv, qk, -float("inf"))

        attention1 = functools.partial(flex_attention, score_mod=scoremod_1)

        def f(q, k1, k2, k3, v1, v2, v3):
            q2 = attention1(q, k1, v1)
            q3 = flex_attention(q2, k2, v2, score_mod=scoremod_2)
            return flex_attention(q3, k3, v3, score_mod=scoremod_1)

        out = f(query, *keys, *values)
        out2 = torch.compile(f)(query, *keys, *values)
        self.assertTrue((out - out2).abs().mean() < 1e-2)

    @supported_platform
    @common_utils.parametrize("dtype", test_dtypes)
    def test_njt_causal(self, dtype):
        offsets = torch.tensor(
            [0, 1024, 1024 + 512, S], device="cuda", dtype=torch.int32
        )
        seq_idx = torch.zeros(S, device="cuda", dtype=torch.int32)
        for idx in range(len(offsets) - 1):
            seq_idx[offsets[idx] : offsets[idx + 1]] = idx

        def create_njt_wrapper(orig_score_mod, offsets, seq_idx):
            def njt_score_mod(qk, b, h, q, kv):
                q_nested = q - offsets[seq_idx[q]]
                kv_nested = kv - offsets[seq_idx[kv]]
                return orig_score_mod(qk, b, h, q_nested, kv_nested)

            return njt_score_mod

        causal_njt = create_njt_wrapper(_causal, offsets, seq_idx)

        self.run_test(causal_njt, dtype)

    @supported_platform
    def test_mixed_dtypes_fails(self):
        query = torch.randn((1, 1, 8, 64), dtype=torch.float32, device="cuda")
        key = torch.randn((1, 1, 1024, 64), dtype=torch.float16, device="cuda")
        value = torch.randn((1, 1, 1024, 64), dtype=torch.float16, device="cuda")
        with self.assertRaisesRegex(
            ValueError, "Expected query, key, and value to have the same dtype"
        ):
            flex_attention(query, key, value, _identity)

    @supported_platform
    @patch.object(torch._inductor.config, "max_autotune", True)
    def test_max_autotune(self):
        def score_mod(score, b, h, m, n):
            return score * 2

        self.run_test(score_mod)

    @supported_platform
    @patch.object(torch._inductor.config, "max_autotune", True)
    def test_max_autotune_with_captured(self):
        head_scale = torch.randn(Hq, device="cuda")
        batch_scale = torch.randn(B, device="cuda")
        tok_scale = torch.randn(S, device="cuda")
        q_scale = torch.randn(1, device="cuda")

        def bias_mod(score, batch, head, token_q, token_kv):
            score = score + tok_scale[token_kv]
            score = score + q_scale[token_q]
            score = score + batch_scale[batch]
            score = score + head_scale[head]
            return score

        self.run_test(bias_mod)

    @supported_platform
    def test_fully_masked_out_rows_0_check_gqa(self):
        # Ensure fully masked out rows won't cause NaNs.
        query = torch.randn(
            (B, Hq, S, D), dtype=torch.float32, device="cuda", requires_grad=True
        )
        key = torch.randn(
            (B, Hkv, S, D), dtype=torch.float32, device="cuda", requires_grad=True
        )
        value = torch.randn(
            (B, Hkv, S, D), dtype=torch.float32, device="cuda", requires_grad=True
        )

        M = S // 2

        def mask_mod(b, h, q, kv):
            return q < M

        block_mask = create_block_mask(mask_mod, 1, 1, S, S)

        flex = torch.compile(flex_attention, dynamic=False)

        out, lse = flex(
            query, key, value, block_mask=block_mask, enable_gqa=True, return_lse=True
        )
        self.assertEqual(out[:, :, M:, :].sum(), 0)
<<<<<<< HEAD
        self.assertTrue((lse[:, :, M:] == 0.0).all())
=======
        self.assertTrue((lse[:, :, M:] == -float("inf")).all())
>>>>>>> d1bb8e82

        loss = out.sum() + lse.sum()
        loss.backward()
        self.assertEqual(query.grad[:, :, M:, :].sum(), 0)

    @supported_platform
    def test_windowed_no_mask_vs_sdpa(self):
        score_mod = _generate_windowed(1000)
        attention = functools.partial(flex_attention, score_mod=score_mod)

        sdpa_mask = _get_windowed_sdpa_mask(8, S, 1000)

        sdpa_attention = functools.partial(
            torch.nn.functional.scaled_dot_product_attention, attn_mask=sdpa_mask
        )

        self.run_test_with_call(attention, sdpa_attention, Q_H=16, KV_H=16, Q_S=8)

    @supported_platform
    def test_windowed_full_mask_vs_sdpa(self):
        def mask_mod(b, h, q, kv):
            return q + 1000 >= kv

        score_mod = _generate_windowed(1000)

        block_mask = create_block_mask(mask_mod, 1, 1, 8, S)
        attention = functools.partial(
            flex_attention, block_mask=block_mask, score_mod=score_mod
        )

        sdpa_mask = _get_windowed_sdpa_mask(8, S, 1000)
        sdpa_attention = functools.partial(
            torch.nn.functional.scaled_dot_product_attention, attn_mask=sdpa_mask
        )

        self.run_test_with_call(attention, sdpa_attention, Q_H=16, KV_H=16, Q_S=8)

    @supported_platform
    def test_windowed_partial_block_vs_sdpa(self):
        def mask_mod(b, h, q, kv):
            return q + 1000 >= kv

        block_mask = create_block_mask(mask_mod, 1, 1, 8, S)
        attention = functools.partial(flex_attention, block_mask=block_mask)

        sdpa_mask = _get_windowed_sdpa_mask(8, S, 1000)
        sdpa_attention = functools.partial(
            torch.nn.functional.scaled_dot_product_attention, attn_mask=sdpa_mask
        )

        self.run_test_with_call(attention, sdpa_attention, Q_H=16, KV_H=16, Q_S=8)

    @supported_platform
    @common_utils.parametrize("dtype", test_dtypes)
    @common_utils.parametrize("score_mod", [_identity, _causal])
    def test_logsumexp_correctness(self, dtype, score_mod):
        make_kv = functools.partial(
            torch.randn,
            (B, Hkv, S, D),
            dtype=dtype,
            device="cuda",
            requires_grad=True,
        )
        make_q = functools.partial(
            torch.randn,
            (B, Hkv, Hq // Hkv, D),
            dtype=dtype,
            device="cuda",
            requires_grad=True,
        )
        q, k, v = make_q(), make_kv(), make_kv()

        @torch.compile
        def sdpa_hop(q, k, v, score_mod):
            return flex_attention(q, k, v, score_mod, return_lse=True)

        @torch.compile(backend="aot_eager")
        def eager_sdpa_hop(q, k, v, score_mod):
            return flex_attention(q, k, v, score_mod, return_lse=True)

        ref_out, ref_lse = eager_sdpa_hop(
            q.to(torch.float64),
            k.to(torch.float64),
            v.to(torch.float64),
            score_mod,
        )
        compiled_out, compiled_lse = sdpa_hop(q, k, v, score_mod)

        self.assertTrue(ref_lse.dtype == torch.float64)
        self.assertTrue(compiled_lse.dtype == torch.float32)

        tolerance = Tolerances(atol=2e-2, rtol=2e-2)
        torch.testing.assert_close(
            ref_out.to(dtype=torch.float32),
            compiled_out.to(dtype=torch.float32),
            atol=tolerance.atol,
            rtol=tolerance.rtol,
        )
        torch.testing.assert_close(
            ref_lse.to(dtype=torch.float32),
            compiled_lse.to(dtype=torch.float32),
            atol=tolerance.atol,
            rtol=tolerance.rtol,
        )

    @supported_platform
    def test_logsumexp_only_return(self):
        make_q = functools.partial(
            torch.randn,
            (B, Hkv, Hq // Hkv, D),
            dtype=torch.float32,
            device="cuda",
            requires_grad=True,
        )
        make_kv = functools.partial(
            torch.randn,
            (B, Hkv, S, D),
            dtype=torch.float32,
            device="cuda",
            requires_grad=True,
        )

        q, k, v = make_q(), make_kv(), make_kv()

        @torch.compile
        def func(q, k, v, score_mod):
            _, lse = flex_attention(q, k, v, score_mod, return_lse=True)
            lse_2 = lse * 2
            return lse_2

        _, code = run_and_get_code(func, q, k, v, _identity)
        # Ensure that we're still generating the flexattention kernel
        FileCheck().check_count(".run(primals_1, primals_2, primals_3", 1, True).run(
            code[0]
        )

    @supported_platform
<<<<<<< HEAD
=======
    def test_non_sparse_mulitple_block_size(self):
        def generate_causal_offset(offset: torch.Tensor):
            def causal_offset_mask(b, h, q_idx, kv_idx):
                return (offset + q_idx) >= kv_idx

            return causal_offset_mask

        def noop(score, b, h, q_idx, kv_idx):
            return score

        mod = generate_causal_offset(
            torch.tensor(192, device="cuda", dtype=torch.int32)
        )
        block_mask = create_block_mask(mod, 1, 1, 1, 65)

        self.run_test(
            score_mod=None,
            dtype=torch.float32,
            block_mask=block_mask,
            Q_B=1,
            Q_H=1,
            Q_S=1,
            Q_D=16,
            KV_B=1,
            KV_H=1,
            KV_S=65,
            V_D=16,
        )

    @supported_platform
>>>>>>> d1bb8e82
    def test_do_not_trigger_dynamic_shapes_on_empty_block_mask(self):
        torch._dynamo.reset()
        H = Hq
        q = torch.randn(B, H, 1, D, device="cuda")
        for i in range(5):
            k = torch.randn(B, H, S + i, D, device="cuda")
            v = torch.randn(B, H, S + i, D, device="cuda")
            compiled_flex_attention = torch.compile(flex_attention)
            ref = flex_attention(q, k, v)
            res = compiled_flex_attention(q, k, v)
            tolerance = Tolerances(atol=2e-1, rtol=2e-1)
            torch.testing.assert_close(
                ref, res, atol=tolerance.atol, rtol=tolerance.rtol
            )
            # Ensure no more re-compilation after the second automatic dynamic shape version.
            if i == 0:
                self.assertEqual(torch._dynamo.utils.counters["frames"]["ok"], 1)
            else:
                self.assertEqual(torch._dynamo.utils.counters["frames"]["ok"], 2)


common_utils.instantiate_parametrized_tests(TestFlexDecoding)

if __name__ == "__main__":
    from torch._inductor.test_case import run_tests

    run_tests()<|MERGE_RESOLUTION|>--- conflicted
+++ resolved
@@ -4,11 +4,7 @@
 import functools
 from collections import namedtuple
 from contextlib import nullcontext
-<<<<<<< HEAD
-from typing import Callable, Optional
-=======
 from typing import Callable, Optional, Tuple
->>>>>>> d1bb8e82
 from unittest import expectedFailure, skipUnless
 from unittest.mock import patch
 
@@ -276,10 +272,7 @@
         KV_H: int = Hkv,
         KV_S: int = S,
         V_D: int = D,
-<<<<<<< HEAD
-=======
         block_mask: Optional[BlockMask] = None,
->>>>>>> d1bb8e82
     ):
         assert (
             score_mod is not None or block_mask is not None
@@ -857,11 +850,7 @@
             query, key, value, block_mask=block_mask, enable_gqa=True, return_lse=True
         )
         self.assertEqual(out[:, :, M:, :].sum(), 0)
-<<<<<<< HEAD
-        self.assertTrue((lse[:, :, M:] == 0.0).all())
-=======
         self.assertTrue((lse[:, :, M:] == -float("inf")).all())
->>>>>>> d1bb8e82
 
         loss = out.sum() + lse.sum()
         loss.backward()
@@ -999,8 +988,6 @@
         )
 
     @supported_platform
-<<<<<<< HEAD
-=======
     def test_non_sparse_mulitple_block_size(self):
         def generate_causal_offset(offset: torch.Tensor):
             def causal_offset_mask(b, h, q_idx, kv_idx):
@@ -1031,7 +1018,6 @@
         )
 
     @supported_platform
->>>>>>> d1bb8e82
     def test_do_not_trigger_dynamic_shapes_on_empty_block_mask(self):
         torch._dynamo.reset()
         H = Hq
