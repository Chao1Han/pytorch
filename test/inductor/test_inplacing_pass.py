# Owner(s): ["module: inductor"]

from typing import List

import torch
<<<<<<< HEAD
from functorch import make_fx
from torch import Tensor
from torch._dynamo.utils import counters
from torch._higher_order_ops.auto_functionalize import auto_functionalized
from torch._inductor.fx_passes.reinplace import reinplace_inplaceable_ops_core
from torch._inductor.test_case import run_tests, TestCase as InductorTestCase
from torch.testing._internal.common_utils import IS_LINUX
from torch.testing._internal.inductor_utils import HAS_CUDA
=======
import torch._inductor.config as inductor_config
from functorch import make_fx
from torch import Tensor
from torch._dynamo.utils import counters
from torch._higher_order_ops.auto_functionalize import (
    auto_functionalized,
    auto_functionalized_v2,
)
from torch._inductor.fx_passes.reinplace import reinplace_inplaceable_ops_core
from torch._inductor.test_case import run_tests, TestCase as InductorTestCase
from torch.testing._internal.common_utils import (
    instantiate_parametrized_tests,
    IS_LINUX,
    parametrize,
    subtest,
)
from torch.testing._internal.inductor_utils import GPU_TYPE, HAS_GPU
>>>>>>> d1bb8e82
from torch.testing._internal.logging_utils import logs_to_string


aten = torch.ops.aten


const = torch.tensor(0.0)
device = GPU_TYPE


def num_reinplacing_failures():
    return counters["inductor"]["possibly_missed_reinplacing_opportunities"]


@torch.library.custom_op("_reinplacing::sin", mutates_args={"result"})
def sin(x: torch.Tensor, result: torch.Tensor) -> None:
    result.copy_(x.sin())


@torch.library.custom_op("_reinplacing::sin_cos", mutates_args={"out_sin", "out_cos"})
def sin_cos(x: torch.Tensor, out_sin: torch.Tensor, out_cos: torch.Tensor) -> None:
    out_sin.copy_(x.sin())
    out_cos.copy_(x.cos())


if HAS_GPU:
    import triton  # @manual
    import triton.language as tl  # @manual

    @triton.jit
    def sin_kernel(
        in_ptr0,
        out_ptr,
        n_elements,
        BLOCK_SIZE: "tl.constexpr",
    ):
        pid = tl.program_id(axis=0)
        block_start = pid * BLOCK_SIZE
        offsets = block_start + tl.arange(0, BLOCK_SIZE)
        mask = offsets < n_elements
        x = tl.load(in_ptr0 + offsets, mask=mask)
        output = tl.sin(x)
        tl.store(out_ptr + offsets, output, mask=mask)

    def sin_triton(x, out):
        n_elements = x.numel()
        sin_kernel[(n_elements,)](x, out, n_elements, BLOCK_SIZE=4)

else:

    def sin_triton(x, out):
        return


@torch.library.custom_op("test_view::boo", mutates_args={"x"})
def boo(x: torch.Tensor) -> None:
    x.sin_()


class TestReinplacingPassCorrectness(InductorTestCase):
    def setUp(self):
        counters.clear()
        return super().setUp()

<<<<<<< HEAD
def num_reinplacing_failures():
    return counters["inductor"]["possibly_missed_reinplacing_opportunities"]


@torch.library.custom_op("_reinplacing::sin", mutates_args={"out"})
def sin(x: torch.Tensor, out: torch.Tensor) -> None:
    out.copy_(x.sin())


@torch.library.custom_op("_reinplacing::sin_cos", mutates_args={"out_sin", "out_cos"})
def sin_cos(x: torch.Tensor, out_sin: torch.Tensor, out_cos: torch.Tensor) -> None:
    out_sin.copy_(x.sin())
    out_cos.copy_(x.cos())


class TestReinplacingPassCorrectness(InductorTestCase):
    def setUp(self):
        counters.clear()
        return super().setUp()

=======
>>>>>>> d1bb8e82
    def _test(self, f):
        nf = torch.compile(f)
        inp = (
            torch.randn(4, device=device),
            torch.ones(2, device=device, dtype=torch.int),
        )
        inp2 = (inp[0].clone(), inp[1].clone())
        self.assertEqual(f(*inp), nf(*inp2))
        self.assertEqual(inp, inp2)

    def test_dont_modify_live(self):
        def f(x, y):
            x = x.cos()
            x2 = x.index_put((y,), const)
            return x2, x

        self._test(f)

    def test_dont_modify_view_of_live(self):
        def f(x, y):
            x = x.cos()
            x2 = aten.alias(x)
            x2 = x2.index_put((y,), const)
            y = x2 + x.cos()
            return y

        self._test(f)

    def test_dont_modify_input(self):
        def f(x, y):
            return x.index_put((y,), const)

        self._test(f)

    def test_should_modify_inner(self):
        def f(x, y):
            x = x.cos()
            x = x.index_put((y,), const)
            return x

        self._test(f)

    def test_should_modify_input(self):
        def f(x, y):
            x = x.index_put_((y,), const)
            return x

        self._test(f)

<<<<<<< HEAD
    def test_counters(self):
=======
    def test_counters_functionalize_old(self):
>>>>>>> d1bb8e82
        counters.clear()

        def f(x):
            out = torch.empty_like(x)
<<<<<<< HEAD
            _, new_out = auto_functionalized(sin._opoverload, x=x, out=out)
=======
            _, new_out = auto_functionalized(sin._opoverload, x=x, result=out)
>>>>>>> d1bb8e82
            y = out * new_out
            return new_out, y

        x = torch.randn(3, device=device)
        gm = make_fx(f, tracing_mode="fake")(x)
        reinplace_inplaceable_ops_core(gm.graph)

        # We shouldn't have been able to reinplace `out` because it was used after
        # auto_functionalized. Note that this usually doesn't happen in practice;
        # we're artificially creating this example to test the counter.
        # IF THIS NUMBER GOES TO ZERO, PLEASE FIND ANOTHER EXAMPLE
        self.assertEqual(num_reinplacing_failures(), 1)

<<<<<<< HEAD
    def test_multi_output_intermediate(self):
        for requires_grad in [False, True]:
            counters.clear()

            def f(x):
                out1 = torch.empty_like(x)
                out2 = torch.empty_like(x)
                sin_cos(x, out1, out2)
                return out1, out2, x**2

            x = torch.randn(3, device=device, requires_grad=requires_grad)
            res1, res2, _ = torch.compile(f)(x)
            self.assertEqual(res1, x.sin())
            self.assertEqual(res2, x.cos())
            self.assertEqual(num_reinplacing_failures(), 0)
=======
    def test_counters_functionalize_v2(self):
        counters.clear()

        def f(x):
            out = torch.empty_like(x)
            _, new_out = auto_functionalized_v2(
                sin._opoverload,
                x=x,
                _result_base_index=0,
                _result_size=(3,),
                _result_stride=(1,),
                _result_storage_offset=0,
                _all_bases=[out],
            )
            y = out * new_out
            return new_out, y

        x = torch.randn(3, device=device)
        gm = make_fx(f, tracing_mode="fake")(x)
        reinplace_inplaceable_ops_core(gm.graph)

        # We shouldn't have been able to reinplace `out` because it was used after
        # auto_functionalized. Note that this usually doesn't happen in practice;
        # we're artificially creating this example to test the counter.
        # IF THIS NUMBER GOES TO ZERO, PLEASE FIND ANOTHER EXAMPLE
        self.assertEqual(num_reinplacing_failures(), 1)

    def get_not_inplaced_count(self, graph):
        counter = 0
        auto_functionalized_found = False
        for node in graph.nodes:
            if (node.target == torch.ops.higher_order.auto_functionalized) or (
                node.target == torch.ops.higher_order.auto_functionalized_v2
            ):
                auto_functionalized_found = True
                counter += len(node.meta["only_clone_these_tensors"])
        assert auto_functionalized_found
        return counter

    def test_view_inplaced_functionalize_v2(self):
        def f(arg0_1):
            select = torch.ops.aten.select.int(arg0_1, 0, 0)
            auto_functionalized = auto_functionalized_v2(
                torch.ops.test_view.boo.default,
                _x_base_index=0,
                _x_size=(3,),
                _x_stride=(1,),
                _x_storage_offset=0,
                _all_bases=[arg0_1],
            )
            getitem_1 = auto_functionalized[1]
            copy_ = torch.ops.aten.copy_.default(arg0_1, getitem_1)
            return ()

        x1 = torch.randn(3, device=device)
        gm = make_fx(f, tracing_mode="fake")(x1)
        reinplace_inplaceable_ops_core(gm.graph)

        self.assertEqual(self.get_not_inplaced_count(gm.graph), 0)

    # introduce a view another_view that is used `after` the copy
    def test_view_inplaced2_functionalize_v2(self):
        def f(arg0_1):
            select = torch.ops.aten.select.int(arg0_1, 0, 0)
            another_view = arg0_1[2]
            auto_functionalized = auto_functionalized_v2(
                torch.ops.test_view.boo.default,
                _x_base_index=0,
                _x_size=(3,),
                _x_stride=(1,),
                _x_storage_offset=0,
                _all_bases=[arg0_1],
            )
            getitem_1 = auto_functionalized[1]
            copy_ = torch.ops.aten.copy_.default(arg0_1, getitem_1)
            return another_view

        x1 = torch.randn(3, device=device)
        gm = make_fx(f, tracing_mode="fake")(x1)
        reinplace_inplaceable_ops_core(gm.graph)

        self.assertEqual(self.get_not_inplaced_count(gm.graph), 0)

    # introduce a view another_view that is used `before` the copy
    def test_views_not_inplaced_functionalize_v2(self):
        def f(arg0_1):
            select = torch.ops.aten.select.int(arg0_1, 0, 0)
            another_view = arg0_1[2]
            auto_functionalized = auto_functionalized_v2(
                torch.ops.test_view.boo.default,
                _x_base_index=0,
                _x_size=(3,),
                _x_stride=(1,),
                _x_storage_offset=0,
                _all_bases=[arg0_1],
            )
            getitem_1 = auto_functionalized[1]
            use_another_view = another_view * 10
            copy_ = torch.ops.aten.copy_.default(arg0_1, getitem_1)
            return use_another_view

        x1 = torch.randn(3, device=device)
        gm = make_fx(f, tracing_mode="fake")(x1)
        reinplace_inplaceable_ops_core(gm.graph)

        self.assertEqual(self.get_not_inplaced_count(gm.graph), 1)

    # a view over input without copy node, inplace not allowed
    def test_views_not_inplaced2_functionalize_v2(self):
        def f(arg0_1):
            select = torch.ops.aten.select.int(arg0_1, 0, 0)
            another_view = arg0_1[2]
            auto_functionalized = auto_functionalized_v2(
                torch.ops.test_view.boo.default,
                _x_base_index=0,
                _x_size=(3,),
                _x_stride=(1,),
                _x_storage_offset=0,
                _all_bases=[arg0_1],
            )
            getitem_1 = auto_functionalized[1]
            return

        x1 = torch.randn(3, device=device)
        gm = make_fx(f, tracing_mode="fake")(x1)
        reinplace_inplaceable_ops_core(gm.graph)

        self.assertEqual(self.get_not_inplaced_count(gm.graph), 1)

    # no copy nodes, view over local, with a use for another view
    def test_views_not_inplaced3_functionalize_v2(self):
        def f(arg0_1):
            a = torch.ones(10)
            another_view = a[2]
            auto_functionalized = auto_functionalized_v2(
                torch.ops.test_view.boo.default,
                _x_base_index=0,
                _x_size=(),
                _x_stride=(),
                _x_storage_offset=0,
                _all_bases=[a],
            )
            getitem_1 = auto_functionalized[1]
            return another_view

        x1 = torch.randn(3, device=device)
        gm = make_fx(f, tracing_mode="fake")(x1)
        reinplace_inplaceable_ops_core(gm.graph)

        self.assertEqual(self.get_not_inplaced_count(gm.graph), 1)

    def test_multi_output_intermediate(self):
        for requires_grad in [False, True]:
            for enable_v2 in [False, True]:
                with inductor_config.patch(
                    {"enable_auto_functionalized_v2": enable_v2}
                ):
                    counters.clear()

                    def f(x):
                        out1 = torch.empty_like(x)
                        out2 = torch.empty_like(x)
                        sin_cos(x, out1, out2)
                        return out1, out2, x**2

                    x = torch.randn(3, device=device, requires_grad=requires_grad)
                    res1, res2, _ = torch.compile(f)(x)
                    self.assertEqual(res1, x.sin())
                    self.assertEqual(res2, x.cos())
                    self.assertEqual(num_reinplacing_failures(), 0)
>>>>>>> d1bb8e82

    def test_multiple_mutations(self):
        counters.clear()

        def f(x, out):
            sin(x, out)
            sin(out, out)
            sin(out, out)
            return out

        x = torch.randn(3, device=device)
        out = torch.randn(3, device=device)
        result = torch.compile(f)(x, out)
        self.assertEqual(result, x.sin().sin().sin())
        self.assertEqual(result, out)
        self.assertEqual(num_reinplacing_failures(), 0)

    def test_multiple_intermediate(self):
        counters.clear()

        def f(x):
            out = torch.empty_like(x)
            sin(x, out)
            sin(out, out)
            sin(out, out)
            return out

        x = torch.randn(3, device=device)
        result = torch.compile(f)(x)
        self.assertEqual(result, x.sin().sin().sin())
        self.assertEqual(num_reinplacing_failures(), 0)

<<<<<<< HEAD
    def test_lists(self):
        @torch.library.custom_op("mylib::mutate_op", mutates_args={"y"})
        def mutate_op(y: List[Tensor]) -> None:
            y[0].add_(2)
            y[1].add_(3)

        @torch.compile(fullgraph=True, dynamic=False, backend="inductor")
        def f(b):
            mutate_op([b[0], b[1]])

        x1 = torch.tensor([0.3, 0.4], device=device)
        log_stream, ctx = logs_to_string(
            "torch._inductor.compile_fx", "post_grad_graphs"
        )
        with ctx():
            torch.compile(f, backend="inductor", fullgraph=True)(x1)
        post_grad_graphs = "\n".join(
            log_stream.getvalue().strip().split("\n")[3:]
        ).strip()

        # Can't reinplace on views yet (1 for the "entire list" failing to reinplace)
        self.assertEqual(num_reinplacing_failures(), 1)

        # Both list inputs failed to reinplace. So we should have emitted clones for them.
        self.assertEqual(post_grad_graphs.count("aten.clone"), 2)


if __name__ == "__main__":
    if IS_LINUX and HAS_CUDA:
=======
    def test_lists_functionalize_v2(self):
        with inductor_config.patch({"enable_auto_functionalized_v2": True}):

            @torch.library.custom_op("mylib::mutate_op", mutates_args={"y"})
            def mutate_op(y: List[Tensor]) -> None:
                y[0].add_(2)
                y[1].add_(3)

            @torch.compile(fullgraph=True, dynamic=False, backend="inductor")
            def f(b):
                mutate_op([b[0], b[1]])

            x1 = torch.tensor([0.3, 0.4], device=device)
            log_stream, ctx = logs_to_string(
                "torch._inductor.compile_fx", "post_grad_graphs"
            )
            with ctx():
                torch.compile(f, backend="inductor", fullgraph=True)(x1)
            post_grad_graphs = "\n".join(
                log_stream.getvalue().strip().split("\n")[3:]
            ).strip()

            # We can inplace the base y. no clones emitted.
            self.assertEqual(num_reinplacing_failures(), 0)
            self.assertEqual(post_grad_graphs.count("aten.clone"), 0)

    def test_lists_old_functionalize(self):
        with inductor_config.patch({"enable_auto_functionalized_v2": False}):

            @torch.library.custom_op("mylib::mutate_op", mutates_args={"y"})
            def mutate_op(y: List[Tensor]) -> None:
                y[0].add_(2)
                y[1].add_(3)

            @torch.compile(fullgraph=True, dynamic=False, backend="inductor")
            def f(b):
                mutate_op([b[0], b[1]])

            x1 = torch.tensor([0.3, 0.4], device=device)
            log_stream, ctx = logs_to_string(
                "torch._inductor.compile_fx", "post_grad_graphs"
            )
            with ctx():
                torch.compile(f, backend="inductor", fullgraph=True)(x1)
            post_grad_graphs = "\n".join(
                log_stream.getvalue().strip().split("\n")[3:]
            ).strip()

            # Can't reinplace on views yet (1 for the "entire list" failing to reinplace)
            self.assertEqual(num_reinplacing_failures(), 1)

            # Both list inputs failed to reinplace. So we should have emitted clones for them.
            self.assertEqual(post_grad_graphs.count("aten.clone"), 2)

    @parametrize(
        "factory_op",
        [
            subtest(torch.ones_like, name="ones_like"),
            subtest(torch.empty_like, name="empty_like"),
        ],
    )
    @parametrize(
        "sin_op",
        [
            subtest(sin, name="sin_op"),
            subtest(sin_triton, name="sin_triton"),
        ],
    )
    def test_partitioner_recomputes_factory(self, factory_op, sin_op):
        class MySin(torch.autograd.Function):
            @staticmethod
            def forward(ctx, x):
                out = factory_op(x)
                sin_op(x, out)
                ctx.save_for_backward(out)
                return out

            @staticmethod
            def backward(ctx, grad):
                (saved,) = ctx.saved_tensors
                out = factory_op(grad)
                sin_op(saved, out)
                return out

        @torch.compile(backend="inductor")
        def f(x):
            return MySin.apply(x)

        x = torch.randn(3, requires_grad=True, device=device)
        y = f(x)
        self.assertEqual(num_reinplacing_failures(), 0)


instantiate_parametrized_tests(TestReinplacingPassCorrectness)


if __name__ == "__main__":
    if IS_LINUX and HAS_GPU:
>>>>>>> d1bb8e82
        run_tests(needs="filelock")<|MERGE_RESOLUTION|>--- conflicted
+++ resolved
@@ -3,16 +3,6 @@
 from typing import List
 
 import torch
-<<<<<<< HEAD
-from functorch import make_fx
-from torch import Tensor
-from torch._dynamo.utils import counters
-from torch._higher_order_ops.auto_functionalize import auto_functionalized
-from torch._inductor.fx_passes.reinplace import reinplace_inplaceable_ops_core
-from torch._inductor.test_case import run_tests, TestCase as InductorTestCase
-from torch.testing._internal.common_utils import IS_LINUX
-from torch.testing._internal.inductor_utils import HAS_CUDA
-=======
 import torch._inductor.config as inductor_config
 from functorch import make_fx
 from torch import Tensor
@@ -30,7 +20,6 @@
     subtest,
 )
 from torch.testing._internal.inductor_utils import GPU_TYPE, HAS_GPU
->>>>>>> d1bb8e82
 from torch.testing._internal.logging_utils import logs_to_string
 
 
@@ -95,29 +84,6 @@
         counters.clear()
         return super().setUp()
 
-<<<<<<< HEAD
-def num_reinplacing_failures():
-    return counters["inductor"]["possibly_missed_reinplacing_opportunities"]
-
-
-@torch.library.custom_op("_reinplacing::sin", mutates_args={"out"})
-def sin(x: torch.Tensor, out: torch.Tensor) -> None:
-    out.copy_(x.sin())
-
-
-@torch.library.custom_op("_reinplacing::sin_cos", mutates_args={"out_sin", "out_cos"})
-def sin_cos(x: torch.Tensor, out_sin: torch.Tensor, out_cos: torch.Tensor) -> None:
-    out_sin.copy_(x.sin())
-    out_cos.copy_(x.cos())
-
-
-class TestReinplacingPassCorrectness(InductorTestCase):
-    def setUp(self):
-        counters.clear()
-        return super().setUp()
-
-=======
->>>>>>> d1bb8e82
     def _test(self, f):
         nf = torch.compile(f)
         inp = (
@@ -167,20 +133,12 @@
 
         self._test(f)
 
-<<<<<<< HEAD
-    def test_counters(self):
-=======
     def test_counters_functionalize_old(self):
->>>>>>> d1bb8e82
         counters.clear()
 
         def f(x):
             out = torch.empty_like(x)
-<<<<<<< HEAD
-            _, new_out = auto_functionalized(sin._opoverload, x=x, out=out)
-=======
             _, new_out = auto_functionalized(sin._opoverload, x=x, result=out)
->>>>>>> d1bb8e82
             y = out * new_out
             return new_out, y
 
@@ -194,23 +152,6 @@
         # IF THIS NUMBER GOES TO ZERO, PLEASE FIND ANOTHER EXAMPLE
         self.assertEqual(num_reinplacing_failures(), 1)
 
-<<<<<<< HEAD
-    def test_multi_output_intermediate(self):
-        for requires_grad in [False, True]:
-            counters.clear()
-
-            def f(x):
-                out1 = torch.empty_like(x)
-                out2 = torch.empty_like(x)
-                sin_cos(x, out1, out2)
-                return out1, out2, x**2
-
-            x = torch.randn(3, device=device, requires_grad=requires_grad)
-            res1, res2, _ = torch.compile(f)(x)
-            self.assertEqual(res1, x.sin())
-            self.assertEqual(res2, x.cos())
-            self.assertEqual(num_reinplacing_failures(), 0)
-=======
     def test_counters_functionalize_v2(self):
         counters.clear()
 
@@ -381,7 +322,6 @@
                     self.assertEqual(res1, x.sin())
                     self.assertEqual(res2, x.cos())
                     self.assertEqual(num_reinplacing_failures(), 0)
->>>>>>> d1bb8e82
 
     def test_multiple_mutations(self):
         counters.clear()
@@ -414,37 +354,6 @@
         self.assertEqual(result, x.sin().sin().sin())
         self.assertEqual(num_reinplacing_failures(), 0)
 
-<<<<<<< HEAD
-    def test_lists(self):
-        @torch.library.custom_op("mylib::mutate_op", mutates_args={"y"})
-        def mutate_op(y: List[Tensor]) -> None:
-            y[0].add_(2)
-            y[1].add_(3)
-
-        @torch.compile(fullgraph=True, dynamic=False, backend="inductor")
-        def f(b):
-            mutate_op([b[0], b[1]])
-
-        x1 = torch.tensor([0.3, 0.4], device=device)
-        log_stream, ctx = logs_to_string(
-            "torch._inductor.compile_fx", "post_grad_graphs"
-        )
-        with ctx():
-            torch.compile(f, backend="inductor", fullgraph=True)(x1)
-        post_grad_graphs = "\n".join(
-            log_stream.getvalue().strip().split("\n")[3:]
-        ).strip()
-
-        # Can't reinplace on views yet (1 for the "entire list" failing to reinplace)
-        self.assertEqual(num_reinplacing_failures(), 1)
-
-        # Both list inputs failed to reinplace. So we should have emitted clones for them.
-        self.assertEqual(post_grad_graphs.count("aten.clone"), 2)
-
-
-if __name__ == "__main__":
-    if IS_LINUX and HAS_CUDA:
-=======
     def test_lists_functionalize_v2(self):
         with inductor_config.patch({"enable_auto_functionalized_v2": True}):
 
@@ -543,5 +452,4 @@
 
 if __name__ == "__main__":
     if IS_LINUX and HAS_GPU:
->>>>>>> d1bb8e82
         run_tests(needs="filelock")