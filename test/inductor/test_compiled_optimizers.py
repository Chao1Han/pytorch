--- conflicted
+++ resolved
@@ -270,14 +270,10 @@
     try:
         from .test_torchinductor import check_model, check_model_gpu
     except ImportError:
-<<<<<<< HEAD
-        from test_torchinductor import check_model, check_model_gpu
-=======
         from test_torchinductor import (  # @manual=fbcode//caffe2/test/inductor:test_inductor-library
             check_model,
             check_model_gpu,
         )
->>>>>>> d1bb8e82
 except (unittest.SkipTest, ImportError) as e:
     sys.stderr.write(f"{type(e)}: {e}\n")
     if __name__ == "__main__":
@@ -842,11 +838,7 @@
         try:
             from . import s429861_repro
         except ImportError:
-<<<<<<< HEAD
-            import s429861_repro
-=======
             import s429861_repro  # @manual
->>>>>>> d1bb8e82
 
         forward = s429861_repro.forward
 
