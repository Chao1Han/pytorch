--- conflicted
+++ resolved
@@ -35,13 +35,8 @@
     try:
         from . import test_cpu_repro, test_torchinductor
     except ImportError:
-<<<<<<< HEAD
-        import test_cpu_repro
-        import test_torchinductor
-=======
         import test_cpu_repro  # @manual=fbcode//caffe2/test/inductor:test_cpu_repro-library
         import test_torchinductor  # @manual=fbcode//caffe2/test/inductor:test_inductor-library
->>>>>>> d1bb8e82
 except unittest.SkipTest:
     if __name__ == "__main__":
         sys.exit(0)
@@ -68,8 +63,7 @@
 
     for patcher in [
         dynamo_config.patch(verbose=True),
-        # Fails due to https://github.com/pytorch/pytorch/issues/131929
-        dynamo_config.patch(inline_inbuilt_nn_modules=False),
+        dynamo_config.patch(inline_inbuilt_nn_modules=True),
         inductor_config.patch(
             debug=True,
             max_autotune=True,
@@ -263,6 +257,7 @@
         ),
     )
     @dtypes(torch.float, torch.bfloat16, torch.half)
+    @torch.fx.experimental._config.patch(use_duck_shape=False)
     def test_linear_with_pointwise(
         self, batch_size, in_features, out_features, bias, epilogue, dtype
     ):
@@ -295,9 +290,6 @@
             )
             and epilogue != "mul"
             and epilogue != "div"
-<<<<<<< HEAD
-            or (dtype == torch.half and epilogue == "add" and not bias)
-=======
             or (
                 dtype in (torch.float16, torch.bfloat16)
                 and epilogue == "add"
@@ -310,7 +302,6 @@
                 and dynamo_config.dynamic_shapes
                 and not dynamo_config.assume_static_by_default
             )
->>>>>>> d1bb8e82
         ):
             # Several scenarios where epilogue fusion is not counted in:
             # 1. For bfloat16, the epilogue fusion is part of the template,
@@ -319,6 +310,8 @@
             #    div fusion which is not supported for oneDNN linear.
             # 2. For bfloat16/float16, when oneDNN linear is not applied, linear w/o bias
             #    plus epilogue add is treated as linear w/ bias.
+            # 3. For float32, when dynamic shapes is enabled, mkl linear is not applied.
+            #    and linear w/o bias plus epilogue add is treated as addmm.
             self.assertEqual(counters["inductor"]["cpp_epilogue_fusion_counter"], 0)
         else:
             self.assertEqual(counters["inductor"]["cpp_epilogue_fusion_counter"], 1)
@@ -469,8 +462,6 @@
     @inductor_config.patch({"freezing": True})
     @patches
     @torch.no_grad
-<<<<<<< HEAD
-=======
     @unittest.skipIf(not TEST_MKL, "Test requires MKL")
     @parametrize("batch_size", (8,))
     @parametrize("in_features", (3,))
@@ -673,7 +664,6 @@
     @inductor_config.patch({"freezing": True})
     @patches
     @torch.no_grad
->>>>>>> d1bb8e82
     @unittest.skipIf(not TEST_MKL, "Test requires MKL")
     @parametrize("batch_size", (384,))
     @parametrize("in_features", (196,))
@@ -1527,11 +1517,7 @@
     @torch.no_grad
     @unittest.skipIf(not TEST_MKL, "Test requires MKL")
     @set_num_threads(1)
-<<<<<<< HEAD
-    @parametrize("batch_size", (1024,))
-=======
     @parametrize("batch_size", (512,))
->>>>>>> d1bb8e82
     @parametrize("in_features", (1024,))
     @parametrize("out_features", (1024,))
     @parametrize("bias", (True, False))
