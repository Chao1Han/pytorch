# Owner(s): ["module: inductor"]
import contextlib
import copy
import dataclasses
import functools
import gc
import importlib
import itertools
import math
import operator
import os
import random
import re
import subprocess
import sys
import threading
import time
import typing
import unittest
import unittest.mock
import weakref
from pathlib import Path
from typing import Tuple
from unittest.mock import patch

import numpy as np

import torch
import torch._dynamo.config as dynamo_config
import torch._inductor.aoti_eager
import torch.nn as nn
from torch._dispatch.python import enable_python_dispatcher
from torch._dynamo.debug_utils import aot_graph_input_parser
from torch._dynamo.testing import (
    CompileCounterWithBackend,
    expectedFailureCodegenDynamic,
    rand_strided,
    same,
    skipIfPy312,
)
from torch._dynamo.utils import ifdynstaticdefault
from torch._inductor.aoti_eager import (
    aoti_compile_with_persistent_cache,
    aoti_eager_cache_dir,
    load_aoti_eager_cache,
)
from torch._inductor.codegen.common import DataTypePropagation, OptimizationContext
from torch._inductor.fx_passes import pad_mm
from torch._inductor.test_case import TestCase as InductorTestCase
from torch._inductor.utils import (
    add_scheduler_init_hook,
    run_and_get_code,
    run_and_get_cpp_code,
    run_and_get_triton_code,
    run_fw_bw_and_get_code,
)
from torch._inductor.virtualized import V
from torch._prims_common import is_integer_dtype
from torch.fx.experimental.proxy_tensor import make_fx
from torch.library import _scoped_library
from torch.nn import functional as F
from torch.testing import FileCheck, make_tensor
from torch.testing._internal.common_cuda import (
    PLATFORM_SUPPORTS_FLASH_ATTENTION,
    PLATFORM_SUPPORTS_MEM_EFF_ATTENTION,
    SM80OrLater,
    TEST_CUDNN,
    with_tf32_off,
)
from torch.testing._internal.common_device_type import (
    _has_sufficient_memory,
    expectedFailureXPU,
)
from torch.testing._internal.common_dtype import all_types, get_all_dtypes
from torch.testing._internal.common_utils import (
    DeterministicGuard,
    instantiate_parametrized_tests,
    IS_FBCODE,
    IS_MACOS,
    IS_X86,
    parametrize,
    serialTest,
    skipIfNNModuleInlined,
    skipIfRocm,
    skipIfWindows,
    skipIfXpu,
    subtest,
    TEST_WITH_ASAN,
    TEST_WITH_ROCM,
)
from torch.utils import _pytree as pytree
from torch.utils._python_dispatch import TorchDispatchMode
from torch.utils._pytree import tree_flatten, tree_unflatten
from torch.utils.weak import WeakTensorKeyDictionary


DO_PERF_TEST = os.environ.get("DO_PERF_TEST") == "1"

importlib.import_module("functorch")
importlib.import_module("filelock")

from torch._inductor import config, test_operators
from torch._inductor.compile_fx import (
    compile_fx,
    compile_fx_inner,
    complex_memory_overlap,
)
from torch._inductor.utils import has_torchvision_roi_align
from torch.testing._internal.common_utils import slowTest
from torch.testing._internal.inductor_utils import (
    GPU_TYPE,
    HAS_CPU,
    HAS_GPU,
    HAS_MULTIGPU,
    requires_gpu,
    skipCPUIf,
    skipCUDAIf,
)


HAS_AVX2 = "fbgemm" in torch.backends.quantized.supported_engines

aten = torch.ops.aten

requires_multigpu = functools.partial(
    unittest.skipIf, not HAS_MULTIGPU, f"requires multiple {GPU_TYPE} devices"
)
skip_if_x86_mac = functools.partial(
    unittest.skipIf, IS_MACOS and IS_X86, "Does not work on x86 Mac"
)
vec_dtypes = [torch.float, torch.bfloat16, torch.float16]

libtest = torch.library.Library("test", "FRAGMENT")  # noqa: TOR901
ids = set()

f32 = torch.float32
i64 = torch.int64
i32 = torch.int32


def _large_cumprod_input(shape, dim, dtype, device):
    # Construct a cumprod input which guaruntees not to overflow or underflow
    if is_integer_dtype(dtype):
        # Large products don't fit in integers, the best we can do
        # is random +/-1 values to test the sign of the result
        x = torch.randint(0, 1, shape, dtype=dtype, device=device)
        return x * 2 - 1

    comp_dtype = torch._prims_common.get_computation_dtype(dtype)
    batch_size = 256
    if comp_dtype != dtype:
        batch_size = math.floor(math.log2(torch.finfo(dtype).max) / 3)

    # Create random values with a uniform magnitude and uniform exponent
    num_batches = (shape[dim] + 2 * batch_size - 1) // (2 * batch_size)
    batch_shape = (
        shape[:dim]
        + (
            num_batches,
            batch_size,
        )
        + shape[dim + 1 :]
    )
    magnitude = 1 + torch.rand(batch_shape, dtype=comp_dtype, device=device)
    exponent = torch.randint(-1, 1, batch_shape, device=device).to(comp_dtype)
    batch = magnitude * exponent.exp2()

    # Alternate each batch of values with their reciprocals so the product
    # never gets too far away from 1
    t = torch.cat((batch, batch.reciprocal()), dim=dim + 1)
    t = t.flatten(dim, dim + 1)
    t = aten.slice(t, dim=dim, start=0, end=shape[dim])

    # Randomize sign
    sign = torch.randint(0, 1, shape, device=device) * 2 - 1
    return (t * sign).to(dtype)


def define_custom_op_for_test(id_, fn_cpu, fn_cuda, fn_xpu, fn_meta, tags=()):
    global libtest
    global ids
    if id_ not in ids:
        libtest.define(f"{id_}(Tensor self) -> Tensor", tags=tags)
        libtest.impl(id_, fn_cpu, "CPU")
        libtest.impl(id_, fn_cuda, "CUDA")
        libtest.impl(id_, fn_xpu, "XPU")
        libtest.impl(id_, fn_meta, "Meta")
        ids.add(id_)


def define_custom_op_2_for_test(id_, fn_cpu, fn_cuda, fn_xpu, fn_meta, tags=()):
    global libtest
    global ids
    if id_ not in ids:
        libtest.define(
            f"{id_}(Tensor self, float scale) -> (Tensor, Tensor)", tags=tags
        )
        libtest.impl(id_, fn_cpu, "CPU")
        libtest.impl(id_, fn_cuda, "CUDA")
        libtest.impl(id_, fn_xpu, "XPU")
        libtest.impl(id_, fn_meta, "Meta")
        ids.add(id_)


def define_custom_op_3_for_test(id_, fn_cpu, fn_cuda, fn_xpu, fn_meta, tags=()):
    global libtest
    global ids
    if id_ not in ids:
        libtest.define(f"{id_}(Tensor[] x) -> Tensor", tags=tags)
        libtest.impl(id_, fn_cpu, "CPU")
        libtest.impl(id_, fn_cuda, "CUDA")
        libtest.impl(id_, fn_xpu, "XPU")
        libtest.impl(id_, fn_meta, "Meta")
        ids.add(id_)


f32 = torch.float32


def register_ops_with_aoti_compile(ns, op_set, dispatch_key, torch_compile_op_lib_impl):
    for _op_name in op_set:
        qualified_op_name = f"{ns}::{_op_name}"
        _, overload_names = torch._C._jit_get_operation(qualified_op_name)
        for overload_name in overload_names:
            try:
                reg_op_name = qualified_op_name
                schema = torch._C._get_schema(qualified_op_name, overload_name)
                if schema.overload_name:
                    reg_op_name = f"{qualified_op_name}.{schema.overload_name}"
                torch_compile_op_lib_impl._impl_with_aoti_compile(  # noqa: F821
                    reg_op_name, dispatch_key
                )
            except Exception as e:
                continue


class TestCase(InductorTestCase):
    @classmethod
    def setUpClass(cls):
        super().setUpClass()
        cls._stack = contextlib.ExitStack()
        cls._stack.enter_context(
            config.patch(
                {
                    "debug": True,
                    "debug_index_asserts": True,
                    "cpp.min_chunk_size": 1,
                    "triton.autotune_pointwise": False,  # too slow
                    "implicit_fallbacks": False,
                    "generate_intermediate_hooks": True,
                }
            )
        )

    @classmethod
    def tearDownClass(cls):
        cls._stack.close()
        super().tearDownClass()

    def setUp(self):
        torch._dynamo.reset()
        torch._inductor.metrics.reset()
        super().setUp()
        self._start = time.perf_counter()

    def tearDown(self):
        super().tearDown()
        torch._dynamo.reset()
        if os.environ.get("ERROR_ON_SLOW") == "1":
            elapsed = time.perf_counter() - self._start
            assert elapsed < 120


class ToTuple(torch.nn.Module):
    def forward(self, x):
        return (x,)


@dataclasses.dataclass
class InputGen:
    n: int
    device: str

    def dense(self):
        return torch.randn((self.n, self.n), device=self.device)

    def transposed(self):
        return self.dense().transpose(0, 1)

    def strided(self):
        return torch.randn((self.n * 2, self.n * 3), device=self.device)[
            self.n :, self.n :: 2
        ]

    def broadcast1(self):
        return torch.randn((self.n,), device=self.device)

    def broadcast2(self):
        return torch.randn((1, self.n, 1), device=self.device)

    def broadcast3(self):
        return torch.randn((1,), device=self.device)

    def double(self):
        return torch.randn((self.n, self.n), device=self.device, dtype=torch.double)

    def int(self):
        return torch.arange(self.n, device=self.device, dtype=torch.int32)


def compute_grads(args, kwrags, results, grads):
    def gather_leaf_tensors(args, kwargs):
        args = pytree.arg_tree_leaves(*args, **kwargs)
        leaf_tensors = [
            arg for arg in args if isinstance(arg, torch.Tensor) and arg.requires_grad
        ]
        return leaf_tensors

    flat_results = pytree.tree_leaves(results)
    flat_diff_results = [
        r for r in flat_results if isinstance(r, torch.Tensor) and r.requires_grad
    ]
    assert len(flat_diff_results) > 0

    leaf_tensors = gather_leaf_tensors(args, kwrags)
    assert len(leaf_tensors) > 0
    return torch.autograd.grad(
        flat_diff_results,
        leaf_tensors,
        grads,
        allow_unused=True,
        retain_graph=True,
    )


def clone_preserve_strides(x, device=None):
    if not isinstance(x, torch.Tensor):
        return x
    buffer = torch.as_strided(
        x, (x.untyped_storage().size() // x.element_size(),), (1,), 0
    )
    if not device:
        buffer = buffer.clone()
    else:
        buffer = buffer.to(device, copy=True)
    out = torch.as_strided(buffer, x.size(), x.stride(), x.storage_offset())
    return out


def check_model(
    self: TestCase,
    model,
    example_inputs,
    kwargs=None,
    *,
    atol=None,
    rtol=None,
    grad_atol=None,
    grad_rtol=None,
    check_lowp=True,
    exact_dtype=True,
    nopython=True,
    copy_to_gpu=True,
    reference_in_float=True,
    assert_equal=True,
    check_gradient=False,
    check_has_compiled=True,
    output_process_fn_grad=lambda x: x,
):
    kwargs = kwargs or {}
    torch._dynamo.reset()

    ref_inputs = [clone_preserve_strides(x) for x in example_inputs]
    ref_kwargs = kwargs
    has_lowp_args = False

    if reference_in_float and exact_dtype:
        # Store expected dtypes so we can check actual result gives the correct types
        torch.manual_seed(0)
        try:
            eager_result = model(*ref_inputs, **ref_kwargs)
        except RuntimeError:
            # Eager model may fail if the dtype is not supported
            eager_result = None

        ref_inputs = [clone_preserve_strides(x) for x in example_inputs]
        expect_dtypes = [
            x.dtype if isinstance(x, torch.Tensor) else None
            for x in pytree.tree_leaves(eager_result)
        ]
        del eager_result

    ref_model = model
    if reference_in_float:
        # check_lowp is ignored here, it's kept just to be able to call `common` with extra arg
        def upcast_fn(x):
            nonlocal has_lowp_args
            if isinstance(x, torch.Tensor) and (
                x.dtype == torch.float16 or x.dtype == torch.bfloat16
            ):
                has_lowp_args = True
                return x.float()
            else:
                return x

        ref_inputs = list(map(upcast_fn, example_inputs))
        ref_kwargs = {k: upcast_fn(v) for k, v in kwargs.items()}
        if has_lowp_args and hasattr(model, "to"):
            ref_model = copy.deepcopy(model).to(torch.float)

    torch.manual_seed(0)

    correct = ref_model(*ref_inputs, **ref_kwargs)

    torch._inductor.metrics.reset()

    called = False

    def compile_fx_wrapper(model_, example_inputs_):
        nonlocal called
        called = True
        return compile_fx(model_, example_inputs_)

    def run(*ex, **kwargs):
        return model(*ex, **kwargs)

    run = torch._dynamo.optimize(compile_fx_wrapper, nopython=nopython)(run)

    torch.manual_seed(0)
    actual = run(*example_inputs, **kwargs)
    # if not called:
    #     exp = torch._dynamo.explain(run)(*example_inputs)
    #     print("Explain:", exp[0])
    #     for graph in exp[2]:
    #         print("Graph", graph)
    if check_has_compiled:
        assert called, "Ran graph without calling compile_fx"
    assert type(actual) == type(correct)
    if isinstance(actual, (tuple, list)):
        assert len(actual) == len(correct)
        assert all(
            type(actual_item) == type(correct_item)
            for actual_item, correct_item in zip(actual, correct)
        )

    correct_flat, correct_spec = tree_flatten(correct)
    actual_flat = pytree.tree_leaves(actual)

    def reference_to_expect(actual_flat, correct_flat):
        return tuple(
            (
                y.to(x.dtype)
                if isinstance(y, torch.Tensor) and y.dtype.is_floating_point
                else y
            )
            for x, y in zip(actual_flat, correct_flat)
        )

    if reference_in_float and exact_dtype:
        for expect_dtype, actual_result in zip(expect_dtypes, actual_flat):
            if expect_dtype is not None:
                assert (
                    actual_result.dtype == expect_dtype
                ), f"dtype mismatch, expected {expect_dtype} but got {actual_result.dtype}"

    if reference_in_float:
        correct_flat = reference_to_expect(actual_flat, correct_flat)
        correct = tree_unflatten(correct_flat, correct_spec)

    if assert_equal:
        self.assertEqual(
            actual,
            correct,
            atol=atol,
            rtol=rtol,
            equal_nan=True,
            exact_dtype=exact_dtype,
        )
        # In case of input mutations, check that inputs are the same
        self.assertEqual(
            ref_inputs,
            example_inputs,
            atol=atol,
            rtol=rtol,
            equal_nan=True,
            # our testing sometimes uses higher precision inputs for the reference
            exact_dtype=False,
        )
    else:
        for correct_val, actual_val in zip(correct_flat, actual_flat):
            if isinstance(correct_val, torch.Tensor):
                assert correct_val.device == actual_val.device
                assert correct_val.size() == actual_val.size()
                strides_equal, _ = torch._prims_common.check_significant_strides(
                    correct_val, actual_val
                )
                assert strides_equal
                assert correct_val.layout == actual_val.layout
                if exact_dtype:
                    assert correct_val.dtype == actual_val.dtype

    if check_gradient:
        actual = output_process_fn_grad(actual)
        correct = output_process_fn_grad(correct)
        actual_flat = pytree.tree_leaves(actual)
        correct_flat = pytree.tree_leaves(correct)

        # generate random unit norm gradients
        grads = [
            torch.rand(r.shape, device=r.device, dtype=r.dtype)
            for r in correct_flat
            if isinstance(r, torch.Tensor) and r.requires_grad
        ]
        for g in grads:
            g /= g.norm()

        correct_grad = compute_grads(ref_inputs, ref_kwargs, correct, grads)
        all_none_grads = all(x is None for x in correct_grad)
        tensor_args = [
            x
            for x in pytree.tree_flatten(example_inputs)[0]
            if isinstance(x, torch.Tensor)
        ]
        any_non_leaves = any(x.grad_fn is not None for x in tensor_args)
        if all_none_grads and any_non_leaves:
            # See Note [Detaching inputs that never need gradients]
            # There are a handful of ops that can return None gradients, into of zero gradients.
            # If all inputs to an AOTAutograd graph are supposed to get None gradients,
            # AOTAutograd will end up forcing all of the outputs of the forward to not require grad.
            # There's no easy fix to this (see the note above), although one option is to
            # force any derivative formulas in core to return tensors of zeros instead of None.
            flat_results = pytree.tree_leaves(actual)
            results_that_require_grad = [
                x
                for x in flat_results
                if isinstance(x, torch.Tensor) and x.requires_grad
            ]
            self.assertEqual(len(results_that_require_grad), 0)
        else:
            actual_grad = compute_grads(example_inputs, kwargs, actual, grads)

            if reference_in_float:
                expect_grad = reference_to_expect(actual_grad, correct_grad)
            else:
                expect_grad = correct_grad

            self.assertEqual(
                actual_grad,
                expect_grad,
                atol=grad_atol or atol,
                rtol=grad_rtol or rtol,
                equal_nan=True,
                exact_dtype=exact_dtype,
            )

    torch._dynamo.reset()


@torch._inductor.config.patch("triton.cudagraphs", False)
def check_model_gpu(
    self: TestCase,
    model,
    example_inputs,
    kwargs=None,
    *,
    atol=None,
    rtol=None,
    grad_atol=None,
    grad_rtol=None,
    check_lowp=True,
    exact_dtype=True,
    nopython=True,
    copy_to_gpu=True,
    reference_in_float=True,
    assert_equal=True,
    check_gradient=False,
    check_has_compiled=True,
    output_process_fn_grad=lambda x: x,
):
    kwargs = kwargs or {}
    if hasattr(model, "to"):
        model = model.to(device=GPU_TYPE)

    if copy_to_gpu:
        example_inputs = tuple(
            clone_preserve_strides(x, device=GPU_TYPE) for x in example_inputs
        )

    check_model(
        self,
        model,
        example_inputs,
        kwargs,
        atol=atol,
        rtol=rtol,
        grad_atol=grad_atol,
        grad_rtol=grad_rtol,
        exact_dtype=exact_dtype,
        nopython=nopython,
        reference_in_float=reference_in_float,
        assert_equal=assert_equal,
        check_gradient=check_gradient,
        check_has_compiled=check_has_compiled,
        output_process_fn_grad=output_process_fn_grad,
    )

    if check_lowp:

        def downcast_fn(x):
            if not isinstance(x, torch.Tensor) or not x.dtype == torch.float:
                return x
            return torch.empty_strided(
                x.size(), x.stride(), device=GPU_TYPE, dtype=torch.half
            ).copy_(x)

        example_inputs = list(map(downcast_fn, example_inputs))
        if hasattr(model, "to"):
            model = model.to(torch.half)
        if rtol is not None:
            rtol = max(2e-3, rtol)
        check_model(
            self,
            model,
            example_inputs,
            kwargs,
            atol=atol,
            rtol=rtol,
            grad_atol=grad_atol,
            grad_rtol=grad_rtol,
            exact_dtype=exact_dtype,
            nopython=nopython,
            reference_in_float=reference_in_float,
            assert_equal=assert_equal,
            check_gradient=check_gradient,
            check_has_compiled=check_has_compiled,
            output_process_fn_grad=output_process_fn_grad,
        )


check_model_cuda = check_model_gpu


def _run_and_assert_no_indirect_indexing(
    test_case, func, *args, has_wrapping=None, has_assert=False, **kwargs
):
    result, source_codes = run_and_get_code(func, *args, **kwargs)

    for code in source_codes:
        for line in code.split("\n"):
            stmt = None
            # Find indexing expressions
            if ".load(" in line:
                stmt = line.split(".load")[-1]
            elif "tl.store" in line:
                stmt = line.split(".store")[-1]
                stmt = ",".join(stmt.split(",")[:-2])  # Remove store value and mask
            elif ".store" in line:
                stmt = line.split(".store")[-1]
            elif "[" in line:
                stmt = line.split("[")[-1].split("]")[0]
            if "tl.make_block_ptr(" in line:
                continue

            if stmt is None:
                continue

            # indirect indexing involves a `tmp` variable
            test_case.assertTrue(
                "tmp" not in stmt,
                msg=f"Found indirect indexing in statement '{stmt}' from code:\n{code}",
            )
        if has_wrapping is not None:
            test_case.assertTrue(
                ("where" in code or ") ? (" in code) is has_wrapping,
                msg=f"Wanted {has_wrapping=} but got\n{code}",
            )
    test_case.assertTrue(
        any(
            ("device_assert" in code or "TORCH_CHECK" in code) is has_assert
            for code in source_codes
        )
    )
    return result


def assertGeneratedKernelCountEqual(self: TestCase, expected: int):
    if config.triton.multi_kernel:
        # when multi_kernel is enabled, we generated both persistent reduction
        # and non-persistent reduction kernels for the same node schedule.
        # That will mess up with the kernel count. Just don't check it.
        return
    if config.cpp_wrapper:
        expected *= 2
    self.assertEqual(torch._inductor.metrics.generated_kernel_count, expected)


class SweepInputs2:
    input_gen_types1 = [
        "dense",
        "transposed",
        "strided",
        "broadcast1",
        "broadcast2",
        "broadcast3",
        "double",
        "int",
    ]
    input_gen_types2 = input_gen_types1
    gen = None

    @staticmethod
    def kernel(a, b):
        return (a + b,)

    @classmethod
    def gen_template(cls, name1, name2):
        def test(self):
            check_model(
                self,
                cls.kernel,
                (
                    getattr(cls.gen, name1)(),
                    getattr(cls.gen, name2)(),
                ),
            )

        test.__name__ = f"test_{cls.gen.device}_{name1}_{name2}"
        setattr(cls, test.__name__, test)

    @classmethod
    def populate(cls):
        for name1 in cls.input_gen_types1:
            for name2 in cls.input_gen_types2:
                cls.gen_template(name1, name2)


def is_cpp_backend(device):
    return getattr(device, "type", device) == "cpu" and config.cpu_backend == "cpp"


def is_halide_backend(device):
    if getattr(device, "type", device) == "cpu":
        return config.cpu_backend == "halide"
    return config.cuda_backend == "halide"


def skip_if_halide(fn):
    @functools.wraps(fn)
    def wrapper(self):
        if is_halide_backend(self.device):
            raise unittest.SkipTest("halide not supported")
        return fn(self)

    return wrapper


def skip_if_gpu_halide(fn):
    @functools.wraps(fn)
    def wrapper(self):
        if (
            is_halide_backend(self.device)
            and getattr(self.device, "type", self.device) == "cuda"
        ):
            raise unittest.SkipTest("halide not supported")
        return fn(self)

    return wrapper


@instantiate_parametrized_tests
class CommonTemplate:
    def test_bool(self):
        def fn(a, b):
            return (
                a + b,
                a * b,
                a & b,
                a | b,
                a ^ b,
                torch.logical_and(a, b),
                torch.logical_or(a, b),
                torch.logical_not(a),
                torch.sign(b),
            )

        self.common(
            fn,
            (
                torch.tensor([True, False, True, False]),
                torch.tensor([False, False, True, True]),
            ),
        )

    @skipCUDAIf(not SM80OrLater, "Requires sm80")
    @skip_if_halide  # aoti
    @skipIfWindows(msg="aoti not support on Windows")
    def test_aoti_eager_dtype_device_layout(self):
        ns = "aten"
        op_name = "tril_indices"
        dispatch_key = "CPU"
        device = "cpu"
        if self.device.lower() == "cuda":
            dispatch_key = "CUDA"
            device = "cuda"

        with _scoped_library("aten", "IMPL") as torch_compile_op_lib_impl:
            row = 128
            col = 256
            offset = 1
            dtype = torch.int32
            layout = torch.strided
            pin_memory = False
            ref = torch.tril_indices(
                row=row,
                col=col,
                offset=offset,
                dtype=dtype,
                layout=layout,
                pin_memory=pin_memory,
                device=device,
            )
            register_ops_with_aoti_compile(
                ns, [op_name], dispatch_key, torch_compile_op_lib_impl
            )
            res = torch.tril_indices(
                row=row,
                col=col,
                offset=offset,
                dtype=dtype,
                layout=layout,
                pin_memory=pin_memory,
                device=device,
            )
            self.assertEqual(ref, res)

    @skipCUDAIf(not SM80OrLater, "Requires sm80")
    @skip_if_halide  # aoti
    @skipIfWindows(msg="aoti not support on Windows")
    def test_aoti_eager_support_out(self):
        ns = "aten"
        op_name = "clamp"
        dispatch_key = "CPU"
        device = "cpu"
        if self.device.lower() == "cuda":
            dispatch_key = "CUDA"
            device = "cuda"

        inp_tensor = torch.randn(128, dtype=torch.float, device=device).fill_(1.0)
        min_tensor = inp_tensor - 0.05
        max_tensor = inp_tensor + 0.05
        with _scoped_library("aten", "IMPL") as torch_compile_op_lib_impl:
            ref_out_tensor = torch.randn(128, dtype=torch.float, device=device).fill_(
                -1
            )
            ref_tensor = torch.clamp(
                max=max_tensor, min=min_tensor, input=inp_tensor, out=ref_out_tensor
            )

            ref_out_tensor1 = torch.randn(128, dtype=torch.float, device=device).fill_(
                -1
            )
            ref_tensor1 = torch.clamp(
                max=max_tensor, out=ref_out_tensor1, min=min_tensor, input=inp_tensor
            )

            register_ops_with_aoti_compile(
                ns, [op_name], dispatch_key, torch_compile_op_lib_impl
            )

            res_out_tensor = torch.randn(128, dtype=torch.float, device=device).fill_(
                -1
            )
            res_tensor = torch.clamp(
                max=max_tensor, min=min_tensor, input=inp_tensor, out=res_out_tensor
            )

            self.assertEqual(ref_tensor, res_tensor)
            self.assertEqual(ref_out_tensor, res_out_tensor)

            res_out_tensor1 = torch.randn(128, dtype=torch.float, device=device).fill_(
                -1
            )
            res_tensor1 = torch.clamp(
                max=max_tensor, out=res_out_tensor1, min=min_tensor, input=inp_tensor
            )

            self.assertEqual(ref_tensor1, res_tensor1)
            self.assertEqual(ref_out_tensor1, res_out_tensor1)

    @skipCUDAIf(not SM80OrLater, "Requires sm80")
    @skip_if_halide  # aoti
    @skipIfWindows(msg="aoti not support on Windows")
    def test_aoti_eager_support_str(self):
        ns = "aten"
        op_name = "div"
        dispatch_key = "CPU"
        device = "cpu"
        if self.device.lower() == "cuda":
            dispatch_key = "CUDA"
            device = "cuda"

        a = torch.randn(128, dtype=torch.float, device=device)
        b = torch.randn(128, dtype=torch.float, device=device)
        rounding_mode_list = ["trunc", "floor"]
        with _scoped_library("aten", "IMPL") as torch_compile_op_lib_impl:
            # Get ref result from eager
            ref_value_list = []
            for rounding_mode in rounding_mode_list:
                ref_value = getattr(torch.ops.aten, op_name)(
                    a, b, rounding_mode=rounding_mode
                )
                ref_value_list.append(ref_value)

            register_ops_with_aoti_compile(
                ns, [op_name], dispatch_key, torch_compile_op_lib_impl
            )

            # Invoke the pre-compiled kernel and get result.
            res_value_list = []
            for rounding_mode in rounding_mode_list:
                res_value = getattr(torch.ops.aten, op_name)(
                    a, b, rounding_mode=rounding_mode
                )
                res_value_list.append(res_value)

            for ref_value, res_value in zip(ref_value_list, res_value_list):
                self.assertEqual(ref_value, res_value)

    @skipCUDAIf(not SM80OrLater, "Requires sm80")
    @skip_if_halide  # aoti
    @skipIfWindows(msg="aoti not support on Windows")
    def test_aoti_eager_cache_hit(self):
        ns = "aten"
        op_name = "abs"
        dispatch_key = "CPU"
        device = "cpu"
        if self.device.lower() == "cuda":
            dispatch_key = "CUDA"
            device = "cuda"

        input_tensor = torch.randn(128, dtype=torch.float, device=device)
        kernel_lib_path = aoti_compile_with_persistent_cache(
            ns,
            op_name,
            device,
            False,
            getattr(torch.ops.aten, op_name),
            (input_tensor,),
            {},
        )
        self.assertTrue(Path(kernel_lib_path).exists())

        from unittest import mock

        # Patch the aoti_compile_with_persistent_cache as None to ensure no new kernel is generated
        with mock.patch(
            "torch._inductor.aoti_eager.aoti_compile_with_persistent_cache", None
        ):
            with _scoped_library("aten", "IMPL") as torch_compile_op_lib_impl:
                # Get ref result from eager
                ref_value = getattr(torch.ops.aten, op_name)(input_tensor)

                register_ops_with_aoti_compile(
                    ns, [op_name], dispatch_key, torch_compile_op_lib_impl
                )

                # Invoke the pre-compiled kernel and get result.
                res_value = getattr(torch.ops.aten, op_name)(input_tensor)

                self.assertEqual(ref_value, res_value)

    @skipCUDAIf(not SM80OrLater, "Requires sm80")
    @skip_if_halide  # aoti
    @skipIfWindows(msg="aoti not support on Windows")
    def test_aoti_eager_with_persistent_cache(self):
        def fn(a):
            return torch.abs(a)

        ns = "aten"
        op_name = "abs"

        device = "cpu"
        if self.device.lower() == "cuda":
            device = "cuda"

        input_tensor = torch.randn(128, dtype=torch.float, device=device)
        kernel_lib_path = aoti_compile_with_persistent_cache(
            ns,
            op_name,
            input_tensor.device.type,
            False,
            fn,
            args=(input_tensor,),
            kwargs={},
        )
        self.assertTrue(len(kernel_lib_path) > 0)

        device_kernel_cache = aoti_eager_cache_dir(ns, device)
        kernel_conf = device_kernel_cache / f"{op_name}.json"
        self.assertTrue(kernel_conf.exists())

        json_data = load_aoti_eager_cache("aten", "abs", input_tensor.device.type)
        self.assertTrue(json_data is not None)
        self.assertTrue(isinstance(json_data, list))
        self.assertTrue(len(json_data) > 0)

        op_info = json_data[0]
        self.assertTrue(isinstance(op_info, dict))
        self.assertTrue("meta_info" in op_info)
        self.assertTrue("kernel_path" in op_info)
        kernel_libs_abs_path = []
        for item in json_data:
            kernel_path = device_kernel_cache / item["kernel_path"]
            kernel_libs_abs_path.append(kernel_path.as_posix())

        self.assertTrue(kernel_lib_path in kernel_libs_abs_path)

    @skipCUDAIf(not SM80OrLater, "Requires sm80")
    @skip_if_halide  # aoti
    @skipIfWindows(msg="aoti not support on Windows")
    def test_aoti_eager_with_scalar(self):
        namespace_name = "aten"
        op_name = "add"
        op_overload_name = "Tensor"
        op_name_with_overload = f"{op_name}.{op_overload_name}"

        dispatch_key = "CPU"
        device = torch.device("cpu")
        if self.device.lower() == "cuda":
            dispatch_key = "CUDA"
            device = torch.device("cuda")

        # Test the difference between scalar tensor and scalar
        a = torch.scalar_tensor(1.0, device=device)
        b = torch.scalar_tensor(2.0, device=device)

        kernel_lib_path = aoti_compile_with_persistent_cache(
            namespace_name,
            op_name_with_overload,
            a.device.type,
            False,
            torch.ops.aten.add,
            args=(a, b),
            kwargs={"alpha": 3.0},
        )
        self.assertTrue(Path(kernel_lib_path).exists())
        device_kernel_cache = aoti_eager_cache_dir(namespace_name, device.type)
        kernel_conf = device_kernel_cache / f"{op_name_with_overload}.json"
        self.assertTrue(kernel_conf.exists())
        json_data = load_aoti_eager_cache(
            namespace_name, op_name_with_overload, a.device.type
        )
        op_info = json_data[0]
        self.assertTrue(isinstance(op_info, dict))
        self.assertTrue("meta_info" in op_info)
        self.assertTrue(len(op_info["meta_info"]) == 3)
        # Scalar Tensor
        self.assertTrue("scalar_value" not in op_info["meta_info"][0])
        self.assertTrue(op_info["meta_info"][0]["sizes"] == [])
        self.assertTrue(op_info["meta_info"][0]["strides"] == [])
        # Scalar Tensor
        self.assertTrue("scalar_value" not in op_info["meta_info"][1])
        self.assertTrue(op_info["meta_info"][1]["sizes"] == [])
        self.assertTrue(op_info["meta_info"][1]["strides"] == [])
        # Scalar
        self.assertTrue("scalar_value" in op_info["meta_info"][2])
        self.assertTrue("sizes" not in op_info["meta_info"][2])
        self.assertTrue("strides" not in op_info["meta_info"][2])

        with _scoped_library("aten", "IMPL") as torch_compile_op_lib_impl:
            a = torch.randn(128, device=device)
            b = torch.randn(128, device=device)

            scalar_values = [1.0, 2.0, 3.0]
            ref_values = []
            for scalar_value in scalar_values:
                ref_values.append(torch.add(a, b, alpha=scalar_value))

            register_ops_with_aoti_compile(
                namespace_name, [op_name], dispatch_key, torch_compile_op_lib_impl
            )

            res_values = []
            for scalar_value in scalar_values:
                res_values.append(torch.add(a, b, alpha=scalar_value))

            self.assertEqual(len(ref_values), len(res_values))
            self.assertEqual(ref_values, res_values)

    @skipCUDAIf(not SM80OrLater, "Requires sm80")
    @skip_if_halide  # aoti
    @skipIfWindows(msg="aoti not support on Windows")
    def test_aoti_eager_override_registration(self):
        namespace_name = "aten"
        dispatch_key = "CPU"
        device = torch.device("cpu")
        if self.device.lower() == "cuda":
            dispatch_key = "CUDA"
            device = torch.device("cuda")

        unary_op_set = ["abs", "acos"]

        def fn(x, op_name=""):
            return getattr(torch, op_name)(x)

        # Invoke torch.compile directly to get referent results
        x = torch.randn(3, 4, device=device)

        ref_array = []
        for unary_op_name in unary_op_set:
            opt_fn = torch.compile(functools.partial(fn, op_name=unary_op_name))
            ref = opt_fn(x)
            ref_array.append(ref)

        with _scoped_library("aten", "IMPL") as torch_compile_op_lib_impl:
            register_ops_with_aoti_compile(
                namespace_name, unary_op_set, dispatch_key, torch_compile_op_lib_impl
            )

            res_array = []
            for unary_op_name in unary_op_set:
                res_array.append(getattr(torch, unary_op_name)(x))

            for ref, res in zip(ref_array, res_array):
                self.assertEqual(ref, res)

        a = torch.randn(128, device=device)
        min_tensor = torch.randn(128, device=device)
        max_tensor = min_tensor + 0.5

        ref_with_min = torch.ops.aten.clamp(a, min_tensor)
        ref_with_min_max = torch.ops.aten.clamp(a, min_tensor, max_tensor)

        with _scoped_library("aten", "IMPL") as torch_compile_op_lib_impl:
            register_ops_with_aoti_compile(
                namespace_name, ["clamp"], dispatch_key, torch_compile_op_lib_impl
            )
            res_with_min = torch.ops.aten.clamp(a, min_tensor)
            res_with_min_max = torch.ops.aten.clamp(a, min_tensor, max_tensor)
            self.assertEqual(ref_with_min, res_with_min)
            self.assertEqual(ref_with_min_max, res_with_min_max)

    def test_add_const_int(self):
        def fn(a):
            return (a + 1, torch.add(a, 1, alpha=2))

        for dtype in [torch.float32, torch.int32, torch.int64]:
            self.common(fn, (torch.arange(32, dtype=dtype),))

    def test_add_const_float(self):
        def fn(a):
            return (a + 1.5,)

        self.common(fn, (torch.randn(32),))

    def test_add_inplace_permuted(self):
        def fn(x, y):
            return x.add_(y)

        x = torch.ones([2, 12, 13, 17]).transpose(1, 2)
        y = torch.randn([2, 13, 1, 17])

        self.common(fn, (x, y))

    def test_add_complex(self):
        def fn(a, b, alpha):
            return torch.add(a, b, alpha=alpha)

        x = torch.tensor([1 + 1j, -1 + 1j, -2 + 2j, 3 - 3j, 0, 1j, 1, -1])
        y = torch.tensor([1 + 1j, -1 + 1j, -2 + 2j, 3 - 3j, 0, 1j, 1, -1])

        self.common(fn, (x, y, 2))

    def test_add_complex3(self):
        # fix https://github.com/pytorch/pytorch/issues/115071
        @torch.compile
        def fn(*args):
            a = torch.neg(args[0])
            b = torch.add(args[0], args[0])
            return (a, b)

        x = torch.randn(41, dtype=torch.complex64)
        y = x.clone()
        # should not inplace write to the input
        fn(x)
        self.assertEqual(x, y)

    def test_add_complex4(self):
        @torch.compile
        def fn(a, b):
            c = a + b
            d = a + b
            return c + d

        for dtype in [torch.complex32, torch.complex64, torch.complex128]:
            x = torch.tensor(
                [1 + 1j, -1 + 1j, -2 + 2j, 3 - 3j, 0, 1j, 1, -1],
                dtype=dtype,
                device=self.device,
            )
            y = torch.tensor(
                [1 + 1j, -1 + 1j, -2 + 2j, 3 - 3j, 0, 1j, 1, -1],
                dtype=dtype,
                device=self.device,
            )
            _, code = run_and_get_code(fn, x, y)
            self.assertEqual(
                " ".join(code).count(
                    "view_dtype" if config.cpp_wrapper else "aten.view"
                ),
                3,
            )

    def test_add_complex5(self):
        def fn(a, b, alpha):
            return torch.add(a, b, alpha=alpha)

        x = torch.tensor([[1 + 1j, -1 + 1j], [-2 + 2j, 3 - 3j]])
        y = torch.tensor([[1 + 1j, -1 + 1j], [-2 + 2j, 3 - 3j]])

        self.common(fn, (x, y, 2))

    def test_add_complex6(self):
        # Fix https://github.com/pytorch/pytorch/issues/125745.
        # Add complex tensors with broadcasting.
        def fn(a, b, alpha):
            return torch.add(a, b, alpha=alpha)

        x = torch.tensor([[1 + 1j, -1 + 1j, -2 + 2j, 3 - 3j]])
        y = torch.tensor([[1 + 1j]])

        self.common(fn, (x, y, 2))

    def test_concat_add_inplace(self):
        def fn(x, y, z):
            return torch.cat([x, y], dim=1).add_(z)

        x = torch.randn([2, 12, 14, 14])
        y = torch.randn([2, 12, 14, 14])
        z = torch.randn([2, 24, 14, 14])

        self.common(fn, (x, y, z))

    def test_abs(self):
        def fn(a):
            return (a / (torch.abs(a) + 1),)

        self.common(fn, (torch.randn(17),))

    def test_angle(self):
        def fn(a, b, c):
            return torch.angle(a), torch.angle(b), torch.angle(c)

        complex_input = torch.tensor(
            [1 + 1j, -1 + 1j, -2 + 2j, 3 - 3j, 0, 1j, 1, -1, float("nan")]
        )
        real_input = torch.tensor([-1.0, 0.0, 1.0, float("nan")])
        interger_real_input = torch.tensor([-1, 0, 1])
        self.common(fn, (complex_input, real_input, interger_real_input))

    def test_sgn(self):
        def fn(a):
            return torch.sgn(a), torch.sgn(a + 1) - 1

        self.common(fn, [torch.linspace(-10, 10, 41)])

    @skipCUDAIf(not SM80OrLater, "uses bfloat16 which requires SM >= 80")
    def test_scatter_bf16(self):
        def fn(inp, src, index):
            return inp.scatter_add(0, index, src)

        for dtype in [torch.int64, torch.bool, torch.bfloat16]:
            self.common(
                fn,
                [
                    torch.zeros(3, 5, dtype=dtype),
                    torch.ones((2, 5), dtype=dtype),
                    torch.tensor([[0, 1, 2, 0, 0]]),
                ],
            )

    def test_randn_generator(self):
        def fn(a, generator):
            return torch.randn([20, 20], generator=generator, device=a.device)

        self.common(fn, (torch.linspace(-10, 10, 41), None), assert_equal=False)

        # generator not yet supported in dynamo
        with self.assertRaisesRegex(torch._dynamo.exc.Unsupported, "Generator"):
            self.common(fn, (torch.linspace(-10, 10, 41), torch.Generator(self.device)))

    def test_sgn_extremal(self):
        def fn(a):
            return (torch.sgn(a),)

        self.common(fn, [torch.tensor([np.nan, np.inf, -np.inf, 0])])

    def test_max_min(self):
        def fn(a, b):
            return (torch.maximum(a, b), torch.minimum(a, b))

        self.common(fn, (torch.randn(8), torch.randn(8)))
        t1 = torch.randn(8)
        t1[0] = float("nan")
        t2 = torch.randn(8)
        t2[1] = float("nan")
        self.common(fn, (t1, t2))

    def test_neg_max_uint8(self):
        # https://github.com/pytorch/pytorch/issues/93380
        def fn(a, b):
            c = torch.neg(a)
            return torch.maximum(b, c)

        a = torch.randint(256, (1,), dtype=torch.uint8)
        b = torch.randint(256, (8390,), dtype=torch.uint8)
        self.common(fn, (a, b))

    def test_compar(self):
        def fn(x):
            return x.gt(3.5), x.ge(3.5), x.eq(3.5), x.le(2.5), x.lt(3.5), x.ne(3.5)

        a = torch.tensor([3])
        self.common(fn, (a,))

    def test_horizonal_fusion1(self):
        def fn(a, b, c):
            return (a + b, a - c, b * c)

        self.common(
            fn, (torch.randn(8, 16, 16), torch.randn(8, 16, 16), torch.randn(1, 16, 1))
        )

    def test_horizonal_fusion2(self):
        def fn(a, b, c):
            return a + 1, b + 2, c + 3

        self.common(fn, (torch.randn(8, 16, 8), torch.randn(8, 16), torch.randn(16, 8)))

    def test_vertical_fusion1(self):
        def fn(sa, ct, p):
            # From torchbench.pyhpc_equation_of_state
            v17 = -3.087032500374211e-7
            v18 = -1.988366587925593e-8
            v19 = -1.061519070296458e-11
            v20 = 1.550932729220080e-10
            t15 = v19 * ct
            t19 = v17 + ct * (v18 + t15) + v20 * sa
            t20 = 1.0 / t19
            t128 = t19 * p
            return t20 + t128

        self.common(
            fn,
            (
                torch.randn(204, 204, 26),
                torch.randn(204, 204, 26),
                torch.randn(26),
            ),
        )
        assertGeneratedKernelCountEqual(self, 1)

    @config.patch({"fx_graph_cache": False})
    @skipIfWindows(msg="torch._dynamo.exc.Unsupported")
    def test_forced_buffer_realize(self):
        # Test torch._test_inductor_realize forces a buffer to be realized
        def fn(a):
            b = test_operators.realize(a * 2)
            return (b * 2,)

        self.common(fn, (torch.randn(10),))
        self.assertEqual(torch._inductor.metrics.ir_nodes_pre_fusion, 2)

    @config.patch({"fx_graph_cache": False})
    @skipIfWindows(msg="torch._dynamo.exc.Unsupported")
    def test_scheduler_vertical_fusion1(self):
        realize = test_operators.realize

        def fn(sa, ct, p):
            # From torchbench.pyhpc_equation_of_state
            v17 = -3.087032500374211e-7
            v18 = -1.988366587925593e-8
            v19 = -1.061519070296458e-11
            v20 = 1.550932729220080e-10
            t15 = realize(v19 * ct)
            t19 = realize(v17 + ct * (v18 + t15) + v20 * sa)
            t20 = realize(1.0 / t19)
            t128 = realize(t19 * p)
            return t20 + t128

        self.common(
            fn,
            (
                torch.randn(204, 204, 26),
                torch.randn(204, 204, 26),
                torch.randn(26),
            ),
        )
        self.assertEqual(torch._inductor.metrics.ir_nodes_pre_fusion, 5)
        assertGeneratedKernelCountEqual(
            self, 1 if not is_cpp_backend(self.device) else 2
        )

    def test_index_propagation(self):
        def copy(x):
            i = torch.arange(x.size(0), device=x.device)
            return x[i]

        x = torch.randn(8, device=self.device)
        copy_opt = torch._dynamo.optimize("inductor")(copy)

        expect = copy(x)
        actual = _run_and_assert_no_indirect_indexing(self, copy_opt, x)
        self.assertEqual(expect, actual)

    @dynamo_config.patch("capture_dynamic_output_shape_ops", True)
    # https://github.com/halide/Halide/issues/8308
    @config.patch("halide.scheduler_cpu", "Mullapudi2016")
    @config.patch("halide.scheduler_cuda", "Li2018")
    @config.patch(implicit_fallbacks=True)
    def test_index_propagation_nested_indirect_indexing(self):
        def nested(x, repeats):
            rank = torch.arange(repeats.numel(), device=x.device)
            index = rank.repeat_interleave(repeats, dim=0)
            return torch.index_select(x, index=index, dim=0)

        example_inputs = (
            torch.randn((32, 64), device=self.device),
            repeats := torch.tensor([5, 10, 15], device=self.device),
        )
        torch._dynamo.mark_dynamic(repeats, 0)  # create backed symint

        nested_opt = torch._dynamo.optimize("inductor")(nested)

        expect = nested(*example_inputs)
        actual = nested_opt(*example_inputs)
        self.assertEqual(expect, actual)

    def test_index_propagation_flip(self):
        def flip(x):
            i = torch.arange(x.size(0) - 1, -1, -1, device=x.device)
            return x[i]

        x = torch.randn(8, device=self.device)
        flip_opt = torch._dynamo.optimize("inductor")(flip)

        expect = flip(x)
        actual = _run_and_assert_no_indirect_indexing(self, flip_opt, x)
        self.assertEqual(expect, actual)

    def test_index_propagation_floordiv(self):
        def repeat_interleave(x, n):
            # e.g. x=[1, 2, 3], n=2 => returns [1, 1, 2, 2, 3, 3]
            i = torch.arange(x.shape[0] * n, device=x.device)
            return x[i // n]

        x = torch.randn(8, 16, device=self.device)
        repeat_interleave_opt = torch._dynamo.optimize("inductor")(repeat_interleave)
        # With static shapes we can prove the bound, our dynamic shapes reasoning is not good enough
        has_assert = ifdynstaticdefault(False, True)
        # this should be collapsed to direct indexing
        actual = _run_and_assert_no_indirect_indexing(
            self, repeat_interleave_opt, x, 3, has_assert=has_assert
        )
        expect = torch.repeat_interleave(x, 3, dim=0)
        self.assertEqual(expect, actual)
        self.assertEqual(actual, repeat_interleave(x, 3))

    def test_index_propagation_remainder(self):
        def repeat(x, n):
            # e.g. x=[1, 2, 3], n=2 => returns [1, 2, 3, 1, 2, 3]
            i = torch.arange(x.shape[0] * n, device=x.device)
            return x[i % x.shape[0]]

        x = torch.randn(8, 16, device=self.device)
        repeat_opt = torch._dynamo.optimize("inductor")(repeat)

        # With static shapes we can prove the bound, our dynamic shapes reasoning is not good enough
        has_assert = ifdynstaticdefault(False, True)
        # this should be collapsed to direct indexing
        actual = _run_and_assert_no_indirect_indexing(
            self, repeat_opt, x, 3, has_wrapping=False, has_assert=has_assert
        )
        expect = x.repeat(3, 1)
        self.assertEqual(expect, actual)
        self.assertEqual(actual, repeat(x, 3))

    def test_index_propagation_abs(self):
        def reflection_pad_left(x, n):
            # e.g. x=[1, 2, 3], n=2 => returns [3, 2, 1, 2, 3]
            i = torch.arange(x.shape[0] + n, device=x.device)
            return x[(i - n).abs()]

        x = torch.randn(8, device=self.device)
        opt_fn = torch._dynamo.optimize("inductor")(reflection_pad_left)

        # With static shapes we can prove the bound, our dynamic shapes reasoning is not good enough
        has_assert = ifdynstaticdefault(False, True)
        # this should be collapsed to direct indexing
        actual = _run_and_assert_no_indirect_indexing(
            self, opt_fn, x, 3, has_wrapping=False, has_assert=has_assert
        )
        expect = reflection_pad_left(x, 3)
        self.assertEqual(expect, actual)

    def test_index_propagation_device_assert_masked(self):
        def fn(a):
            idx = torch.arange(a.size(0), device=a.device)
            padded_idx = torch.constant_pad_nd(idx, (1050, 0))
            padded_idx = torch.where(padded_idx >= 0, padded_idx, padded_idx)
            return a[padded_idx]

        self.common(fn, (torch.randn(1024),))

    @config.patch(debug_index_asserts=False)
    @config.patch("cpp.enable_tiling_heuristics", False)
    def test_neg_index(self):
        def test(
            fn, inps, has_assert: bool, has_wrapping: bool, vectorize: bool = True
        ):
            fn_opt = torch.compile(fn)
            if is_halide_backend(self.device):
                pass  # no device asserts in halide
            elif self.device == "cpu":
                _, code = run_and_get_cpp_code(fn_opt, *inps)
                self.assertTrue((") ? (" in code or "blendv" in code) is has_wrapping)
                self.assertTrue(("TORCH_CHECK" in code) is has_assert)
                # Assert that we always vectorize the kernel regardless of wrapping / checks
                self.assertTrue(("loadu" in code) is vectorize)
            else:
                code = run_and_get_triton_code(fn_opt, *inps)
                self.assertTrue(("tl.where" in code) is has_wrapping)
                self.assertTrue(("device_assert" in code) is has_assert)

        def indirect(a, b):
            return a[b - 1]

        a = torch.rand(1024, device=self.device)
        b = torch.zeros(256, dtype=torch.long, device=self.device)
        test(indirect, (a, b), has_assert=True, has_wrapping=True)

        def direct(x):
            return x[:, -1]

        a = torch.rand(1, 64, 32, device=self.device)
        # Does not even generate a kernel as it's a view
        test(direct, (a,), has_assert=False, has_wrapping=False, vectorize=False)

        def flip(a, b):
            return a[b]

        a = torch.rand(1024, device=self.device)
        b = torch.arange(start=-1, end=-a.numel() - 1, step=-1, device=self.device)
        test(flip, (a, b), has_assert=True, has_wrapping=True)

        # Constant propagate a constant that's negative
        def flip_with_index_constant(a):
            b = torch.arange(start=-1, end=-a.numel() - 1, step=-1, device=a.device)
            return a[b]

        # Wrapping is constant-folded
        test(flip_with_index_constant, (a,), has_assert=False, has_wrapping=False)

        # Operation where we can't prove that the index is always positive or negative
        def pos_and_neg(a):
            b = torch.arange(start=1, end=-a.numel() - 1, step=-1, device=a.device)
            return a[b]

        # It has wrapping but no assert
        test(pos_and_neg, (a,), has_assert=False, has_wrapping=True)

        # We currently don't do constant propagation with float constants
        # We cannot prove this kind of asserts just with bounds. We would need
        # to lift IndexPropagation.shape_env to be accessible in all of Inductor
        def flip_with_index(a):
            b = 1.0 * torch.arange(
                start=-1, end=-a.numel() - 1, step=-1, device=a.device
            )
            b = b.int()
            return a[b]

        test(
            flip_with_index,
            (a,),
            has_assert=ifdynstaticdefault(False, True),
            has_wrapping=False,
            vectorize=True,
        )

        def unsafe_index(a, b):
            return aten._unsafe_index(a, (b,))

        test(unsafe_index, (a, b), has_assert=False, has_wrapping=True)

        def constant_propagation(a):
            b = torch.tensor([2], device=a.device)
            return a[b]

        test(
            constant_propagation,
            (a,),
            has_assert=ifdynstaticdefault(False, True),
            has_wrapping=False,
            vectorize=False,  # There's no loop to vectorize!
        )

        def constant_propagation_neg(a):
            b = torch.tensor([-2], device=a.device)
            return a[b]

        # In symbolic shapes, we know that we can access -2, so no assert is necessary!
        test(
            constant_propagation_neg,
            (a,),
            has_assert=False,
            has_wrapping=False,
            vectorize=False,  # There's no loop to vectorize!
        )

    def test_computed_buffer_inlining(self):
        def flip(x):
            idx = torch.arange(x.size(0) - 1, -1, -1, device=x.device)
            return x[idx], idx

        flip_opt = torch._dynamo.optimize("inductor")(flip)
        x = torch.randn(8, device=self.device)

        expect = flip(x)
        actual = _run_and_assert_no_indirect_indexing(self, flip_opt, x)
        self.assertEqual(expect, actual)

    def test__unsafe_masked_index(self):
        def fn(a, mask, idx):
            return aten._unsafe_masked_index(a, mask, idx, 1)

        self.common(
            fn,
            (
                torch.randn(8, device=self.device),
                torch.tensor([True, False, True], device=self.device),
                [torch.tensor([3, 9, -2], device=self.device)],
            ),
        )

    def test__unsafe_masked_index_put_accumulate(self):
        def fn(a, mask, idx, values):
            return aten._unsafe_masked_index_put_accumulate(a, mask, idx, values)

        self.common(
            fn,
            (
                torch.randn(8, device=self.device),
                torch.tensor([True, False, True], device=self.device),
                [torch.tensor([3, 9, -2], device=self.device)],
                torch.randn(3, device=self.device),
            ),
        )

    def test_sum1(self):
        def fn(a, b):
            return ((a + b).sum(-1),)

        self.common(fn, (torch.randn(8, 8), torch.randn(8, 8)))

    def test_sum2(self):
        def fn(a, b):
            return ((a + b).sum([1, 2]), (a + b).sum(-1))

        self.common(fn, (torch.randn(8, 9, 3, 21), torch.randn(8, 9, 3, 21)))

    def test_sum3(self):
        def fn(a, b):
            r1 = a + b
            r2 = r1.sum(-1)
            r3 = torch.squeeze(b) + 10
            return (r1, r2, r3)

        # Mismatched elements: 2 / 10 (20.0%)
        # Greatest absolute difference: 0.0029296875 at index (8,) (up to 1e-05 allowed)
        # Greatest relative difference: 0.0017482517482517483 at index (6,) (up to 0.001 allowed)
        self.common(fn, (torch.randn(10, 10), torch.randn(1, 10)), atol=1e-5, rtol=2e-3)

    def test_sum4(self):
        def fn(a):
            b = a + 1
            c = b.sum(-1)
            d = c + 3
            e = d.sum(-1)
            f = e + 5
            return (f, e, d, c, b)

        self.common(fn, (torch.randn(1, 16, 8, 8),))

    def test_sum5(self):
        def fn(a):
            b = a + 1
            c = b.sum(-1)
            d = c + 3
            e = d.sum(-1)
            f = e + 5
            return (f,)

        self.common(fn, (torch.randn(1, 17, 8, 9),))

    def test_reduction1(self):
        def fn(a):
            return (a.sum(), a.max(), a.min(), a.argmax(), a.argmin())

        self.common(fn, (torch.tensor([float("-inf"), 0.0, float("inf")]),))

    @skip_if_x86_mac()
    def test_reduction2(self):
        def fn(a):
            # FIXME: a.argmax
            return (a.sum(), a.max(), a.min(), a.argmin())

        self.common(fn, (torch.full((4,), float("inf")),))

    @skip_if_x86_mac()
    def test_reduction3(self):
        def fn(a):
            # FIXME: a.argmin
            return (a.sum(), a.max(), a.min(), a.argmax())

        self.common(fn, (torch.full((4,), float("-inf")),))

    def test_reduction4(self):
        if self.device == "cpu":
            raise unittest.SkipTest("Non-deterministic CPU results")

        def fn(a):
            return (a.argmax(-1), a.argmin(-1))

        inputs = (torch.ones(128), torch.ones(4, 4, 1))
        for i in inputs:
            self.common(fn, (i,), check_lowp=not is_halide_backend(self.device))

    @config.patch(unroll_reductions_threshold=1)
    def test_reduction5(self):
        if self.device == "cpu":
            raise unittest.SkipTest("Non-deterministic CPU results")

        def fn(a):
            return (a.sum(), a.max(), a.min(), a.argmax())

        self.common(fn, (torch.full((4,), float("-inf")),))

    @requires_gpu()
    def test_reduction_config_limit(self):
        """
        This unit-test tests whether we exceed cudaDeviceProperties.maxGridSize in
        triton reduction configs for large size hints. #128826 introduced a scaling XBLOCK
        feature to resolve the issue in reduction configs which may exceed the maxGridSize
        """
        from torch._inductor.runtime.runtime_utils import next_power_of_2
        from torch._inductor.runtime.triton_heuristics import triton_config_reduction

        size_hints = [67108864, 8192]
        for i in range(4):
            size_hints[0] = next_power_of_2(size_hints[0])
            triton_config_reduction(size_hints, 1, 2048, 1, 8)

    def test_prod(self):
        def fn(a):
            return a.prod(0), a.prod(1), a.prod()

        self.common(fn, (torch.rand((10, 10)),))
        self.common(fn, (torch.rand((1, 2050)),))

    def test_unroll_small_reduction(self):
        def fn(x):
            val1, index1 = x.min(-1)
            val2, index2 = x.max(-1)
            return (
                val1,
                index1,
                val2,
                index2,
                x.sum(-1),
                (x > 1).any(-1),
                (x > 0).all(-1),
                x.argmin(-1),
                x.argmax(-1),
                x.amin(-1),
                x.amax(-1),
                x.aminmax(),
            )

        with config.patch(unroll_reductions_threshold=8):
            # small sized reductions will get unrolled
            self.common(fn, (torch.randn(8, 3),))
        torch._dynamo.reset()
        with config.patch(unroll_reductions_threshold=1):
            # make sure things also work if they aren't unrolled
            self.common(fn, (torch.randn(8, 3),))

    def test_multilayer_sum_low_prec(self):
        # fp16 nyi for cpu
        if self.device == "cpu":
            raise unittest.SkipTest(f"requires {GPU_TYPE}")

        def fn(a):
            return torch.mean(a)

        self.common(fn, ((torch.rand((10, 3, 352, 352), dtype=torch.float16),)))

    def test_multilayer_prime_size(self):
        def fn(a):
            return torch.max(a), torch.sum(a)

        # Requires masked loading for the intermediate reduction
        sample = torch.full((3999971,), 0, dtype=torch.int64)
        sample[-1] = 1
        self.common(fn, (sample,))

    @skip_if_gpu_halide
    @skipCPUIf(IS_MACOS, "fails on macos")
    def test_multilayer_var(self):
        def fn(a):
            return torch.var(a)

        self.common(
            fn,
            ((torch.rand((10, 3, 352, 352), dtype=torch.float32),)),
            atol=1e-3,
            rtol=1e-3,
        )
        self.common(
            fn,
            ((torch.rand((14923), dtype=torch.float32),)),
            atol=1e-3,
            rtol=1e-3,
        )

    @skipCPUIf(IS_MACOS, "fails on macos")
    @skip_if_halide  # accuracy 4.7% off
    def test_multilayer_var_lowp(self):
        def fn(a):
            return torch.var(a)

        self.common(fn, (torch.rand((16, 16, 352, 352), dtype=torch.float16),))
        self.common(fn, (torch.rand((14923), dtype=torch.float16),))

    def test_split_cumsum(self):
        def fn(a):
            return torch.cumsum(a, -1)

        for dtype in get_all_dtypes(
            include_bfloat16=False,
            include_bool=True,
            include_complex=False,
            include_half=False,
        ):
            # Use low=0 since when the mean value is 0, cumsum at all points
            # tends towards zero which makes the relative error term blow up
            inp = make_tensor(10, 3, 352, 352, low=0, dtype=dtype, device=self.device)
            self.common(fn, (inp.view(-1),), rtol=1e-4, atol=1e-5, check_lowp=False)
            self.common(fn, (inp.view(10, -1),), rtol=1e-4, atol=1e-5, check_lowp=False)

    @skipCUDAIf(not SM80OrLater, "Requires sm80")
    @skipCUDAIf(TEST_WITH_ROCM, "Computation not done in float on ROCm")
    @skip_if_gpu_halide  # accuracy issue
    def test_split_cumsum_low_prec(self):
        if is_cpp_backend(self.device):
            raise unittest.SkipTest("ir.Scan nyi on CPU")

        def fn(a):
            return torch.cumsum(a.view(-1), 0)

        self.common(
            fn,
            (torch.rand((10, 3, 352, 352), dtype=torch.float16),),
            reference_in_float=True,
            check_lowp=False,
        )

    def test_consecutive_split_cumsum(self):
        def fn(a, b):
            a = a.view(-1)
            b = b.view(-1)
            return torch.cumsum(a, 0) + torch.cumsum(b, 0)

        a = make_tensor(10, 3, 352, 352, low=0, dtype=torch.float32, device=self.device)
        b = make_tensor(10, 3, 352, 352, low=0, dtype=torch.float64, device=self.device)
        self.common(fn, (a, b), rtol=1e-4, atol=1e-5, check_lowp=False)

    @config.patch(max_autotune_pointwise=True)
    def test_split_cumsum_index(self):
        # Split scan uses a workspace that needs to be zeroed before use.
        # data[index] does indirect indexing that should catch issues if the
        # workspace is not zeroed.
        def fn(lengths, data):
            offsets = torch.cumsum(lengths, 0)
            return data[offsets]

        lengths = torch.full((2**14,), 2**2, dtype=torch.int64, device=self.device)
        lengths[-2] = 3
        lengths[-1] = 3
        data = make_tensor((2**16,), dtype=torch.float32, device=self.device)
        self.common(fn, (lengths, data))

    def test_split_cumprod(self):
        def fn(a):
            return torch.cumprod(a, -1)

        for dtype in [torch.float32, torch.float64, torch.int32, torch.int64]:
            inp = _large_cumprod_input(
                (10, 10000), dim=1, dtype=dtype, device=self.device
            )
            self.common(fn, (inp,), atol=1e-5, rtol=1e-4, check_lowp=False)

    @skipCUDAIf(not SM80OrLater, "Requires sm80")
    @skipCUDAIf(TEST_WITH_ROCM, "Computation not done in float on ROCm")
    @skip_if_gpu_halide  # accuracy issue
    def test_split_cumprod_low_prec(self):
        if is_cpp_backend(self.device):
            raise unittest.SkipTest("ir.Scan nyi on CPU")

        def fn(a):
            return torch.cumprod(a.view(-1), 0)

        for dtype in [torch.float16, torch.bfloat16]:
            inp = _large_cumprod_input(
                (10, 10000), dim=1, dtype=dtype, device=self.device
            )
            self.common(
                fn,
                (inp,),
                reference_in_float=True,
                check_lowp=False,
            )

    def test_consecutive_split_cumprod(self):
        def fn(a, b):
            return torch.cumprod(a, 0) + torch.cumprod(b, 0)

        a = _large_cumprod_input(
            (10000,), dim=0, dtype=torch.float32, device=self.device
        )
        b = _large_cumprod_input(
            (10000,), dim=0, dtype=torch.float64, device=self.device
        )
        self.common(fn, (a, b), atol=1e-5, rtol=1e-5, check_lowp=False)

    @skipCUDAIf(TEST_WITH_ROCM, "associative_scan is not supported on ROCm")
    @skip_if_halide  # scan ops
    def test_custom_scan_op(self):
        if self.device != "cuda":
            raise unittest.SkipTest("associative_scan only supported on GPU")

        def sum_combine(a, b):
            return a + b

        from torch._higher_order_ops.associative_scan import associative_scan

        a = torch.randn(100, 100, device=self.device)
        expect = torch.cumsum(a, 0)
        actual = associative_scan(sum_combine, a, 0)
        self.assertEqual(expect, actual)

        def logcumsum_combine(a, b):
            min_v = torch.minimum(a, b)
            max_v = torch.maximum(a, b)
            mask = (min_v != max_v) | ~min_v.isinf()
            return torch.where(mask, max_v + (min_v - max_v).exp().log1p(), a)

        expect = torch.logcumsumexp(a, 0)
        actual = associative_scan(logcumsum_combine, a, 0)
        self.assertEqual(expect, actual)

    @skip_if_halide  # scan ops
    def test_custom_scan_op_compiled(self):
        if self.device != "cuda":
            raise unittest.SkipTest("associative_scan only supported on GPU")

        from torch._higher_order_ops.associative_scan import associative_scan

        def sum_combine(a, b):
            return a + b

        def fn(a, b, dim):
            diff = (a - b).abs()
            sad = associative_scan(sum_combine, diff, dim)
            return sad.sum(dim)

        a = torch.randn(100, 100, device=self.device)
        b = torch.randn(100, 100, device=self.device)
        self.common(fn, (a, b, 0))
        cfn = torch.compile(fn)
        _, code = run_and_get_code(cfn, a, b, 0)

        # Check everything is fused into a single kernel
        FileCheck().check_not("run(").check_regex(
            r"triton_.*\.run\(arg[01]_1, arg[12]_1, buf1,"
        ).check_not("run(").run(code[0])

    @skipCUDAIf(TEST_WITH_ROCM, "associative_scan is not supported on ROCm")
    @skip_if_halide  # scan ops
    def test_custom_scan_op_multi_input(self):
        if self.device != "cuda":
            raise unittest.SkipTest("associative_scan only supported on GPU")

        def argmax_combine(a, b):
            a_value, a_index = a
            b_value, b_index = b
            mask = (a_value > b_value) | ((a_value == b_value) & (a_index > b_index))
            return (
                torch.where(mask, a_value, b_value),
                torch.where(mask, a_index, b_index),
            )

        from torch._higher_order_ops.associative_scan import associative_scan

        a = torch.randn(100, 100, device=self.device)
        expect = torch.cummax(a, 0)

        idx = torch.arange(100, device=self.device).view(100, 1).expand(100, 100)
        actual = associative_scan(argmax_combine, (a, idx), 0)
        self.assertEqual(expect, actual)

    @skipCUDAIf(TEST_WITH_ROCM, "associative_scan is not supported on ROCm")
    @skip_if_halide  # scan ops
    def test_custom_scan_would_split(self):
        if self.device != "cuda":
            raise unittest.SkipTest("associative_scan only supported on GPU")

        def combine_linear_recurrence(left, right):
            xl, fl = left
            xr, fr = right
            x = xl * fr + xr
            f = fl * fr
            return x, f

        def eager_scan(x, g):
            x, g = x.to(torch.float64), g.to(torch.float64)
            x_out = torch.empty_like(x)
            g_out = torch.empty_like(g)
            x_out[:, 0] = x[:, 0]
            g_out[:, 0] = g[:, 0]
            for i in range(1, x.shape[1]):
                x_out[:, i], g_out[:, i] = combine_linear_recurrence(
                    (x_out[:, i - 1], g_out[:, i - 1]),
                    (x[:, i], g[:, i]),
                )
            return x_out.float(), g_out.float()

        @torch.compile
        def compiled_scan(x, f):
            from torch._higher_order_ops.associative_scan import associative_scan

            x, f = associative_scan(combine_linear_recurrence, (x, f), dim=1)
            return x, f

        x = torch.randn(1, 129, 2, device=self.device)
        f = torch.randn(1, 129, 2, device=self.device)
        expect = eager_scan(x, f)
        actual = compiled_scan(x, f)
        self.assertEqual(expect, actual)

    def test_embedding_bag_byte_unpack(self):
        if self.device != "cpu":
            raise unittest.SkipTest(f"No {GPU_TYPE} implementation (it returns empty)")

        def fn(a):
            return torch.ops.quantized.embedding_bag_byte_unpack(a)

        M, N = 32, 64
        scales = torch.randn(M, 1).view(torch.uint8)
        offsets = torch.randn(M, 1).view(torch.uint8)
        data = torch.randint(0, 255, (M, N), dtype=torch.uint8)
        packed = torch.cat([data, scales, offsets], dim=-1)
        self.common(fn, [packed])

    def test_expanded_reduction(self):
        def fn(x, y):
            z = x * y
            return z.sum((0, 1))

        atol = None
        rtol = None

        # By default, inductor generate non-persistent reduction kernels in this
        # case. But when multi-kernel is enabled, inductor will pick the faster
        # of persistent reduction and non-persistent-reduction kernel.
        # In this case, inductor picked the persistent-reduction kernel.
        # The persistent reduction kernel happens to need looser tolerance.
        if config.triton.multi_kernel:
            atol = 1e-5
            rtol = 1e-5
        self.common(
            fn, (torch.randn(2, 197, 256), torch.randn(2, 1, 256)), atol=atol, rtol=rtol
        )

    @skip_if_gpu_halide
    def test_min_max_reduction(self):
        def fn(a, b):
            return (
                (a + b).max(),
                (a + b).min(),
                torch.amax(a + 1, keepdim=True),
                torch.amin(b + 1, keepdim=True),
            )

        dtypes = [torch.float, torch.float16]
        if not (self.device == "cuda" and not SM80OrLater):
            dtypes += [torch.bfloat16]
        for dtype in dtypes:
            self.common(fn, (torch.randn(8, 8).to(dtype), torch.randn(8, 8).to(dtype)))

    @skip_if_halide  # bug in nan handling
    def test_min_max_reduction_nan(self):
        def fn(a):
            return (torch.max(a), torch.min(a))

        t1 = torch.randn(32)
        t1[16] = float("nan")
        self.common(fn, (t1,))

    @skip_if_halide  # bug in nan handling
    def test_fmin_fmax(self):
        def fn(a, b):
            return (
                torch.fmin(a, b),
                torch.fmax(a, b),
                torch.fmax(a + 1, torch.tensor(0.0)),
            )

        self.common(
            fn,
            (
                torch.tensor(
                    [-10.0, 10.0, float("nan"), float("nan"), float("nan"), 3, 4]
                ),
                torch.tensor(
                    [float("nan"), float("nan"), -10.0, 10.0, float("nan"), 4, 3]
                ),
            ),
        )

    def test_sum_int(self):
        def fn(x):
            return 2 * x.sum(-1) + x.sum()

        dtypes = torch.bool, torch.uint8, torch.int
        inps = [torch.randint(2, (64,), dtype=dtype) for dtype in dtypes]
        for i in inps:
            self.common(fn, (i,), check_lowp=False)

    def test_sum_dtype(self):
        def fn(x):
            return x * x.sum(-1, dtype=torch.double) + x.sum(dtype=torch.double)

        self.common(fn, (torch.ones(32, 32) * 70,))

    def test_cumsum(self):
        def fn(x):
            return x.cumsum(0), x.cumsum(1)

        # Persistent reductions
        self.common(
            fn, (torch.rand(16, 32),), check_lowp=not is_halide_backend(self.device)
        )
        self.common(
            fn, (torch.rand(20, 30),), check_lowp=not is_halide_backend(self.device)
        )

        # Non-persistent reduction
        self.common(
            fn,
            (torch.rand(100, 4000),),
            check_lowp=not is_halide_backend(self.device),
            atol=1e-5,
            rtol=1e-5,
        )

    def test_cumsum_zero_dim(self):
        def fn(x):
            return x.cumsum(0), x.cumsum(-1)

        a = torch.rand(())
        self.common(fn, (a,))

    def test_cumsum_no_mask(self):
        def fn(x):
            return x.cumsum(-1)

        # Persistent reduction
        a = torch.rand((1, 1024))
        self.common(
            fn, (a,), check_lowp=not (TEST_WITH_ROCM or is_halide_backend(self.device))
        )

        # Non-persistent reduction
        b = torch.rand((1, 8192))
        self.common(
            fn,
            (b,),
            check_lowp=not (TEST_WITH_ROCM or is_halide_backend(self.device)),
            atol=1e-5,
            rtol=1e-5,
        )

    def test_cumprod_zero_dim(self):
        def fn(x):
            return x.cumprod(0), x.cumprod(-1)

        a = torch.rand(())
        self.common(fn, (a,))

    def test_cumsum_inf(self):
        def fn(x):
            return x.cumsum(-1)

        def make_tensor(shape):
            return torch.full(
                shape, float("inf"), device=self.device, dtype=torch.float64
            )

        cfn = torch.compile(fn)

        for n in [100, 10, 100]:
            inp = torch.full(
                (2, n), float("inf"), device=self.device, dtype=torch.float64
            )
            self.assertEqual(cfn(inp), fn(inp))

    def test_logcumsumexp(self):
        def fn(x):
            return x.logcumsumexp(0), x.logcumsumexp(1)

        # Persistent reductions
        self.common(
            fn,
            (torch.rand(16, 32),),
            check_lowp=not (TEST_WITH_ROCM or is_halide_backend(self.device)),
        )
        self.common(
            fn,
            (torch.rand(20, 30),),
            check_lowp=not (TEST_WITH_ROCM or is_halide_backend(self.device)),
        )

        # Non-persistent reduction
        self.common(
            fn,
            (torch.rand(100, 4000),),
            check_lowp=not (TEST_WITH_ROCM or is_halide_backend(self.device)),
            atol=1e-5,
            rtol=1e-5,
        )

    def test_logcumsumexp_zero_dim(self):
        def fn(x):
            return x.logcumsumexp(0), x.logcumsumexp(-1)

        a = torch.rand(())
        self.common(fn, (a,))

    def test_clamp(self):
        def fn(a, b):
            return (a.clamp(-0.1, 0.1), b.clamp(0), torch.clamp(a + b, max=0))

        self.common(fn, (torch.randn(8, 8), torch.randn(8, 8)))

    def test_clamp_type_promotion(self):
        def fn(a):
            b = torch.tensor(1.0, dtype=torch.double, device=self.device)
            c = torch.full((4,), 2, device=self.device)
            return a.clamp(min=b, max=c)

        self.common(fn, (torch.randint(4, (4,)),))

    @skip_if_gpu_halide
    def test_dist(self):
        def fn(a, b):
            return (
                torch.dist(a, b),
                torch.dist(a, b, p=1.2),
            )

        self.common(fn, (torch.randn(4, 4), torch.randn(4, 4)))

    @skipCUDAIf(not SM80OrLater, "Requires sm80")
    @skip_if_gpu_halide  # https://github.com/halide/Halide/issues/8311
    def test_dist_bf16(self):
        def fn(a, b):
            return torch.dist(a.to(torch.bfloat16), b.to(torch.bfloat16))

        self.common(fn, (torch.randn(4, 4), torch.randn(4, 4)))

    def test_arange1(self):
        def fn(x):
            rng1 = torch.arange(8 * 8, dtype=torch.float32, device=x.device).view(8, 8)
            rng2 = torch.arange(10, 18, device=x.device)
            tmp = x * rng1
            return tmp, tmp + rng2

        self.common(fn, (torch.randn(8, 8),))

    def test_arange2(self):
        def fn(x):
            rng1 = torch.arange(8, device=x.device)
            return (x + rng1,)

        self.common(fn, (torch.randint(4, (8, 8)),), check_lowp=False)

    def test_arange3(self):
        def fn(x):
            return x + torch.ops.aten.arange.start_step(
                0, 53, 4, dtype=torch.int64, device=x.device
            )

        self.common(fn, (torch.randn(14),))

    def test_arange4(self):
        def fn(x):
            return x - torch.arange(512, -512, -1.0, device=x.device)

        self.common(fn, (torch.randn(1024),))

    def test_arange5(self):
        def fn(step, device):
            return torch.arange(512, -512, step, device=device)

        compiled_fn = torch._dynamo.optimize()(fn)

        # NOTE: use assertEqual to check dtypes which self.common doesn't do
        for step in (-1, -1.0):
            expect = fn(step, self.device)
            actual = compiled_fn(step, self.device)
            self.assertEqual(expect, actual)
        self.assertEqual(expect, actual)

    def test_arange6(self):
        def fn(x):
            return torch.arange(0.1, 8.0001, 1, dtype=x.dtype, device=x.device)

        # Test that float arguments are truncated to int when dtype is set explicitly
        make_arg = functools.partial(
            make_tensor, device=self.device, requires_grad=False
        )
        self.common(fn, (make_arg(1, dtype=torch.float32),))
        self.common(fn, (make_arg(1, dtype=torch.int64),))

    def test_linspace1(self):
        def fn(x):
            return torch.linspace(0.125, 0.875, 7, device=x.device) + x

        self.common(fn, (torch.randn(1, 7),))

    def test_linspace2(self):
        def fn(x):
            return torch.linspace(0, 2, 1, device=x.device) + x

        self.common(fn, (torch.randn(1, 1),))

    def test_linspace3(self):
        def fn(x):
            return torch.linspace(0, 2, 0, device=x.device)

        self.common(fn, (torch.Tensor([]),))

    def test_tensor1(self):
        def fn(x):
            return torch.tensor([1], device=x.device) + x, torch.tensor(
                5, device=x.device
            )

        self.common(fn, (torch.randn(10),))

    def test_tensor2(self):
        def fn(x):
            return torch.tensor(list(range(2, 40, 2)), device=x.device) + x

        self.common(fn, (torch.randn(1),))

    def test_tensor3(self):
        def fn(x):
            return (
                torch.tensor([], device=x.device),
                torch.tensor([1, 2], device=x.device) + 1,
                torch.tensor([1, 2, 3], device=x.device) + 2,
                torch.tensor([1, 2, 3, 4], device=x.device) + x,
            )

        self.common(fn, [torch.randn(4)])

    def test_views1(self):
        def fn1(x, y):
            return (x.view(size2) + y,)

        def fn2(x, y):
            return ((x + 1).view(size2) + y,)

        views = [
            ([5 * 7], [5, 7]),
            ([2 * 3 * 4 * 5 * 6 * 7], [2, 3, 4, 5, 6, 7]),
            ([2 * 3, 4, 5, 6 * 7], [2, 3, 4, 5, 6, 7]),
            ([10 * 5, 20], [10, 5, 20]),
            ([1, 10, 1], [10]),
            ([10, 1, 10, 1, 10], [10, 100]),
            ([2, 2, 2, 2], [4, 4]),
        ]
        for size1, size2 in views:
            self.common(fn1, (torch.randn(size1), torch.randn(size2)))
            self.common(fn2, (torch.randn(size1), torch.randn(size2)))

        for size2, size1 in views:
            self.common(fn1, (torch.randn(size1), torch.randn(size2)))
            self.common(fn2, (torch.randn(size1), torch.randn(size2)))

    def test_views2(self):
        def fn1(x):
            return (x.view(size2) + 1,)

        def fn2(x):
            return ((x * 2).view(size2) + 1,)

        for size1, size2 in [
            ([2, 2, 2, 2], [4, -1]),
            ([10, 1, 10, 1, 10], [-1, 100]),
            ([10 * 5, 20], [10, -1, 20]),
        ]:
            self.common(fn1, (torch.randn(size1),))
            self.common(fn2, (torch.randn(size1),))

    def test_views3(self):
        # example taken from hf_BigBird
        def forward(arg1, arg2):
            index = torch.ops.aten.index(arg1, [arg2])
            view_1 = torch.ops.aten.view(index, [1, 2232, 64])
            view_2 = torch.ops.aten.view(view_1, [1, 12, 62, 192])
            return view_2

        self.common(
            forward,
            (
                rand_strided((64, 64), (64, 1), torch.float32),
                rand_strided((2232,), (1,), torch.int64),
            ),
        )

    def test_views4(self):
        # example taken from hf_BigBird
        def forward(arg1, arg2):
            arg1 = arg1.index_select(0, arg2)
            arg1 = torch.ops.aten.view(arg1, [2, 3, 4, 5, 5])
            arg1 = torch.ops.aten.view(arg1, [2, 3, 2, 10, -1])
            return arg1

        self.common(
            forward,
            (
                torch.randn(12, 5, 5),
                torch.randint(0, 11, (24,)),
            ),
        )

    def test_views5(self):
        # tensor with shape 0 in any dimension
        def forward(x):
            y = x[:, 4:]
            return y.view(len(y), -1, 4)

        self.common(
            forward,
            (torch.randn(4, 4, 4, 4),),
        )

    def test_views6(self):
        def forward(x):
            x = torch.ops.aten.relu(x)
            s = torch.ops.aten.slice(x, 0, 0, 9223372036854775807)
            s = torch.ops.aten.slice(s, 1, 0, 9223372036854775807)
            s = torch.ops.aten.slice(s, 3, 0, 0)
            y = torch.ops.aten.view(s, [4, 2, -1])
            return y

        self.common(
            forward,
            (torch.randn(4, 2, 4, 4),),
        )

    def test_views7(self):
        # x.view(dtype)
        def forward(x, y):
            x = (x + 1).to(torch.float32)
            y = (y + 1).to(torch.int32)
            return x.view(torch.int32), y.view(torch.float32)

        self.common(
            forward,
            (
                torch.rand(2, 3, dtype=torch.float32),
                torch.randint(10, (2, 3), dtype=torch.int32),
            ),
        )

    def test_relu(self):
        def fn(a, b):
            return (torch.relu(a), torch.relu(a + b) / 10)

        self.common(fn, (torch.randn(8, 8), torch.randn(8, 8)))

    def test_exp(self):
        def fn(a, b):
            return (torch.exp(a), torch.exp(a + b))

        self.common(fn, (torch.randn(8, 8), torch.randn(8, 8)))

    def test_exp2(self):
        def fn(a, b):
            return (torch.exp2(a), torch.exp2(a + b), torch.pow(2, -torch.abs(a - b)))

        self.common(fn, (torch.randn(8, 8), torch.randn(8, 8)))

    def test_sigmoid(self):
        def fn(a, b):
            return (torch.sigmoid(a), torch.sigmoid(a + b))

        self.common(fn, (torch.randn(8, 8), torch.randn(8, 8)))

    def test_round(self):
        def fn(a, b):
            return torch.round(a), torch.round(b + 1), torch.round(a, decimals=2)

        # without manual_seed, there is some chance this test fails due to:
        # https://github.com/openai/triton/issues/530
        torch.manual_seed(0)

        # with *100 we are always getting a number exactly at .5 which we don't do right in half
        self.common(fn, (torch.randn(8, 8) * 100, torch.randn(8, 8) * 10))

    def test_round_correctness(self):
        if self.device == "cuda":
            raise unittest.SkipTest("need to debug tl.libdevice on A100/V100")

        def fn(a):
            return torch.round(a)

        self.common(
            fn,
            [torch.arange(-10, 10, 0.1, dtype=torch.float64)],
            check_lowp=False,
        )

    def test_builtins_round(self):
        def fn(x, i):
            return x[: round(i / 2 + 1)] + round(i / 2)

        cfn = torch.compile(fullgraph=True, dynamic=True)(fn)

        x = torch.zeros(5, dtype=torch.int, device=self.device)
        with torch.no_grad():
            for i in range(1, 6):
                self.assertEqual(cfn(x, i), fn(x, i))

    def test_builtins_round_float_ndigits_pos(self):
        def fn(x, i):
            return x + round(i / 2 * 123.4567, 1)

        cfn = torch.compile(fullgraph=True, dynamic=True)(fn)

        x = torch.zeros(2, device=self.device)
        i = 2

        with torch.no_grad():
            self.assertEqual(cfn(x, i), fn(x, i))

    def test_builtins_round_float_ndigits_zero(self):
        def fn(x, i):
            return x + round(i / 2 * 123.4567, 0)

        cfn = torch.compile(fullgraph=True, dynamic=True)(fn)

        x = torch.zeros(2, device=self.device)
        i = 2

        with torch.no_grad():
            self.assertEqual(cfn(x, i), fn(x, i))

    def test_builtins_round_float_ndigits_neg(self):
        def fn(x, i):
            return x + round(i / 2 * 123.4567, -1)

        cfn = torch.compile(fullgraph=True, dynamic=True)(fn)

        x = torch.zeros(2, device=self.device)
        i = 2

        with torch.no_grad():
            self.assertEqual(cfn(x, i), fn(x, i))

    def test_builtins_round_int_ndigits_pos(self):
        def fn(x, i):
            return x + round(i, 1)

        cfn = torch.compile(fullgraph=True, dynamic=True)(fn)

        x = torch.zeros(2, device=self.device)
        i = 123

        with torch.no_grad():
            self.assertEqual(cfn(x, i), fn(x, i))

    def test_builtins_round_int_ndigits_zero(self):
        def fn(x, i):
            return x + round(i, 0)

        cfn = torch.compile(fullgraph=True, dynamic=True)(fn)

        x = torch.zeros(2, device=self.device)
        i = 123

        with torch.no_grad():
            self.assertEqual(cfn(x, i), fn(x, i))

    def test_silu(self):
        def fn(a):
            return (torch.nn.functional.silu(a),)

        self.common(fn, (torch.randn(8, 8),))

    @skip_if_halide  # halide has buggy nan handling
    def test_nan_to_num(self):
        def fn(a):
            return (
                torch.nan_to_num(a),
                torch.nan_to_num(a, nan=3.0),
                torch.nan_to_num(a, nan=None),
                torch.nan_to_num(a, posinf=4.0),
                torch.nan_to_num(a, neginf=5.0),
                torch.nan_to_num(a, nan=3.0, posinf=4.0, neginf=5.0),
            )

        self.common(
            fn,
            (torch.tensor((float("nan"), float("inf"), float("-inf"), 1.0)),),
            check_lowp=False,  # a much more elaborate test is required to match finfo max's for float and half
        )

    def test_one_hot(self):
        def fn(a):
            return torch.nn.functional.one_hot(a, 8) + 1

        self.common(
            fn,
            (torch.arange(100).view(4, 5, 5) % 8,),
            check_lowp=False,
        )

    def test_div1(self):
        def fn(a, b):
            return (
                aten.div(a, b, rounding_mode=None),
                aten.div(a, b, rounding_mode="floor"),
                aten.div(a, b, rounding_mode="trunc"),
                a / b,
                a // b,
            )

        self.common(fn, (torch.randn(8, 8) * 100, torch.randn(8, 8) * 100))

    def test_div2(self):
        def fn(a, b):
            return (
                aten.div(a, b, rounding_mode=None),
                aten.div(a, b, rounding_mode="floor"),
                aten.div(a, b, rounding_mode="trunc"),
                a / b,
                a // b,
            )

        self.common(fn, (torch.randint(-100, 100, [8, 8]), 100 * torch.randn(8, 8)))

    def test_div3(self):
        def fn(a, b):
            return (
                aten.div(a, b, rounding_mode=None),
                aten.div(a, b, rounding_mode="floor"),
                aten.div(a, b, rounding_mode="trunc"),
                a / b,
                a // b,
            )

        a = torch.randint(1, 100, [8, 8])
        self.common(fn, (a * 2, a))

    def test_div4(self):
        def fn(a, b):
            return (
                aten.div(a, b, rounding_mode=None),
                aten.div(a, b, rounding_mode="floor"),
                aten.div(a, b, rounding_mode="trunc"),
                a / b,
                a // b,
            )

        self.common(
            fn,
            (torch.randint(-100, 0, [8, 8]), torch.randint(1, 10, [8, 8])),
        )

    def test_div5(self):
        def fn(a, b):
            return (
                aten.div(a, b, rounding_mode=None),
                aten.div(a, b, rounding_mode="floor"),
                aten.div(a, b, rounding_mode="trunc"),
                a / b,
                a // b,
            )

        # divide a scalar
        self.common(fn, (torch.randint(-100, 0, [8, 8]), 16))

    def test_div6(self):
        def fn(a, b):
            return (
                aten.div(a, b, rounding_mode=None),
                aten.div(a, b, rounding_mode="floor"),
                aten.div(a, b, rounding_mode="trunc"),
                a / b,
                a // b,
            )

        # treat boolean as integer
        self.common(
            fn,
            (torch.ones([8, 8], dtype=torch.bool), torch.randint(-100, -1, [8, 8])),
        )

    def test_div7(self):
        def fn(a, b):
            return (
                aten.div(a, b, rounding_mode=None),
                aten.div(a, b, rounding_mode="floor"),
                aten.div(a, b, rounding_mode="trunc"),
                a / b,
                a // b,
            )

        self.common(
            fn,
            (
                torch.randint(2**32, 2**40, [100, 100]),
                torch.randint(-10, -1, [100, 100]),
            ),
        )

    def test_div8(self):
        def fn(a, b):
            return (
                aten.div(a, b, rounding_mode=None),
                aten.div(a * 0.5, b, rounding_mode=None),
                aten.div(a, b * 1.0, rounding_mode=None),
                aten.div(a, b, rounding_mode="floor"),
                aten.div(a, b, rounding_mode="trunc"),
                a / b,
                a // b,
            )

        self.common(fn, (1024, 100))

    def test_div9(self):
        def fn(x):
            return (torch.div(42, x), aten.true_divide(42, x), aten.div.Tensor(42, x))

        self.common(fn, (torch.randn(8),))

    def test_div_zero_dim(self):
        def fn(a, b):
            return (
                aten.div(a, b, rounding_mode=None),
                aten.div(a, b, rounding_mode="floor"),
                aten.div(a, b, rounding_mode="trunc"),
                a / b,
                a // b,
            )

        for dtype in (torch.float32, torch.int64):
            self.common(
                fn,
                (
                    make_tensor(10, device=self.device, dtype=dtype),
                    make_tensor((), device=self.device, dtype=dtype, exclude_zero=True),
                ),
            )
            self.common(
                fn,
                (
                    make_tensor((), device=self.device, dtype=dtype),
                    make_tensor(10, device=self.device, dtype=dtype, exclude_zero=True),
                ),
            )

    def test_div_prim(self):
        def fn(a, b):
            return (torch.ops.prims.div(a, b),)

        for dtype in (torch.float32, torch.int64):
            self.common(
                fn,
                (
                    make_tensor(100, device=self.device, dtype=dtype),
                    make_tensor(
                        100, device=self.device, dtype=dtype, exclude_zero=True
                    ),
                ),
            )

    def test_floordiv(self):
        def fn_floor_input(a, i):
            n = (i * 1.234) // 8.234
            return a + n

        self.common(
            fn_floor_input,
            (make_tensor(10, device=self.device, dtype=torch.float32), 33),
        )

        def fn_int_input(a, i):
            n = i // 8
            return a + n

        self.common(
            fn_int_input, (make_tensor(10, device=self.device, dtype=torch.float32), 33)
        )

    def test_div_precision(self):
        # Reproducer for https://github.com/pytorch/pytorch/issues/101039

        def forward(x, y):
            z = x.div(y)
            return F.softmax(z, dim=-1)

        query = torch.randn(1, 10, 40)
        key = torch.randn(1, 2, 40)
        x = torch.matmul(query, key.transpose(-2, -1))
        self.common(forward, (x, 1e-6))

        x = torch.tensor(
            [
                [
                    [
                        [-16.1649, 5.6846, -5.1022, -9.1134],
                        [-11.5552, -2.2615, -12.8913, 10.6538],
                        [-7.1666, -5.3333, 2.0776, -9.7984],
                        [7.4469, -2.3948, 2.7371, 0.9201],
                    ],
                    [
                        [-8.0361, -16.3771, 22.7741, 4.4685],
                        [20.8047, -0.7771, -2.4355, -2.2299],
                        [3.8343, -2.0914, -2.4077, 2.2740],
                        [-15.8663, -2.7015, -12.5241, -3.0040],
                    ],
                    [
                        [-2.5139, 14.4393, -3.7186, 1.2255],
                        [5.6742, 14.1842, -8.5976, 16.8366],
                        [-9.7358, -3.0279, 11.8164, -4.0787],
                        [-9.0621, 8.2580, 29.9486, -2.4107],
                    ],
                    [
                        [7.3622, 12.5640, -20.5592, 13.6237],
                        [-11.5640, 0.8832, 16.7275, -2.5009],
                        [-2.0953, -12.2276, -26.2633, 4.5268],
                        [15.3329, -11.7492, 6.5650, -9.2483],
                    ],
                ],
                [
                    [
                        [7.9980, -4.9369, 3.1508, 5.2994],
                        [3.8052, 3.9514, 8.4987, -10.5045],
                        [-2.6827, -4.0010, -4.0611, 6.4091],
                        [-19.0318, 6.4073, 2.8923, 8.0250],
                    ],
                    [
                        [7.1650, -3.4585, 5.7720, -5.0305],
                        [-0.9765, -3.0086, 11.7114, 8.0555],
                        [-3.1027, -3.5514, 9.6182, -8.8526],
                        [-9.2348, -6.0239, 6.2528, -6.7221],
                    ],
                    [
                        [11.5936, 22.4139, -0.4089, -4.9889],
                        [14.8217, -2.3426, -17.6189, 3.7427],
                        [1.9546, -13.0902, 8.6293, -7.2457],
                        [-7.6900, -4.5796, 9.6332, -10.2631],
                    ],
                    [
                        [0.8027, -1.0955, 14.8404, -0.2673],
                        [3.2143, -1.8640, -2.9678, 6.5165],
                        [-3.9865, 6.5230, 6.3019, -0.4247],
                        [8.3185, -13.5076, 27.0986, -1.6792],
                    ],
                ],
            ]
        )
        x = torch.matmul(x, x)
        y = torch.tensor([[[0.6331]], [[1.6358]], [[-0.3459]], [[1.0196]]])
        self.common(forward, (x, y))

    def test_div_softmax_symfloat(self):
        def forward(x, y):
            z = x.div(y * x.shape[-1])
            return F.softmax(z, dim=-1)

        query = torch.randn(1, 10, 40)
        key = torch.randn(1, 2, 40)
        x = torch.matmul(query, key.transpose(-2, -1))

        cf = torch.compile(forward, dynamic=True)
        cf(x, 1e-5)
        cf(x, 1e-6)

    def test_mul_softmax_symfloat(self):
        def forward(x, y):
            z = x.mul(y * x.shape[-1])
            return F.softmax(z, dim=-1)

        query = torch.randn(1, 10, 40)
        key = torch.randn(1, 2, 40)
        x = torch.matmul(query, key.transpose(-2, -1))

        cf = torch.compile(forward, dynamic=True)
        cf(x, 1e-5)
        cf(x, 1e-6)

    def test_div_by_zero(self):
        def fn(x, runtime_zero, runtime_neg_zero):
            zero = torch.zeros_like(x)
            return (
                x / 0.0,
                x / -0.0,
                zero / 0.0,
                x / zero,
                x / -zero,
                zero / zero,
                x / runtime_zero,
                # NOTE: -runtime_zero doesn't work as -(0.0) is broken in triton
                x / runtime_neg_zero,
                runtime_zero / runtime_neg_zero,
            )

        a = torch.randn(10)
        zero = torch.zeros(10)
        neg_zero = -zero
        self.common(fn, (a, zero, neg_zero))

    def test_both_scalars(self):
        def fn(a, b):
            return (
                aten.add(a, b),
                aten.add(b, a),
                aten.sub(a, b),
                aten.sub(b, a),
                aten.mul(a, b),
                aten.mul(b, a),
            )

        self.common(fn, (4, 3.3), reference_in_float=False)

    def test_sum_keepdims(self):
        def fn(a, b):
            return (torch.sum(a + b, -1, keepdim=True),)

        self.common(fn, (torch.randn(8, 8), torch.randn(8, 8)))

    @skip_if_halide  # only 32-bit indexing
    def test_large_tensor_reduction(self):
        if not _has_sufficient_memory(self.device, 4.5 * 1024**3):  # 4.5 GiB
            raise unittest.SkipTest("insufficient memory")

        if self.device == "cpu":
            raise unittest.SkipTest("Fails on CPU")

        # Test 64-bit indexing works correctly
        def fn(a):
            return torch.max(a)

        t = torch.ones(2**32, dtype=torch.int8, device=self.device)
        t[-1] = 2

        # self.common OOMs here because it copies inputs to check for mutations
        compiled_fn = torch._dynamo.optimize()(fn)
        actual = compiled_fn(t)
        expect = torch.tensor(2, dtype=torch.int8, device=self.device)
        self.assertEqual(actual, expect)

    @skip_if_gpu_halide  # only 32-bit indexing
    def test_large_broadcast_reduction(self):
        if self.device == "cpu":
            raise unittest.SkipTest("Fails on CPU")

        # Test 64-bit indexing works correctly when inputs are less than 32-bit
        # but intermediate tensors require 64-bit indexing
        def fn(a, b):
            return torch.max(a + b)

        t1 = torch.ones(1, 2**16, dtype=torch.int8, device=self.device)
        t2 = torch.ones(2**16, 1, dtype=torch.int8, device=self.device)

        t1[-1, -1] = 2
        t2[-1, -1] = 2

        # self.common OOMs here because it copies inputs to check for mutations
        compiled_fn = torch._dynamo.optimize()(fn)
        actual = compiled_fn(t1, t2)
        expect = torch.tensor(4, dtype=torch.int8, device=self.device)
        self.assertEqual(actual, expect)

    @skip_if_halide  # only 32-bit indexing
    def test_large_pointwise(self):
        if not _has_sufficient_memory(self.device, 2 * (2**31 + 1)):
            raise unittest.SkipTest("insufficient memory")

        def fn(a):
            return a + 1

        t = torch.ones(2**31 + 1, dtype=torch.int8, device=self.device)
        compiled_fn = torch._dynamo.optimize()(fn)
        actual = compiled_fn(t)

        # Can't use assertEqual as it expands broadcasted inputs
        del t
        if torch.device(self.device).type == GPU_TYPE:
            getattr(torch, GPU_TYPE).empty_cache()

        self.assertTrue((actual == 2).all())

    @skip_if_halide  # only 32-bit indexing
    def test_large_offset_pointwise(self):
        # Test 64-bit indexing is used when input views a tensor that can be
        # indexed with 32-bit strides but the storage offset pushes it over
        # INT_MAX
        if not _has_sufficient_memory(self.device, (2**31 + 1) + (2**30 + 1)):
            raise unittest.SkipTest("insufficient memory")

        def fn(a):
            return a + 4

        t = torch.ones(2**31 + 1, dtype=torch.int8, device=self.device)
        t[2**30 :] = 0
        compiled_fn = torch._dynamo.optimize()(fn)
        actual = compiled_fn(t[2**30 :])
        self.assertTrue((actual == 4).all())

    @skip_if_halide  # only 32-bit indexing
    def test_large_strided_reduction(self):
        # Test 64-bit indexing is used when input numel is less than INT_MAX
        # but stride calculations go above INT_MAX
        if not _has_sufficient_memory(self.device, 2**31 + 2):
            raise unittest.SkipTest("insufficient memory")

        def fn(a):
            return torch.max(a)

        storage = torch.ones(2**31 + 1, dtype=torch.int8, device=self.device)
        view = storage[::32]
        view[-1] = 2

        compiled_fn = torch._dynamo.optimize()(fn)
        actual = compiled_fn(view)
        expect = torch.tensor(2, dtype=torch.int8, device=self.device)
        self.assertEqual(actual, expect)

    def test_softmax(self):
        def fn(a, b):
            return (torch.softmax(a + b, -1), torch.softmax(a, 0), torch.softmax(b, 1))

        self.common(fn, (torch.randn(8, 8), torch.randn(8, 8)))

    def test_log_softmax(self):
        def fn(a, b):
            return (F.log_softmax(a + b, -1), F.log_softmax(a, 0), F.log_softmax(b, 1))

        self.common(fn, (torch.randn(8, 8), torch.randn(8, 8)))

    def test_transpose(self):
        def fn(a, b):
            return (
                torch.t(a) + b,
                torch.transpose(b * 2, 0, 1) + 10,
            )

        self.common(fn, (torch.randn(8, 8), torch.randn(8, 8)))

    def test_permute1(self):
        def fn(a):
            return (
                torch.permute(a + 1, [2, 1, 4, 0, 3]) + 2,
                torch.permute(a, [2, 1, 4, 0, 3]) + 2,
            )

        self.common(fn, (torch.randn(2, 2, 2, 2, 2),))

    def test_permute2(self):
        def fn(a):
            a = a.unfold(0, 2, 1)
            a = torch.unsqueeze(a, 1)
            a = torch.permute(a, [0, 2, 3, -3])
            return (a,)

        self.common(fn, (torch.randn(4, 4),))

    def test_expand(self):
        def fn(a):
            return (
                (a + 1).expand(3, 4, 2, 3, 2) + 2,
                a.expand(2, 1, 2, 3, 2) + 2,
            ), a.expand(2, -1, 5, -1)

        self.common(fn, (torch.randn(2, 1, 2),))

    def test_squeeze1(self):
        def fn(a):
            return ((a + 1).squeeze() + 2, a.squeeze() + 2)

        self.common(fn, (torch.randn(1, 2, 1, 2, 2, 1, 1),))

    def test_squeeze2(self):
        def fn(a):
            return ((a + 1).squeeze(-1).squeeze(2) + 2, a.squeeze(0) + 2)

        self.common(fn, (torch.randn(1, 2, 1, 2, 2, 2, 1),))

    def test_squeeze_varargs(self):
        def fn(x):
            return x.squeeze(1, 2).clone()

        a = torch.randn(1024, 1, 1)
        self.common(fn, (a,))

    def test_simplify_loops(self):
        def fn(a, b):
            return a + b

        self.common(
            fn,
            (
                torch.randn(2, 3, 4, 5, 6),
                torch.randn(4, 2, 3, 5, 6).permute(1, 2, 0, 3, 4),
            ),
        )

    def test_unsqueeze(self):
        def fn(a):
            return (
                torch.unsqueeze(a + 1, -1) + 2,
                torch.unsqueeze(a, 2) + 2,
                torch.unsqueeze(a + 1, 0) + 2,
                torch.unsqueeze(a, -2) + 2,
            )

        self.common(
            fn,
            (
                torch.randn(
                    2,
                    2,
                    2,
                    2,
                ),
            ),
        )

    def test_unsqueeze_inplace(self):
        def fn(a):
            tmp1 = a + 1
            aten.unsqueeze_(tmp1, 2)
            tmp2 = aten.unsqueeze_(a + 1, 0) + 2
            return (tmp1, tmp2)

        self.common(
            fn,
            (
                torch.randn(
                    2,
                    2,
                    2,
                    2,
                ),
            ),
        )

    def test_addmm(self):
        def fn(a, b, c):
            return (torch.addmm(a + 1, b + 2, c + 3) + 4,)

        self.common(
            fn,
            (
                torch.randn(8, 8),
                torch.randn(8, 8),
                torch.randn(8, 8),
            ),
        )

    # https://github.com/pytorch/pytorch/issues/98979
    @skipCUDAIf(True, "cuda failed for float64 linear")
    @skipIfXpu(msg="Double and complex datatype matmul is not supported in oneDNN")
    def test_linear_float64(self):
        mod = torch.nn.Sequential(torch.nn.Linear(8, 16).to(torch.float64)).eval()
        with torch.no_grad():
            self.common(mod, (torch.randn(2, 8).to(torch.float64),))

    def test_linear1(self):
        mod = torch.nn.Sequential(
            torch.nn.Linear(8, 16),
            torch.nn.Sigmoid(),
            ToTuple(),
        )
        self.common(mod, (torch.randn(2, 8),))

    def test_linear2(self):
        mod = torch.nn.Sequential(
            torch.nn.Linear(8, 8),
            torch.nn.ReLU(),
            torch.nn.Linear(8, 8),
            torch.nn.ReLU(),
            torch.nn.Linear(8, 8),
            torch.nn.ReLU(),
            torch.nn.Linear(8, 8),
            torch.nn.ReLU(),
        )
        self.common(
            mod,
            (torch.randn(2, 8),),
            atol=1e-3,
            rtol=0.01,
        )

    def test_bmm1(self):
        def fn(a, b):
            return (
                torch.bmm(a, b),
                torch.bmm(a + 1, b + 2) + 3,
            )

        self.common(
            fn,
            (
                torch.randn(2, 8, 8),
                torch.randn(2, 8, 8),
            ),
            check_lowp=False,
        )
        self.common(
            fn,
            (
                torch.randn(1, 16, 8),
                torch.randn(1, 8, 10),
            ),
            check_lowp=False,
        )

    def test_bmm2(self):
        def fn(a, b):
            return torch.bmm(a.permute(0, 2, 1), b)

        self.common(
            fn,
            (
                torch.randn(1, 8, 8),
                torch.randn(1, 8, 8),
            ),
            check_lowp=False,
        )

    @skipIfPy312  # segfaults
    @config.patch(mixed_mm_choice="triton")
    def test_mixed_mm(self):
        def fn(a, b):
            return torch.mm(a, b.to(a.dtype))

        self.common(
            fn,
            (
                torch.randn(8, 8),
                torch.randint(-128, 127, (8, 8), dtype=torch.int8),
            ),
            check_lowp=True,
        )

    @skipIfPy312  # segfaults
    @config.patch(mixed_mm_choice="triton")
    def test_mixed_mm2(self):
        def fn(a, b, scale, bias):
            return torch.mm(a, b.to(a.dtype)) * scale + bias

        self.common(
            fn,
            (
                torch.randn(8, 8),
                torch.randint(-128, 127, (8, 8), dtype=torch.int8),
                torch.randn(8),
                torch.randn(8),
            ),
            check_lowp=True,
        )

    @skipIfPy312  # segfaults
    @config.patch(mixed_mm_choice="triton")
    def test_mixed_mm3(self):
        def fn(a, b):
            return torch.mm(a, b.to(a.dtype))

        # (256, 256) @ (256, 256) so different block sizes are tried out during autotuning
        self.common(
            fn,
            (
                torch.randn(256, 256),
                torch.randint(-128, 127, (256, 256), dtype=torch.int8),
            ),
            check_lowp=True,
            rtol=0.01,
            atol=0.1,
        )

    @with_tf32_off
    @config.patch(use_mixed_mm=True)
    def test_uint4x2_mixed_mm(self):
        def fn(a, b):
            return torch.mm(
                a,
                torch.cat((b & 0xF, b >> 4), 1)
                .reshape(-1, b.shape[1])
                .to(a.dtype)
                .sub(8),
            )

        self.common(
            fn,
            (
                torch.randn(8, 8),
                torch.randint(0, 255, (4, 8), dtype=torch.uint8),
            ),
            check_lowp=True,
        )

    @skipIfXpu
    def test_mm_mixed_dtype(self):
        def fn(a, b):
            return torch.mm(a, b)

        t1 = torch.arange(6, dtype=torch.float, device=self.device).view(2, 3)
        t2 = torch.arange(9, dtype=torch.int64, device=self.device).view(3, 3)

        msg = "expected .* and .* to have the same dtype, but got: .* != .*"
        with self.assertRaisesRegex(RuntimeError, msg):
            torch.compile(fn)(t1, t2)
        with self.assertRaisesRegex(RuntimeError, msg):
            fn(t1, t2)

    @skipIfXpu
    def test_linear_mixed_dtype(self):
        class Net(nn.Module):
            def __init__(self) -> None:
                super(Net, self).__init__()  # noqa: UP008
                self.fc1 = nn.Linear(3, 3)

            def forward(self, x):
                x = self.fc1(x.permute(1, 2, 0))
                return x

        fn = Net().to(self.device)
        t = torch.arange(27, device=self.device).view(3, 3, 3)

        msg = "expected .* and .* to have the same dtype, but got: .* != .*"
        with self.assertRaisesRegex(RuntimeError, msg):
            fn(t)
        with self.assertRaisesRegex(RuntimeError, msg):
            with torch.no_grad():
                torch.compile(fn)(t)
        # TODO: Autograd internal assertion
        msg = r".*isDifferentiableType\(variable.scalar_type\(\)\) INTERNAL ASSERT FAILED.*"
        with self.assertRaisesRegex(RuntimeError, msg):
            torch.compile(fn)(t)

    def test_scalar_input(self):
        def fn(x, y):
            a = torch.div(x, y, rounding_mode="floor")
            return a

        self.common(fn, [torch.randint(5, (1, 8)), 5400])

    @torch._dynamo.config.patch(dynamic_shapes=True)
    @torch._dynamo.config.patch(assume_static_by_default=False)
    def test_scalar_output(self):
        def fn(arg0_1, arg2_1):
            arg1_1 = arg2_1.size(1)
            view = torch.ops.aten.view.default(arg2_1, [-1, arg1_1])
            embedding = torch.ops.aten.embedding.default(arg0_1, view)
            full = torch.ops.aten.full.default([1, arg1_1], 1, dtype=torch.float32)
            return (full, arg1_1, embedding)

        arg0_1 = rand_strided((32128, 768), (768, 1), device="cpu", dtype=torch.float32)
        arg2_1 = rand_strided((1, 22), (22, 1), device="cpu", dtype=torch.int64)
        self.common(fn, [arg0_1, arg2_1])

    def test_shape_prop_torch_ones(self):
        class Model(torch.nn.Module):
            def forward(self, attention_scores):
                extended_attention_mask = torch.ones(
                    8, 1, 1, 512, device=attention_scores.device
                )
                attention_scores = attention_scores + extended_attention_mask

                return attention_scores

        mod = Model().eval()
        with torch.no_grad():
            self.common(
                mod,
                (torch.randn(8, 12, 512, 512),),
            )

    @slowTest
    @expectedFailureCodegenDynamic
    @config.patch({"freezing": True})
    def test_conv_bn_fuse(self):
        # For gpu path, there is an accuracy issue
        if self.device == GPU_TYPE:
            raise unittest.SkipTest("only support cpu conv bn test")

        # fails dynamic check which bn is fused, and there will not have loops vars.
        input_shapes = {1: (112,), 2: (112, 112), 3: (55, 55, 55)}
        conv_modules = {1: torch.nn.Conv1d, 2: torch.nn.Conv2d, 3: torch.nn.Conv3d}
        bn_modules = {
            1: torch.nn.BatchNorm1d,
            2: torch.nn.BatchNorm2d,
            3: torch.nn.BatchNorm3d,
        }
        options = itertools.product(
            [1, 2, 3],
            [True, False],
            [1, 3],
            [1, 2],
            [1, 4],
        )

        for (
            dim,
            bias,
            kernel_size,
            dilation,
            groups,
        ) in options:
            oC = 32 * groups
            iC = 3 * groups
            x_shape = (1, iC) + input_shapes[dim]
            mod = torch.nn.Sequential(
                conv_modules[dim](
                    iC,
                    oC,
                    kernel_size=kernel_size,
                    dilation=dilation,
                    groups=groups,
                    bias=bias,
                ),
                bn_modules[dim](oC),
            ).eval()
            test_memory_format = [torch.contiguous_format]
            # TODO: GPU path doesn't support channels_last now.
            if not HAS_GPU and dim > 1:
                channels_last = (
                    torch.channels_last if dim == 2 else torch.channels_last_3d
                )
                test_memory_format.append(channels_last)
            for memory_format in test_memory_format:
                v = torch.randn(x_shape, dtype=torch.float32).to(
                    memory_format=memory_format
                )
                with torch.no_grad():
                    self.common(
                        mod,
                        (v,),
                    )

    def test_conv_functional_bn_fuse(self):
        # For gpu path, there is an accuracy issue
        if self.device == GPU_TYPE:
            raise unittest.SkipTest("only support cpu conv bn test")

        # Define a BatchNorm using functional BN.
        class BatchNorm(torch.nn.BatchNorm2d):
            def __init__(
                self,
                num_features,
                eps=1e-5,
                momentum=0.1,
                affine=True,
                track_running_stats=True,
                device=None,
                dtype=None,
            ):
                factory_kwargs = {"device": device, "dtype": dtype}
                super().__init__(
                    num_features,
                    eps=eps,
                    momentum=momentum,
                    affine=affine,
                    track_running_stats=track_running_stats,
                    **factory_kwargs,
                )

            def forward(self, x):
                if self.momentum is None:
                    exponential_average_factor = 0.0
                else:
                    exponential_average_factor = self.momentum

                if self.training and self.track_running_stats:
                    # TODO: if statement only here to tell the jit to skip emitting this when it is None
                    if self.num_batches_tracked is not None:  # type: ignore[has-type]
                        self.num_batches_tracked = self.num_batches_tracked + 1  # type: ignore[has-type]
                        if self.momentum is None:  # use cumulative moving average
                            exponential_average_factor = 1.0 / float(
                                self.num_batches_tracked
                            )
                        else:  # use exponential moving average
                            exponential_average_factor = self.momentum
                if self.training:
                    bn_training = True
                else:
                    bn_training = (self.running_mean is None) and (
                        self.running_var is None
                    )
                x = F.batch_norm(
                    x,
                    # If buffers are not to be tracked, ensure that they won't be updated
                    (
                        self.running_mean
                        if not self.training or self.track_running_stats
                        else None
                    ),
                    (
                        self.running_var
                        if not self.training or self.track_running_stats
                        else None
                    ),
                    self.weight,
                    self.bias,
                    bn_training,
                    exponential_average_factor,
                    self.eps,
                )
                return x

        v = torch.randn(1, 3, 556, 56, dtype=torch.float32)
        mod = torch.nn.Sequential(
            torch.nn.Conv2d(
                3,
                64,
                kernel_size=3,
                dilation=1,
                groups=1,
                bias=True,
            ),
            BatchNorm(64),
        ).eval()
        with torch.no_grad():
            self.common(
                mod,
                (v,),
            )

    @skipIfRocm
    def test_conv_inference_heuristics(self):
        if self.device != GPU_TYPE:
            raise unittest.SkipTest(f"{GPU_TYPE} only test")

        in_channels = 6
        out_channels = 6
        kernel_size = 3
        groups = 3

        grouped_conv = nn.Conv2d(
            in_channels, out_channels, kernel_size, groups=groups
        ).to(self.device)

        input_tensor = torch.randn(1, in_channels, 10, 10).to(self.device)

        # Perform the forward pass
        @torch.compile()
        def foo(m, inp):
            return m(inp)

        with torch.no_grad():
            _, code = run_and_get_code(foo, grouped_conv, input_tensor)
            # no to channels last permuting before kernel
            FileCheck().check_not(".run(").check(".convolution(").run(code[0])

        # in out should do channels last in inference
        in_channels = 8
        out_channels = 4
        kernel_size = 3

        # Create the convolution layer
        conv_layer = nn.Conv2d(in_channels, out_channels, kernel_size).to(self.device)

        input_tensor = torch.randn(1, in_channels, 10, 10).to(self.device)

        with torch.no_grad():
            _, code = run_and_get_code(foo, conv_layer, input_tensor)
            # should be channels last permuting before kernel
            if is_halide_backend(self.device):
                FileCheck().check("halide_kernel_0(").check(".convolution(").run(
                    code[0]
                )
            else:
                FileCheck().check(".run(").check(".convolution(").run(code[0])

    def test_upsample_cat_conv(self):
        if self.device == GPU_TYPE:
            raise unittest.SkipTest("only support cpu upsample_cat_conv test")

        class M(torch.nn.Module):
            def __init__(
                self,
                **kwargs,
            ):
                super().__init__()
                self.upsample = torch.nn.UpsamplingNearest2d(scale_factor=2)
                self.conv = torch.nn.Conv2d(
                    8,
                    5,
                    kernel_size=1,
                    padding=0,
                    stride=1,
                    dilation=1,
                    **kwargs,
                )

            def forward(self, x, y):
                x = self.upsample(x)
                z = torch.cat([x, y], dim=1)
                z = self.conv(z)
                return z

        v1 = torch.randn([8, 2, 12, 26])
        v2 = torch.randn([8, 6, 24, 52])

        with torch.no_grad():
            self.common(
                M().eval(),
                (v1, v2),
            )

    def test_aliased_buffer_reuse(self):
        def fn(x, y):
            x = 2 * x
            y = 2 * y
            c = torch.cat([x, y], dim=-1)
            d = 1 + c
            m = torch.mm(d, d)
            return m[:, :2] + x

        self.common(fn, (torch.randn(4, 2), torch.randn(4, 2)), check_lowp=False)

    def test_slice_view_with_graph_break(self):
        def fn():
            a = torch.tensor([1], device=self.device)
            a = a[0:1]
            b = a.squeeze()
            a[0] = 0
            if a[0] < 1e5:
                pass
            a[0] = 2
            return b

        expect = fn()
        opt_fn = torch.compile(fn)
        actual = opt_fn()
        self.assertEqual(expect, actual)

    def test_view_detach(self):
        def fn(a):
            return a[0].detach()

        self.common(
            fn,
            (torch.randn([4, 4], requires_grad=True),),
        )

    def test_gather1(self):
        def fn(a, b):
            return (
                torch.gather(a.expand([4, 5, 10, 6]), 3, b + 1),
                torch.gather(a.expand([4, 5, 10, 6]), -1, b + 1),
            )

        self.common(
            fn,
            (
                torch.randn([1, 1, 10, 6]),
                torch.randint(5, [4, 5, 10, 1], dtype=torch.int64),
            ),
        )

    def test_gather2(self):
        # 0d tensor
        def fn(a, b):
            return torch.gather(a, 0, b) + torch.gather(a, -1, b)

        x = torch.tensor(123)
        y = torch.tensor(0)
        self.assertEqual(fn(x, y), x + x)

    def test_gather3(self):
        def fn(a, b):
            return torch.gather(a, 1, b, sparse_grad=True)

        self.common(
            fn,
            (
                torch.randn([4, 5, 10, 6], requires_grad=True),
                torch.randint(5, [4, 5, 10, 1], dtype=torch.int64),
            ),
        )

    def test_device_assert(self):
        def fn(x, y):
            x = torch.sum(x.view(int(x.shape[0] / 6), 6), dim=1)
            return torch.gather(x, 0, torch.trunc(y).to(torch.int64))

        x1 = torch.randn(30)
        x2 = torch.randn(36)
        y = torch.ones(1, dtype=torch.float64)

        self.assertEqual(torch.compile(fn)(x1, y), fn(x1, y))
        self.assertEqual(torch.compile(fn)(x2, y), fn(x2, y))

    def test_slice1(self):
        def fn(a):
            return (
                a[:, :10, 0] + a[:, 10:, 0],
                (a + 1)[:, :10, 0] + (a + 1)[:, 10:, 0],
                a[:, -30:, 0],  # negative index out of range
                a[:, :-30, 0],  # negative index out of range
            )

        self.common(
            fn,
            (torch.randn([2, 20, 2]),),
        )

    def test_slice2(self):
        def fn(a):
            return (
                a[:-1, ::2, -1] + a[-1:, 1::2, -2],
                (a + 1)[:-1, ::2, -1] + (a + 2)[-1:, 1::2, -2],
            )

        self.common(
            fn,
            (torch.randn([2, 20, 2]),),
        )

    # It's a view so it doens't generate a kernel
    @expectedFailureCodegenDynamic
    def test_slice3(self):
        def fn(a, b):
            return torch.ops.aten.slice.Tensor(a, 0, 0, -b)

        x = torch.rand(48, 3, 512, 512)
        self.common(fn, (x, 2))

    @expectedFailureCodegenDynamic
    def test_slice4(self):
        # empty slices that require clamping the start or end
        def fn(a):
            return (
                aten.slice.Tensor(a, 0, 2, 0, 1),
                aten.slice.Tensor(a, 0, a.shape[0], a.shape[0] + 10, 1),
                aten.slice.Tensor(a, 0, -20, 0, 1),
                aten.slice.Tensor(a, 0, -20, -16, 1),
            )

        x = torch.rand(10)
        self.common(fn, (x,))

    def test_split_with_list(self):
        def fn(a, sizes):
            return [t + 1.0 for t in torch.split(a * 2.0, sizes, -1)]

        self.common(fn, (torch.randn(2, 2, 10), [3, 3, 4]))
        self.common(fn, (torch.randn(2, 2, 10), [4, 3, 3]))
        self.common(fn, (torch.randn(2, 2, 10), [1, 2, 3, 4]))

    def test_split_with_integer(self):
        # argument `split_size_or_sections` is integer
        @torch.compile(dynamic=True)
        def f(x, sizes):
            return torch.split(x, sizes, -1)

        # split into equally sized chunks, 10 = 5 + 5
        r1, r2 = f(torch.randn(2, 10), 5)
        self.assertTrue(r1.size() == (2, 5))
        self.assertTrue(r2.size() == (2, 5))

        # split into equally sized chunks, 12 = 4 + 4 + 4
        r1, r2, r3 = f(torch.randn(2, 12), 4)
        self.assertTrue(r1.size() == (2, 4))
        self.assertTrue(r2.size() == (2, 4))
        self.assertTrue(r3.size() == (2, 4))

        # split unevenly, 10 = 3 + 3 + 3 + 1
        r1, r2, r3, r4 = f(torch.randn(2, 10), 3)
        self.assertTrue(r1.size() == (2, 3))
        self.assertTrue(r2.size() == (2, 3))
        self.assertTrue(r3.size() == (2, 3))
        self.assertTrue(r4.size() == (2, 1))

    def test_split_failed(self):
        @torch._dynamo.optimize("inductor")
        def fn(a):
            return torch.split(a, [2, 1, 1], dim=1)

        with self.assertRaisesRegex(RuntimeError, ""):
            fn(torch.randn(1, 5))

    def test_inductor_assert(self):
        @torch._dynamo.optimize("inductor", dynamic=True)
        def fn(a):
            assert a.shape[0] >= 2 and a.shape[1] >= 4
            return a.cos()

        inp = torch.randn(2, 4, 6)
        torch._dynamo.mark_dynamic(inp, 0)
        torch._dynamo.mark_dynamic(inp, 1)
        self.assertEqual(fn(inp), inp.cos())

    def test_split(self):
        def fn(a):
            t = torch.split(a, 3, -1)
            return (t[0], t[1], t[2], t[3])

        def fn2(a):
            return fn(a + 1)

        self.common(
            fn,
            (torch.randn([2, 2, 10]),),
        )

        self.common(
            fn2,
            (torch.randn([2, 2, 10]),),
        )

    def test_low_memory_max_pool(self):
        prims = torch.ops.prims

        def fn(x):
            kernel_size = [3, 3]
            stride = [2, 2]
            padding = [1, 1]
            dilation = [1, 1]
            ceil_mode = False

            vals, offsets = prims._low_memory_max_pool2d_with_offsets(
                x,
                kernel_size,
                stride,
                padding,
                dilation,
                ceil_mode,
            )
            indices = prims._low_memory_max_pool2d_offsets_to_indices(
                offsets,
                kernel_size[1],
                x.size(-1),
                stride,
                padding,
            )
            return vals, indices, offsets

        self.common(fn, (torch.randn(1, 3, 10, 10),))

    def test_to_dtype(self):
        def fn(a, b):
            return (
                aten._to_copy(a, dtype=6),
                aten._to_copy(b + 1, dtype=6),
                aten.to(b, torch.float64),
                aten.to(b, torch.bool),
            )

        self.common(
            fn,
            (
                torch.randn([2, 2, 10]),
                torch.randn([2, 2, 10], dtype=torch.float64),
            ),
        )

    @requires_gpu()
    def test_to_device(self):
        def fn(a):
            if a.device.type == "cpu":
                return aten._to_copy(
                    a, device=torch.device(GPU_TYPE), dtype=6, layout=0
                )
            else:
                return aten._to_copy(a, device=torch.device("cpu"), dtype=6, layout=0)

        self.common(
            fn,
            (torch.randn([2, 2, 10]),),
        )

    def test_to_memory_format(self):
        def fn(a, memory_format):
            return a.to(memory_format=memory_format)

        self.common(
            fn,
            (torch.randn([2, 2, 10, 10]), torch.channels_last),
        )
        self.common(
            fn,
            (
                torch.randn([2, 2, 10, 10]).to(memory_format=torch.channels_last),
                torch.contiguous_format,
            ),
        )

    @requires_gpu()
    def test_to_device_constant(self):
        def fn(a):
            d1 = a.device.type
            if d1 == "cpu":
                d2 = GPU_TYPE
            else:
                d2 = "cpu"

            const1 = torch.as_tensor(list(range(64)), device=d2)
            return (
                torch.arange(10, device=d2).to(d1) + a,
                const1.to(d1),
                (const1 + 1).to(d1),
            )

        self.common(
            fn,
            (torch.randn([10]),),
        )

    @requires_gpu()
    def test_multi_device(self):
        def fn(x):
            x = x + 1
            x = x + 2
            x = x.to(device=GPU_TYPE)
            x = x + 3
            x = x + 4
            x = x.cpu()
            x = x + 5
            x = x + 6
            x = x.to(device=GPU_TYPE)
            x = x + 7
            x = x + 8
            x = x.cpu()
            x = x + 9
            x = x + 10
            return x

        self.common(
            fn,
            (torch.randn([2, 2, 10]),),
            check_lowp=False,  # cpu doesn't understand fp16, and there are explicit .cpu() calls
        )

    @skipIfRocm
    @requires_multigpu()
    def test_multi_gpu_device(self):
        # TODO: https://github.com/pytorch/pytorch/issues/92627
        x = torch.rand([4], device=GPU_TYPE)

        def fn(x, y):
            r = torch.ops.aten.div(x, y)
            r = r.to(f"{GPU_TYPE}:1")
            return 2 * r

        self.common(fn, (torch.randn(4), torch.randn(4)), check_lowp=False)

    @requires_multigpu()
    def test_multi_gpu_recompile_on_index(self):
        torch.set_float32_matmul_precision("high")

        def gemm(x, y):
            return x @ y

        failed_guard = None

        def fail(guard):
            nonlocal failed_guard
            failed_guard = guard

        gemm_opt = torch._dynamo.optimize("inductor", guard_fail_fn=fail)(gemm)

        x0 = torch.randn(1024, 1024, device=f"{GPU_TYPE}:0")
        y0 = torch.randn(1024, 1024, device=f"{GPU_TYPE}:0")

        gemm_opt(x0, y0)

        x1 = torch.randn(1024, 1024, device=f"{GPU_TYPE}:1")
        y1 = torch.randn(1024, 1024, device=f"{GPU_TYPE}:1")

        gemm_opt(x1, y1)
        self.assertTrue(failed_guard is not None)
        self.assertTrue(
            "tensor 'L['x']' Tensor device index mismatch. Expected device index to be"
            in failed_guard.reason
        )

    def test_unbind(self):
        def fn(a):
            return torch.unbind(a), torch.unbind(a, -1)

        self.common(
            fn,
            (torch.randn([4, 4, 4]),),
        )

    def test_convolution1(self):
        m = torch.nn.Sequential(
            torch.nn.Conv2d(5, 6, [3, 3]),
            torch.nn.ReLU(),
            ToTuple(),
        )

        self.common(
            m,
            (torch.randn([2, 5, 16, 16]),),
            # Mismatched elements: 10 / 2352 (0.4%)
            # Greatest absolute difference: 5.7220458984375e-05 at index (0, 3, 12, 12) (up to 1e-05 allowed)
            # Greatest relative difference: 0.06512477175897748 at index (0, 4, 11, 9) (up to 0.001 allowed)
            atol=6e-5,
            rtol=0.001,
            # Make sure we compute also with fp16 in the reference. Otherwise,
            # the reference will compute with fp32 and cast back to fp16, which
            # causes numeric differences beyond tolerance.
            reference_in_float=False if torch.version.hip else True,
        )

    def test_convolution2(self):
        def fn(x, w, b):
            # transposed conv
            return (aten.convolution(x, w, b, [4], [0], [1], True, [0], 1),)

        self.common(
            fn,
            (
                torch.randn([2, 32, 90]),
                torch.randn([32, 16, 8]),
                torch.randn([16]),
            ),
            check_lowp=False,
        )

    def test_convolution3(self):
        # Test stride or padding or dilation is 1 element list.
        m = torch.nn.Sequential(
            torch.nn.Conv2d(5, 6, [3, 3], stride=[1], padding=[0], dilation=[1]),
            torch.nn.ReLU(),
            ToTuple(),
        )

        self.common(
            m,
            (torch.randn([2, 5, 16, 16]),),
            atol=6e-5,
            rtol=0.001,
            # Make sure we compute also with fp16 in the reference. Otherwise,
            # the reference will compute with fp32 and cast back to fp16, which
            # causes numeric differences beyond tolerance.
            reference_in_float=False if torch.version.hip else True,
        )

    @skip_if_gpu_halide
    def test_convolution4(self):
        def fn(x, w):
            x = F.conv2d(x, w, groups=w.shape[0])
            return x.sum()

        self.common(
            fn,
            (
                torch.randn([2, 3, 16, 20]),
                torch.randn([3, 1, 5, 5]),
            ),
        )

    def test_convolution5(self):
        def fn(x, w):
            x = F.conv2d(x, w, dilation=[x.size(0)])
            return x.sum()

        x = torch.randn([2, 1, 16, 20])
        w = torch.randn([1, 1, 5, 5])

        torch._dynamo.mark_dynamic(x, 0)

        atol = None
        rtol = None
        if self.device == "xpu":
            # set to float32 default tolerance,
            # check_model_gpu with update rotl to 2e-3 for fp16.
            # fix issue #129974
            atol = 1e-05
            rtol = 1.3e-06
        self.common(fn, (x, w), atol=atol, rtol=rtol)

    def test_conv3d(self):
        m = torch.nn.Sequential(
            torch.nn.Conv3d(3, 3, kernel_size=7),
            ToTuple(),
        )

        self.common(
            m,
            (torch.randn([1, 3, 8, 16, 32]),),
            atol=6e-5,
            rtol=0.001,
            # Make sure we compute also with fp16 in the reference. Otherwise,
            # the reference will compute with fp32 and cast back to fp16, which
            # causes numeric differences beyond tolerance.
            reference_in_float=False if torch.version.hip else True,
        )

    def test_conv2d_channels_last(self):
        if self.device == GPU_TYPE:
            raise unittest.SkipTest("only support cpu conv2d channels_last")

        m = torch.nn.Sequential(
            torch.nn.Conv2d(3, 3, 1, 1),
            ToTuple(),
        )
        # only weight is channels_last
        self.common(
            m.to(memory_format=torch.channels_last),
            (torch.randn([2, 3, 16, 16]),),
            check_lowp=False,
        )
        # only activation is channels_last
        self.common(
            m,
            (torch.randn([2, 3, 16, 16]).to(memory_format=torch.channels_last),),
            check_lowp=False,
        )
        # activation and weight are all channels_last
        self.common(
            m.to(memory_format=torch.channels_last),
            (torch.randn([2, 3, 16, 16]).to(memory_format=torch.channels_last),),
            check_lowp=False,
        )

    def test_conv2d_backward_channels_last(self):
        def fn(grad_output, inp, weight):
            convolution_backward_8 = torch.ops.aten.convolution_backward.default(
                grad_output,
                inp,
                weight,
                [320],
                [1, 1],
                [0, 0],
                [1, 1],
                False,
                [0, 0],
                1,
                [True, True, True],
            )
            return convolution_backward_8

        # only weight is channels_last
        self.common(
            fn,
            (
                torch.randn([2, 320, 8, 8]),
                torch.randn([2, 2048, 8, 8]),
                torch.randn([320, 2048, 1, 1]).to(memory_format=torch.channels_last),
            ),
            check_lowp=False,
        )

    def test_conv3d_channels_last(self):
        if self.device == GPU_TYPE:
            raise unittest.SkipTest("only support cpu conv3d channels_last")

        m = torch.nn.Sequential(
            torch.nn.Conv3d(3, 3, 1, 1),
            ToTuple(),
        )
        # only weight is channels_last
        self.common(
            m.to(memory_format=torch.channels_last_3d),
            (torch.randn([2, 3, 16, 16, 16]),),
        )
        # only activation is channels_last
        self.common(
            m,
            (torch.randn([2, 3, 16, 16, 16]).to(memory_format=torch.channels_last_3d),),
        )
        # activation and weight are all channels_last
        self.common(
            m.to(memory_format=torch.channels_last_3d),
            (torch.randn([2, 3, 16, 16, 16]).to(memory_format=torch.channels_last_3d),),
        )

    @skip_if_gpu_halide  # slow
    def test_adaptive_avg_pool2d1(self):
        def fn(x):
            return aten._adaptive_avg_pool2d(x, (6, 6)), aten._adaptive_avg_pool2d(
                x + 1, (2, 5)
            )

        self.common(
            fn,
            (torch.randn(2, 4, 16, 16),),
            check_lowp=False,
        )

        # lowering to avg_pool2d case
        self.common(
            fn,
            (torch.randn(2, 4, 3, 3),),
        )

        # no-op case
        self.common(
            fn,
            (torch.randn(2, 4, 6, 6),),
        )

    def test_adaptive_avg_pool2d2(self):
        # Big kernel size, use fallback
        def fn(x):
            return aten._adaptive_avg_pool2d(x, (4, 4))

        torch._inductor.metrics.generated_kernel_count = 0
        self.common(
            fn,
            (torch.randn(2, 4, 21, 21),),
            check_lowp=False,
        )
        assertGeneratedKernelCountEqual(self, 0)

    @skip_if_gpu_halide  # slow
    def test_adaptive_max_pool2d1(self):
        def fn(x):
            return aten.adaptive_max_pool2d(x, (6, 6))

        self.common(
            fn,
            (torch.randn(2, 4, 16, 16),),
            check_lowp=False,
        )

        # lowering to max_pool2d case
        self.common(
            fn,
            (torch.randn(2, 4, 3, 3),),
        )

        # no-op case
        self.common(
            fn,
            (torch.randn(2, 4, 6, 6),),
        )

    @skip_if_gpu_halide  # slow
    def test_adaptive_max_pool2d2(self):
        # Big kernel size, use fallback
        def fn(x):
            return aten.adaptive_max_pool2d(x, (4, 4))

        torch._inductor.metrics.generated_kernel_count = 0
        self.common(
            fn,
            (torch.randn(2, 4, 21, 21),),
            check_lowp=False,
        )
        assertGeneratedKernelCountEqual(self, 0)

    def test_fractional_max_pool2d1(self):
        def fn(x, samples):
            return aten.fractional_max_pool2d(x, (3, 3), (2, 2), samples)

        self.common(
            fn, (torch.randn(1, 4, 16, 16), torch.rand(1, 4, 2)), check_lowp=False
        )

    def test_fractional_max_pool2d2(self):
        # fallback for larger kernel size

        def fn(x, samples):
            return aten.fractional_max_pool2d(x, (6, 5), (3, 3), samples)

        torch._inductor.metrics.generated_kernel_count = 0
        self.common(
            fn,
            (torch.randn(2, 4, 36, 36), torch.rand(2, 4, 2)),
            check_lowp=False,
        )
        assertGeneratedKernelCountEqual(self, 0)

    def test_fractional_max_pool2d3(self):
        def fn(x, samples):
            return aten.fractional_max_pool2d(x, (1, 1), (16, 16), samples)

        self.common(
            fn, (torch.randn(2, 4, 16, 16), torch.rand(2, 4, 2)), check_lowp=False
        )

    @config.patch(fallback_random=True)
    @skip_if_halide  # Can only unroll for loops over a constant extent
    def test_fractional_max_pool2d4(self):
        random.seed(1234)
        torch.manual_seed(1234)

        # check rectangular kernel/output size

        def fn(x):
            return torch.nn.functional.fractional_max_pool2d_with_indices(
                x, (4, 3), (3, 2)
            )

        self.common(fn, (torch.randn(1, 4, 16, 16),), check_lowp=False)

    def test_multi_threading(self):
        model = torch.nn.Linear(2, 3).eval()
        inp = torch.randn(4, 2)

        num_run = 3

        def run_weights_sharing_model(m, inp):
            with torch.no_grad():
                for i in range(num_run):
                    y = m(inp)

        numb_instance = 2
        threads = []
        compiled_m = torch.compile(model)
        for i in range(1, numb_instance + 1):
            thread = threading.Thread(
                target=run_weights_sharing_model, args=(compiled_m, inp)
            )
            threads.append(thread)
            thread.start()
        for thread in threads:
            thread.join()

    @unittest.skipIf(config.is_fbcode(), "fbcode triton error, needs debugging")
    @skip_if_gpu_halide  # https://github.com/halide/Halide/issues/8311
    def test_adaptive_avg_pool2d_low_prec(self):
        class Model(torch.nn.Module):
            def __init__(self) -> None:
                super().__init__()
                self.avgpool = torch.nn.AdaptiveAvgPool2d((1, 1))

            def forward(self, x):
                x = self.avgpool(x)
                return x

        mod = Model().to(self.device)
        for dtype in [torch.half, torch.bfloat16]:
            x = torch.randn(4, 3, 7, 7, device=self.device).to(dtype=dtype)
            opt_mod = torch.compile(mod)
            res = opt_mod(x)
            expected = mod(x)
            self.assertTrue(torch.allclose(res, expected))

    def test_buffer_copied_in_graph(self):
        class MyModel(torch.nn.Module):
            def __init__(self) -> None:
                super().__init__()
                self.buf = torch.nn.Buffer(torch.zeros(1))
                self.w1 = torch.nn.Parameter(torch.zeros(1))
                self.w2 = torch.nn.Parameter(torch.zeros(1))

            def forward(self, x):
                self.buf.add_(1)
                return (self.w1 * x * self.w2).sum() + self.buf.sum()

        model_for_eager = MyModel().to(self.device)
        model_for_compile = copy.deepcopy(model_for_eager)

        eager_version_counters = [
            buffer._version for _, buffer in model_for_eager.named_buffers()
        ]
        compile_version_counters = [
            buffer._version for _, buffer in model_for_compile.named_buffers()
        ]

        compiled_f = torch.compile(model_for_compile, backend="inductor")

        inp_ref = torch.ones(1, requires_grad=True, device=self.device)
        inp_test = torch.ones(1, requires_grad=True, device=self.device)

        out_ref = model_for_eager(inp_ref.clone())
        out_test = compiled_f(inp_test.clone())

        eager_version_counters_after = [
            buffer._version for _, buffer in model_for_eager.named_buffers()
        ]
        compile_version_counters_after = [
            buffer._version for _, buffer in model_for_compile.named_buffers()
        ]

        eager_delta = list(
            map(operator.sub, eager_version_counters_after, eager_version_counters)
        )
        compile_delta = list(
            map(operator.sub, compile_version_counters_after, compile_version_counters)
        )

        self.assertEqual(eager_delta, compile_delta)

    @skip_if_gpu_halide
    def test_buffer_copied_in_graph_with_different_shapes(self):
        class MyModel(torch.nn.Module):
            def __init__(self) -> None:
                super().__init__()
                self.buf = torch.nn.Buffer(torch.ones(4, 4))
                self.w = torch.nn.Parameter(
                    torch.Tensor([[4, 5], [1, 2], [6, 7], [8, 9]])
                )

            def forward(self, x):
                self.buf.add_(1)
                return (self.w @ x).sum() + self.buf.sum()

        model_for_eager = MyModel().to(self.device)
        model_for_compile = copy.deepcopy(model_for_eager)

        eager_version_counters = [
            buffer._version for _, buffer in model_for_eager.named_buffers()
        ]
        compile_version_counters = [
            buffer._version for _, buffer in model_for_compile.named_buffers()
        ]

        compiled_f = torch.compile(model_for_compile, backend="inductor")

        inp_ref = torch.ones(2, 4, requires_grad=True, device=self.device)
        inp_test = torch.ones(2, 4, requires_grad=True, device=self.device)

        out_ref = model_for_eager(inp_ref.clone())
        out_test = compiled_f(inp_test.clone())

        eager_version_counters_after = [
            buffer._version for _, buffer in model_for_eager.named_buffers()
        ]
        compile_version_counters_after = [
            buffer._version for _, buffer in model_for_compile.named_buffers()
        ]

        eager_delta = list(
            map(operator.sub, eager_version_counters_after, eager_version_counters)
        )
        compile_delta = list(
            map(operator.sub, compile_version_counters_after, compile_version_counters)
        )

        self.assertEqual(eager_delta, compile_delta)

    @skipIfNNModuleInlined("https://github.com/pytorch/pytorch/issues/128198")
    def test_buffer_batch_norm(self):
        class MyModel(torch.nn.Module):
            def __init__(self) -> None:
                super().__init__()
                self.m = torch.nn.BatchNorm1d(100)

            def forward(self, x):
                return self.m(x)

        model_for_eager = MyModel().to(self.device)
        model_for_compile = copy.deepcopy(model_for_eager)

        eager_version_counters = [
            buffer._version for _, buffer in model_for_eager.named_buffers()
        ]
        compile_version_counters = [
            buffer._version for _, buffer in model_for_compile.named_buffers()
        ]

        compiled_f = torch.compile(model_for_compile, backend="inductor")

        inp_ref = torch.ones(20, 100, requires_grad=True, device=self.device)
        inp_test = torch.ones(20, 100, requires_grad=True, device=self.device)

        out_ref = model_for_eager(inp_ref.clone())
        out_test = compiled_f(inp_test.clone())

        eager_version_counters_after = [
            # TODO: remove the + 1 after https://github.com/pytorch/pytorch/issues/120622 is fixed
            buffer._version + 1
            if k in ["m.running_mean", "m.running_var"]
            else buffer._version
            for k, buffer in model_for_eager.named_buffers()
        ]

        compile_version_counters_after = [
            buffer._version for _, buffer in model_for_compile.named_buffers()
        ]

        eager_delta = list(
            map(operator.sub, eager_version_counters_after, eager_version_counters)
        )
        compile_delta = list(
            map(operator.sub, compile_version_counters_after, compile_version_counters)
        )

        self.assertEqual(eager_delta, compile_delta)

    def test_adaptive_avg_pool_with_output_size_0(self):
        m1 = nn.AdaptiveAvgPool1d(0)
        self.common(m1, (torch.randn(1, 2),))
        m2 = nn.AdaptiveAvgPool2d(0)
        self.common(m2, (torch.randn(1, 2, 3),))

    def test_max_pool2d1(self):
        def fn(x):
            return aten.max_pool2d_with_indices(x, [3, 3], [2, 2])

        self.common(
            fn,
            (torch.randn(2, 4, 16, 16),),
        )

    @skip_if_gpu_halide  # slow
    def test_max_pool2d2(self):
        def fn(x):
            return aten.max_pool2d_with_indices(x, [3, 3], [2, 2])

        self.common(
            fn,
            (torch.randn([16, 64, 55, 55]),),
        )

    @skip_if_gpu_halide  # slow
    def test_max_pool2d3(self):
        def fn(x):
            # with padding
            return (
                aten.max_pool2d_with_indices(x, [3, 3], [2, 2], [1, 1]),
                aten.max_pool2d_with_indices(
                    x,
                    [
                        3,
                    ],
                    [
                        2,
                    ],
                    [
                        1,
                    ],
                ),
            )

        self.common(
            fn,
            (-torch.arange(1 * 8 * 8, dtype=torch.float32).view(1, 1, 8, 8),),
        )

    @skip_if_halide  # Can only unroll for loops over a constant extent
    def test_max_pool2d4(self):
        def fn(x):
            # with padding
            return aten.max_pool2d_with_indices(x, [3, 3], [2, 2], [0, 0], [1, 1], True)

        self.common(
            fn,
            (torch.randn([2, 8, 111, 111]),),
        )

    @skip_if_gpu_halide  # slow
    def test_max_pool2d5(self):
        def fn(x):
            return aten.max_pool2d_with_indices(x, [3, 3], [])

        self.common(
            fn,
            (torch.randn([16, 64, 55, 55]),),
        )

    @skip_if_gpu_halide  # slow
    def test_max_pool2d6(self):
        # Too big kernel size, use fallback
        def fn(x):
            return aten.max_pool2d_with_indices(x, [13, 13], [])

        torch._inductor.metrics.generated_kernel_count = 0
        self.common(
            fn,
            (torch.randn([16, 64, 55, 55]),),
        )
        assertGeneratedKernelCountEqual(self, 0)

    # From https://github.com/pytorch/pytorch/issues/94775
    def test_max_pool2d7(self):
        # ceil mode turns on
        def fn(x):
            return torch.nn.functional.max_pool2d(
                x, 1, stride=(2, 2), padding=0, ceil_mode=True
            )

        self.common(
            fn,
            (torch.randn([1, 1, 6, 7]),),
        )

    # From https://github.com/pytorch/pytorch/issues/93384
    def test_max_pool2d8(self):
        # dialtion is not 1, use fallback
        def fn(x):
            return aten.max_pool2d_with_indices(x, [3, 2], [2, 1], [1, 1], [1, 2])

        torch._inductor.metrics.generated_kernel_count = 0
        self.common(
            fn,
            (torch.randn([2, 2, 3, 6]),),
        )
        assertGeneratedKernelCountEqual(self, 0)

    def test_avg_pool2d1(self):
        def fn(x):
            return aten.avg_pool2d(x, [3, 3], [2, 2])

        self.common(
            fn,
            (torch.randn(2, 4, 16, 16),),
        )

    def test_avg_pool2d2(self):
        def fn(x):
            return aten.avg_pool2d(x, [3, 3], [2, 2])

        self.common(
            fn,
            (torch.randn([16, 64, 55, 55]),),
        )

    def test_avg_pool2d3(self):
        def fn(x):
            return (
                aten.avg_pool2d(x, [3, 3], [2, 2], [1, 1]),
                aten.avg_pool2d(
                    x,
                    [
                        3,
                    ],
                    [
                        2,
                    ],
                    [
                        1,
                    ],
                ),
            )

        self.common(
            fn,
            (-torch.arange(1 * 8 * 8, dtype=torch.float32).view(1, 1, 8, 8),),
            check_lowp=not is_halide_backend(self.device),  # misaligned addr fp16
        )

    def test_avg_pool2d4(self):
        def fn(x):
            return aten.avg_pool2d(x, [3, 3], [2, 2], [0, 0], True)

        self.common(
            fn,
            (torch.randn([2, 8, 111, 111]),),
        )

    def test_avg_pool2d5(self):
        def fn(x):
            return aten.avg_pool2d(x, [3, 3], [2, 2], [1, 1], count_include_pad=False)

        self.common(
            fn,
            (-torch.arange(1 * 8 * 8, dtype=torch.float32).view(1, 1, 8, 8),),
            check_lowp=not is_halide_backend(self.device),  # misaligned addr fp16
        )

    def test_avg_pool2d6(self):
        def fn(x):
            return aten.avg_pool2d(x, [3, 3], [2, 2], [1, 1], divisor_override=3)

        self.common(
            fn,
            (-torch.arange(1 * 8 * 8, dtype=torch.float32).view(1, 1, 8, 8),),
            check_lowp=not is_halide_backend(self.device),  # misaligned addr fp16
        )

    def test_avg_pool2d7(self):
        # Large kernel size, use fallback
        def fn(x):
            return aten.avg_pool2d(x, [13, 13], [1, 1], [0, 0])

        torch._inductor.metrics.generated_kernel_count = 0
        self.common(
            fn,
            (-torch.arange(1 * 24 * 24, dtype=torch.float32).view(1, 1, 24, 24),),
        )
        assertGeneratedKernelCountEqual(self, 0)

    def test_avg_pool2d8(self):
        # https://github.com/pytorch/pytorch/issues/100987
        def fn(x):
            return aten.avg_pool2d(
                x, kernel_size=3, stride=2, padding=1, ceil_mode=True
            )

        self.common(
            fn,
            (torch.randn(1, 3, 6, 6),),
            check_lowp=not is_halide_backend(self.device),  # misaligned addr fp16
        )

    @skip_if_gpu_halide  # slow
    def test_alexnet_prefix(self):
        def forward(arg6, arg7, arg16):
            convolution = torch.ops.aten.convolution(
                arg16, arg7, arg6, [4, 4], [2, 2], [1, 1], False, [0, 0], 1
            )
            relu = torch.ops.aten.relu(convolution)
            max_pool2d_with_indices = torch.ops.aten.max_pool2d_with_indices(
                relu, [3, 3], [2, 2]
            )
            getitem = max_pool2d_with_indices[0]
            return (getitem,)

        self.common(
            forward,
            (
                rand_strided((64,), (1,), torch.float32, "cpu"),
                rand_strided((64, 3, 11, 11), (363, 121, 11, 1), torch.float32, "cpu"),
                rand_strided(
                    (16, 3, 224, 224), (150528, 50176, 224, 1), torch.float32, "cpu"
                ),
            ),
            # Mismatched elements: 127 / 746496 (0.0%)
            # Greatest absolute difference: 0.0009765625 at index (1, 62, 7, 16) (up to 1e-05 allowed)
            # Greatest relative difference: 0.05187467899332306 at index (14, 18, 11, 0) (up to 0.001 allowed)
            atol=3e-3,
            rtol=2,
        )

    def test_elu(self):
        def fn(x):
            return aten.elu(x, 1.6732632423543772, 1.0507009873554805) + 2, aten.elu(
                x + 1, 2, 3, 4
            )

        self.common(
            fn,
            (torch.randn([16, 16]),),
            rtol=1e-4,
            atol=1e-4,
        )

    def test_tan(self):
        def fn(x):
            return aten.tan(x) + 2, aten.tan(x + 1)

        self.common(
            fn,
            (torch.randn([16, 16]),),
        )

    def test_tanh(self):
        def fn(x):
            return aten.tanh(x) + 2, aten.tanh(x + 1)

        self.common(
            fn,
            (torch.randn([16, 16]),),
        )

    @skip_if_halide  # lgamma not implemented
    def test_lgamma(self):
        def fn(x):
            return aten.lgamma(x) + 2, aten.cos(x + 1)

        self.common(
            fn,
            (torch.randn([16, 16]),),
        )

    def test_cos(self):
        def fn(x):
            return aten.cos(x) + 2, aten.cos(x + 1)

        self.common(
            fn,
            (torch.randn([16, 16]),),
        )

    def test_sin(self):
        def fn(x):
            return aten.sin(x) + 2, aten.sin(x + 1)

        self.common(
            fn,
            (torch.randn([16, 16]),),
        )

    def test_repeat(self):
        def fn(x):
            return (
                x.repeat(0, 1, 1, 1),
                x.repeat(2, 2, 3, 1),
                x.repeat(8, 1, 1, 1),
                x.repeat(2, 1, 1, 1, 1, 1),
            )

        self.common(
            fn,
            (torch.randn([1, 2, 4, 8]),),
        )

    def test_repeat_as_strided(self):
        # Reproducer for #127474

        def fn(x):
            view_size = (3, 2)
            full = x.repeat((3, 2))
            view = torch.as_strided(full, view_size, full.stride())
            result = view + view

            return result

        self.common(fn, (torch.randn(1, 1),))

    def test_repeat_interleave(self):
        def fn(x):
            return (
                x.repeat_interleave(2),
                x.repeat_interleave(3, dim=0),
                x.repeat_interleave(x.size(1), dim=1),
            )

        self.common(
            fn,
            (torch.randn([1, 2, 4, 8]),),
        )

    @config.patch(implicit_fallbacks=True)
    def test_repeat_interleave_2(self):
        def fn(x):
            return torch.ops.aten.repeat_interleave.Tensor(x, output_size=12)

        self.common(
            fn,
            (torch.tensor([2, 4, 6]),),
        )

    @config.patch(fallback_random=True)
    def test_randn_with_dtype_and_device(self):
        if self.device == GPU_TYPE:
            raise unittest.SkipTest("only support cpu randn_with_dtype_and_device test")

        def fn(vectors):
            rotations_shape = (12, vectors.shape[-1], 1, 64)
            random_rotations = torch.randn(
                rotations_shape, device=vectors.device, dtype=vectors.dtype
            )
            random_rotations += 1
            return random_rotations

        self.common(
            fn,
            (torch.randn([4, 12, 2, 64]),),
        )

    def test_embedding(self):
        m = torch.nn.Sequential(
            torch.nn.Embedding(10, 4, padding_idx=0),
            torch.nn.ReLU(),
            ToTuple(),
        )

        self.common(
            m,
            (torch.randint(10, [2, 8]),),
        )

    def test_mean(self):
        def fn(x):
            return (
                x.mean(),
                x.mean(-1),
                torch.mean(x, -2, keepdim=True),
                x.mean([0, 1]),
            )

        self.common(
            fn,
            (torch.randn([1, 2, 4, 8]),),
        )

    def test_var_mean(self):
        def fn(x):
            return (
                *torch.var_mean(x, -1),
                *torch.var_mean(x, [1, 3]),
            )

        self.common(
            fn,
            (torch.randn([1, 2, 4, 8]),),
        )

    def test_var_correction(self):
        def fn(x):
            dim = -1
            return (
                torch.var(x, dim=dim, correction=1.3),
                torch.var(x, dim=dim, correction=3),
                torch.var(x, dim=dim, correction=10),
            )

        self.common(fn, (torch.randn([2, 8]),))
        # Unrolled reduction
        self.common(fn, (torch.randn([2, 4]),))

    @config.patch(pick_loop_orders=True)
    def test_transposed_propagates(self):
        @torch._dynamo.optimize("inductor", nopython=True)
        def fn(x, y):
            return x + y

        a = torch.randn(1, 4, 4, 4, device=self.device).permute(0, 2, 3, 1)
        b = torch.randn(4, 4, 4, device=self.device).permute(1, 2, 0)
        c = fn(a, b)
        self.assertEqual(a.stride(), c.stride())
        self.assertEqual(c.stride()[2], 1)

    @skip_if_gpu_halide
    def test_std(self):
        def fn(x):
            return (
                torch.var(x, True),
                torch.var(x, False),
                torch.var(x, -1, True),
                torch.var(x, -1, False),
                torch.std(x, False),
                torch.std(x, [0, 1], True),
                torch.std(x, [0, 1], False),
                torch.std(x, -2, True, keepdim=True),
            )

        self.common(
            fn,
            (torch.randn([2, 4, 4, 8]),),
        )

    def test_embedding_bag(self):
        def fn(w, i, o):
            return aten._embedding_bag(w, i, o, False, 0, False, None)

        self.common(
            fn,
            (torch.randn([10, 4]), torch.randint(10, [8]), torch.tensor([0, 2, 6])),
        )

    def test_batch_norm_2d(self):
        m = torch.nn.Sequential(
            torch.nn.BatchNorm2d(10),
            torch.nn.ReLU(),
        )
        m.eval()
        self.common(m, (torch.randn([2, 10, 8, 8]),), check_lowp=False)
        self.common(
            m,
            (torch.randn([3, 10, 16, 16]),),
            check_lowp=False,  # too painful to match types of bn model
        )

    # From yolov3
    @with_tf32_off
    def test_batch_norm_2d_2(self):
        if self.device == "cpu":
            raise unittest.SkipTest(f"requires {GPU_TYPE}")

        class Repro(torch.nn.Module):
            def __init__(self) -> None:
                super().__init__()
                self.self_0 = torch.nn.Conv2d(
                    64,
                    128,
                    kernel_size=(3, 3),
                    stride=(2, 2),
                    padding=(1, 1),
                    bias=False,
                )
                self.self_1 = torch.nn.BatchNorm2d(
                    128,
                    eps=0.0001,
                    momentum=0.03,
                    affine=True,
                    track_running_stats=True,
                )
                self.self_2 = torch.nn.LeakyReLU(negative_slope=0.1, inplace=True)

            def forward(self, l_input_: torch.Tensor):
                self_0 = self.self_0(l_input_)
                self_1 = self.self_1(self_0)
                self_2 = self.self_2(self_1)
                return (self_2,)

        inp = torch.randn((4, 64, 192, 256), dtype=torch.float32, device=GPU_TYPE)
        mod = Repro().to(device=GPU_TYPE)
        o1 = mod(inp)
        o2 = torch.compile(mod)(inp)
        self.assertEqual(o1, o2, rtol=1e-3, atol=1e-3)

    @patch.object(config.trace, "enabled", True)
    def test_layer_norm(self):
        m = torch.nn.Sequential(
            torch.nn.LayerNorm(32),
            torch.nn.ReLU(),
        )
        m.eval()
        with torch.no_grad():
            self.common(m, (torch.randn([16, 32]),), check_lowp=False)
        if self.device != "cpu":
            assertGeneratedKernelCountEqual(self, 1)

    def test_transpose_add(self):
        def fn(a, b):
            return a.t() + b

        self.common(
            fn, (torch.randn([16, 32]), torch.randn([32, 16])), check_lowp=False
        )
        if self.device != "cpu":
            assertGeneratedKernelCountEqual(self, 1)

    @patch.object(config.triton, "persistent_reductions", True)
    def test_softmax_one_kernel_persist(self):
        def fn(x):
            dim = 1
            x_max = torch.amax(x, dim, keepdim=True)
            unnormalized = torch.exp(x - x_max)
            result = unnormalized / torch.sum(unnormalized, dim, keepdim=True)
            return result

        self.common(fn, (torch.randn([16, 32]),), check_lowp=False)
        if self.device != "cpu":
            assertGeneratedKernelCountEqual(self, 1)

    @patch.object(config.triton, "persistent_reductions", False)
    def test_softmax_one_kernel_loop(self):
        def fn(x):
            x_max = torch.amax(x, 1, keepdim=True)
            unnormalized = torch.exp(x - x_max)
            result = unnormalized / torch.sum(unnormalized, 1, keepdim=True)
            return result

        self.common(fn, (torch.randn([16, 32]),), check_lowp=False)
        if self.device != "cpu":
            assertGeneratedKernelCountEqual(self, 1)

    def test_complex_fallback(self):
        def fn(x):
            return x * x + 10

        self.common(
            fn,
            (torch.randn([1, 2, 4, 8]).to(dtype=torch.complex64),),
        )
        assertGeneratedKernelCountEqual(self, 0)

        class ToComplex(nn.Module):
            def forward(self, x):
                return (x + x + 12).to(torch.complex64)

        self.common(ToComplex(), (torch.rand([1, 2, 4, 8]),), check_lowp=False)

        if self.device != "cpu":
            assertGeneratedKernelCountEqual(self, 1)

    def test_view_as_complex(self):
        class Repro(torch.nn.Module):
            def __init__(self) -> None:
                super().__init__()

            def forward(self, view_2):
                clone = torch.ops.aten.clone.default(
                    view_2, memory_format=torch.contiguous_format
                )
                view_2 = None
                view_as_complex = torch.ops.aten.view_as_complex.default(clone)
                clone = None
                return (view_as_complex,)

        inp = torch.empty_strided((128, 64, 12, 32, 2), (1, 98304, 8192, 256, 128)).to(
            self.device
        )
        mod = Repro()

        o1 = mod(inp)
        o2 = torch.compile(mod)(inp)

        self.assertEqual(o1, o2)

    def test_view_as_real(self):
        def fn(x):
            y = torch.view_as_real(x)
            return y + 1

        x = torch.randn(4, dtype=torch.complex64)

        self.common(fn, (x,))

    def test_polar(self):
        def fn(dist, angle):
            return torch.polar(dist, angle)

        inp = (
            torch.tensor([1, 2], dtype=torch.float64),
            torch.tensor([np.pi / 2, 5 * np.pi / 4], dtype=torch.float64),
        )
        self.common(fn, (*inp,))

    @skip_if_gpu_halide  # incorrect result on CUDA
    def test_cauchy(self):
        def fn(x, y):
            return torch.sum(1 / (torch.unsqueeze(x, -1) - y))

        self.common(
            fn,
            (
                torch.randn(32),
                torch.randn(32),
            ),
            # Absolute difference: 0.0003662109375 (up to 0.0001 allowed)
            # Relative difference: 1.8804297408767818e-05 (up to 1e-05 allowed)
            atol=5 * 1e-4,
            rtol=5 * 1e-5,
            check_lowp=False,
        )
        if self.device != "cpu":
            assertGeneratedKernelCountEqual(self, 1)

    @skip_if_gpu_halide  # misaligned address error
    def test_fusing_write_into_disjoint_read(self):
        def test_flip(a):
            return a.copy_(torch.flip(a, (0,)))

        self.common(test_flip, (torch.rand([20]),))

        assertGeneratedKernelCountEqual(self, 2)

        # issue only manifests on cuda with large tensors
        if self.device != "cpu":

            def f(a):
                a[:, 20:40] = a[:, 20:40] + 1
                a[:, 2:900025] = a[:, 1:900024] + 2

            a = torch.rand((1, 1000000), device=self.device)
            self.common(f, (a,))

    def test_gather_scatter(self):
        def fn(node_feat, edge_index):
            src_node_feat = node_feat[edge_index[0]]
            dst_node_feat = node_feat[edge_index[1]]
            edge_feat = src_node_feat - dst_node_feat + 1
            new_node_feat = torch.zeros_like(node_feat)
            new_node_feat.scatter_add_(
                0, edge_index[1].unsqueeze(-1).expand_as(edge_feat), edge_feat
            )
            return new_node_feat

        num_nodes = 16
        num_features = 32
        node_feat = torch.randn(num_nodes, num_features)
        edge_index = torch.randint(0, num_nodes, size=(2, num_nodes * 5))
        self.common(
            fn,
            (
                node_feat,
                edge_index,
            ),
            check_lowp=False,
        )
        if self.device != "cpu":
            assertGeneratedKernelCountEqual(self, 2)

    @config.patch(max_fusion_size=1)
    def test_no_mega_fusion_during_lowering(self):
        n = 50

        def fn(*args):
            x = args[0]
            for i in range(n):
                x = torch.add(x, args[i])
            return x

        self.common(
            fn,
            [torch.randn(64) for _ in range(n)],
            check_lowp=False,
        )
        print("-->", torch._inductor.metrics.generated_kernel_count)
        if self.device != "cpu":
            self.assertTrue(torch._inductor.metrics.generated_kernel_count > 1)

    def test_move_arange(self):
        def fn(x):
            return torch.arange(len(x), device="cpu").to(x.device) + x

        self.common(fn, (torch.randn([32]),), check_lowp=False)
        # if we have a copy there will be more than 1 kernel
        assertGeneratedKernelCountEqual(self, 1)

    def test_leaky_relu(self):
        def fn(x):
            return aten.leaky_relu(x, 0.2) + 2, aten.leaky_relu(x + 1)

        self.common(
            fn,
            (torch.randn([16, 16]),),
        )

    def test_gelu(self):
        def fn(x):
            return aten.gelu(x) + 2, aten.gelu(x + 1)

        self.common(
            fn,
            (torch.randn([16, 16]),),
        )

    def test_clone(self):
        def fn(x):
            return aten.clone(x) + 2, aten.clone(x + 1)

        self.common(
            fn,
            (torch.randn([16, 16]),),
        )

    def test_masked_fill(self):
        def fn(mask, value):
            return aten.masked_fill(value, mask, -10000.0) + 2, aten.masked_fill(
                value / 2.0, torch.logical_not(mask), 667
            )

        self.common(
            fn,
            (
                torch.randint(0, 1, [1, 16], dtype=torch.bool),
                torch.randn([16, 16]),
            ),
        )

    def test_masked_fill_promotion(self):
        def fn(mask, value):
            return aten.masked_fill(value, mask, torch.tensor(3.5))

        opt_fn = torch._dynamo.optimize("inductor")(fn)
        for inp in (
            torch.randn(
                [16, 16],
                dtype=torch.float16 if self.device == GPU_TYPE else torch.float32,
                device=self.device,
            ),
            torch.randint(16, (16, 16), device=self.device),
        ):
            inputs = (
                torch.randint(0, 1, [1, 16], dtype=torch.bool, device=self.device),
                inp,
            )
            self.assertEqual(fn(*inputs), opt_fn(*inputs))

    def test_masked_scatter(self):
        def fn(value, mask, source):
            return torch.masked_scatter(value, mask, source)

        value = make_tensor(10, 10, dtype=torch.float32, device=self.device)
        mask = make_tensor(10, 10, dtype=torch.bool, device=self.device)
        source = make_tensor(
            mask.count_nonzero(), dtype=torch.float32, device=self.device
        )

        self.common(fn, (value, mask, source))

    def test_fill1(self):
        def fn(x):
            tmp = torch.ones_like(x)
            return tmp, aten.fill.Scalar(tmp, 2)

        self.common(
            fn,
            (torch.randn([16, 16]),),
        )

    def test_fill2(self):
        def fn(x):
            tmp = torch.ones_like(x)
            return tmp, aten.fill.Tensor(tmp, torch.tensor(3.0))

        self.common(
            fn,
            (torch.randn([16, 16]),),
        )

    def test_pow1(self):
        def fn(x):
            return [aten.pow(x, e) for e in range(-8, 9)]

        self.common(
            fn,
            (torch.randn([16, 16]),),
        )

    def test_pow2(self):
        def fn(x):
            return aten.pow(1000, x), aten.pow(x, 1000)

        self.common(
            fn,
            (
                torch.randn(
                    [16, 16],
                    dtype=torch.float32,
                ),
            ),
            # Mismatched elements: 9 / 256 (3.5%)
            # Greatest absolute difference: 2.491354329061828e+28 at index (6, 6) (up to 1e-05 allowed)
            # Greatest relative difference: 2.9793410720160818e-05 at index (4, 5) (up to 1.3e-06 allowed)
            atol=1e-5,
            rtol=3e-05,
        )

    @skip_if_gpu_halide  # https://github.com/halide/Halide/issues/8318
    @config.patch("halide.scheduler_cuda", "Li2018")
    def test_pow3(self):
        # power of 0.5 is special-cased, arbitrary power would still produce triton codegen error
        def fn(x):
            z = torch.tensor(0.123, device=self.device)
            w = z + x
            return torch.pow(w, 0.5)

        opt = torch._dynamo.optimize("inductor")(fn)
        input = torch.rand((), device=self.device)
        self.assertTrue(same(opt(input), fn(input)))

    def test_pow_int(self):
        def fn(x, y):
            return torch.pow(x, 0x57), torch.pow(x, y)

        for dtype in (torch.uint8, torch.int8, torch.int16, torch.int32, torch.int64):
            intmax = torch.iinfo(dtype).max
            make_arg = functools.partial(
                make_tensor, dtype=dtype, device=self.device, requires_grad=False
            )
            self.common(
                fn,
                (
                    make_arg(16, 16),
                    make_arg(16, 16, high=intmax),
                ),
            )

    def test_pow_symfloat(self):
        def fn(x):
            r = math.sqrt(x.size(0))
            r = r**10
            return x * r

        cfn = torch.compile(fullgraph=True, dynamic=True)(fn)
        x = torch.randn([16, 16], device=self.device)
        self.assertEqual(cfn(x), fn(x))

    def test_glu(self):
        def fn(x):
            return aten.glu(x, -1), aten.glu(x, 1), aten.glu(x, 2)

        self.common(
            fn,
            (torch.randn([8, 16, 8, 8]),),
        )

    @torch._dynamo.config.patch(capture_dynamic_output_shape_ops=True)
    def test_nonzero_unbacked_refinement(self):
        def fn(x):
            z = x.nonzero()
            torch._check(z.size(0) == 4)
            return z + 3

        self.common(
            fn,
            (torch.tensor([0, 1, 3, 4, 2, 0, 0]),),
        )

        with self.assertRaises(RuntimeError):
            torch.compile(fn)(torch.tensor([0, 0, 0, 0]))

    @torch._dynamo.config.patch(capture_scalar_outputs=True)
    def test_unbacked_floordiv_simplify(self):
        def fn(x, y):
            z = y.item()
            torch._check(z // 2 == 3)
            return x + x.new_ones(z)

        self.common(
            fn,
            (
                torch.randn(6),
                torch.tensor([6]),
            ),
        )

        self.common(
            fn,
            (
                torch.randn(7),
                torch.tensor([7]),
            ),
        )

    @torch._dynamo.config.patch(capture_scalar_outputs=True)
    def test_unbacked_floordiv_simplify_errors(self):
        def fn(x, y):
            z = y.item()
            torch._check(z // 2 == 3)
            return x + x.new_zeros(z)

        # This is a little suboptimal: we actually fail /in the compiler/ but
        # not in a way that causes Dynamo to graph break
        with self.assertRaises(RuntimeError):
            torch.compile(fn)(torch.randn(8), torch.tensor(8))

    def test_cat(self):
        def fn(a):
            tmp = a * 2
            return (
                torch.cat((a, a[:, :4] + 1, a + 2), -1),
                torch.cat((tmp, tmp), 0),
                torch.cat((tmp, tmp.double()), 0),
            )

        self.common(
            fn,
            (torch.randn([8, 16]),),
        )
        self.common(
            fn,
            (torch.randn([1, 3, 3, 16]).to(memory_format=torch.channels_last),),
        )

    def test_cat_uint8(self):
        def fn(x):
            batch_shape = x.shape[:1]
            out = torch.cat([x.new_zeros(1).expand(batch_shape + (1,)), x], dim=-1)
            return out

        self.common(
            fn,
            (torch.randint(0, 256, size=(3, 255), dtype=torch.uint8),),
        )

    def test_cat_empty(self):
        def fn_2(*tensors):
            return torch.cat(tensors)

        self.common(
            fn_2,
            (
                torch.randn([1, 3, 3, 16]),
                torch.ones([0]),
            ),
        )
        self.common(
            fn_2,
            (
                torch.randn([1, 3, 3, 16]),
                torch.ones([0]),
                torch.randn([1, 3, 3, 16]),
            ),
        )
        self.common(
            fn_2,
            (
                torch.ones([0]),
                torch.randn([1, 3, 3, 16]),
            ),
        )

    def test_cat_empty_index(self):
        def fn(out, x):
            return torch.cat([out[0], x], dim=0)

        self.common(fn, (torch.randn(1, 0, 64), torch.randn(128, 64)))

    @torch._dynamo.config.patch(capture_scalar_outputs=True)
    def test_cat_unbacked_legacy_empty(self):
        def fn(x, y):
            z = y.item()
            return torch.cat([x, x.new_ones(z)])

        with self.assertRaisesRegex(
            RuntimeError,
            "Expected 2-D tensors, but got 1-D for tensor number 1 in the list",
        ):
            self.common(
                fn,
                (
                    torch.randn([2, 3]),
                    torch.tensor([0]),
                ),
            )

    @torch._dynamo.config.patch(capture_scalar_outputs=True)
    def test_cat_unbacked_empty_1d(self):
        def fn(x, y):
            z = y.item()
            return torch.cat([x, x.new_ones(z)])

        self.common(
            fn,
            (
                torch.randn([2]),
                torch.tensor([0]),
            ),
        )

        self.common(
            fn,
            (
                torch.randn([2]),
                torch.tensor([3]),
            ),
        )

    @torch._dynamo.config.patch(capture_scalar_outputs=True)
    def test_cat_unbacked_2d(self):
        def fn(x, y):
            z = y.item()
            return torch.cat([x, x.new_ones(z, x.shape[1])])

        self.common(
            fn,
            (
                torch.randn([2, 3]),
                torch.tensor([0]),
            ),
        )

        self.common(
            fn,
            (
                torch.randn([2, 3]),
                torch.tensor([4]),
            ),
        )

    def test_cat_negative_dim(self):
        def fn(*tensors):
            return torch.cat(tensors, dim=-1)

        self.common(
            fn,
            (
                torch.randn([2, 3]),
                torch.randn([2, 4]),
            ),
        )

        self.common(
            fn,
            (
                torch.randn([2, 3]),
                torch.randn([0]),
                torch.randn([2, 4]),
            ),
        )

        self.common(
            fn,
            (
                torch.randn([0]),
                torch.randn([2, 3]),
                torch.randn([2, 4]),
            ),
        )

    @expectedFailureCodegenDynamic
    def test_cat_single_empty(self):
        # fails dynamic check for 'has a dynamic dimension'
        def fn_2(*tensors):
            return torch.cat(tensors)

        self.common(
            fn_2,
            (torch.ones([0]),),
        )

    def test_cat_upcasting(self):
        def fn(arg4_1, slice_7):
            cat_1 = aten.cat.default([arg4_1, slice_7], 1)
            return (cat_1,)

        self.common(
            fn,
            (
                torch.randn([8, 16], dtype=torch.float32),
                torch.randn([8, 20], dtype=torch.float16),
            ),
        )

    def test_cat_extern_kernel(self):
        def fn(x1, x2, x3, x4):
            x = torch.mm(x2, x3)
            s = torch.narrow(x, 1, 0, 100)
            x = torch.mm(s, x4)
            c = torch.cat((x, x1), 1)
            return (c,)

        if self.device == "xpu":
            atol = 3e-4
            rtol = 1e-4
        else:
            # use default
            atol = None
            rtol = None
        self.common(
            fn,
            (
                torch.randn(256, 256),
                torch.randn(256, 1024),
                torch.randn(1024, 1600),
                torch.randn(100, 256),
            ),
            atol=atol,
            rtol=rtol,
            check_lowp=False,  # accuracy issues with relatively large matmuls
        )

    @skip_if_gpu_halide
    @skipCUDAIf(not SM80OrLater, "uses bfloat16 which requires SM >= 80")
    # Constant folding was explicitly turned off due to issue #108388
    # Turn it back on for test
    @torch._inductor.config.patch(joint_graph_constant_folding=True)
    def test_remove_no_ops(self):
        def matmul_with_op(x, y, fn):
            return fn(x @ y)

        foo_opt = torch.compile(matmul_with_op)

        # test no-op
        fns = (
            lambda x: x
            + torch.zeros(
                [256, 256], dtype=torch.float32, device=x.device
            ),  # noqa: E731
            lambda x: x
            - torch.zeros(
                [256, 256], dtype=torch.float32, device=x.device
            ),  # noqa: E731
            lambda x: x
            * torch.ones(
                [256, 256], dtype=torch.float32, device=x.device
            ),  # noqa: E731
            lambda x: x
            / torch.ones(
                [256, 256], dtype=torch.float32, device=x.device
            ),  # noqa: E731
        )

        inps = [torch.rand([256, 256], device=self.device) for _ in range(2)]

        for fn in fns:
            out, source_codes = run_and_get_code(foo_opt, inps[0], inps[1], fn)
            self.assertEqual(out, matmul_with_op(inps[0], inps[1], fn))

            if self.device == "cpu":
                FileCheck().check_not("cpp_fused").run(source_codes[0])
            else:
                FileCheck().check_not("triton.jit").run(source_codes[0])

        # test dtype conversion
        inps = [
            torch.rand([256, 256], device=self.device, dtype=torch.bfloat16)
            for _ in range(2)
        ]
        for fn in fns:
            out, source_codes = run_and_get_code(foo_opt, inps[0], inps[1], fn)
            self.assertEqual(out, matmul_with_op(inps[0], inps[1], fn))

        # test broadcasted shape bail
        fn = lambda x: x + torch.zeros(  # noqa: E731
            [256, 256, 256], dtype=torch.bfloat16, device=self.device
        )
        out, source_codes = run_and_get_code(foo_opt, inps[0], inps[1], fn)
        self.assertEqual(out, matmul_with_op(inps[0], inps[1], fn))

    def test_remove_noop_copy(self):
        def fn(x, y):
            x = x.cos()
            a = x.copy_(y)
            return a.sin()

        self.common(fn, (torch.randn(8, 8), torch.randn(8)))

        def fn2(a, b):
            abs_max = torch.abs(a).max()
            b[0] = abs_max.to(a.dtype)
            return b

        self.common(
            fn2,
            (
                torch.randn(8, 8, dtype=torch.float16),
                torch.randn(8, dtype=torch.float32),
            ),
        )

    def test_remove_noop_clone(self):
        def fn(x):
            y = x.clone().reshape(-1, 4)
            y[:, [2, 0]] = y[:, [0, 2]]
            return y + x

        self.common(fn, (torch.randn(2, 4),))

    def test_cat_of_loops_and_extern_kernel(self):
        class M(torch.nn.Module):
            def __init__(
                self,
                **kwargs,
            ):
                super().__init__()
                self.conv = torch.nn.Conv2d(
                    64,
                    5,
                    1,
                    **kwargs,
                )
                self.max_pool2d = torch.nn.MaxPool2d(2)

            def forward(self, x, y):
                x1 = self.conv(x)
                y1 = self.max_pool2d(y)
                return torch.cat([x1, y1], 1)

        mod = M()
        opt_mod = torch._dynamo.optimize("inductor")(mod)
        memory_format = torch.channels_last
        inputs = (
            torch.randn([1, 64, 16, 16]).to(memory_format=memory_format),
            torch.randn([1, 64, 32, 32]).to(memory_format=memory_format),
        )
        y = mod(*inputs)
        opt_y = opt_mod(*inputs)
        self.assertEqual(y, opt_y)
        self.assertEqual(y.stride(), opt_y.stride())

    def test_cat_inplace(self):
        def fn(x):
            rt = torch.cat([x])
            v = x.sin_()
            return rt

        # can't use self.common because input is modified inplace
        inp = torch.ones(2)
        opt_fn = torch.compile(fn)
        res = opt_fn(inp.clone())
        expected = fn(inp.clone())
        self.assertEqual(res, expected)

    def test_stack(self):
        def fn(a, b):
            return torch.stack(
                [
                    a.expand(12, 16),
                    b.expand(12, 16),
                ],
                2,
            )

        self.common(fn, (torch.randn([1, 16]), torch.randn([12, 1])))

    def test_hardtanh(self):
        def fn(x):
            return F.hardtanh(x), F.hardtanh(x + 1), F.hardtanh(x - 1)

        self.common(
            fn,
            (torch.randn([64]),),
        )

    def test_hardsigmoid(self):
        def fn(x):
            return F.hardsigmoid(x), F.hardsigmoid(x + 3), F.hardsigmoid(x - 3)

        self.common(
            fn,
            (torch.randn([64]),),
        )

    def test_hardswish(self):
        def fn(x):
            return F.hardswish(x), F.hardswish(x + 3), F.hardswish(x - 3)

        self.common(
            fn,
            (torch.randn([64]),),
        )

    def test_rsqrt(self):
        def fn(x):
            return torch.rsqrt(x), torch.rsqrt(x + 1) - 2

        self.common(
            fn,
            (torch.randn([64]),),
        )

    def test_expm1(self):
        def fn(x):
            return torch.expm1(x), torch.expm1(x) * 2

        for dtype in (torch.float16, torch.float, torch.double, torch.int, torch.int64):
            self.common(
                fn,
                (torch.randn([64]).to(dtype=dtype),),
            )
            self.common(
                fn,
                (torch.arange(-1e-5, 1e-5, 1e-7).to(dtype=dtype),),
            )

    def test_log1p(self):
        def fn(x):
            return torch.log1p(x), torch.log1p(x) * 2

        for dtype in (torch.float16, torch.float, torch.double, torch.int, torch.int64):
            self.common(
                fn,
                (torch.randn([64]).to(dtype=dtype),),
            )
            self.common(
                fn,
                (torch.arange(-1e-5, 1e-5, 1e-7).to(dtype=dtype),),
            )

    def test_flip(self):
        def fn(x):
            return torch.flip(x, (-1,)), torch.flip(x, (0, 2)) - 2

        self.common(
            fn,
            (torch.randn([1, 2, 6, 6]),),
        )

    def test_signbit(self):
        def fn(x):
            return torch.signbit(x), ~torch.signbit(-x) & 1

        self.common(
            fn,
            (torch.randn([1, 2, 6, 6]),),
        )

    def test_sign_dtype(self):
        def fn(x):
            y = torch.sign(x)
            return torch.tanh(y)

        self.common(fn, (torch.randn([1, 2, 6, 6]),))

    def test_fmod(self):
        def fn(a, b):
            return torch.fmod(a, b), torch.fmod(3.0 * a, b) - 2.0

        shape = [1, 2, 6, 6]
        self.common(fn, (torch.randn(shape), torch.randn(shape)))

    def test_fmod_zero_dim(self):
        def fn(a, b):
            return (torch.fmod(a, b),)

        self.common(
            fn,
            (
                make_tensor(10, device=self.device, dtype=torch.float32),
                make_tensor((), device=self.device, dtype=torch.float32),
            ),
        )
        self.common(
            fn,
            (
                make_tensor((), device=self.device, dtype=torch.float32),
                make_tensor(10, device=self.device, dtype=torch.float32),
            ),
        )

    def test_log2(self):
        def fn(x):
            return torch.log2(x), torch.log2(x + 1) - 2

        self.common(
            fn,
            (torch.randn([64]) + 10,),
        )

    def test_logsumexp(self):
        def fn(x):
            return torch.logsumexp(x, -1), torch.logsumexp(x, 0) - 2

        self.common(
            fn,
            (torch.randn([8, 8]) + 10,),
        )

    def test_log_fp64(self):
        def fn(x):
            return torch.log(x), torch.log2(x)

        self.common(
            fn,
            (torch.randn([1024], dtype=torch.float64) + 10,),
        )

    def test_bitwise(self):
        def fn(x, y):
            return (
                torch.bitwise_not(x),
                torch.bitwise_or(x, y),
                torch.bitwise_xor(x, y),
                torch.bitwise_and(x, y),
            )

        self.common(
            fn,
            (
                torch.randint(0, 2**30, [64], dtype=torch.int32),
                torch.randint(0, 2**30, [64], dtype=torch.int32),
            ),
        )

    def test_bitwise2(self):
        # again with bool types
        def fn(x, y):
            return (
                torch.bitwise_not(x),
                torch.bitwise_or(x, y),
                torch.bitwise_xor(x, y),
                torch.bitwise_and(x, y),
            )

        self.common(
            fn,
            (
                torch.randint(0, 2, (2, 20), dtype=torch.bool),
                torch.randint(0, 2, (2, 20), dtype=torch.bool),
            ),
        )

    def test_bitwise3(self):
        # Repro for https://github.com/pytorch/pytorch/issues/97968
        def fn(x, y):
            return (
                torch.max(torch.bitwise_and(x, y), y),
                torch.clamp_max(torch.bitwise_or(x, y), y),
                torch.clamp_min(torch.bitwise_xor(x, y), y),
            )

        self.common(
            fn,
            (
                torch.rand([5, 10, 1]).to(torch.int8),
                torch.rand([10, 1]).to(torch.int8),
            ),
        )

    def test_inf(self):
        def fn(a):
            return a + float("inf"), a + float("-inf"), a * -float("inf")

        self.common(fn, (torch.randn(8),))

    def test_remainder(self):
        def fn(a, b):
            return (
                torch.remainder(a, b),
                torch.remainder(a + 1, b - 1),
                torch.remainder(a - 1, b + 1),
            )

        self.common(fn, (torch.randn(64), torch.randn(64)))

    def test_zeros(self):
        def fn(a):
            return (
                a + 1,
                torch.zeros(
                    (1, 8, 64, 64),
                    dtype=torch.float32,
                    device=a.device,
                ),
                torch.zeros(
                    1,
                    8,
                    64,
                    64,
                    dtype=torch.float32,
                    device=a.device,
                ),
                torch.zeros(2, 3),
                a + torch.ones(8, device=a.device),
                torch.full((2, 3), 3.1416, device=a.device),
            )

        self.common(fn, (torch.randn(8),))

    def test_new_ones(self):
        def fn(a):
            return (
                aten.new_ones(
                    a, [], device=a.device, dtype=6, layout=0, pin_memory=False
                ),
                aten.new_zeros(
                    a, [], device=a.device, dtype=6, layout=0, pin_memory=False
                ),
            )

        self.common(fn, (torch.randn(8),))

    def test_full_like(self):
        def fn(a):
            return torch.full_like(a, 7.777) - 1

        self.common(fn, (torch.randn(8),))

    def test_full_truncation(self):
        def fn(a):
            return a + torch.full_like(a, 7.777)

        for dtype in all_types():
            self.common(fn, (make_tensor(8, dtype=dtype, device=self.device),))

    def test_full_boolean(self):
        def fn(n):
            x = torch.full((1,), n >= 1024, device=self.device)
            return x, x + 1

        self.common(fn, (1024,))
        self.common(fn, (1023,))

    def test_index1(self):
        def fn(a, b, c):
            return aten.index(a, [b, c])

        self.common(
            fn,
            (
                torch.randn(8, 8, 12),
                torch.tensor([0, 0, 2, 2], dtype=torch.int64),
                torch.tensor([3, 4, 4, 3], dtype=torch.int64),
            ),
        )
        self.common(
            fn,
            (
                torch.randn(8, 8, 12),
                torch.tensor([[0, 0, 2, 2]], dtype=torch.int64),
                torch.tensor([[3], [4], [4], [3]], dtype=torch.int64),
            ),
        )

    def test_index2(self):
        def fn(a, b):
            return (
                aten.index(a, [b]),
                aten.index(a, [None, b]),
            )

        self.common(
            fn,
            (
                torch.randn(8, 8, 8),
                torch.tensor([[0, 0, 2, 2]], dtype=torch.int64),
            ),
        )

    def test_index3(self):
        def fn(x, ia, ib):
            return (x[:, ia, None, ib, 0],)

        self.common(
            fn,
            (
                torch.randn(3, 4, 4, 4, 3),
                torch.tensor([0, 2, 1], dtype=torch.int64),
                torch.tensor([0, 2, 1], dtype=torch.int64),
            ),
        )

    def test_output_strides(self):
        def fn(x):
            y = x.permute(0, 2, 3, 1).contiguous()
            torch._dynamo.graph_break()
            return y.view(-1, 4)

        inp = torch.rand([4, 4, 4, 4], device=self.device)
        fn_opt = torch._dynamo.optimize("inductor")(fn)

        self.assertEqual(fn(inp), fn_opt(inp))
        self.assertEqual(fn(inp).stride(), fn_opt(inp).stride())

        # no redundant copy
        def foo(x):
            return x[0:2:2].T[3:].squeeze(0)

        foo_opt = torch._dynamo.optimize("inductor")(foo)
        out = foo_opt(inp)
        self.assertEqual(inp.storage(), out.storage())

    def test_index_select(self):
        def fn(a, b):
            return (
                torch.index_select(a, 0, b),
                torch.index_select(a, 1, b),
                torch.index_select(torch.index_select(a, 2, b), 1, b),
            )

        for ind_dtype in (torch.int32, torch.int64):
            self.common(
                fn,
                (
                    torch.randn(8, 8, 8),
                    torch.tensor([0, 0, 2, 1], dtype=ind_dtype),
                ),
            )

    @skipCUDAIf(not TEST_CUDNN, "CUDNN not available")
    @skipIfXpu
    @skipIfRocm
    def test_cudnn_rnn(self):
        if self.device == "cpu":
            raise unittest.SkipTest(f"requires {GPU_TYPE}")

        def fn(
            a0,
            b0,
            b1,
            b2,
            b3,
            b4,
            b5,
            b6,
            b7,
            b8,
            b9,
            b10,
            b11,
            b12,
            b13,
            b14,
            b15,
            a3,
            a4,
            a5,
        ):
            a1 = [
                b0,
                b1,
                b2,
                b3,
                b4,
                b5,
                b6,
                b7,
                b8,
                b9,
                b10,
                b11,
                b12,
                b13,
                b14,
                b15,
            ]
            return aten._cudnn_rnn(
                a0,
                a1,
                4,
                a3,
                a4,
                a5,
                2,
                2048,
                0,
                2,
                False,
                0.0,
                False,
                True,
                [],
                None,
            )

        self.common(
            fn,
            (
                torch.randn([92, 8, 2048]),
                torch.randn([8192, 2048]),
                torch.randn([8192, 2048]),
                torch.randn([8192]),
                torch.randn([8192]),
                torch.randn([8192, 2048]),
                torch.randn([8192, 2048]),
                torch.randn([8192]),
                torch.randn([8192]),
                torch.randn([8192, 4096]),
                torch.randn([8192, 2048]),
                torch.randn([8192]),
                torch.randn([8192]),
                torch.randn([8192, 4096]),
                torch.randn([8192, 2048]),
                torch.randn([8192]),
                torch.randn([8192]),
                torch.randn([167837696]),
                torch.randn([4, 8, 2048]),
                torch.randn([4, 8, 2048]),
            ),
            check_lowp=False,  # difference in rnn is too large between half and float inputs
        )

    def test_upsample_nearest1d(self):
        def fn(a):
            return (
                aten.upsample_nearest1d(a, [74], None),
                aten.upsample_nearest1d(a, [70], None),
                aten.upsample_nearest1d(a, [45], None),
                aten.upsample_nearest1d(a, [36], None),
                aten.upsample_nearest1d(a, None, [2.0]),
            )

        self.common(fn, (torch.randn([2, 4, 37]),))

    def test_upsample_nearest2d(self):
        def fn(a):
            return (
                aten.upsample_nearest2d(a, [74, 76]),
                aten.upsample_nearest2d(a, [70, 75]),
                aten.upsample_nearest2d(a, [45, 74]),
                aten.upsample_nearest2d(a, [36, 39]),
                aten.upsample_nearest2d(a, None, [2.0, 2.0]),
            )

        self.common(fn, (torch.randn([2, 4, 37, 38]),))

    def test_upsample_nearest3d(self):
        def fn(a):
            return (
                aten.upsample_nearest3d(a, [74, 76, 78], None),
                aten.upsample_nearest3d(a, [70, 75, 80], None),
                aten.upsample_nearest3d(a, [45, 74, 103], None),
                aten.upsample_nearest3d(a, [36, 39, 40], None),
                aten.upsample_nearest3d(a, None, [2.0, 2.0, 2.0]),
            )

        self.common(fn, (torch.randn([2, 4, 37, 38, 39]),))

    def test_upsample_nearest2d_backward(self):
        func = torch.ops.aten.upsample_nearest2d_backward

        def fn(a):
            return (
                func(a, output_size=[6, 12], input_size=[3, 3, 3, 6]),
                func(a, output_size=[6, 12], input_size=[3, 3, 4, 5]),
                func(a, output_size=[6, 12], input_size=[3, 3, 2, 8]),
                func(a, output_size=[6, 12], input_size=[3, 3, 2, 8]),
                func(a, output_size=[6, 12], input_size=[3, 3, 4, 7]),
            )

        self.common(fn, (torch.randn([3, 3, 6, 12]),))

    @skip_if_x86_mac()
    def test_upsample_bilinear2d_a(self):
        def fn(a):
            return (
                aten.upsample_bilinear2d(a, [45, 45], False, None),
                aten.upsample_bilinear2d(a, None, True, [2.0, 2.0]),
            )

        self.common(fn, (torch.randn([2, 4, 37, 38]),), atol=2.5e-5, rtol=1.3e-6)

    def test_upsample_bilinear2d_b(self):
        def fn(a):
            return aten.upsample_bilinear2d(a, None, True, [2.0, 2.0])

        self.common(
            fn,
            [
                torch.randn([1, 2, 40, 59]),
            ],
            atol=2.5e-5,
            rtol=1.3e-6,
        )

    @skip_if_gpu_halide  # accuracy issue
    def test_reflection_pad2d(self):
        def fn(a, pad):
            return (
                aten.reflection_pad2d(a, [1, 1, 1, 1]),
                aten.reflection_pad2d(a, pad),
            )

        self.common(
            fn,
            (
                torch.randint(0, 999, size=[1, 1, 8, 8], dtype=torch.float32),
                [5, 2, 3, 4],
            ),
        )

    def test_reflection_pad2d_backward(self):
        def template(size, padding):
            def fn(grad_output, x):
                return aten.reflection_pad2d_backward(grad_output, x, padding)

            x = torch.randint(0, 999, size=size, dtype=torch.float32)
            result = aten.reflection_pad2d(x, padding)
            grad_output = torch.randn_like(result)

            self.common(
                fn, (grad_output, x), check_lowp=not is_halide_backend(self.device)
            )

        template([1, 1, 8, 8], [0, 0, 0, 0])
        template([1, 1, 8, 8], [1, 1, 1, 1])
        template([1, 1, 8, 8], [1, 2, 3, 4])
        template([1, 1, 8, 8], [0, -1, 2, 2])
        template([1, 1, 8, 8], [-1, 0, 2, 2])
        template([1, 1, 8, 8], [2, 2, 0, -1])
        template([1, 1, 8, 8], [2, 2, -1, 0])

    def test_grid_sampler_2d(self):
        def fn(a, b):
            return (
                aten.grid_sampler_2d(a, b, 0, 0, True),
                aten.grid_sampler_2d(a, b, 0, 1, False),
            )

        self.common(
            fn,
            (
                torch.randn([4, 3, 352, 352], dtype=torch.float32),
                torch.rand([4, 352, 352, 2], dtype=torch.float32) * 2 - 1,
            ),
            check_lowp=False,
            # Mismatched elements: 154697 / 1486848 (10.4%)
            # Greatest absolute difference: 0.0001976490020751953 at index (0, 0, 101, 243) (up to 1e-05 allowed)
            # Greatest relative difference: 7.332530120481928 at index (1, 1, 258, 301) (up to 1.3e-06 allowed)
            atol=0.0002,
            rtol=1.3e-06,
        )

    def test_upsample_bicubic2d(self):
        def fn(a):
            return (
                aten.upsample_bicubic2d(a, (128, 128), True),
                aten.upsample_bicubic2d(a, (128, 256), False),
            )

        # Mismatched elements: 10 / 196608 (0.0%)
        # Greatest absolute difference: 1.3869255781173706e-05 at index (2, 1, 88, 65) (up to 1e-05 allowed)
        # Greatest relative difference: 0.0033082996811011046 at index (3, 1, 88, 91) (up to 1.3e-06 allowed)
        self.common(
            fn,
            (torch.randn([4, 3, 64, 32], dtype=torch.float32),),
            atol=2e-5,
            rtol=1e-3,
        )

    def test_float_index_expression(self):
        # Test that index propagation doesn't generate bad index_expr calls like
        # ops.index_expr(0.5*x, dtype) where the expression is not integral
        def fn(x):
            return aten.upsample_bicubic2d(x, (256, 256), False)

        x = torch.randn(1, 1, 128, 128, dtype=torch.float32, device=self.device)
        _, source_codes = run_and_get_code(fn, x)

        pattern = r"0\.50*\*[ix][\d]"
        for code in source_codes:
            self.assertIsNone(
                re.search(pattern, code), msg="Found bad index_expr in code:\n" + code
            )

    def test_float_index_expression_type_promotion(self):
        # Test that float indexing expressions participate in type promotion
        def fn(x):
            return x + 1.0 / x.size(0)

        x = torch.arange(10)
        self.common(fn, (x,))

    def test_sort(self):
        def fn(a, descending):
            return torch.sort(a)

        inp = torch.randint(0, 999, size=[1, 1, 8, 8], dtype=torch.float32)
        self.common(fn, (inp, False))
        self.common(fn, (inp, True))

    def test_sort_stable(self):
        def fn(a, descending):
            return a.sort(dim=-1, stable=True, descending=descending)

        # Duplicates give deterministic indices when stable sorting
        inp = torch.rand(10, 128, dtype=torch.float32)
        inp[:, 10:20] = 1.0
        inp[:, 30:40] = 1.0
        self.common(fn, (inp, False))
        self.common(fn, (inp, True))

        # Non-power of two
        inp = inp[:, :120]
        self.common(fn, (inp, False))
        self.common(fn, (inp, True))

    def test_sort_bool(self):
        def fn(a, descending):
            return torch.sort(a.to(torch.int8), stable=True, descending=descending)

        inp = torch.randint(0, 2, size=[10, 128], dtype=torch.bool)
        self.common(fn, (inp, False))
        self.common(fn, (inp, True))

    @skipIfWindows(msg="Crash UT")
    def test_sort_transpose(self):
        def fn(a, descending):
            return torch.sort(a, stable=True, descending=descending)

        inp = torch.randn(128, 10).transpose(0, 1)
        self.common(fn, (inp, False))
        self.common(fn, (inp, True))

    def test_topk(self):
        def fn(a):
            return torch.topk(a, 2, -1)

        self.common(
            fn, (torch.randint(0, 999, size=[1, 1, 8, 8], dtype=torch.float32),)
        )

    def test_long_tensor(self):
        def fn(a):
            return (
                torch.LongTensor([294]).to(a.device) - a,
                torch.as_tensor([295]).to(a.device) + a,
            )

        self.common(fn, (torch.randint(0, 999, size=[8, 8]),))

    @skip_if_gpu_halide  # correctness issue
    def test_constant_pad_1d(self):
        def fn(a):
            return (
                aten.constant_pad_nd(a, [0, 1], 6.0),
                aten.constant_pad_nd(a, [2, 3], 99.0),
            )

        self.common(fn, (torch.randint(0, 999, size=[2, 16, 31], dtype=torch.float32),))

    def test_constant_pad_fill_dtype(self):
        def fn(a, b):
            return (
                aten.constant_pad_nd(a, (1, 1), 1.0) & b,
                aten.constant_pad_nd(a, (1, 1), 0.0) & b,
            )

        self.common(
            fn,
            (torch.randint(2, (4,), dtype=torch.bool), torch.ones(6, dtype=torch.bool)),
        )

    @skip_if_gpu_halide  # misaligned address
    def test_constant_pad_2d(self):
        def fn(a):
            return (
                aten.constant_pad_nd(a, [1, 1, 1, 1], 6.0),
                aten.constant_pad_nd(a, [1, 2, 3, 4], 99.0),
            )

        self.common(
            fn, (torch.randint(0, 999, size=[1, 1, 8, 8], dtype=torch.float32),)
        )

    @skip_if_gpu_halide  # misaligned address
    def test_constant_pad_3d(self):
        def fn(a):
            return (
                aten.constant_pad_nd(a, [1, 2, 3, 4, 5, 6], 6.0),
                aten.constant_pad_nd(a, [0, 0, 3, 4, 0, 0], 6.0),
            )

        self.common(
            fn, (torch.randint(0, 999, size=[2, 4, 4, 4], dtype=torch.float32),)
        )

    def test_constant_pad_float64(self):
        # Repro for https://github.com/pytorch/pytorch/issues/93351
        def fn(input):
            v1 = torch.nn.functional.pad(input, pad=(1, 0))
            return torch.gt(v1, input)

        x = torch.rand([1, 2, 2, 1], dtype=torch.float64)
        self.common(fn, (x,))

    def test_constant_pad_nd_inplace(self):
        def fn(a):
            return aten.constant_pad_nd(a, [0, 0])

        x = torch.randn([2], device=self.device)
        fn_compiled = torch.compile(fn)
        y = fn_compiled(x)
        self.assertTrue(y is not x)

    def test_l1_loss(self):
        def fn(a, b):
            return torch.nn.functional.l1_loss(a, b), torch.nn.functional.mse_loss(a, b)

        self.common(
            fn,
            (
                torch.randn([2, 3, 16, 16]),
                torch.randn([2, 3, 16, 16]),
            ),
            check_lowp=False,
        )

    def test_triu(self):
        def fn(a):
            return aten.triu(a, 1), aten.triu(a, 0), aten.triu(a, 2)

        self.common(fn, (torch.randn([2, 10, 10]),))

    def test_no_op_reduction(self):
        def fn(a):
            return a.sum(-1), torch.amax(a + 1, 1, keepdim=True)

        self.common(fn, (torch.randn([8, 1, 1]),))

    def test_inplace_add(self):
        @torch._dynamo.optimize("inductor")
        def fn(x, y):
            return x.add_(y)

        inputs = (
            rand_strided((4, 4), (4, 1), device=self.device),
            rand_strided((4, 4), (4, 1), device=self.device),
        )
        inp_clone = inputs[0].clone()
        out = fn(*inputs)
        self.assertTrue(same(out, inp_clone + inputs[1]))
        self.assertTrue(out is inputs[0])

    # The following 2 tests are meant to check the logic that drops
    # xmask from triton load/store if xnumel = 1
    @requires_gpu()
    def test_single_elem(self):
        def fn(a):
            b = a + 1
            return (b,)

        self.common(fn, (torch.randn(1),))

    @requires_gpu()
    def test_single_elem_indirect(self):
        def fn(a, b):
            c = a[b] + 1
            return (c,)

        a = torch.randn(1)
        b = (torch.tensor([0], dtype=torch.int64),)

        self.common(fn, (a, b))

    # This test is meant to check for issues from the logic
    # that drops xmask from trito load/store if XBLOCK divides xnumel

    @requires_gpu()
    def test_xblock_divides_xnumel(self):
        def fn(a):
            b = a + 1
            return (b,)

        # assumption is that XBLOCK is always a divisor of 1024
        # so xmask will be dropped iff xnumel is multiple of 1024
        self.common(fn, (torch.randn(1024),))
        self.common(fn, (torch.randn(1025),))

    def test_inplace_mixed_dtype_ops(self):
        @torch._dynamo.optimize("inductor")
        def fn(x, y):
            z = x + y.float()
            w = z.add_(y)
            return w.mul_(y)

        inputs = (
            rand_strided((4, 4), (4, 1), device=self.device, dtype=torch.float),
            rand_strided((4, 4), (4, 1), device=self.device, dtype=torch.double),
        )
        out = fn(*inputs)
        out_eager = (inputs[0] + inputs[1].float()).add_(inputs[1]).mul_(inputs[1])
        self.assertTrue(same(out, out_eager))

    @config.patch(
        {"triton.unique_kernel_names": True, "triton.descriptive_names": False}
    )
    def test_kernel_names(self):
        @torch._dynamo.optimize("inductor")
        def fn(x):
            return 2 * x

        inputs = (rand_strided((8,), (1,), device=self.device),)
        self.assertTrue(same(fn(*inputs), 2 * inputs[0]))

    @config.patch({"triton.cudagraphs": True})
    @dynamo_config.patch(automatic_dynamic_shapes=True)
    def test_strided_inputs(self):
        @torch._dynamo.optimize("inductor")
        def fn(x, y):
            return x + y

        inputs = (
            rand_strided((8, 16), (32, 2), device=self.device),
            rand_strided((8, 16), (16, 1), device=self.device),
        )
        self.assertTrue(same(fn(*inputs), inputs[0] + inputs[1]))

    @config.patch({"triton.cudagraphs": True})
    @dynamo_config.patch(automatic_dynamic_shapes=True)
    def test_input_mutation1(self):
        def fn(a):
            b = a + 1
            a.copy_(b)
            c = a + 2
            return a * b / c

        arg1 = torch.randn(64, device=self.device)
        arg2 = arg1.clone()
        arg3 = torch.randn(64, device=self.device)
        arg4 = arg3.clone()
        correct1 = fn(arg1)
        correct2 = fn(arg3)
        opt_fn = torch._dynamo.optimize_assert(compile_fx)(fn)
        actual1 = opt_fn(arg2)
        actual2 = opt_fn(arg4)

        self.assertTrue(same(actual1, correct1))
        self.assertTrue(same(actual2, correct2))
        self.assertTrue(same(arg1, arg2))
        self.assertTrue(same(arg3, arg4))

    def test_input_mutation2(self):
        def fn(a):
            b = a + 1
            a.view(64).copy_(torch.tensor([66.0], device=a.device))
            c = a + 2
            return b, c

        # NOTE: this test fails when none of the inputs require grad.
        # That seems like an inductor bug.
        arg1 = torch.randn([1, 64], device=self.device).requires_grad_(True).add(1)
        arg2 = arg1.clone()
        correct1 = fn(arg1)
        opt_fn = torch._dynamo.optimize_assert(compile_fx)(fn)
        actual1 = opt_fn(arg2)

        self.assertTrue(same(actual1, correct1))
        self.assertTrue(same(arg1, arg2))

    def test_input_mutation3(self):
        def fn(a):
            a += 1
            a *= 2
            aten.sigmoid_(a)
            a = a.view(64)
            a += 3
            a *= 4
            aten.relu_(a)
            return a

        arg1 = torch.randn([1, 64], device=self.device)
        arg2 = arg1.clone()
        correct1 = fn(arg1)
        opt_fn = torch._dynamo.optimize_assert(compile_fx)(fn)
        actual1 = opt_fn(arg2)

        self.assertTrue(same(actual1, correct1))
        self.assertTrue(same(arg1, arg2))

    def test_input_mutation4(self):
        def fn(a):
            torch.relu_(a)
            return a

        arg1 = torch.randn([1, 64], device=self.device)
        arg2 = arg1.clone()
        correct1 = fn(arg1)
        opt_fn = torch._dynamo.optimize_assert(compile_fx)(fn)
        actual1 = opt_fn(arg2)

        self.assertTrue(same(actual1, correct1))
        self.assertTrue(same(arg1, arg2))

    def test_input_mutation5(self):
        def fn(x):
            tmp = x.ceil()
            x.add_(10)
            return tmp

        opt_fn = torch._dynamo.optimize()(fn)

        a = torch.zeros((), dtype=torch.int64, device=self.device)
        a_expect = a.clone()
        expect = fn(a_expect)

        a_actual = a.clone()
        actual = opt_fn(a_actual)

        self.assertEqual(a_expect, a_actual)
        self.assertEqual(expect, actual)

    def test_slice_mutation1(self):
        def fn(a):
            x = torch.zeros_like(a)
            b = x + 1
            x[:, 3] = 3.0
            c = torch.clone(x)
            x[4, :] = 4.0
            d = x + 1
            return x, b, c, d

        self.common(fn, (torch.randn([8, 8]),))

    @skip_if_gpu_halide  # accuracy issue
    def test_slice_mutation2(self):
        def fn(a):
            a[:, 20:40] = a[:, 20:40] + 1
            a[:, 2:11] = a[:, 1:10] + 2

        arg1 = torch.randn([1, 64], device=self.device)
        arg2 = arg1.clone()
        fn(arg1)
        opt_fn = torch._dynamo.optimize_assert(compile_fx)(fn)
        opt_fn(arg2)
        self.assertTrue(same(arg1, arg2))

    def test_slice_mutation3(self):
        def fn(a):
            a[:2, :2].fill_(10)

        opt_fn = torch._dynamo.optimize_assert(compile_fx)(fn)

        x1 = torch.randn(8, 8, device=self.device)
        x2 = x1.clone()
        fn(x1)
        opt_fn(x2)
        self.assertEqual(x1, x2)

    def test_tensor_index_slice(self):
        def fn(a):
            x = torch.tensor([1, 2], device=self.device)
            y = torch.tensor([2, 3], device=self.device)
            xx = torch.tensor([1, 2], device=self.device).view(1, 2)
            yy = torch.tensor([1, 2, 3], device=self.device).view(3, 1)
            return [
                a[x, y],
                a[:, x, y],
                a[:, x, y, :],
                a[x, :, y],
                a[:, x, :, y, :],
                a[xx, yy],
                a[:, xx, yy],
                a[xx, :, yy],
                a[xx, yy, :],
                a[:, xx, :, yy],
            ]

        a = torch.arange(3 * 4 * 5 * 6 * 7, device=self.device).view(3, 4, 5, 6, 7)
        refs = fn(a)
        tests = torch.compile(fn)(a)
        for ref, test in zip(refs, tests):
            torch.testing.assert_close(ref, test)

    @torch._dynamo.config.patch(cache_size_limit=10)
    def test_tensor_index_put_slice(self):
        def fn(a, version):
            x = torch.tensor([1, 2], device=self.device, dtype=torch.int32)
            y = torch.tensor([2, 3], device=self.device, dtype=torch.int32)

            xx = torch.tensor([1, 2], device=self.device).view(1, 2)
            yy = torch.tensor([1, 2, 3], device=self.device).view(3, 1)

            if version == 0:
                a[x, y] = torch.zeros_like(a[x, y])
            elif version == 1:
                a[:, x, y] = torch.zeros_like(a[:, x, y])
            elif version == 2:
                a[:, x, y, :] = torch.zeros_like(a[:, x, y, :])
            elif version == 3:
                a[x, :, y] = torch.zeros_like(a[x, :, y])
            elif version == 4:
                a[:, x, :, y, :] = torch.zeros_like(a[:, x, :, y, :])
            elif version == 5:
                a[xx, yy] = torch.zeros_like(a[xx, yy])
            elif version == 6:
                a[:, xx, yy] = torch.zeros_like(a[:, xx, yy])
            elif version == 7:
                a[xx, :, yy] = torch.zeros_like(a[xx, :, yy])
            elif version == 8:
                a[xx, yy, :] = torch.zeros_like(a[xx, yy, :])
            elif version == 9:
                a[:, xx, :, yy] = torch.zeros_like(a[:, xx, :, yy])

            return a

        a = torch.arange(3 * 4 * 5 * 6 * 7, device=self.device, dtype=torch.int32).view(
            3, 4, 5, 6, 7
        )
        for i in range(10):
            ref = fn(torch.clone(a), i)
            test = torch.compile(fn)(torch.clone(a), i)
            torch.testing.assert_close(ref, test)

    def test_indirect_load_broadcast(self):
        def fn(in_ptr0, in_ptr1, in_ptr2):
            return torch.gather(in_ptr1, 0, in_ptr2) + in_ptr0

        arg190 = rand_strided((32, 21), (1, 32), device=self.device, dtype=torch.int64)
        arg190.fill_(0)
        arg111 = rand_strided(
            (9521, 512), (512, 1), device=self.device, dtype=torch.float32
        )
        self.common(
            fn,
            (
                torch.randn(32, 1),
                arg111,
                arg190,
            ),
        )

    def test_roi_align(self):
        if not has_torchvision_roi_align():
            raise unittest.SkipTest("requires torchvision")

        def fn(a, b):
            return torch.ops.torchvision.roi_align(a, b, 0.25, 7, 7, 2, False)

        self.common(fn, (torch.zeros([4, 256, 296, 304]), torch.zeros([2292, 5])))

    # https://github.com/halide/Halide/issues/8256
    @config.patch("halide.scheduler_cuda", "Li2018")
    def test_nll_loss_forward(self):
        def fn(a, b):
            return aten.nll_loss_forward(a, b, None, 1, -100)

        labels = (
            torch.zeros([5], dtype=torch.int64),
            torch.tensor([-100, -100, 3, -100, -100], dtype=torch.int64),
        )
        inps = (torch.randn(5, 5), torch.randn(5, 5))
        for a, b in zip(inps, labels):
            self.common(
                fn,
                (a, b),
            )

    def test_nll_loss_backward(self):
        def fn(a, b, c):
            return aten.nll_loss_backward(
                a, b, c, None, 1, -100, torch.tensor(1.0, device=self.device)
            )

        labels = (
            torch.zeros([5], dtype=torch.int64),
            torch.tensor([-100, -100, 3, -100, -100], dtype=torch.int64),
        )
        inps = (torch.randn(5, 5), torch.randn(5, 5))
        grad_outs = (torch.randn(()), torch.randn(()))
        for a, b, c in zip(grad_outs, inps, labels):
            self.common(
                fn,
                (a, b, c),
            )

    def test_isinf(self):
        def fn(x):
            return x.isinf(), x.isnan()

        self.common(
            fn, [torch.tensor([1, float("inf"), 2, float("-inf"), float("nan")])]
        )
        self.common(
            fn,
            [
                torch.tensor(
                    [1, float("inf"), 2, float("-inf"), float("nan")],
                    dtype=torch.float64,
                )
            ],
        )

    @skip_if_halide  # different nan behavior in ==
    def test_isinf2(self):
        def fn(x):
            y = torch.tensor(
                [1, float("inf"), 2, float("-inf"), float("nan")], device=self.device
            )
            return x == y

        self.common(
            fn, (torch.tensor([1, float("inf"), 2, float("-inf"), float("nan")]),)
        )

    def test_any(self):
        def fn(x):
            return (
                x.any(-1),
                x.isinf().any(),
                torch.all(x.isinf(), dim=0),
                torch.all(torch.logical_not(x.isinf())),
            )

        self.common(fn, [-torch.rand(64)])
        tmp = torch.randn(16, 8)
        tmp[1, 1] = float("inf")
        self.common(fn, [tmp])

    @skip_if_gpu_halide
    def test_multilayer_any(self):
        def fn(x):
            return (x.isinf().any(), x.isfinite().all())

        sample = torch.rand(9, 3, 353, 353)
        self.common(fn, [sample])

        sample.view(-1)[-1] = float("inf")
        self.common(fn, [sample])

    def test_inplace_activations(self):
        def fn(x):
            a = aten.hardswish_(x + 1)
            b = aten.hardtanh_(x + 1)
            c = aten.leaky_relu_(x + 1)
            d = aten.silu_(x + 1)
            e = aten.log1p(x + 1)
            f = aten.masked_fill_(x + 1, torch.zeros_like(x, dtype=torch.bool), 99.0)
            h = aten.masked_fill_(x + 1, torch.ones_like(x, dtype=torch.bool), 99.0)
            return (a, b, c, d, e, f, h)

        self.common(fn, [torch.randn(64) * 10])

    def test_baddbmm(self):
        def fn(a, b, c, beta):
            return aten.baddbmm(a, b, c, beta=beta)

        b = torch.randn(6, 128, 64)
        c = torch.randn(6, 64, 100)
        options = itertools.product(
            [torch.randn(6, 1, 100), torch.randn(6, 1, 100).fill_(torch.nan)],
            [0.0, 1.0],
        )
        for a, beta in options:
            self.common(
                fn,
                [a, b, c, beta],
                # Mismatched elements: 1212 / 76800 (1.6%)
                # Greatest absolute difference: 0.001953125 at index (0, 0, 93) (up to 1e-05 allowed)
                # Greatest relative difference: 1.0 at index (3, 19, 4) (up to 0.001 allowed)
                atol=0.002,
                rtol=0.001,
            )

    @config.patch({"triton.max_tiles": 2})
    def test_fuse_tiled(self):
        def fn(a, b, c):
            return a + b, c + 1

        self.common(
            fn, [torch.randn(128, 1), torch.randn(1, 128), torch.randn(128, 128)]
        )

    def test_expand_as(self):
        def fn(a, b):
            return aten.expand_as(a, b), aten.expand_as(a + 1, b + 1) + 1

        self.common(
            fn,
            [
                torch.randn(6, 1, 100),
                torch.randn(6, 128, 100),
            ],
        )

    def test_index_put1(self):
        def fn(a, b, c):
            return (
                torch.index_put(a, [b], c),
                torch.index_put_(a + 1, [b + 1], c + 1) + 1,
            )

        self.common(
            fn,
            [
                torch.randn([800, 256, 7, 7]),
                torch.randperm(601),
                torch.randn([601, 256, 7, 7]),
            ],
        )
        self.common(
            fn, [torch.randn(1024, 4, 2), torch.arange(4), torch.randn(4, 1, 1)]
        )

    def test_index_put2(self):
        def fn(a, b, c):
            return torch.index_put(a, [b], c, True)

        self.common(
            fn,
            [
                torch.randn([100, 256, 7, 7]),
                torch.randint(0, 100, size=[600], dtype=torch.int64),
                torch.randn([600, 256, 7, 7]),
            ],
            # workaround for https://github.com/openai/triton/issues/558
            check_lowp=False,
        )

    def test_index_put3(self):
        def fn(a, b, c):
            torch.ops.aten.index_put_(a, (None, b, None), c)
            a1 = a + 1
            torch.ops.aten.index_put_(a1, (None, b + 1, None), c + 1)
            return (a, a1)

        self.common(
            fn,
            [
                torch.randn([1024, 4, 2]),
                torch.arange(3),
                torch.randn([1024, 1, 2]),
            ],
        )

    def test_index_put4(self):
        # a, b[0] are not broadcastable
        # https://github.com/pytorch/pytorch/issues/97104
        def fn(a, b, c):
            return torch.index_put(a, [b], c)

        self.common(
            fn,
            [
                torch.rand([8, 2]),
                torch.rand([8]) > 0.5,
                torch.rand([]),
            ],
        )

    def test_index_put_as_masked_fill(self):
        def fn(a, b, c, d):
            a = a.clone()
            torch.ops.aten.index_put_(a, [b], c, d)
            return a

        self.common(
            fn,
            (
                torch.randn([1024, 4, 2]),
                torch.randn([1024, 4, 2]) > 0,
                torch.randn([]),
                False,
            ),
        )

        self.common(
            fn,
            (
                torch.randn([1024, 4, 2]),
                torch.randn([1024, 4, 2]) > 0,
                torch.randn([]),
                True,
            ),
        )

    def test_index_put_fallback1(self):
        def fn(a, b, c, d):
            a = a.clone()
            torch.ops.aten.index_put_(a, [b], c, d)
            return a

        self.common(
            fn,
            (
                torch.randn([3]),
                torch.as_tensor([True, True, False]),
                torch.randn([2]),
                False,
            ),
        )

        self.common(
            fn,
            (
                torch.randn([3]),
                torch.as_tensor([True, True, False]),
                torch.randn([2]),
                True,
            ),
        )

    def test_index_put_fallback2(self):
        def fn(a, b, c, d, e):
            a = a.clone()
            torch.ops.aten.index_put_(a, [None, b, c], d, e)
            return a

        self.common(
            fn,
            (
                torch.randn([1, 2, 3]),
                torch.as_tensor([0, 1]),
                torch.as_tensor([True, True, False]),
                torch.randn([]),
                False,
            ),
        )
        self.common(
            fn,
            (
                torch.randn([1, 2, 3]),
                torch.as_tensor([0, 1]),
                torch.as_tensor([True, True, False]),
                torch.randn([]),
                True,
            ),
        )

    def test_index_put_deterministic_fallback(self):
        with DeterministicGuard(True):

            def fn(a, b, c):
                return torch.index_put(a, [b], c, True)

            self.common(
                fn,
                [
                    torch.randn([100, 32]),
                    torch.randint(0, 100, size=[600], dtype=torch.int64),
                    torch.randn([600, 32]),
                ],
                check_lowp=False,
            )

    @skip_if_gpu_halide  # https://github.com/halide/Halide/issues/8312
    def test_index_put_index(self):
        def fn(ind, x, src):
            y = torch.ops.aten.index_put.default(x, [ind], src)
            return torch.ops.aten.index.Tensor(y, [ind])

        args = [torch.tensor([1], dtype=torch.int64), torch.randn(8, 4), torch.randn(4)]
        self.common(fn, args)

    def test_index_put_reinplace(self):
        def fn(x, idx):
            src = torch.ones(idx.size(0), device=x.device)
            x.index_put_((idx,), src)
            return x.expand((2, x.shape[0]))

        a = torch.randn(1024)
        idx = torch.arange(10)
        torch._inductor.metrics.generated_kernel_count = 0
        self.common(fn, (a, idx))
        assertGeneratedKernelCountEqual(self, 1)

    def test_index_put_failed_reinplace(self):
        def fn(x, idx):
            src = torch.ones(idx.size(0), device=x.device)
            y = x.index_put((idx,), src)
            return x, y

        a = torch.randn(1024)
        idx = torch.arange(10)
        torch._inductor.metrics.generated_kernel_count = 0
        self.common(fn, (a, idx))
        assertGeneratedKernelCountEqual(self, 2)

    def test_adding_tensor_offsets(self):
        @torch.compile(fullgraph=True)
        def fn(x):
            return x[16:32]

        with torch.no_grad():
            x = torch.randn(1024, device=self.device)
            self.assertEqual(fn(x[0:]), x[16:][:16])
            self.assertEqual(fn(x[128:]), x[128 + 16 :][:16])

    # from GPT2ForSequenceClassification
    @skip_if_gpu_halide
    def test_index_tensor(self):
        def fn(x, y):
            ne = torch.ops.aten.ne.Scalar(x, 0)
            sum = torch.ops.aten.sum.dim_IntList(ne, [-1])
            sub = torch.ops.aten.sub.Tensor(sum, 1)
            iota = torch.ops.prims.iota.default(
                1,
                start=0,
                step=1,
                dtype=torch.int64,
                device=x.device,
                requires_grad=False,
            )
            return torch.ops.aten.index.Tensor(y, [iota, sub])

        self.common(fn, [torch.randn(1, 1024), torch.randn(1, 1024, 2)])

    @config.patch(fallback_random=True)
    def test_bernoulli1(self):
        def fn(a):
            b = torch.empty_like(a)
            return aten.bernoulli_(b), b

        self.common(
            fn,
            [
                torch.randn([100]),
            ],
        )

    def test_bernoulli2(self):
        def fn(a):
            return aten.bernoulli(a)

        self.common(
            fn,
            [torch.tensor([1.0, 1.0, 0.0, 0.0, 1.0, 0.0, 1.0, 1.0])],
        )

    def test_narrow(self):
        def fn(x):
            return (
                aten.narrow(x, 1, 10, 16),
                aten.narrow(x + 2, 0, 10, 16) + 1,
                aten.narrow_copy(x, 1, 10, 16),
            )

        self.common(fn, [torch.randn(64, 64)])

    def test_as_strided(self):
        def fn(x):
            return (
                aten.as_strided(x, (8, 8, 64), (8 * 64, 64, 1), 0),
                aten.as_strided(x + 1, (8, 8, 64), (8 * 64, 64, 1), 0) + 2,
            )

        def fn_channels_last(x):
            return (
                aten.as_strided(
                    x, (8, 384, 2, 20, 12), (153600, 1, 61440, 384, 7680), 0
                ),
                aten.as_strided(
                    x + 1, (8, 384, 2, 20, 12), (153600, 1, 61440, 384, 7680), 0
                )
                + 2,
            )

        self.common(fn, [torch.randn(64, 64)])
        self.common(
            fn_channels_last,
            [torch.randn(8, 384, 20, 20).to(memory_format=torch.channels_last)],
        )

    def test_exact_stride(self):
        full = torch.randn((16, 16), device=self.device)
        view = torch.as_strided(full, (16, 8), full.stride())

        def fn(x):
            result = x + x
            result_strided = torch.empty_strided(
                x.size(), x.stride(), device=self.device
            )
            result_strided[:] = result
            return result_strided

        self.common(fn, [view])
        reference_out = fn(view)
        compiled_fn = torch.compile(fn)
        actual_out = compiled_fn(view)
        self.assertEqual(reference_out.stride(), actual_out.stride())

    def test_like_channels_last(self):
        def foo():
            randn = torch.randn((4, 3, 8, 8), device=self.device, dtype=torch.float32)
            xc = randn.contiguous(memory_format=torch.channels_last)
            clone = torch.zeros_like(xc, memory_format=torch.preserve_format)
            rand_like = torch.rand_like(randn)
            return (xc, clone, rand_like)

        out = foo()
        out_comp = torch.compile()(foo)()

        for t, t_comp in zip(out, out_comp):
            self.assertEqual(t.stride(), t_comp.stride())

    def test_as_strided_scatter(self):
        def fn(a, b):
            return aten.as_strided_scatter(
                a * 8 + 10,
                b * 2 - 4,
                size=(a.shape[0], a.shape[1] // 2),
                stride=(a.shape[1], 2),
                storage_offset=0,
            )

        self.common(fn, [torch.randn(10, 1024), torch.randn(10, 512)])

    def test_select_scatter(self):
        def fn(x, a, b):
            return (
                aten.select_scatter(x, a, 1, 0),
                aten.select_scatter(x, b, 0, 1),
            )

        self.common(
            fn,
            [
                torch.randn(8, 197, 38),
                torch.randn(8, 38),
                torch.randn(197, 38),
            ],
        )

    @skip_if_gpu_halide  # accuracy issue
    def test_slice_scatter(self):
        def fn(x, a):
            return (
                aten.slice_scatter(x, a, 2, 10, -10),
                aten.slice_scatter(x, a[:, :, :40], 2, 10, -10, 2),
            )

        self.common(
            fn,
            [
                torch.randn(4, 8, 100),
                torch.randn(4, 8, 80),
            ],
        )

    def test_slice_scatter2(self):
        def fn(a, b):
            return aten.slice_scatter(a, b, 0, 0, 9223372036854775807)

        self.common(
            fn,
            [
                torch.randn([8, 197, 384]),
                torch.randn([8, 197, 384]),
            ],
        )

    def test_slice_scatter3(self):
        def fn(a, b):
            return aten.slice_scatter.default(a, b, 1, 1, 9223372036854775807, 2)

        self.common(
            fn,
            [
                torch.randn([1, 4]),
                torch.randn([1, 2]),
            ],
        )

    def test_slice_scatter4(self):
        def fn(a, b):
            return aten.slice_scatter.default(a, b, 1, 2, 9223372036854775807, 3)

        self.common(
            fn,
            [
                torch.randn([1, 9]),
                torch.randn([1, 3]),
            ],
        )

    def test_slice_scatter5(self):
        # empty slices that require clamping the start or end
        def fn(a, b):
            return (
                aten.slice_scatter.default(a, b, 0, 2, 0, 1),
                aten.slice_scatter.default(a, b, 0, a.shape[0], a.shape[0] + 10, 1),
                aten.slice_scatter.default(a, b, 0, -20, 0, 1),
                aten.slice_scatter.default(a, b, 0, -20, -16, 1),
            )

        a = torch.arange(10, dtype=torch.float)
        b = torch.empty(0)
        self.common(fn, [a, b])

<<<<<<< HEAD
=======
    @with_tf32_off
>>>>>>> d1bb8e82
    def test_slice_scatter_reinplace(self):
        class M(nn.Module):
            def __init__(self, device):
                super().__init__()
                self.linear1 = nn.Linear(64, 64, bias=False)
                self.cache_k = torch.zeros((56, 384, 8, 64), device=device)

            def forward(self, x, start_pos):
                bsz, seqlen, _, _ = x.shape
                xk = self.linear1(x)
                with torch.no_grad():
                    self.cache_k[:bsz, start_pos : start_pos + seqlen] = xk
                keys = self.cache_k[:bsz, : start_pos + seqlen]
                scores = torch.matmul(
                    xk.transpose(1, 2), keys.transpose(1, 2).transpose(2, 3)
                )
                return scores

        kv_cache_module = M(self.device)
        inp = torch.randn(1, 32, 8, 64)

        # Test that the cache update is reinplaced such that the cache is updated inplace
        # rather than copy-scatter-copy-back.

        torch._inductor.metrics.generated_kernel_count = 0
        with torch.no_grad():
            self.common(kv_cache_module, (inp, 1), check_lowp=False)
        assertGeneratedKernelCountEqual(self, 1)

    @skip_if_gpu_halide  # compile error on gpu
    def test_scatter1(self):
        def fn(a, dim, index, b):
            return aten.scatter(a, dim, index, b)

        self.common(
            fn,
            [
                torch.zeros(2, 3),
                -1,
                torch.tensor([[0]]),
                torch.ones(2, 3),
            ],
        )

    def test_scatter2(self):
        if self.device == "cuda":
            raise unittest.SkipTest("unstable on sm86")

        check_lowp = True
        if self.device == "xpu":
            check_lowp = False

        def fn(a, dim, index, b):
            return aten.scatter.reduce(a, dim, index, b, reduce="add")

        self.common(
            fn,
            [
                torch.zeros(64, 512),
                0,
                torch.zeros((64, 512), dtype=torch.int64),
                torch.ones(64, 512),
            ],
            check_lowp=check_lowp,
        )

    def test_scatter3(self):
        def fn(a, dim, index, b):
            return aten.scatter(a, dim, index, b, reduce="add")

        check_lowp = True
        if self.device == "xpu":
            check_lowp = False

        self.common(
            fn,
            [
                torch.randn(5, 29, 13),
                2,
                torch.tensor([[[3, 5, 7, 9]]]),
                0.8,  # src can be a scalar
            ],
            # Mismatched elements: 1 / 1885 (0.1%)
            # Greatest absolute difference: 0.00018310546875 at index (0, 0, 3) (up to 1e-05 allowed)
            # Greatest relative difference: 0.0022371364653243847 at index (0, 0, 3) (up to 0.001 allowed)
            atol=2e-4,
            rtol=1e-3,
            check_lowp=check_lowp,
        )

    def test_scatter4(self):
        def fn(x, ind, src):
            return torch.scatter(x, 0, ind, src)

        check_lowp = True
        if self.device == "xpu":
            check_lowp = False

        for deterministic in [False, True]:
            with DeterministicGuard(deterministic):
                self.common(
                    fn,
                    [
                        torch.randn(196, 992),
                        torch.randint(196, (1, 992)),
                        torch.randn(1, 992),
                    ],
                    check_lowp=check_lowp,
                )

    def test_scatter5(self):
        def fn(a, dim, index, b, reduce):
            a = a.clone()
            a.scatter_(dim, index, b, reduce=reduce)
            a1 = a + 1.0
            a1.scatter_(dim, index, b, reduce=reduce)
            return (a, a1)

        check_lowp = True
        if self.device == "xpu":
            check_lowp = False

        for reduce in ["add", "multiply"]:
            self.common(
                fn,
                [
                    torch.ones((4, 5)),
                    0,
                    torch.tensor([[1], [2], [3]], dtype=torch.int64),
                    torch.randn(4, 5),
                    reduce,
                ],
                check_lowp=check_lowp,
            )

    def test_scatter6(self):
        def fn(a, dim, index, b):
            return aten.scatter(a, dim, index, b)

        check_lowp = True
        if self.device == "xpu":
            check_lowp = False

        for deterministic in [False, True]:
            with DeterministicGuard(deterministic):
                self.common(
                    fn,
                    [
                        torch.randn(5, 8, 13),
                        2,
                        torch.tensor([[[3, 5, 7, 9]]]),
                        0.8,  # src can be a scalar
                    ],
                    check_lowp=check_lowp,
                )

    @unittest.skip("Flaky test, needs debugging")
    def test_scatter_add1(self):
        def fn(a, dim, index, b):
            return aten.scatter_add(a, dim, index, b)

        check_lowp = True
        if self.device == "xpu":
            check_lowp = False

        self.common(
            fn,
            [
                torch.randn(2, 3),
                0,
                torch.tensor([[0]]),
                torch.randn(2, 3),
            ],
            check_lowp=check_lowp,
        )

    def test_scatter_add2(self):
        def fn(a, dim, index, b):
            return aten.scatter_add(a, dim, index, b)

        check_lowp = True
        if self.device == "xpu":
            check_lowp = False

        self.common(
            fn,
            [
                torch.randn(2, 3),
                0,
                torch.tensor([[0, 0, 0], [1, 1, 1]]),
                torch.randn(2, 3),
            ],
            check_lowp=check_lowp,
        )

    def test_scatter_add3(self):
        def fn(a, dim, index, b):
            return aten.scatter_add(a, dim, index, b)

        check_lowp = True
        if self.device == "xpu":
            check_lowp = False

        for deterministic in [False, True]:
            with DeterministicGuard(deterministic):
                self.common(
                    fn,
                    [
                        torch.randn(5, 29, 13),
                        2,
                        torch.tensor([[[3, 5, 7, 9]]]),
                        torch.randn(1, 1, 10),
                    ],
                    check_lowp=check_lowp,
                )

    def test_scatter_reduce1(self):
        def fn(a, dim, index, b):
            return aten.scatter_reduce(a, dim, index, b, "sum")

        check_lowp = True
        if self.device == "xpu":
            check_lowp = False

        self.common(
            fn,
            [
                torch.randn(5, 29, 13),
                2,
                torch.tensor([[[3, 5, 7, 9]]]),
                torch.randn(1, 1, 10),
            ],
            check_lowp=check_lowp,
        )

    def test_scatter_reduce2(self):
        def fn(a, dim, index, b, reduce):
            return aten.scatter_reduce(a, dim, index, b, reduce, include_self=False)

        check_lowp = True
        if self.device == "xpu":
            check_lowp = False

        for reduce in ["sum", "amax"]:
            self.common(
                fn,
                [
                    torch.randn(2, 3),
                    0,
                    torch.zeros((2, 3), dtype=torch.int64),
                    torch.randn(2, 3),
                    reduce,
                ],
                check_lowp=check_lowp,
            )

    def test_scatter_reduce3(self):
        def fn(a, dim, index, b, reduce):
            a = a.clone()
            a.scatter_reduce_(dim, index, b, reduce=reduce)
            a1 = a + 1.0
            a1.scatter_reduce_(dim, index, b, reduce=reduce)
            return (a, a1)

        check_lowp = True
        if self.device == "xpu":
            check_lowp = False

        for reduce in ["sum", "prod"]:
            self.common(
                fn,
                [
                    torch.ones((4, 5)),
                    0,
                    torch.tensor([[1], [2], [3]], dtype=torch.int64),
                    torch.randn(4, 5),
                    reduce,
                ],
                check_lowp=check_lowp,
            )

    @skip_if_gpu_halide
    def test_dense_mask_index(self):
        r"""
        There will be a little difference for reduce order between aten and inductor
        https://github.com/pytorch/pytorch/pull/122289
        Absolute difference: 0.00067138671875 (up to 1e-05 allowed)
        Relative difference: 3.1747371732500974e-06 (up to 1.3e-06 allowed)
        """
        kwargs = {}
        if self.device == "cpu":
            kwargs["atol"] = 1e-4
            kwargs["rtol"] = 1.3e-5

        def fn(x, y):
            y = torch.ops.aten.select.int(y, 0, 2)
            z = x * y
            return z.sum()

        self.common(fn, [torch.randn(102400), torch.randn(3)], **kwargs)

    def test_empty1(self):
        def fn():
            return torch.empty((1, 128, 128))

        self.common(fn, [], assert_equal=False)

    def test_empty2(self):
        def fn():
            return aten.empty((1, 128, 128))

        self.common(fn, [], assert_equal=False)

    def test_new_empty(self):
        def fn(a):
            return aten.new_empty(a, [1, 128, 128])

        self.common(fn, [torch.randn(55)], assert_equal=False)

    def test_empty_strided(self):
        def fn():
            return aten.empty_strided([1, 128, 128], [16384, 128, 1])

        self.common(fn, [], assert_equal=False)

    def test_new_empty_strided(self):
        def fn(a):
            return aten.new_empty_strided(a, [1, 128, 128], [16384, 128, 1])

        self.common(fn, [torch.randn(55)], assert_equal=False)

    def test_dropout_trivial_0(self):
        def fn1(a):
            return torch.nn.functional.dropout(a, 0.0, True) + a

        self.common(fn1, [torch.randn(55)])

    def test_dropout_trivial_1(self):
        def fn2(a):
            return torch.nn.functional.dropout(a, 1.0, True) + a

        self.common(fn2, [torch.randn(55)])

    @config.patch({"triton.cudagraphs": True})
    @dynamo_config.patch(automatic_dynamic_shapes=True)
    def test_dropout(self):
        random.seed(1234)
        torch.manual_seed(1234)

        @torch._dynamo.optimize("inductor")
        def fn1(a):
            return torch.nn.functional.dropout(a)

        x = torch.ones(1000, device=self.device, dtype=torch.float32)
        result1 = fn1(x)
        self.assertTrue(400 < result1.nonzero().shape[0] < 600)
        self.assertTrue(0.9 < result1.mean().item() < 1.1)

        random.seed(1234)
        torch.manual_seed(1234)

        @torch._dynamo.optimize("inductor")
        def fn2(a):
            return torch.nn.functional.dropout(a, 0.5, True)

        result2 = fn2(x)
        self.assertTrue(400 < result2.nonzero().shape[0] < 600)
        self.assertTrue(0.9 < result2.mean().item() < 1.1)

    @dynamo_config.patch(automatic_dynamic_shapes=True)
    def test_dropout_deterministic(self):
        @torch._dynamo.optimize("inductor")
        def fn(a):
            return torch.nn.functional.dropout(a, 0.55, True)

        for cg in [False, True]:
            with patch.object(config.triton, "cudagraphs", cg):
                torch._dynamo.reset()

                x = torch.ones(1024, device=self.device, dtype=torch.float32)

                torch.manual_seed(1234)
                a0 = fn(x).clone()
                a1 = fn(x).clone()
                a2 = fn(x).clone()

                torch.manual_seed(1234)
                b0 = fn(x).clone()
                b1 = fn(x).clone()
                b2 = fn(x).clone()

                # same seed, same values
                self.assertTrue(torch.allclose(a0, b0))
                self.assertTrue(torch.allclose(a1, b1))
                self.assertTrue(torch.allclose(a2, b2))

                # different calls, different values
                self.assertFalse(torch.allclose(a0, a1))
                self.assertFalse(torch.allclose(a1, a2))

    def test_rand_like_deterministic(self):
        @torch._dynamo.optimize("inductor")
        def fn(a):
            return torch.rand_like(a), torch.rand_like(a)

        x = torch.ones(1024, device=self.device, dtype=torch.float32)

        torch.manual_seed(1234)
        a0 = fn(x)[0].clone()
        a1 = fn(x)[0].clone()
        a2 = fn(x)[0].clone()

        torch.manual_seed(1234)
        b0 = fn(x)[0].clone()
        b1 = fn(x)[0].clone()
        b2 = fn(x)[0].clone()

        # same seed, same values
        self.assertTrue(torch.allclose(a0, b0))
        self.assertTrue(torch.allclose(a1, b1))
        self.assertTrue(torch.allclose(a2, b2))

        # different calls, different values
        self.assertFalse(torch.allclose(a0, a1))
        self.assertFalse(torch.allclose(a1, a2))

        c, d = fn(x)
        self.assertFalse(torch.allclose(c, d))
        self.assertTrue((c >= 0).all())
        self.assertTrue((c < 1).all())
        self.assertTrue((d >= 0).all())
        self.assertTrue((d < 1).all())

    @config.patch(implicit_fallbacks=True)
    def test_fallback_mutable_op_basic(self):
        with torch.library._scoped_library("mylib", "FRAGMENT") as m:

            def impl(a, b, c, d, e=2):
                a.add_(b[0] * c * e),
                if d is not None:
                    d.add_(b[1])

            m.define(
                "inplace_(Tensor(a!) a, Tensor[] b, SymInt c, *, Tensor(b!)? d, SymInt e=2) -> ()"
            )
            m.impl("inplace_", impl, "CompositeExplicitAutograd")

            # We do some clones and copy_ to test that Inductor doesn't reorder
            # the copy_ w.r.t. inplace_.
            def f(a, b1, b2, c, d):
                a_ = a.clone()
                d_ = d if d is None else d.clone()
                torch.ops.mylib.inplace_(a_, (b1, b2), c, d=d_)
                a.copy_(a_)
                if d is not None:
                    d.copy_(d_)
                return ()

            a = torch.tensor([0.0, 1.0, 2])
            b = [torch.tensor([2.0, 3.0, 5.0]), torch.tensor([1.0, 4.0, 6.0])]
            c = 4
            d = torch.tensor([2.0, 1, 0])
            args = (a, b[0], b[1], c, d)
            cloned_args = pytree.tree_map_only(torch.Tensor, torch.clone, args)
            mod = make_fx(f)(*cloned_args)
            cloned_args = pytree.tree_map_only(torch.Tensor, torch.clone, args)
            compiled_f = compile_fx_inner(mod, cloned_args)

            cloned_args = pytree.tree_map_only(torch.Tensor, torch.clone, args)
            compiled_f(list(cloned_args))
            f(*args)
            self.assertEqual(cloned_args, args)

    @config.patch(implicit_fallbacks=True)
    def test_fallback_mutable_op_with_return(self):
        with torch.library._scoped_library("mylib", "FRAGMENT") as m:

            def impl(a, b, c, d, e=2):
                a.add_(b[0] * c * e),
                if d is not None:
                    d.add_(b[1])
                return b[0] + b[1]

            m.define(
                "inplace_(Tensor(a!) a, Tensor[] b, SymInt c, *, Tensor(b!)? d, SymInt e=2) -> Tensor"
            )
            m.impl("inplace_", impl, "CompositeExplicitAutograd")

            # We do some clones and copy_ to test that Inductor doesn't reorder
            # the copy_ w.r.t. inplace_.
            def f(a, b0, b1, c, d):
                a_ = a.clone()
                d_ = d if d is None else d.clone()
                res = torch.ops.mylib.inplace_(a_, (b0, b1), c, d=d_)
                a.copy_(a_)
                if d is not None:
                    d.copy_(d_)
                return (res,)

            a = torch.tensor([0.0, 1.0, 2])
            b = [torch.tensor([2.0, 3.0, 5.0]), torch.tensor([1.0, 4.0, 6.0])]
            c = 4
            d = torch.tensor([2.0, 1, 0])
            args = (a, b[0], b[1], c, d)

            cloned_args = pytree.tree_map_only(torch.Tensor, torch.clone, args)
            mod = make_fx(f)(*cloned_args)
            cloned_args = pytree.tree_map_only(torch.Tensor, torch.clone, args)
            compiled_f = compile_fx_inner(mod, cloned_args)

            cloned_args = pytree.tree_map_only(torch.Tensor, torch.clone, args)
            compiled_out = compiled_f(list(cloned_args))
            out = f(*args)
            self.assertEqual(cloned_args, args)
            self.assertEqual(compiled_out, out)

    @config.patch(implicit_fallbacks=True)
    def test_fallback_mutable_op_no_mutated_tensors(self):
        with torch.library._scoped_library("mylib", "FRAGMENT") as m:

            def impl(a, b):
                if b is not None:
                    b.add_(1)

            m.define("inplace_(Tensor a, Tensor(b!)? b) -> ()")
            m.impl("inplace_", impl, "CompositeExplicitAutograd")

            def f(a):
                torch.ops.mylib.inplace_(a, None)
                return ()

            a = torch.tensor([0.0, 1.0, 2])
            args = (a,)
            cloned_args = pytree.tree_map_only(torch.Tensor, torch.clone, args)
            mod = make_fx(f)(*cloned_args)
            cloned_args = pytree.tree_map_only(torch.Tensor, torch.clone, args)
            compiled_f = compile_fx_inner(mod, cloned_args)

            cloned_args = pytree.tree_map_only(torch.Tensor, torch.clone, args)
            compiled_f(list(cloned_args))
            f(*args)
            self.assertEqual(cloned_args, args)

    @config.patch(implicit_fallbacks=True)
    def test_fallback_mutable_op_list(self):
        with torch.library._scoped_library("mylib", "FRAGMENT") as m:

            def impl(a, b):
                for bi in b:
                    bi.add_(a)

            m.define("inplace_(Tensor a, Tensor(a!)[] b) -> ()")
            m.impl("inplace_", impl, "CompositeExplicitAutograd")

            def f(a, b):
                torch.ops.mylib.inplace_(a, b)
                return None

            a = torch.tensor([0.0, 1.0, 2])
            b = [torch.tensor([2.0, 3.0, 5.0]), torch.tensor([1.0, 4.0, 6.0])]
            args = (a, b)
            cloned_args = pytree.tree_map_only(torch.Tensor, torch.clone, args)
            mod = make_fx(f)(*cloned_args)
            cloned_args = pytree.tree_map_only(torch.Tensor, torch.clone, args)

            compiled_f = compile_fx_inner(mod, cloned_args)

        @torch.library.custom_op("mylib::sin_out", mutates_args={"outs"})
        def sin_out(x: torch.Tensor, outs: typing.List[torch.Tensor]) -> None:
            x_np = x.numpy()
            assert len(outs) == 2
            out_np0 = out[0].numpy()
            out_np1 = out[1].numpy()
            np.sin(x_np, out=out_np0)
            np.sin(x_np, out=out_np1)

        @torch.compile
        def g(x):
            outs = [torch.empty_like(x) for _ in range(2)]
            sin_out(x, outs)
            return outs

        x = torch.randn(3)
        out = [torch.empty_like(x) for _ in range(2)]
        y = g(x)

    def test_functionalize_rng_wrappers(self):
        # Ideally, we would like to use torch.compile for these operators. But
        # currently the plan is to introduce these operators at the partitioner
        # level, obviating the need to support them fully through the
        # torch.compile stack. To ensure that we have good enough debugging with
        # minifiers, we have ensure that they work with make_fx. This test uses
        # make_fx to do the testing. In future, we can move on torch.compile.
        def fn():
            rng_state1, a1 = torch._prims.rng_prims.run_and_save_rng_state(
                torch.ops.aten.rand.default,
                [4, 4],
                dtype=torch.float32,
                device=self.device,
            )
            rng_state2, a2 = torch._prims.rng_prims.run_and_save_rng_state(
                torch.ops.aten.rand.default,
                [4, 4],
                dtype=torch.float32,
                device=self.device,
            )

            b1 = torch._prims.rng_prims.run_with_rng_state(
                rng_state1,
                torch.ops.aten.rand.default,
                [4, 4],
                dtype=torch.float32,
                device=self.device,
            )
            b2 = torch._prims.rng_prims.run_with_rng_state(
                rng_state2,
                torch.ops.aten.rand.default,
                [4, 4],
                dtype=torch.float32,
                device=self.device,
            )

            return (a1, a2, b1, b2)

        mod = make_fx(fn)()
        compiled_f = compile_fx_inner(mod, ())
        a1, a2, b1, b2 = compiled_f(())
        self.assertEqual(a1, b1)
        self.assertEqual(a2, b2)

    @patch.object(torch._functorch.config, "functionalize_rng_ops", True)
    @expectedFailureXPU
    @skip_if_gpu_halide  # rand
    def test_philox_rand(self):
        if self.device == "cpu":
            raise unittest.SkipTest(
                f"functionalization of rng ops supported only on {GPU_TYPE}"
            )

        @torch._dynamo.optimize("inductor")
        def fn(x):
            a = torch.rand_like(x) * x
            a = torch.rand_like(x) * a
            return a

        def check(x):
            torch.manual_seed(123)
            a = fn(x)

            torch.manual_seed(1234)
            b = fn(x)

            torch.manual_seed(123)
            c = fn(x)

            # same seed, same values
            self.assertTrue(torch.allclose(a, c))

            # different calls, different values
            self.assertFalse(torch.allclose(a, b))

        check(torch.ones(1024, device=self.device, dtype=torch.float32))
        # Need comment: should we add "_get_rng_state_offset" to common device interface?
        self.assertEqual(getattr(torch, self.device)._get_rng_state_offset(), 2048)
        # Check non-multiple of 4 numel
        check(torch.ones(3, device=self.device, dtype=torch.float32))
        self.assertEqual(getattr(torch, self.device)._get_rng_state_offset(), 8)

    # Already on by default, just want to make sure
    @patch.object(torch._inductor.config, "allow_buffer_reuse", True)
    def test_reuse_buffers_with_aliasing(self):
        def f(x):
            z = x + 1
            z = torch.view_as_complex(z)
            a = torch.view_as_real(z)
            out = a + 1
            return out, torch.view_as_real(z + 1)

        self.common(f, (torch.zeros((4, 2)),))

        code = run_and_get_triton_code(torch.compile(f), torch.zeros((4, 2)))
        # Make sure that we haven't added complex support and made this test
        # invalid. If we've added complex support please update the test to use
        # a different set of view ops we don't lower
        self.assertTrue("aten.view_as_real" in code)

        def f2(x):
            z = x + 1
            z = torch.view_as_complex(z)
            z = torch.view_as_real(z)
            z = torch.view_as_complex(z)
            a = torch.view_as_real(z)
            out = a + 1
            return out, torch.view_as_real(z + 1)

        self.common(f, (torch.zeros((4, 2)),))

    def test_randn_like_empty(self):
        class Model(torch.nn.Module):
            def __init__(
                self,
            ):
                super().__init__()

            def forward(self, v1: torch.Tensor):
                vx = v1.min(dim=1).values
                v2 = torch.randn_like(vx)
                return v2

        model = Model()
        x = torch.rand(10, 3, 0)

        self.common(model, (x,))

    def test_randint(self):
        @torch.compile(fullgraph=True)
        def fn(x):
            return (
                torch.randint(10, [1024], device=x.device),
                torch.randint(-4, 7, [1024], dtype=torch.int32, device=x.device),
                torch.randint_like(x, 2**50),
            )

        torch.manual_seed(12345)
        a0, b0, c0 = fn(torch.zeros([40, 40], device=self.device))
        self.assertEqual(a0.shape, [1024])
        self.assertEqual(b0.shape, [1024])
        self.assertEqual(c0.shape, [40, 40])
        torch.manual_seed(12345)
        a1, b1, c1 = fn(torch.zeros([40, 40], device=self.device))
        self.assertEqual(a0, a1)
        self.assertEqual(b0, b1)
        self.assertEqual(c0, c1)

        self.assertEqual(a0.min(), 0)
        self.assertEqual(a0.max(), 9)

        self.assertEqual(b0.min(), -4)
        self.assertEqual(b0.max(), 6)

        self.assertGreaterEqual(c0.min(), 0)
        self.assertGreater(c0.max(), 2**40)
        self.assertLess(c0.max(), 2**50)

    @config.patch(fallback_random=True)
    def test_like_rands(self):
        def fn(x):
            return torch.rand_like(x), torch.randn_like(x)

        self.common(fn, [torch.zeros([20, 20])])

    @config.patch(check_stack_no_cycles_TESTING_ONLY=True)
    def test_check_stack_no_cycles(self):
        @torch.compile()
        def fn(x):
            return x * 3

        r = fn(torch.randn(2, device=self.device, requires_grad=True))
        # Backward compilation isn't hooked into cprofile, it probably
        # should...
        # r.sum().backward()

    def test_like_rands2(self):
        # rand_like with kwargs `device` of str type
        d = self.device
        assert isinstance(d, str)

        @torch.compile
        def fn(x):
            return torch.rand_like(x, device=d)

        x = torch.ones(10, device=self.device, dtype=torch.float32)
        a0 = fn(x).clone()
        a1 = fn(x).clone()
        self.assertFalse(torch.allclose(a0, a1))

    @requires_gpu()
    def test_like_rands3(self):
        # rand_like with `device` which is different from `x.device`
        def test_like_rands_on_different_device(device1, device2):
            @torch.compile
            def fn(x, device):
                return torch.rand_like(x, device=device)

            x = torch.ones(10, device=device1, dtype=torch.float32)
            return fn(x, device2).clone()

        a0 = test_like_rands_on_different_device("cpu", GPU_TYPE)
        a1 = test_like_rands_on_different_device(GPU_TYPE, "cpu")
        self.assertTrue(a0.device.type == GPU_TYPE)
        self.assertTrue(a1.device.type == "cpu")

    def test_max_pool2d_with_indices_backward(self):
        def fn(a, b, c):
            return aten.max_pool2d_with_indices_backward(
                a, b, [2, 2], [2, 2], [0, 0], [1, 1], False, c
            )

        x = torch.randn([2, 4, 18, 14])
        result, indices = aten.max_pool2d_with_indices(
            x,
            [2, 2],
            [2, 2],
            [0, 0],
            [1, 1],
            False,
        )

        self.common(
            fn,
            [
                torch.randn_like(result),
                x,
                indices,
            ],
        )

    @skip_if_gpu_halide  # slow
    def test_max_pool2d_with_indices_backward2(self):
        def fn(a, b, c):
            return aten.max_pool2d_with_indices_backward(
                a, b, [3, 3], [2, 2], [1, 1], [1, 1], True, c
            )

        x = torch.randn([2, 4, 40, 56])
        result, indices = aten.max_pool2d_with_indices(
            x,
            [3, 3],
            [2, 2],
            [1, 1],
            [1, 1],
            True,
        )

        self.common(
            fn,
            [
                torch.randn_like(result),
                x,
                indices,
            ],
        )

    # From https://github.com/pytorch/torchdynamo/issues/1200
    def test_max_pool2d_with_indices_backward3(self):
        def fn(a, b, c):
            return aten.max_pool2d_with_indices_backward(
                a, b, [1, 1], [2, 2], [0, 0], [1, 1], False, c
            )

        x = torch.randn([32, 256, 37, 38])
        result, indices = aten.max_pool2d_with_indices(
            x,
            [1, 1],
            [2, 2],
            0,
            1,
            False,
        )
        self.common(
            fn,
            [
                torch.randn_like(result),
                x,
                indices,
            ],
        )

    # From https://github.com/pytorch/torchdynamo/issues/1352
    @skip_if_halide  # hangs forever
    def test_max_pool2d_with_indices_backward4(self):
        def fn(a, b, c):
            return aten.max_pool2d_with_indices_backward(
                a, b, [5, 5], [1, 1], [2, 2], [1, 1], False, c
            )

        torch._inductor.metrics.generated_kernel_count = 0
        x = torch.randn([2, 64, 3, 4])
        result, indices = aten.max_pool2d_with_indices(
            x,
            [5, 5],
            [1, 1],
            2,
            1,
            False,
        )
        self.common(
            fn,
            [
                torch.randn_like(result),
                x,
                indices,
            ],
        )
        assertGeneratedKernelCountEqual(self, 1)

    @expectedFailureXPU
    def test_max_pool2d_with_indices_backward5(self):
        # Window size is too big. Should fallback
        def fn(a, b, c):
            return aten.max_pool2d_with_indices_backward(
                a, b, [13, 13], [1, 1], [2, 2], [1, 1], False, c
            )

        torch._inductor.metrics.generated_kernel_count = 0
        x = torch.randn([2, 64, 20, 20])
        result, indices = aten.max_pool2d_with_indices(
            x,
            [13, 13],
            [1, 1],
            2,
            1,
            False,
        )
        self.common(
            fn,
            [
                torch.randn_like(result),
                x,
                indices,
            ],
        )
        assertGeneratedKernelCountEqual(self, 0)

    # From https://github.com/pytorch/pytorch/issues/93384
    def test_max_pool2d_with_indices_backward6(self):
        # dilation is not 1. Should fallback
        def fn(a, b, c):
            return aten.max_pool2d_with_indices_backward(
                a, b, [3, 2], [2, 1], [1, 1], [1, 2], False, c
            )

        torch._inductor.metrics.generated_kernel_count = 0
        x = torch.randn([2, 2, 3, 6])
        result, indices = aten.max_pool2d_with_indices(
            x,
            [3, 2],
            [2, 1],
            [1, 1],
            [1, 2],
            False,
        )
        self.common(
            fn,
            [
                torch.randn_like(result),
                x,
                indices,
            ],
        )
        assertGeneratedKernelCountEqual(self, 0)

    def test_issue102546(self):
        def fn(x):
            return x.mean(0)

        self.common(fn, [torch.rand(())])

    def test_avg_pool2d_backward(self):
        def fn(a, b):
            return aten.avg_pool2d_backward(
                a,
                b,
                [2, 2],
                [2, 2],
                [0, 0],
                True,
                False,
                None,
            )

        self.common(
            fn,
            [
                torch.randn([2, 4, 7, 7]),
                torch.randn([2, 4, 14, 14]),
            ],
        )

    @skip_if_gpu_halide  # slow
    def test_avg_pool2d_backward2(self):
        def fn(a, b):
            return aten.avg_pool2d_backward(
                a,
                b,
                [3, 3],
                [1, 1],
                [1, 1],
                True,
                False,
                None,
            )

        self.common(
            fn,
            [
                torch.randn([1, 1, 20, 15]),
                torch.randn([1, 1, 20, 15]),
            ],
        )

    def test_avg_pool2d_backward3(self):
        def fn(a, b):
            return aten.avg_pool2d_backward(
                a,
                b,
                [1, 1],
                [2, 2],
                [0, 0],
                False,
                False,
                None,
            )

        torch._inductor.metrics.generated_kernel_count = 0
        self.common(
            fn,
            [
                torch.randn([1, 2016, 11, 11]),
                torch.randn([1, 2016, 21, 21]),
            ],
        )
        assertGeneratedKernelCountEqual(self, 1)

    def test_avg_pool2d_backward4(self):
        def fn(a, b):
            return aten.avg_pool2d_backward(
                a,
                b,
                [13, 13],
                [1, 1],
                [0, 0],
                True,
                False,
                None,
            )

        torch._inductor.metrics.generated_kernel_count = 0
        self.common(
            fn,
            [
                torch.randn([1, 16, 12, 12]),
                torch.randn([1, 16, 24, 24]),
            ],
            check_lowp=False,
        )
        assertGeneratedKernelCountEqual(self, 0)

    def test_avg_pool3d_backward(self):
        def fn(a, b):
            return aten.avg_pool3d_backward(
                a,
                b,
                [2, 2, 2],
                [2, 2, 2],
                [0, 0, 0],
                True,
                False,
                None,
            )

        self.common(
            fn,
            [
                torch.randn([2, 4, 7, 7, 7]),
                torch.randn([2, 4, 14, 14, 14]),
            ],
        )

    @skip_if_halide  # compiles for 5+ minutes
    def test_avg_pool3d_backward2(self):
        def fn(a, b):
            return aten.avg_pool3d_backward(
                a,
                b,
                [3, 3, 3],
                [1, 1, 1],
                [1, 1, 1],
                True,
                False,
                None,
            )

        self.common(
            fn,
            [
                torch.randn([1, 1, 20, 20, 15]),
                torch.randn([1, 1, 20, 20, 15]),
            ],
        )

    def test_avg_pool3d_backward3(self):
        def fn(a, b):
            return aten.avg_pool3d_backward(
                a,
                b,
                [1, 1, 1],
                [2, 2, 2],
                [0, 0, 0],
                False,
                False,
                None,
            )

        torch._inductor.metrics.generated_kernel_count = 0
        self.common(
            fn,
            [
                torch.randn([1, 2016, 11, 11, 11]),
                torch.randn([1, 2016, 21, 21, 21]),
            ],
        )
        assertGeneratedKernelCountEqual(self, 1)

    def test_avg_pool3d_backward4(self):
        def fn(a, b):
            return aten.avg_pool3d_backward(
                a,
                b,
                [13, 13, 13],
                [1, 1, 1],
                [0, 0, 0],
                True,
                False,
                None,
            )

        torch._inductor.metrics.generated_kernel_count = 0
        self.common(
            fn,
            [
                torch.randn([1, 16, 12, 12, 12]),
                torch.randn([1, 16, 24, 24, 24]),
            ],
            check_lowp=False,
        )
        assertGeneratedKernelCountEqual(self, 0)

    @config.patch(search_autotune_cache=False)
    def test_mm_views(self):
        def fn(a, b):
            return torch.mm(a.view(32, 32), b.view(32, 32))

        self.common(
            fn,
            (
                torch.randn([32, 32]).transpose(0, 1),
                torch.randn([1, 32, 32]).transpose(0, 1),
            ),
            check_lowp=False,
        )
        expected_kernel = 0
        # codegen mm kernel from template
        self.assertEqual(
            torch._inductor.metrics.generated_kernel_count, expected_kernel
        )

    @torch._dynamo.config.patch(assume_static_by_default=False)
    def test_dtype_sympy_expr(self):
        @torch._dynamo.optimize_assert("inductor")
        def fn(a):
            y = a[..., :-1, :].contiguous()
            return y

        result = fn(torch.randn([1, 2, 16, 4]).requires_grad_())
        result.sum().backward()

    def test_dropout2(self):
        n = 100000
        weight = torch.ones(
            n, device=self.device, dtype=torch.float32, requires_grad=True
        )
        ones = torch.ones(n, device=self.device, dtype=torch.float32)

        @torch._dynamo.optimize_assert("inductor")
        def run(x, train=True):
            return F.dropout(x * weight, 0.33, train)

        def check(r, g):
            rmean = r.mean().item()
            gmean = g.mean().item()
            rcount = len(r.nonzero())
            gcount = len(g.nonzero())

            # dropped elements should match
            self.assertTrue(same(r.nonzero(), g.nonzero()))
            self.assertEqual(rcount, gcount)

            # dropped should be close to 0.33
            self.assertGreater(rcount, 0.64 * n)
            self.assertGreater(0.68 * n, rcount)

            self.assertAlmostEqual(rmean, gmean)
            self.assertAlmostEqual(rmean, 1.0, places=2)

        r1 = run(ones, train=False)
        r1.sum().backward()
        g1 = weight.grad.clone()
        # eval mode should be all ones
        self.assertTrue(same(r1, torch.ones_like(r1)))
        self.assertTrue(same(g1, torch.ones_like(g1)))

        torch.manual_seed(1234)
        weight.grad.zero_()
        r2, (fw_code, bw_code) = run_fw_bw_and_get_code(lambda: run(ones))
        if is_halide_backend(self.device):
            self.assertEqual(fw_code.count("halide_helpers.rand"), 1)
            self.assertEqual(bw_code.count("halide_helpers.rand"), 0)
        elif self.device == GPU_TYPE:
            self.assertEqual(fw_code.count("tl.rand"), 1)
            self.assertEqual(bw_code.count("tl.rand"), 0)
        g2 = weight.grad.clone()
        check(r2, g2)

        torch.manual_seed(1234)
        weight.grad.zero_()
        r3 = run(ones)
        r3.sum().backward()
        g3 = weight.grad.clone()
        check(r3, g3)

        # second run is same result as first
        self.assertTrue(same(r2, r3))
        self.assertTrue(same(g2, g3))

    @config.patch(search_autotune_cache=False)
    def test_dropout3(self):
        m = torch.nn.Sequential(
            torch.nn.Linear(32, 32, bias=False),
            torch.nn.Dropout(),
            torch.nn.Linear(32, 32, bias=False),
            torch.nn.Dropout(),
        ).to(self.device)

        @torch._dynamo.optimize_assert("inductor")
        def run(x):
            return m(x)

        torch._inductor.metrics.generated_kernel_count = 0

        result, (fw_code, bw_code) = run_fw_bw_and_get_code(
            lambda: run(torch.randn([8, 32], device=self.device))
        )

        if is_halide_backend(self.device):
            self.assertEqual(fw_code.count("halide_helpers.rand"), 2)
            self.assertEqual(bw_code.count("halide_helpers.rand"), 0)
        elif self.device == GPU_TYPE:
            self.assertEqual(fw_code.count("tl.rand"), 2)
            self.assertEqual(bw_code.count("tl.rand"), 0)
        self.assertEqual(torch._inductor.metrics.generated_kernel_count, 4)

    def test_randint_kernel_count(self):
        @torch._dynamo.optimize_assert("inductor")
        def fn1():
            random_tensor1 = torch.randint(10, [32], device=self.device)
            random_tensor2 = torch.randint(10, [32], device=self.device)
            random_tensor3 = torch.randint(10, [32], device=self.device)
            return random_tensor1, random_tensor2, random_tensor3

        _, source_codes = run_and_get_code(fn1)
        if self.device == GPU_TYPE:
            self.assertEqual(len(source_codes), 1)
            self.assertEqual(source_codes[0].count("async_compile.triton"), 2)

    def test_roll(self):
        def fn(a):
            return (
                aten.roll(a, [-3, 10], [1, 2]),
                aten.roll(a, [5]),
            )

        self.common(
            fn,
            [
                torch.randn([2, 56, 56, 16]),
            ],
        )

    def test_argmax_min_int32(self):
        # https://github.com/pytorch/pytorch/issues/94055
        def fn(a, b):
            c = a.argmax(3)
            return torch.min(b, c)

        a = torch.rand(3, 4, 2, 1).int()
        b = torch.rand(2, 2, 1, 4, 1).int()
        self.common(fn, (a, b))

    def test_argmax_argmin1(self):
        def fn(x):
            return (aten.argmax(x), aten.argmin(x))

        self.common(
            fn,
            [
                torch.randn([8, 256, 256]),
            ],
        )

    def test_argmax_argmin2(self):
        def fn(x):
            return (
                aten.argmax(x, 0),
                aten.argmin(x, 0),
                aten.argmax(x, 1),
                aten.argmin(x, 1),
            )

        self.common(fn, (torch.randn([144, 144]),))

    def test_argmax_argmin_with_duplicates(self):
        def fn(x):
            return (
                aten.argmax(x, 0),
                aten.argmin(x, 0),
                aten.argmax(x, 1),
                aten.argmin(x, 1),
            )

        # Unrolled reduction
        t1 = torch.randint(2, size=(6, 6))
        self.common(fn, (t1,))

        # Persistent reduction
        t1 = torch.randint(8, size=(32, 32))
        self.common(fn, (t1,))

        # Non-persistent reduction
        t1 = torch.randint(8, size=(1028, 1028))
        self.common(fn, (t1,))

    @skip_if_halide  # nan behavior
    def test_argmax_argmin_with_nan(self):
        def fn(x):
            return (
                aten.argmax(x, 0),
                aten.argmin(x, 0),
                aten.argmax(x, 1),
                aten.argmin(x, 1),
            )

        # Unrolled reduction
        t1 = torch.randn((6, 6))
        t1[:, 1] = float("nan")
        t1[:, 3] = float("nan")
        self.common(fn, (t1,))

        # Persistent reduction
        t1 = torch.randn((32, 32))
        t1[:, 4] = float("nan")
        t1[:, 8] = float("nan")
        self.common(fn, (t1,))

        # Non-persistent reduction
        t1 = torch.randn((1028, 1028))
        t1[:, 40] = float("nan")
        t1[:, 100] = float("nan")
        self.common(fn, (t1,))

    def test_conv_backward(self):
        def fn(rank4_inps, rank3_inps, rank5_inps):
            out1 = aten.convolution_backward(
                *rank4_inps,
                [C],
                [1, 1],
                [0, 0],
                [1, 1],
                False,
                [0, 0],
                1,
                [True, True, True],
            )
            out2 = aten.convolution_backward(
                *rank4_inps,
                [C],
                [1, 1],
                [0, 0],
                [1, 1],
                False,
                [0, 0],
                1,
                [True, False, False],
            )
            out3 = aten.convolution_backward(
                *rank3_inps,
                [C],
                [1],
                [0],
                [1],
                False,
                [0],
                1,
                [True, True, True],
            )
            out4 = aten.convolution_backward(
                *rank5_inps,
                [C],
                [1, 1, 1],
                [0, 0, 0],
                [1, 1, 1],
                False,
                [0, 0, 0],
                1,
                [True, True, True],
            )
            return (out1, out2, out3, out4)

        B = 3
        C = 4
        H = 5
        grad_out = torch.randn(B, C, H - 2, H - 2, H - 2)
        inp = torch.randn(B, C, H, H, H)
        weight = torch.randn(C, C, 3, 3, 3)

        def shrink_rank(x, rank):
            res = x
            while res.dim() > rank:
                res = torch.select(res, -1, 0)
            return res.contiguous()

        rank4_inps = [shrink_rank(x, 4) for x in [grad_out, inp, weight]]
        rank3_inps = [shrink_rank(x, 4) for x in [grad_out, inp, weight]]
        rank5_inps = [shrink_rank(x, 5) for x in [grad_out, inp, weight]]

        with torch.backends.cudnn.flags(enabled=True, allow_tf32=False):
            self.common(
                fn,
                [rank4_inps, rank3_inps, rank5_inps],
            )

    def test_argmax_argmin3(self):
        def fn(x):
            return (
                aten.argmax(x, 0),
                aten.argmin(x, 0),
                aten.argmax(x, -1),
                aten.argmin(x, -1),
            )

        self.common(
            fn,
            [torch.randint(0, 5, [64, 64])],
        )

    def test_vdd_clamp(self):
        def fn(x):
            return torch.clamp_min(x, 3)

        self.common(
            fn,
            [
                torch.randn([16], requires_grad=True) * 10,
            ],
        )

    def test_tmp_not_defined_issue1(self):
        def forward(
            primals_3,
            primals_4,
            add_tensor,
            convert_element_type_default,
            div_default,
            reciprocal_default,
        ):
            var_default = torch.ops.aten.var(
                convert_element_type_default, [2], correction=0
            )
            sub_tensor = torch.ops.aten.sub.Tensor(add_tensor, div_default)
            mul_tensor_1 = torch.ops.aten.mul.Tensor(sub_tensor, reciprocal_default)
            mul_tensor_2 = torch.ops.aten.mul.Tensor(mul_tensor_1, primals_3)
            add_tensor_2 = torch.ops.aten.add.Tensor(mul_tensor_2, primals_4)
            convert_element_type_default_1 = add_tensor_2.to(dtype=torch.float32)
            convert_element_type_default_2 = convert_element_type_default_1.to(
                dtype=torch.float32
            )
            var_default_1 = torch.ops.aten.var(
                convert_element_type_default_2, [2], correction=0
            )
            broadcast_in_dim_default_2 = var_default_1.reshape(1, 512, 1)
            sum_default_1 = convert_element_type_default_2.sum(2)
            add_tensor_3 = torch.ops.aten.add.Tensor(broadcast_in_dim_default_2, 1e-05)
            return (var_default, sum_default_1, add_tensor_3)

        inps = [
            (torch.Size([1024]), torch.float32),
            (torch.Size([1024]), torch.float32),
            (torch.Size([1, 512, 1024]), torch.float32),
            (torch.Size([1, 512, 1024]), torch.float32),
            (torch.Size([1, 512, 1]), torch.float32),
            (torch.Size([1, 512, 1]), torch.float32),
        ]
        inps = [torch.randn(shape, dtype=dtype) for (shape, dtype) in inps]
        self.common(forward, inps, atol=1e-05, rtol=2e-05)

    @unittest.skipIf(
        os.environ.get("BUILD_ENVIRONMENT", "").startswith("parallelnative"),
        "TODO: debug this with asan",
    )
    @skip_if_gpu_halide
    def test_tmp_not_defined_issue2(self):
        def forward(arg38_1, arg81_1, getitem_17, new_zeros_default_4):
            div_tensor_7 = torch.ops.aten.div.Tensor(getitem_17, arg81_1)
            mul_tensor_24 = torch.ops.aten.mul.Tensor(div_tensor_7, arg38_1)
            sum_default_7 = torch.ops.aten.sum.default(mul_tensor_24)
            return (new_zeros_default_4, sum_default_7)

        dtype = torch.float32
        args = [
            ((1, 88, 40, 40), (140800, 1600, 40, 1), dtype),
            ((), (), dtype),
            ((1, 88, 40, 40), (140800, 1600, 40, 1), dtype),
            ((3,), (1,), dtype),
        ]
        args = [
            rand_strided(shape, stride, dtype).requires_grad_(True).add(1)
            for shape, stride, dtype in args
        ]
        self.common(forward, args, atol=1e-5, rtol=1e-5)

    @requires_gpu()
    @skip_if_halide  # cascading accuracy issues due rsqrt fallback
    def test_tmp_not_defined_issue3(self):
        from torch import device

        def forward(
            self,
            primals_1: "f32[1001, 6]",
            primals_2: "f32[1001]",
            primals_3: "f32[1001, 64]",
            primals_4: "f32[4190]",
            primals_5: "f32[4190]",
            primals_6: "f32[1739, 4190]",
            primals_48: "f32[6144, 4191]",
        ):
            _tensor_constant0: "i64[4190]" = self._tensor_constant0
            lift_fresh_copy: "i64[4190]" = torch.ops.aten.lift_fresh_copy.default(
                _tensor_constant0
            )

            index: "f32[6144, 4190]" = torch.ops.aten.index.Tensor(
                primals_48, [None, lift_fresh_copy]
            )

            _tensor_constant1: "i64[6]" = self._tensor_constant1
            lift_fresh_copy_1: "i64[6]" = torch.ops.aten.lift_fresh_copy.default(
                _tensor_constant1
            )
            index_1: "f32[6144, 6]" = torch.ops.aten.index.Tensor(
                primals_48, [None, lift_fresh_copy_1]
            )
            primals_48 = lift_fresh_copy_1 = None
            permute: "f32[6, 1001]" = torch.ops.aten.permute.default(primals_1, [1, 0])
            addmm: "f32[6144, 1001]" = torch.ops.aten.addmm.default(
                primals_2, index_1, permute
            )
            amax: "f32[6144, 1]" = torch.ops.aten.amax.default(addmm, [-1], True)
            sub: "f32[6144, 1001]" = torch.ops.aten.sub.Tensor(addmm, amax)
            exp: "f32[6144, 1001]" = torch.ops.aten.exp.default(sub)
            sum_1: "f32[6144, 1]" = torch.ops.aten.sum.dim_IntList(exp, [-1], True)
            div: "f32[6144, 1001]" = torch.ops.aten.div.Tensor(exp, sum_1)

            full_default: "i32[6144, 1001]" = torch.ops.aten.full.default(
                [6144, 1001],
                1,
                dtype=torch.int32,
                layout=torch.strided,
                device=device(type=GPU_TYPE, index=0),
                pin_memory=False,
            )

            iota: "i32[1001]" = torch.ops.prims.iota.default(
                1001,
                start=0,
                step=1,
                dtype=torch.int32,
                device=device(type=GPU_TYPE),
                requires_grad=False,
            )

            mul: "i32[6144, 1001]" = torch.ops.aten.mul.Tensor(full_default, iota)
            iota_1: "i32[6144]" = torch.ops.prims.iota.default(
                6144,
                start=0,
                step=1001,
                dtype=torch.int32,
                device=device(type=GPU_TYPE, index=0),
                requires_grad=False,
            )
            view: "i32[6150144]" = torch.ops.aten.reshape.default(mul, [-1])
            view_1: "f32[6150144]" = torch.ops.aten.reshape.default(div, [-1])
            _embedding_bag = torch.ops.aten._embedding_bag.default(
                primals_3, view, iota_1, False, 0, False, view_1
            )
            getitem: "f32[6144, 64]" = _embedding_bag[0]
            getitem_1: "i32[6150144]" = _embedding_bag[1]
            getitem_2: "i32[6144]" = _embedding_bag[2]
            getitem_3: "i32[0]" = _embedding_bag[3]
            unsqueeze: "f32[6144, 1, 64]" = torch.ops.aten.unsqueeze.default(getitem, 1)
            var_mean = torch.ops.aten.var_mean.correction(
                index, [1], correction=0, keepdim=True
            )
            getitem_4: "f32[6144, 1]" = var_mean[0]
            getitem_5: "f32[6144, 1]" = var_mean[1]
            add: "f32[6144, 1]" = torch.ops.aten.add.Tensor(getitem_4, 1e-05)
            rsqrt: "f32[6144, 1]" = torch.ops.aten.rsqrt.default(add)
            sub_1: "f32[6144, 4190]" = torch.ops.aten.sub.Tensor(index, getitem_5)
            mul_1: "f32[6144, 4190]" = torch.ops.aten.mul.Tensor(sub_1, rsqrt)
            mul_2: "f32[6144, 4190]" = torch.ops.aten.mul.Tensor(mul_1, primals_4)
            add_1: "f32[6144, 4190]" = torch.ops.aten.add.Tensor(mul_2, primals_5)
            permute_1: "f32[4190, 1739]" = torch.ops.aten.permute.default(
                primals_6, [1, 0]
            )

            return [
                index,
                index_1,
                addmm,
                amax,
                sum_1,
                iota_1,
                view,
                view_1,
                getitem_1,
                getitem_2,
                getitem_3,
                unsqueeze,
                getitem_5,
                rsqrt,
                add_1,
                permute_1,
            ]

        kwargs = aot_graph_input_parser(forward, device=GPU_TYPE)
        self.common(forward, [], kwargs=kwargs)

    @skip_if_gpu_halide
    @config.patch("halide.scheduler_cpu", "Mullapudi2016")
    def test_misaligned_address_issue1(self):
        def forward(sub_tensor_1, unsqueeze_default):
            gather_default = torch.ops.aten.gather.default(
                sub_tensor_1, 1, unsqueeze_default
            )
            return gather_default

        args = [
            ((1, 1000), (1000, 1), torch.float32),
            ((1, 1), (1, 1), torch.int64),
        ]
        args = [rand_strided(shape, stride, dtype) for shape, stride, dtype in args]
        self.common(forward, args)

    def test_invalid_operand_issue1(self):
        def forward(arg0_1, arg1_1, arg3_1, squeeze, view_1, slice_1):
            slice_scatter = torch.ops.aten.slice_scatter.default(
                slice_1, arg3_1, 1, 1, 9223372036854775807
            )
            slice_scatter_1 = torch.ops.aten.slice_scatter.default(
                arg1_1, slice_scatter, 0, 0, 9223372036854775807
            )
            slice_2 = torch.ops.aten.slice.Tensor(
                slice_scatter_1, 0, 0, 9223372036854775807
            )
            select_scatter = torch.ops.aten.select_scatter.default(
                slice_2, squeeze, 1, 0
            )
            slice_scatter_2 = torch.ops.aten.slice_scatter.default(
                slice_scatter_1, select_scatter, 0, 0, 9223372036854775807
            )
            view = torch.ops.aten.view.default(slice_scatter_2, [-1, 128])
            embedding = torch.ops.aten.embedding.default(arg0_1, view, 1)
            return [embedding, view_1]

        args = [
            ((50005, 768), (768, 1), torch.float32),
            ((8, 128), (128, 1), torch.int64),
            ((8, 127), (127, 1), torch.int64),
            ((8,), (1,), torch.int64),
            ((1024,), (1,), torch.int64),
            ((8, 128), (128, 1), torch.int64),
        ]
        args = [rand_strided(shape, stride, dtype) for shape, stride, dtype in args]
        self.common(forward, args)

    def test_sizehint_issue1(self):
        def forward(x):
            return torch.nn.functional.unfold(
                x, kernel_size=[4, 4], dilation=1, padding=0, stride=[4, 4]
            )

        args = [((2, 24, 56, 56), (75264, 3136, 56, 1), torch.float32, False)]
        args = [
            rand_strided(sh, st, dt).requires_grad_(rg) for (sh, st, dt, rg) in args
        ]
        self.common(forward, args)

    def test_zero_dim_reductions(self):
        for kd in [True, False]:
            inps0 = (torch.zeros(2, 0, device=self.device, dtype=torch.float16), 1, kd)
            failed_ops = [aten.argmin, aten.argmax, aten.max, aten.min]
            for fo in failed_ops:
                with self.assertRaisesRegex(
                    IndexError, "Expected reduction dim 1 to have non-zero size"
                ):
                    mod = make_fx(fo)(*inps0)
                    _ = compile_fx_inner(mod, inps0)

            pass_ops = [
                lambda *x: fn(*x) for fn in [aten.sum, aten.prod, aten.any, aten.all]
            ]
            for po in pass_ops:
                compiled = torch._dynamo.optimize("inductor")(po)
                expected = po(*inps0)
                actual = compiled(*inps0)

            self.assertTrue(torch.allclose(actual, expected, atol=1e-3, rtol=1e-3))

    def test_unfold_zero_dimension_tensor(self):
        def forward(x):
            return torch.unfold_copy(dimension=1, input=x, size=0, step=7)

        x = torch.rand([1, 0], dtype=torch.float32)

        y = forward(x)
        compiled_y = torch.compile(forward, fullgraph=True)(x)

        self.assertEqual(y, compiled_y)

    def test_zero_element_mutation(self):
        class CustomModel(nn.Module):
            def __init__(self) -> None:
                super().__init__()
                self.layer1 = nn.LeakyReLU(negative_slope=5.2955089, inplace=True)

            def forward(self, inputs):
                return self.layer1(inputs)

        ip_size = [0]
        input_tensor = torch.randn(ip_size)

        mymodel = CustomModel()
        self.common(mymodel, (input_tensor,))

    def test_lerp(self):
        # non-contiguous inputs for lerp
        def fn0(i0, i1):
            x1 = i0.transpose(-2, -3)
            return torch.lerp(i1, x1, 70000)

        # contiguous inputs for lerp
        def fn1(i0, i1):
            return torch.lerp(i1, i0, 70000)

        self.common(fn0, [torch.rand(10, 3, 10), torch.rand(3, 10, 10)])
        self.common(fn1, [torch.rand(3, 10, 10), torch.rand(3, 10, 10)])

    @skip_if_gpu_halide  # https://github.com/halide/Halide/issues/8318
    def test_unspec_inputs(self):
        if self.device == "cpu":
            raise unittest.SkipTest("Testing mixed devices")

        def fn(x, y):
            return x + y, x * y, x / y

        opt = torch._dynamo.optimize("inductor")(fn)
        dtypes = [
            torch.float16,
            torch.bfloat16,
            torch.float32,
            torch.float64,
            torch.int32,
            torch.int64,
        ]

        for d in dtypes:
            inputs = (
                rand_strided((2, 3), (3, 1), dtype=torch.float32, device=GPU_TYPE),
                rand_strided((), (), dtype=d, device="cpu"),
            )
            self.assertTrue(same(opt(*inputs), fn(*inputs)))
            inputs = (inputs[1], inputs[0])
            self.assertTrue(same(opt(*inputs), fn(*inputs)))

    @dynamo_config.patch(automatic_dynamic_shapes=True)
    def test_list_clearing(self):
        if self.device == "cpu":
            contexts = [contextlib.nullcontext]
        else:
            contexts = [
                contextlib.nullcontext,
                lambda: config.patch({"triton.cudagraphs": True}),
            ]

        for context in contexts:
            with context():
                inps = [
                    torch.rand([5, 5]).to(self.device),
                    torch.rand([5, 5]).to(self.device),
                ]
                inp_refs = [weakref.ref(inp) for inp in inps]

                def fn(x, y):
                    a = x + y
                    return (a @ a,)

                fn_fx = make_fx(fn)(inps[0], inps[1])
                fn_compiled = compile_fx_inner(fn_fx, inps)

                test_self = self
                matmul_seen = False

                class TestRefMode(TorchDispatchMode):
                    def __torch_dispatch__(self, func, types, args=(), kwargs=None):
                        kwargs = kwargs if kwargs else {}

                        nonlocal inps
                        nonlocal inp_refs
                        nonlocal test_self
                        nonlocal matmul_seen

                        # by matmul, inputs should be deallocated
                        # TODO: should not be necessary, ref-cycle ?
                        gc.collect()
                        if func is aten.mm.out:
                            matmul_seen = True
                            test_self.assertEqual(len(inps), 0)
                            test_self.assertIsNone(inp_refs[0]())
                            test_self.assertIsNone(inp_refs[1]())

                        return func(*args, **kwargs)

                with TestRefMode():
                    fn_compiled(inps)

                # do an extra run to make sure we are deallocating on warmup and record
                if self.device == GPU_TYPE:
                    inps.extend(
                        [
                            torch.rand([5, 5]).to(self.device),
                            torch.rand([5, 5]).to(self.device),
                        ]
                    )
                    inp_refs.extend([weakref.ref(inp) for inp in inps])
                    matmul_seen = False

                    with TestRefMode():
                        fn_compiled(inps)

                # for some reason, TorchDispatch doesnt capture the
                # cuda mm call (even without cudagraphs)
                if self.device == "cpu":
                    self.assertTrue(matmul_seen)
                else:
                    self.assertEqual(len(inps), 0)

    def test_dtype_mismatch_issue(self):
        def fn(x):
            attn = torch.nn.functional.pad(x, [0, 1])
            return attn.softmax(dim=-1)

        x = torch.rand(128, 32, 63)
        self.common(fn, (x,))

    def test_vectorized_ops_masked(self):
        def fn(x):
            index = torch.arange(64, device=x.device)
            mask = index.view(1, 1, 64) < 63
            indices = [None, None, index]
            return torch.ops.aten._unsafe_masked_index(x, mask, indices, 7)

        x = torch.rand(128, 32, 63)
        self.common(fn, (x,))

    def test_vectorized_ops_masked_var_novec(self):
        def fn(x):
            index = torch.arange(10, device=x.device)
            mask = (index < 5).view(1, 1, 1, 10)
            indices = [None, None, None, index]
            return torch.ops.aten._unsafe_masked_index(x, mask, indices, 7)

        x = torch.rand(1, 1, 8, 8)
        self.common(fn, (x,))

    def test_diagonal_copy(self):
        def fn(x):
            return torch.diagonal_copy(x)

        for x in (torch.randn(2, 3), torch.randn(2, 2), torch.randn(3, 2)):
            self.common(fn, (x,))

    def test_kwargs(self):
        if self.device == GPU_TYPE:
            raise unittest.SkipTest("histogramdd only supports cpu")

        def fn(x, y):
            return torch.histogramdd(
                x,
                bins=[3, 3],
                weight=y,
            )

        self.common(
            fn,
            [torch.randn((4, 2)), torch.randn(4)],
        )

    # Shape padding causes the inputs to all get specialized, so the codegen
    # test fails
    @expectedFailureCodegenDynamic
    @requires_gpu()
    @torch._inductor.config.patch("shape_padding", True)
    def test_shape_padding(self):
        dtypes = [
            torch.float16,
            torch.float32,
        ]

        b, m, n, k = 7, 11, 13, 15

        def gen(*shape, dtype=torch.float32):
            return torch.randn(*shape, device=GPU_TYPE, dtype=dtype) / k + 1.0

        for dtype in dtypes:
            x = gen(m, k, dtype=dtype)
            y = gen(k, n, dtype=dtype)
            z = gen(n, dtype=dtype)
            self.common(lambda x, y: torch.mm(x, y), (x, y))
            self.common(lambda x, y: torch.matmul(x, y), (x, y))
            self.common(lambda x, y, z: torch.addmm(z, x, y), (x, y, z))

        for dtype in dtypes:
            x = gen(b, m, k, dtype=dtype)
            y = gen(b, k, n, dtype=dtype)
            z = gen(n, dtype=dtype)
            self.common(lambda x, y: torch.bmm(x, y), (x, y))
            self.common(lambda x, y: torch.matmul(x, y), (x, y))
            self.common(lambda x, y, z: torch.baddbmm(z, x, y), (x, y, z))

    @requires_gpu()
    @torch._inductor.config.patch("layout_optimization", True)
    def test_inductor_layout_optimization_input_mutations(self):
        # channel dim must be > 64 for inductor to do layout optimization and use NHWC
        mod = nn.Conv2d(3, 128, 1, stride=1, bias=False).to(GPU_TYPE)

        def f(x):
            x.mul_(2)
            out = mod(x)
            return out

        f_compiled = torch.compile(f)
        x_ref = torch.rand(2, 3, 128, 128, device=GPU_TYPE)
        x_test = x_ref.clone().detach()
        with torch.no_grad():
            out_ref = f(x_ref)
            out_test = f_compiled(x_test)
            self.assertEqual(out_ref, out_test)
            self.assertEqual(out_ref.shape, out_test.shape)
            # Importantly, since inductor._config.keep_output_stride is True,
            # the outputs should have matching strides here.
            self.assertEqual(out_ref.stride(), out_test.stride())
            self.assertEqual(x_ref, x_test)

    def test_int_input_dynamic_shapes(self):
        @torch.compile(dynamic=True)
        def fn(x, i):
            y = x * i
            return y

        # Constant must not get matched as constant
        self.common(fn, [torch.randn(3, 1, 1, 1, 1), 9132])

    def test_sqrt_dynamic_shapes(self):
        # TIMM convit_base model: https://github.com/pytorch/pytorch/issues/97877.
        # TODO: support cuda path.
        if self.device == GPU_TYPE:
            raise unittest.SkipTest("sqrt dynamic shapes only supports cpu")

        class Model(torch.nn.Module):
            def __init__(self) -> None:
                super().__init__()

            def forward(self, x):
                B, N, C = x.shape
                return self.get_rel_indices(N)

            def get_rel_indices(self, num_patches: int) -> torch.Tensor:
                img_size = int(num_patches**0.5)
                ind = torch.arange(img_size)
                return ind

        self.common(
            Model(),
            [
                torch.randn(8, 4, 4),
            ],
        )

    def test_rsqrt_dynamic_shapes(self):
        # From HF hf_BigBird model.
        @torch.compile(dynamic=True)
        def fn(a, b):
            r = 1 / math.sqrt(a.size(1))
            return torch.bmm(a, b) / r

        self.common(
            fn,
            [
                torch.randn(2, 4, 4),
                torch.randn(2, 4, 4),
            ],
        )

    def test_index_dynamic_shapes(self):
        # Repro from vision_maskrcnn
        def fn(arg0_1):
            unsqueeze = arg0_1.unsqueeze(0)
            sym_size = arg0_1.size(1)
            ceil = math.ceil(sym_size * 1.8735363483428955)
            iota = torch.ops.prims.iota.default(
                ceil,
                start=0,
                step=1,
                dtype=torch.int64,
                device=arg0_1.device,
                requires_grad=False,
            )
            convert_element_type_1 = iota.to(torch.float32)
            sym_size_1 = arg0_1.size(2)
            floor_1 = math.floor(sym_size_1 * 1.8735363483428955)
            ceil_1 = math.ceil(floor_1)
            iota_1 = torch.ops.prims.iota.default(
                ceil_1,
                start=0,
                step=1,
                dtype=torch.int64,
                device=arg0_1.device,
                requires_grad=False,
            )
            convert_element_type_3 = iota_1.to(torch.float32)
            sub_2 = (convert_element_type_1 + 0.5) * (sym_size / ceil) - 0.5
            clamp_min = sub_2.clamp_min(0.0)
            sub_3 = (convert_element_type_3 + 0.5) * (sym_size_1 / floor_1) - 0.5
            clamp_min_1 = sub_3.clamp_min(0.0)
            convert_element_type_4 = clamp_min.to(torch.int64)
            sub_4 = sym_size - 1
            clamp_max = clamp_min.ceil().clamp_max(sub_4)
            convert_element_type_5 = clamp_max.to(torch.int64)
            convert_element_type_6 = clamp_min_1.to(torch.int64)
            unsqueeze_2 = convert_element_type_4.unsqueeze(1)
            index = torch.ops.aten.index.Tensor(
                unsqueeze, [None, None, unsqueeze_2, convert_element_type_6]
            )
            index_1 = torch.ops.aten.index.Tensor(
                unsqueeze,
                [
                    None,
                    None,
                    convert_element_type_5.unsqueeze(1),
                    convert_element_type_6,
                ],
            )
            sub_6 = clamp_min.unsqueeze(1) - unsqueeze_2
            mul_10 = (index * (1.0 - sub_6) + index_1 * (sub_6)) * (
                1.0 - (clamp_min_1 - convert_element_type_6)
            )
            select = torch.ops.aten.select.int(mul_10, 0, 0)
            return (select,)

        x = torch.randn(15, 20, 3)
        self.common(
            fn,
            [x],
        )

    def test_setitem_with_int_parameter(self):
        x = torch.zeros(7, device=self.device)

        def fn(n, a):
            a[n] = -1
            return a

        cnts = CompileCounterWithBackend("inductor")
        opt_fn = torch._dynamo.optimize(cnts, nopython=True)(fn)

        for n in range(2, x.shape[0]):
            opt_fn(n, x)
            self.assertEqual(x[n], -1)

        # If assume_static_by_default is set, the calls above will trigger
        # 3 function compilation:
        #   1. assuming 'n' is static (equals 2)
        #   2. making 'n' dynamic, but with the guard 'end <= x.shape[0]'
        #      (from: torch._inductor.ir.SliceView.create)
        frame_count = 2 if torch._dynamo.config.assume_static_by_default else 1
        self.assertEqual(cnts.frame_count, frame_count)

        # Negative index triggers new compilation.
        opt_fn(-x.shape[0], x)
        self.assertEqual(x[0], -1)
        self.assertEqual(cnts.frame_count, frame_count + 1)

    @config.patch({"triton.autotune_at_compile_time": False})
    @config.patch(profiler_mark_wrapper_call=True)
    def test_profiler_mark_wrapper_call(self):
        from torch.profiler import profile

        @torch._dynamo.optimize("inductor", nopython=True)
        def fn(a, b):
            return a + b

        a = torch.rand((100,), device=self.device)
        b = torch.rand((100,), device=self.device)
        with profile() as prof:
            fn(a, b)
        assert any(
            "inductor_wrapper_call" in e.name for e in prof.profiler.function_events
        )

    def test_insignificant_strides(self):
        def f(x):
            tmp = x + 1
            return tmp.view(-1, 1, 2)

        x = torch.arange(8, device=self.device, dtype=torch.float32)
        out = f(x)
        compiled_out = torch.compile(f)(x)

        self.assertEqual(out.stride(), compiled_out.stride())
        self.assertEqual(out, compiled_out)

    @unittest.skipIf(IS_X86 and not HAS_AVX2, "Requires AVX2")
    def test_pixel_shuffle_channels_last(self):
        def fn(x):
            x = torch.nn.functional.pixel_shuffle(x, 2)
            x = torch.nn.functional.relu(x)
            return x

        self.common(
            fn,
            (torch.randn(1, 16, 64, 72).to(memory_format=torch.channels_last),),
        )

    def test_where_broadcast(self):
        # https://github.com/pytorch/pytorch/issues/93374
        def fn(x, p1, p0):
            o = torch.where(x, p1, p0)
            return o

        # https://github.com/pytorch/pytorch/issues/94725
        class Repro(torch.nn.Module):
            def __init__(self) -> None:
                super().__init__()
                self._tensor_constant0 = nn.Buffer(torch.randn([], dtype=torch.float32))

            def forward(self, arg0_1, arg1_1):
                convert_element_type = torch.ops.prims.convert_element_type.default(
                    arg1_1, torch.bool
                )
                bitwise_not = torch.ops.aten.bitwise_not.default(convert_element_type)
                _tensor_constant0 = self._tensor_constant0
                lift_fresh_copy = torch.ops.aten.lift_fresh_copy.default(
                    _tensor_constant0
                )
                where = torch.ops.aten.where.self(bitwise_not, lift_fresh_copy, arg0_1)
                return (where, bitwise_not)

        self.common(
            fn,
            (torch.tensor([[True]]), torch.rand(13, 7, 3), torch.rand(1, 1)),
        )

        args = [
            torch.randn(1, 4, 64, 64),
            torch.zeros(1, 1, 64, 64, dtype=torch.uint8),
        ]
        args[1][:, :, :32, :32] = 1
        eager_args = [x.clone() for x in args]
        eager_mod = Repro()
        mod = make_fx(eager_mod, tracing_mode="real")(*args)
        compiled = compile_fx_inner(mod, args)
        inductor_out = compiled(args)
        eager_out = eager_mod(*eager_args)
        self.assertEqual(inductor_out, eager_out)

    @skipIfRocm
    def test_require_stride_expanded(self):
        def forward(arg6, arg7, arg16):
            convolution = torch.ops.aten.convolution(
                arg16.unsqueeze(0), arg7, arg6, [4, 4], [2, 2], [1, 1], False, [0, 0], 1
            )
            return (convolution,)

        self.common(
            forward,
            (
                None,
                rand_strided(
                    (64, 3, 11, 11),
                    (363, 121, 11, 1),
                    torch.float32,
                    device=self.device,
                ).to(memory_format=torch.channels_last),
                rand_strided(
                    (1, 3, 224, 224),
                    (150528, 50176, 224, 1),
                    torch.float32,
                    device=self.device,
                )
                .to(memory_format=torch.channels_last)
                .squeeze(0),
            ),
            atol=1e-3,
            rtol=0.001,
        )

        # expanded dim should not cause copy in require_stride_order
        assertGeneratedKernelCountEqual(self, 0)

    @requires_gpu()
    @parametrize("prefer_nd_tiling", (False, True))
    @parametrize("use_block_ptr", (False, True))
    @unittest.skipIf(
        not PLATFORM_SUPPORTS_FLASH_ATTENTION,
        "Does not support SDPA or pre-SM80 hardware",
    )
    @skipIfRocm
    def test_sdpa(self, use_block_ptr: bool, prefer_nd_tiling: bool):
        def foo(arg0_1, arg1_1, arg2_1, arg3_1, arg4_1):
            view = torch.ops.aten.view.default(arg3_1, [23760, 128])
            arg3_1 = None
            mm = torch.ops.aten.mm.default(view, arg4_1)
            view = arg4_1 = None
            view_1 = torch.ops.aten.view.default(mm, [3, 99, 80, 8])
            mm = None
            view_2 = torch.ops.aten.view.default(view_1, [3, 99, 80, 8])
            view_1 = None
            permute = torch.ops.aten.permute.default(view_2, [0, 3, 1, 2])
            view_2 = None
            view_3 = torch.ops.aten.view.default(permute, [3, 8, 99, 80])
            permute = None

            clone = torch.ops.aten.clone.default(
                view_3, memory_format=torch.contiguous_format
            )
            view_3 = None

            expand = torch.ops.aten.expand.default(clone, [3, 8, 99, 80])
            clone = None
            _scaled_dot_product_efficient_attention = (
                torch.ops.aten._scaled_dot_product_efficient_attention.default(
                    arg0_1, arg1_1, arg2_1, expand, False
                )
            )
            arg0_1 = arg1_1 = arg2_1 = expand = None
            getitem = _scaled_dot_product_efficient_attention[0]
            _scaled_dot_product_efficient_attention = None
            return (getitem,)

        if self.device == "cpu":
            raise unittest.SkipTest(f"requires {GPU_TYPE}")

        DEVICE = torch.device(f"{GPU_TYPE}:0")
        DTYPE = torch.float16
        B = 3
        H = 8
        Q = 99
        K = 80
        D = 32
        C_bias = 128

        # inputs
        query = torch.randn((B, H, Q, D), device=DEVICE, dtype=DTYPE)
        key = torch.randn((B, H, K, D), device=DEVICE, dtype=DTYPE)
        value = torch.randn((B, H, K, D), device=DEVICE, dtype=DTYPE)
        bias = torch.randn((B, Q, K, C_bias), device=DEVICE, dtype=DTYPE)
        weights = torch.randn((C_bias, H), device=DEVICE, dtype=DTYPE)
        inps = (query, key, value, bias, weights)

        with config.patch(
            {
                "triton.prefer_nd_tiling": prefer_nd_tiling,
                "triton.use_block_ptr": use_block_ptr,
            }
        ):
            # Check accuracy
            self.common(
                foo,
                inps,
                atol=0.02,
                rtol=1e4,
            )

            # Check code for block pointers
            foo_opt = torch._dynamo.optimize("inductor")(foo)
            code = run_and_get_triton_code(foo_opt, *inps)
            have_block_ptr = code.count("tl.make_block_ptr") > 0
            if not is_halide_backend(self.device):
                self.assertEqual(have_block_ptr, use_block_ptr)

    @requires_gpu()
    @unittest.skipIf(
        not PLATFORM_SUPPORTS_MEM_EFF_ATTENTION,
        "Does not support mem_eff_attention",
    )
    def test_sdpa_unaligned_mask(self):
        def foo(
            arg0_1: "f32[8, 8, 16, 16]",
            arg1_1: "f32[8, 8, 15, 16]",
            arg2_1: "f32[8, 8, 15, 16]",
            arg3_1: "f32[1, 1, 16, 15]",
        ):
            constant_pad_nd: "f32[1, 1, 16, 16]" = (
                torch.ops.aten.constant_pad_nd.default(arg3_1, [0, 1], 0.0)
            )
            arg3_1 = None
            slice_1: "f32[1, 1, 16, 15]" = torch.ops.aten.slice.Tensor(
                constant_pad_nd, -1, 0, 15
            )
            constant_pad_nd = None
            expand: "f32[8, 8, 16, 15]" = torch.ops.aten.expand.default(
                slice_1, [8, 8, 16, 15]
            )
            slice_1 = None
            _scaled_dot_product_efficient_attention = (
                torch.ops.aten._scaled_dot_product_efficient_attention.default(
                    arg0_1, arg1_1, arg2_1, expand, False
                )
            )
            arg0_1 = arg1_1 = arg2_1 = expand = None
            getitem: "f32[8, 8, 16, 16]" = _scaled_dot_product_efficient_attention[0]
            _scaled_dot_product_efficient_attention = None
            return (getitem,)

        query = torch.rand(8, 8, 16, 16, device=GPU_TYPE)
        key = torch.rand(8, 8, 15, 16, device=GPU_TYPE)
        value = torch.rand(8, 8, 15, 16, device=GPU_TYPE)
        bias = torch.rand(1, 1, 16, 15, device=GPU_TYPE)
        self.common(
            foo,
            (query, key, value, bias),
            atol=0.02,
            rtol=1e4,
        )

    @requires_gpu()
    @unittest.skipIf(
        not PLATFORM_SUPPORTS_MEM_EFF_ATTENTION,
        "Does not support mem_eff_attention",
    )
    @config.patch(freezing=True)
    def test_sdpa_unaligned_mask_freezing(self):
        class Mod(torch.nn.Module):
            def __init__(self) -> None:
                super().__init__()
                self.arg3_1 = torch.rand(1, 1, 16, 15, device=GPU_TYPE)

            def forward(
                self,
                arg0_1: "f32[8, 8, 16, 16]",
                arg1_1: "f32[8, 8, 15, 16]",
                arg2_1: "f32[8, 8, 15, 16]",
            ):
                arg3_1 = self.arg3_1
                constant_pad_nd: "f32[1, 1, 16, 16]" = (
                    torch.ops.aten.constant_pad_nd.default(arg3_1, [0, 1], 0.0)
                )
                arg3_1 = None
                slice_1: "f32[1, 1, 16, 15]" = torch.ops.aten.slice.Tensor(
                    constant_pad_nd, -1, 0, 15
                )
                constant_pad_nd = None
                expand: "f32[8, 8, 16, 15]" = torch.ops.aten.expand.default(
                    slice_1, [8, 8, 16, 15]
                )
                slice_1 = None
                _scaled_dot_product_efficient_attention = (
                    torch.ops.aten._scaled_dot_product_efficient_attention.default(
                        arg0_1, arg1_1, arg2_1, expand, False
                    )
                )
                arg0_1 = arg1_1 = arg2_1 = expand = None
                getitem: "f32[8, 8, 16, 16]" = _scaled_dot_product_efficient_attention[
                    0
                ]
                _scaled_dot_product_efficient_attention = None
                return (getitem,)

        query = torch.rand(8, 8, 16, 16, device=GPU_TYPE)
        key = torch.rand(8, 8, 15, 16, device=GPU_TYPE)
        value = torch.rand(8, 8, 15, 16, device=GPU_TYPE)

        mod = Mod()
        out_eager = mod(query, key, value)

        with torch.no_grad():
            out_compiled = torch.compile(mod)(query, key, value)
            self.assertEqual(out_eager, out_compiled, atol=0.02, rtol=1e4)

    def test_where_with_logical_op(self):
        def fn_and(x, y):
            return torch.where(torch.logical_and(x, y), 1.0, 0.0)

        def fn_or(x, y):
            return torch.where(torch.logical_or(x, y), 1.0, 0.0)

        self.common(
            fn_and,
            (torch.randn(32), torch.randn(32)),
        )
        self.common(
            fn_or,
            (torch.randn(32), torch.randn(32)),
        )

    @skipIfRocm
    def test_conv_with_as_strided(self):
        class Model(nn.Module):
            def __init__(self) -> None:
                super().__init__()
                self.kv = torch.nn.Conv2d(
                    256, 384, kernel_size=(1, 1), stride=(1, 1), bias=False
                )

            def forward(self, x):
                convolution = self.kv(x)
                constant_pad_nd = torch.ops.aten.constant_pad_nd.default(
                    convolution, [2, 2, 2, 2], 0.0
                )
                # as_strided inputs are depend on input's size and stide.
                as_strided = torch.ops.aten.as_strided.default(
                    constant_pad_nd, [8, 384, 2, 20, 12], [153600, 400, 160, 1, 20]
                )
                as_strided_1 = torch.ops.aten.as_strided.default(
                    as_strided, [8, 384, 2, 2, 12, 12], [153600, 400, 160, 8, 20, 1]
                )
                clone = torch.ops.aten.clone.default(
                    as_strided_1, memory_format=torch.contiguous_format
                )
                return clone

        self.common(
            Model(),
            (torch.randn(8, 256, 16, 16),),
            check_lowp=not is_halide_backend(self.device),
        )

    def test_inplace_where_pointwise(self):
        # https://github.com/pytorch/pytorch/issues/96446
        def fn(a, b):
            a[0] = 2
            return a * b

        self.common(fn, (torch.rand(1), torch.rand(2)))

    def test_view_on_aliased(self):
        # https://github.com/pytorch/pytorch/issues/96728
        def fn1(a, b):
            a = a.max(0).values
            c = torch.cat((a, b))
            c = c.round()
            b >= a[0]  # noqa: B015
            return c

        some_const = torch.tensor(6324)

        def fn2():
            a = torch.tensor([[0.6324]])
            ret = torch.cat((a, a), dim=0)
            some_const >= a[0]  # noqa: B015
            return ret

        self.common(fn1, (torch.tensor([[4.0]]), torch.tensor([5.0])))
        self.common(fn2, ())

    def test_argmax_to_float(self):
        # https://github.com/pytorch/pytorch/issues/97127
        def fn():
            a = torch.zeros([2, 2])
            b = a.argmax(0)
            return b.float().mean()

        self.common(fn, ())

    def test_const_int32_to_float(self):
        # https://github.com/pytorch/pytorch/issues/97124
        def fn():
            a = torch.zeros([1, 2], dtype=torch.int32)
            a = a + a
            b = a.to(dtype=torch.float32)
            return b * 0.8

        self.common(fn, ())

    def test_getitem(self):
        out_features = ["p3", "p4", "p5", "p6", "p7"]
        in_feature = "p5"

        def fn(a):
            return a[out_features.index(in_feature)]

        x = [
            torch.rand([1, 256, 100, 152], device=self.device),
            torch.rand([1, 256, 50, 76], device=self.device),
            torch.rand([1, 256, 25, 38], device=self.device),
        ]
        opt_fn = torch._dynamo.optimize("inductor")(fn)
        same(fn(x), opt_fn(x))

    def test_pad_view(self):
        def fn(a):
            y = torch.nn.functional.pad(a, (0, 0, 0, 1))
            y = y.view(*y.size()[:-2], y.size(-1), y.size(-2))
            return y

        x = torch.rand(48, 3, 512, 512)
        self.common(fn, (x,))

    def test_pad_cast(self):
        def fn(x):
            return torch.nn.functional.pad(x.to(torch.float32), (0, 3, 0, 0))

        for dtype in [torch.int32, torch.int64]:
            self.common(fn, (torch.ones(1, 1, 13, dtype=dtype),))

    @unittest.skipIf(not HAS_CPU, "requires C++ compiler")
    @skip_if_halide  # bf16
    def test_data_type_propogation(self):
        from torch._dynamo.utils import detect_fake_mode
        from torch._inductor.codegen.common import boolean_ops
        from torch._inductor.compile_fx import shape_env_from_inputs
        from torch._inductor.debug import DebugContext
        from torch._inductor.decomposition import decompositions
        from torch._inductor.graph import GraphLowering
        from torch._inductor.virtualized import V
        from torch.fx.passes.fake_tensor_prop import FakeTensorProp

        def get_data_type(node: torch.fx.Node):
            if OptimizationContext.key in node.meta:
                return node.meta[OptimizationContext.key].dtype
            else:
                return None

        def func(arg0_1):
            max_pool2d_with_indices = torch.ops.aten.max_pool2d_with_indices.default(
                arg0_1, [3, 3], [2, 2], [1, 1]
            )
            arg0_1 = None
            getitem = max_pool2d_with_indices[0]
            max_pool2d_with_indices = None
            return (getitem,)

        example_inputs = [
            torch.randn(10, 32, 20, 20, dtype=torch.bfloat16).to(
                memory_format=torch.channels_last
            )
        ]

        gm = make_fx(func, decomposition_table=decompositions, tracing_mode="fake")(
            *example_inputs
        )

        shape_env = shape_env_from_inputs(example_inputs)

        fake_mode = detect_fake_mode(example_inputs)
        if not fake_mode:
            fake_mode = torch._subclasses.FakeTensorMode(allow_non_fake_inputs=True)
            FakeTensorProp(gm, mode=fake_mode).propagate(*example_inputs)
        else:
            FakeTensorProp(gm, mode=fake_mode).propagate_dont_convert_inputs(
                *example_inputs
            )
        with V.set_fake_mode(fake_mode):
            graph = GraphLowering(
                gm,
                shape_env=shape_env,
            )
            with V.set_graph_handler(graph), V.set_debug_handler(DebugContext()):
                graph.run(*example_inputs)
                graph.compile_to_module()
                scheduler_node = graph.scheduler.nodes[0]
                DataTypePropagation.propagate_scheduler_node(scheduler_node)
                root_graph = scheduler_node._body.root_block.graph
                for node in root_graph.nodes:
                    if node.op == "placeholder":
                        self.assertEqual(get_data_type(node), None)
                    elif node.target in boolean_ops():
                        self.assertEqual(get_data_type(node), torch.bool)
                    elif node.target in (
                        "constant",
                        "to_dtype",
                        "index_expr",
                    ):
                        self.assertEqual(get_data_type(node), node.args[-1])
                    elif node.target in (
                        "get_index",
                        "index_expr",
                    ):
                        self.assertEqual(get_data_type(node), torch.int64)
                    elif node.target in (
                        "load",
                        "store",
                    ):
                        self.assertEqual(
                            get_data_type(node), V.graph.get_dtype(node.args[1])
                        )
                    elif node.target == "reduction":
                        _, _, dtype, _, _, _, _ = node.args
                        self.assertEqual(get_data_type(node), dtype)
                    elif node.target.startswith("masked_subblock"):
                        """
                        masked_subblocks:
                        opcode       name       target     args                        kwargs
                        -----------  ---------  ---------  --------------------------  --------
                        placeholder  ops        ops        ()                          {}
                        call_module  get_index  get_index  ('index2',)                 {}
                        call_method  load       load       (ops, 'arg0_1', get_index)  {}
                        call_method  to_dtype   to_dtype   (ops, load, torch.float32)  {}
                        output       output     output     (to_dtype,)                 {}
                        """
                        self.assertEqual(get_data_type(node), torch.float)
                    elif node.target == "and_":
                        """
                        and_'s input is boolean_ops:
                        -----------  ---------  ---------  --------------------------  --------
                        call_method  and__22           and_              (ops, ge_15, lt_15)
                        -----------  ---------  ---------  --------------------------  --------
                        """
                        self.assertEqual(get_data_type(node), torch.bool)
                    elif node.target == "maximum":
                        """
                        maximum's input is maximum or masked_subblock:
                        -----------  ---------  ---------  --------------------------  --------
                        call_method  maximum_6         maximum           (ops, masked_subblock8, maximum_5)
                        -----------  ---------  ---------  --------------------------  --------
                        """
                        self.assertEqual(get_data_type(node), torch.float)
                    elif node.target == "output":
                        self.assertEqual(get_data_type(node), torch.bfloat16)

    # Calling div only torch.SymInt arguments is not yet supported.
    # To support this behavior, we need to allow const-propping tensors that store symint data.
    # For now, dynamo will explicitly graph break when it encounters user code with this behavior.
    @expectedFailureCodegenDynamic
    @skip_if_gpu_halide  # accuracy error
    def test_AllenaiLongformerBase_repro(self):
        def fn(query, scores, window_overlap):
            batch_size, seq_len, num_heads, _ = query.size()
            chunks_count = torch.div(seq_len, window_overlap, rounding_mode="trunc") - 1
            diagonal_attention_scores = scores.new_zeros(
                (
                    batch_size * num_heads,
                    chunks_count + 1,
                    window_overlap,
                    window_overlap * 2 + 1,
                )
            )
            diagonal_attention_scores[:, :-1, :, window_overlap:] = scores[
                :, :, :window_overlap, : window_overlap + 1
            ]
            input_tensor = diagonal_attention_scores.view(
                batch_size, num_heads, seq_len, 2 * window_overlap + 1
            ).transpose(2, 1)
            beginning_input = input_tensor[:, :window_overlap, :, : window_overlap + 1]
            input_tensor[:, :window_overlap, :, : window_overlap + 1] = torch.full_like(
                beginning_input, -float("inf")
            )
            return input_tensor

        args = [
            ((4, 1024, 12, 64), (768, 3072, 64, 1)),
            ((48, 3, 512, 513), (787968, 262656, 513, 1)),
        ]
        args = [rand_strided(sh, st) for (sh, st) in args]
        args.append(256)

        if is_cpp_backend(self.device):
            opt_fn = torch._dynamo.optimize("inductor")(fn)
            _, code = run_and_get_cpp_code(opt_fn, *args)
            FileCheck().check_count(
                "static_cast<int64_t>(256)",
                2,
                exactly=True,
            ).run(code)

        self.common(fn, args)

    def test_cumsum_pattern_matcher_issue(self):
        def fn(input_ids) -> torch.Tensor:
            input_shape = input_ids.size()
            input_ids = input_ids.view(-1, input_shape[-1])
            batch_size, seq_length = input_shape
            past_key_values_length = 0
            mask_seq_length = past_key_values_length + seq_length
            attention_mask = torch.ones(
                batch_size, mask_seq_length, device=input_ids.device
            )
            attention_mask = attention_mask.long()
            return torch.cumsum(attention_mask, dim=1)

        x = torch.randn(2, 2)
        self.common(fn, (x,), atol=0, rtol=0)

    @staticmethod
    def _check_resize_common(
        self, fn, x, size_or_y, memory_format, inplace, deterministic
    ):
        x = x.to(self.device)
        x_ref_arg = x.clone()
        x_opt_arg = x.clone()
        x_numel = x.numel()
        torch._dynamo.reset_code_caches()
        opt_fn = torch._dynamo.optimize_assert(compile_fx)(fn)
        correct = fn(x_ref_arg, size_or_y, memory_format)
        actual = opt_fn(x_opt_arg, size_or_y, memory_format)

        def get_numel(size_or_y):
            if isinstance(size_or_y, torch.Tensor):
                return size_or_y.numel()
            else:
                # assume shape
                return functools.reduce(lambda x, y: x * y, size_or_y, 1)

        if deterministic:
            nele_check = correct.numel()
        else:
            nele_check = min(x_numel, get_numel(size_or_y))

        correct_values = correct.as_strided((nele_check,), (1,))
        actual_values = actual.as_strided((nele_check,), (1,))
        self.assertTrue(same(correct_values, actual_values, equal_nan=deterministic))
        correct_strides = correct.stride()
        actual_strides = actual.stride()
        self.assertEqual(correct_strides, actual_strides)

    @staticmethod
    def _cases_resize_common():
        sizes = [
            ((2,), (1, 3, 2, 3)),
            ((100,), (1, 3, 2, 3)),
            ((1, 3, 2, 3), (1, 3, 2, 3)),
            ((2,), (1, 3, 2, 3, 1)),
            ((100,), (1, 3, 2, 3, 1)),
            ((1, 3, 2, 3, 1), (1, 3, 2, 3, 1)),
            ((2, 0, 1), (2, 2)),
        ]
        for x_size, y_size in sizes:
            memory_formats = [torch.contiguous_format]
            if len(y_size) == 4:
                memory_formats.append(torch.channels_last)
            if len(y_size) == 5:
                memory_formats.append(torch.channels_last_3d)
            for memory_format in memory_formats:
                x = torch.randn(*x_size)
                yield x, y_size, memory_format
                # check some non-contiguous tensors
                if x.numel() == 100:
                    x_strided = x[::2].reshape(25, 2).transpose(0, 1)
                    yield x_strided, y_size, memory_format

    def test_resize(self):
        def fn(x, size, memory_format):
            # NOTE: Tensor.resize() =/= aten::resize()
            return torch.ops.aten.resize(x, size, memory_format=memory_format)

        for deterministic in [True, False]:
            with DeterministicGuard(
                deterministic, fill_uninitialized_memory=deterministic
            ):
                for x, y_size, memory_format in CommonTemplate._cases_resize_common():
                    CommonTemplate._check_resize_common(
                        self,
                        fn,
                        x,
                        y_size,
                        memory_format,
                        inplace=False,
                        deterministic=deterministic,
                    )

    @staticmethod
    def _cases_resize_as_common():
        for x, y_size, memory_format in CommonTemplate._cases_resize_common():
            # each sizes /memory_format combintation tested in 2 ways:
            # 1. y is contiguous fn gets memory_format kwargs
            # 2. y has memory_format contiguity and fn gets preserve kwarg
            # 3. y has some other strides (not contiguous or channels last) and fn gets preserve
            yield x, torch.randn(*y_size), memory_format
            yield x, torch.randn(*y_size).contiguous(
                memory_format=memory_format
            ), torch.preserve_format
            yield x, torch.randn(*y_size).permute(
                tuple(reversed(range(len(y_size))))
            ), torch.preserve_format

    @skipIfXpu
    def test_resize_as(self):
        def fn(x, y, memory_format):
            return torch.ops.aten.resize_as(x, y, memory_format=memory_format)

        for deterministic in [True, False]:
            with DeterministicGuard(
                deterministic, fill_uninitialized_memory=deterministic
            ):
                for x, y, memory_format in CommonTemplate._cases_resize_as_common():
                    CommonTemplate._check_resize_common(
                        self,
                        fn,
                        x,
                        y,
                        memory_format,
                        inplace=False,
                        deterministic=deterministic,
                    )

    def test_inplace_resize_as(self):
        def fn(x, y):
            x.resize_as_(y)
            return x

        x = torch.randn(2, 3)
        y = torch.randn(200, 300)
        x_clone = x.clone()
        opt_fn = torch._dynamo.optimize("inductor")(fn)
        same(fn(x, y), opt_fn(x_clone, y))

    def test_erfc(self):
        def fn(x):
            return torch.erfc(x)

        self.common(fn, (torch.randn(8, 8),))

    @skip_if_halide  # erfinv not implemented
    def test_erfinv(self):
        def fn(x):
            return torch.erfinv(x)

        # domain for erfinv is (-1, 1)
        x = torch.empty(8, 8).uniform_(-1, 1)
        self.common(fn, (x,))

    def test_uint(self):
        def fn(z):
            x = torch.tensor(5, device=z.device, dtype=torch.uint8)
            y = torch.neg(x)
            return x < y

        self.common(fn, (torch.randn(26),))

    def test_scaled_dot_product_attention(self):
        if self.device == "cuda" and not PLATFORM_SUPPORTS_FLASH_ATTENTION:
            raise unittest.SkipTest("Can't run flash attention on this platform")
        if self.device == "cuda" and TEST_WITH_ROCM:
            raise unittest.SkipTest(
                "Flash attention support is incomplete on this platform"
            )

        def fn(q, k, v):
            return torch.nn.functional.scaled_dot_product_attention(
                q.transpose(1, 2).contiguous(),
                k.transpose(1, 2),
                v.transpose(1, 2),
                scale=0.125,
            )[:2]

        self.common(
            fn,
            (
                torch.randn(4, 2, 4, 2),
                torch.randn(4, 2, 4, 2),
                torch.randn(4, 2, 4, 2),
            ),
            atol=2e-4,  # to pass lowp check on GPU
            rtol=1e-2,  # to pass lowp check on GPU
        )

    @skipIfRocm
    @expectedFailureXPU
    def test_scaled_dot_product_efficient_attention(self):
        if self.device == "cpu":
            raise unittest.SkipTest(f"requires {GPU_TYPE}")

        # The first two values should be the same, attention output
        # and logsumexp since dropout is not being set
        def fn(q, k, v, attn_bias, compute_log_sumexp):
            return aten._scaled_dot_product_efficient_attention(
                q, k, v, attn_bias, compute_log_sumexp
            )[:2]

        self.common(
            fn,
            (
                torch.randn(4, 4, 36, 36),
                torch.randn(4, 4, 36, 36),
                torch.randn(4, 4, 36, 36),
                torch.randn(4, 4, 36, 36),
                False,
            ),
            check_lowp=False,
        )

    def test_fft_real_input(self):
        def fn(x):
            return torch.fft.fftn(x)

        self.common(fn, (torch.randn((16, 16, 16)),), check_lowp=False)

    def test_fft_real_input_real_output(self):
        def fn(x):
            return torch.fft.fftn(x).real

        self.common(fn, (torch.randn((16, 16, 16)),), check_lowp=False)

    def test_bucketize(self):
        def fn(input, boundaries, out_int32, right):
            return torch.bucketize(input, boundaries, out_int32=out_int32, right=right)

        input = torch.rand((64, 64)) * 2 - 1
        boundaries = torch.tensor([-0.9, -0.8, 0.1, 0.2, 0.5, 0.9])

        for out_int32 in [True, False]:
            for right in [True, False]:
                out_int32 = True
                right = False
                self.common(fn, (input, boundaries, out_int32, right), check_lowp=False)

    def test_bucketize_default_kwargs(self):
        def fn(input, offsets):
            return torch.bucketize(input, offsets)

        input = torch.tensor(
            [-1.0, -0.9, -0.8, -0.5, 0.0, 0.1, 0.2, 0.4, 0.5, 0.6, 0.9, 0.91]
        )
        offsets = torch.tensor([-0.9, -0.8, 0.1, 0.2, 0.5, 0.9])

        self.common(fn, (input, offsets), check_lowp=False)

    def test_bucketize_int(self):
        def fn(input, offsets, out_int32, right):
            return torch.bucketize(input, offsets, out_int32=out_int32, right=right)

        input = torch.randint(0, 102, (64, 64))
        offsets = torch.arange(10, dtype=torch.int32) ** 2 + 1

        for out_int32 in [True, False]:
            for right in [True, False]:
                self.common(fn, (input, offsets, out_int32, right), check_lowp=False)

    @patch.object(config.triton, "autotune_pointwise", True)
    def test_bucketize_add_autotune(self):
        # Causes a @pointwise(size_hints) where size_hints is 2D

        def fn(input, offsets, add_value):
            return torch.bucketize(input, offsets) + add_value

        input = torch.rand((16, 16, 64, 64))
        boundaries = torch.tensor([-0.9, -0.8, 0.1, 0.2, 0.5, 0.9])
        add_value = torch.randint(0, 1024, (16, 16, 64, 64)).to(
            memory_format=torch.channels_last
        )

        self.common(fn, (input, boundaries, add_value), check_lowp=False)

        assertGeneratedKernelCountEqual(self, 1)

    def test_bucketize_computed_offsets(self):
        def fn(inp, offsets):
            return torch.bucketize(inp, offsets + 0.01)

        inp = torch.tensor(
            [-1.0, -0.9, -0.8, -0.5, 0.0, 0.1, 0.2, 0.4, 0.5, 0.6, 0.9, 0.91]
        )
        offsets = torch.tensor([-0.9, -0.8, 0.1, 0.2, 0.5, 0.9]) - 0.01

        self.common(fn, (inp, offsets), check_lowp=False)

    @requires_gpu()
    @config.patch(assume_aligned_inputs=False)
    def test_config_option_dont_assume_alignment(self):
        def fn(x: torch.Tensor) -> torch.Tensor:
            return x.sin() + x.cos()

        # Inductor specializes on the (unguarded) alignment of the initial input.
        # Make sure that for different configurations, nothing breaks.
        for offset in (0, 1, 2, 3, 4):
            base = torch.randn(64 * 64 + 64, dtype=torch.float32, device=self.device)
            inp = torch.as_strided(base, (64, 64), (64, 1), offset)
            torch._dynamo.reset()
            fn_c = torch.compile(fn)

            ref = fn(inp)
            res = fn_c(inp)
            self.assertEqual(ref, res)

            for offset2 in (0, 1, 2, 3, 4):
                base2 = torch.randn(
                    64 * 64 + 64, dtype=torch.float32, device=self.device
                )
                inp2 = torch.as_strided(base2, (64, 64), (64, 1), offset2)
                ref2 = fn(inp2)
                res2 = fn_c(inp2)
                self.assertEqual(ref2, res2, atol=1e-5, rtol=1e-5)

    @requires_gpu()
    @config.patch(assume_aligned_inputs=False)
    def test_config_option_dont_assume_alignment_recompiles(self):
        # Inputs:
        #  1. (32, 32) shape
        #  2. (64, 64) shape -> causes a recompile
        #  3. (64, 64) shape with different storage offset -> should NOT cause a recompile
        failed_guards = []

        def fail(guard):
            nonlocal failed_guards
            failed_guards.append(guard)

        def fn(x: torch.Tensor) -> torch.Tensor:
            return x.sin() + x.cos()

        base = torch.randn(64 * 64 + 64, dtype=torch.float32, device=self.device)

        inp1 = torch.as_strided(base, (32, 32), (32, 1), 4)
        inp2 = torch.as_strided(base, (64, 64), (64, 1), 4)
        inp3 = torch.as_strided(base, (64, 64), (64, 1), 5)

        torch._dynamo.reset()

        fn_c = torch._dynamo.optimize("inductor", guard_fail_fn=fail)(fn)

        ref1 = fn(inp1)
        res1 = fn_c(inp1)
        self.assertEqual(ref1, res1)
        self.assertEqual(0, len(failed_guards))

        ref2 = fn(inp2)
        res2 = fn_c(inp2)
        self.assertEqual(ref2, res2)
        # if dynamic shapes isn't already turned on, we might have a guard failure as we turn
        # on dynamic shapes
        self.assertLessEqual(len(failed_guards), 1)
        failed_guard_count_iteration_2 = len(failed_guards)

        failed_guards = []
        ref3 = fn(inp3)
        res3 = fn_c(inp3)
        self.assertEqual(ref3, res3)
        # we might still have the dynamics shapes failure, but offset change shouldn't be guarded on
        # see Note: [Input Alignment handling in Inductor]
        self.assertLessEqual(len(failed_guards), failed_guard_count_iteration_2)

    @requires_gpu()
    @config.patch(assume_aligned_inputs=False)
    def test_config_option_dont_assume_alignment_cudagraphs(self):
        def fn(x):
            return x.cos() * x.sin()

        fn_c = torch.compile(fn, mode="reduce-overhead", dynamic=True)

        for size, stride, offset in (
            ((32, 32), (32, 1), 4),
            ((48, 48), (48, 1), 4),
            ((64, 64), (64, 1), 5),
        ):
            torch.manual_seed(42)
            base = torch.randn(64 * 64 + 64, dtype=torch.float32, device=self.device)
            torch.manual_seed(42)
            base_ref = torch.randn(
                64 * 64 + 64, dtype=torch.float32, device=self.device
            )

            inp = torch.as_strided(base, size, stride, offset)
            inp_ref = torch.as_strided(base_ref, size, stride, offset)

            inp.requires_grad_(True)
            inp_ref.requires_grad_(True)

            res = fn_c(inp)
            ref = fn(inp_ref)
            self.assertEqual(ref, res)

            res.sum().backward()
            ref.sum().backward()
            self.assertEqual(base.grad, base_ref.grad)

    @config.patch(implicit_fallbacks=True)
    def test_custom_op_1(self):
        import torch.library

        def foo_cpu(x):
            return 3 * x

        def foo_cuda(x):
            return 3 * x

        def foo_xpu(x):
            return 3 * x

        def foo_meta(x):
            return torch.empty_like(x)

        define_custom_op_for_test("foo", foo_cpu, foo_cuda, foo_xpu, foo_meta)

        def fn(x):
            a = torch.nn.functional.relu(x)
            b = torch.ops.test.foo(a)
            c = torch.cos(b)
            return c

        self.common(fn, (torch.randn((16, 32)),), check_lowp=False)

    @config.patch(implicit_fallbacks=True)
    def test_custom_op_2(self):
        import torch.library

        def foo_cpu(x, scale: float):
            return scale * x, torch.cos(x)

        def foo_cuda(x, scale: float):
            return scale * x, torch.cos(x)

        def foo_xpu(x, scale: float):
            return scale * x, torch.cos(x)

        def foo_meta(x, scale: float):
            return torch.empty_like(x), torch.empty_like(x)

        define_custom_op_2_for_test("foo2", foo_cpu, foo_cuda, foo_xpu, foo_meta)

        def fn(x, scale: float):
            a = torch.nn.functional.relu(x)
            return torch.ops.test.foo2(a, scale)

        self.common(fn, (torch.randn((16, 32)), 2.0), check_lowp=False)

    @config.patch(implicit_fallbacks=True)
    def test_custom_op_3(self):
        import torch.library

        def foo_cpu(x):
            result = torch.zeros_like(x[0])
            for t in x:
                result += t
            return result

        def foo_cuda(x):
            result = torch.zeros_like(x[0])
            for t in x:
                result += t
            return result

        def foo_xpu(x):
            result = torch.zeros_like(x[0])
            for t in x:
                result += t
            return result

        def foo_meta(x):
            return torch.empty_like(x[0])

        define_custom_op_3_for_test("foo3", foo_cpu, foo_cuda, foo_xpu, foo_meta)

        def fn(x):
            return torch.ops.test.foo3(x)

        self.common(
            fn,
            ([torch.randn((16, 32)), torch.randn((16, 32)), torch.randn((16, 32))],),
            check_lowp=False,
        )

    @requires_gpu()
    @torch._inductor.config.patch("layout_optimization", True)
    @torch._inductor.config.patch("keep_output_stride", False)
    @config.patch(implicit_fallbacks=True)
    def test_custom_op_fixed_layout_sequential(self):
        import torch.library

        mod = nn.Conv2d(3, 128, 1, stride=1, bias=False).to(device=GPU_TYPE)
        inp = torch.rand(2, 3, 128, 128, device=GPU_TYPE)
        expected_stride = mod(inp).stride()

        def bar_cpu(x):
            self.assertEqual(x.stride(), expected_stride)
            return x.clone()

        def bar_cuda(x):
            self.assertEqual(x.stride(), expected_stride)
            return x.clone()

        def bar_xpu(x):
            self.assertEqual(x.stride(), expected_stride)
            return x.clone()

        def bar_meta(x):
            return torch.empty_like(x)

        define_custom_op_for_test(
            "bar",
            bar_cpu,
            bar_cuda,
            bar_xpu,
            bar_meta,
            tags=[torch._C.Tag.needs_fixed_stride_order],
        )

        def fn(x):
            z = mod(x)
            output = torch.ops.test.bar(z)
            return output

        with torch.no_grad():
            # With keep_output_stride False, inductor would normally have different layout from eager execution
            # But because our custom op needs fixed layout, the assertions in the custom op will pass
            self.common(fn, (inp,), check_lowp=False)

    @requires_gpu()
    @config.patch(implicit_fallbacks=True)
    def test_mutable_custom_op_fixed_layout2(self):
        with torch.library._scoped_library("mylib", "DEF") as lib:
            mod = nn.Conv2d(3, 128, 1, stride=1, bias=False).to(device=GPU_TYPE)
            inp = torch.rand(2, 3, 128, 128, device=GPU_TYPE)
            expected_stride = mod(inp).clone().stride()

            lib.define(
                "bar(Tensor x, bool is_compiling) -> Tensor",
<<<<<<< HEAD
=======
                tags=torch.Tag.flexible_layout,
>>>>>>> d1bb8e82
            )

            bar_strides = []

            @torch.library.impl(lib, "bar", "CompositeExplicitAutograd")
            def _(x, is_compiling):
                if is_compiling:
                    bar_strides.append(x.stride())
                result = x.clone()
                assert x.stride() == result.stride()
                return result

            @torch.library.impl(lib, "bar", "Meta")
            def _(x, is_compiling):
                return x.clone()

            lib.define(
                "add_one(Tensor(a!) x) -> ()",
                tags=torch.Tag.needs_fixed_stride_order,
            )

            @torch.library.impl(lib, "add_one", "CompositeExplicitAutograd")
            def _(x):
                self.assertEqual(x.stride(), expected_stride)
                x.copy_(x + 1)

            def fn(x):
                # Inductor changes the conv to be channels-last
                z = mod(x)
                output = torch.ops.mylib.bar(z, torch._dynamo.is_compiling())
                torch.ops.mylib.add_one(output)
                return output**2

            with torch.no_grad():
                self.common(fn, (inp,), check_lowp=False)

<<<<<<< HEAD
            # Dynamic shapes invalidate this test case
            if torch._dynamo.config.assume_static_by_default:
=======
            # Dynamic shapes and rocm invalidate this test case
            if torch._dynamo.config.assume_static_by_default and not TEST_WITH_ROCM:
>>>>>>> d1bb8e82
                # For this test to be valid, Inductor must have changed the conv
                # to be channels-last. If this assertion ever fails then we need
                # a new test case.
                self.assertEqual(len(bar_strides), 1)
                self.assertNotEqual(bar_strides[0], expected_stride)

    @config.patch(implicit_fallbacks=True)
    def test_mutable_custom_op_fixed_layout(self):
        with torch.library._scoped_library("mylib", "DEF") as lib:
            lib.define(
                "copy_(Tensor(a!) dst, Tensor src) -> ()",
                tags=torch.Tag.needs_fixed_stride_order,
            )

            @torch.library.impl(lib, "copy_", "Meta")
            def _(dst, src):
                return None

            @torch.library.impl(lib, "copy_", "CompositeExplicitAutograd")
            def _(dst, src):
                dst.copy_(src)

            def f(x):
                full_default_3 = torch.full([3], 7.0, device="cpu")
                chunk_cat_default_1 = torch.ops.mylib.copy_.default(full_default_3, x)
                mul_out = torch.mul(full_default_3, full_default_3)
                return mul_out

            x = torch.arange(3, dtype=torch.float, device="cpu")
            eager_out = f(x)

            compiled_inductor_f = torch.compile(f, backend="inductor", fullgraph=True)
            compiled_inductor_out = compiled_inductor_f(x)
            self.assertEqual(compiled_inductor_out, eager_out)

    @requires_gpu()
    @config.patch(implicit_fallbacks=True)
    def test_custom_op_fixed_layout_channels_last(self):
        class Block(nn.Module):
            def __init__(
                self,
            ):
                super().__init__()

                self.in_layers = nn.Sequential(
                    nn.Dropout(p=0.1),
                )

            def helper(self, x):
                out = F.gelu(x)
                out = self.in_layers(out)
                return out

            def forward(self, x):
                out = self.helper(x)
                out = torch.ops.test.baz(out)
                return out

        model = Block()
        model = model.to(GPU_TYPE).to(memory_format=torch.channels_last)
        input_t = torch.randn([1, 320, 128, 128], dtype=torch.float32, device=GPU_TYPE)
        input_t = input_t.to(memory_format=torch.channels_last)
        expected_strides = model.helper(input_t).stride()

        def baz_cpu(x):
            self.assertEqual(expected_strides, x.stride())
            return x.clone()

        def baz_cuda(x):
            self.assertEqual(expected_strides, x.stride())
            return x.clone()

        def baz_xpu(x):
            self.assertEqual(expected_strides, x.stride())
            return x.clone()

        def baz_meta(x):
            return torch.empty_like(x)

        define_custom_op_for_test(
            "baz",
            baz_cpu,
            baz_cuda,
            baz_xpu,
            baz_meta,
            tags=[torch._C.Tag.needs_fixed_stride_order],
        )

        with torch.no_grad():
            net = torch.compile(model)
            out = net(input_t)

    @skip_if_gpu_halide  # cuda error
    def test_buffer_use_after_remove(self):
        # https://github.com/pytorch/pytorch/issues/102857

        def rotvec_to_rotmat(rotvec) -> torch.Tensor:
            """Simplified rotvec to rotmat code from RoMa
            (https://github.com/naver/roma/blob/06e4b0cdc1c802a60a012bb19c581d6600c63358/roma/mappings.py#L371)
            """
            theta = torch.norm(rotvec, dim=-1)
            axis = rotvec / theta[..., None]
            kx, ky, kz = axis[:, 0], axis[:, 1], axis[:, 2]
            sin_theta = torch.sin(theta)
            cos_theta = torch.cos(theta)
            one_minus_cos_theta = 1 - cos_theta
            xs = kx * sin_theta
            ys = ky * sin_theta
            zs = kz * sin_theta
            xyc = kx * ky * one_minus_cos_theta
            xzc = kx * kz * one_minus_cos_theta
            yzc = ky * kz * one_minus_cos_theta
            xxc = kx**2 * one_minus_cos_theta
            yyc = ky**2 * one_minus_cos_theta
            zzc = kz**2 * one_minus_cos_theta
            R_rodrigues = torch.stack(
                [
                    1 - yyc - zzc,
                    xyc - zs,
                    xzc + ys,
                    xyc + zs,
                    1 - xxc - zzc,
                    -xs + yzc,
                    xzc - ys,
                    xs + yzc,
                    1 - xxc - yyc,
                ],
                dim=-1,
            ).reshape(-1, 3, 3)
            R = R_rodrigues
            return R

        def f(coord, rot, trans):
            rot_mat = rotvec_to_rotmat(rot)
            coord = torch.einsum("...ij,...bj->...bi", rot_mat, coord) + trans
            return coord.sum()

        foo_c = torch.compile(f, dynamic=True)

        def run(fn):
            coord = torch.ones((2, 3), device=self.device)
            rot = nn.Parameter(torch.ones((2, 3), device=self.device))
            trans = nn.Parameter(torch.ones((2, 3), device=self.device))

            U = fn(coord, rot, trans)
            U.backward()

            return U, rot, trans

        U_e, rot_e, trans_e = run(f)
        U, rot, trans = run(foo_c)

        self.assertEqual(U, U_e)
        self.assertEqual(rot.grad, rot_e.grad)
        self.assertEqual(trans.grad, trans_e.grad)

    # If we serve from the cache, the init hook isn't called
    @config.patch({"fx_graph_cache": False, "fx_graph_remote_cache": False})
    @skipIfWindows(msg="torch._dynamo.exc.Unsupported")
    def test_inner_fn_str_and_stride(self):
        def f(x):
            x = x + 1
            x = test_operators.realize(x)
            x = x * 2
            x = test_operators.realize(x)
            return x

        x = torch.rand(3, 2, device=self.device).t()
        ref = f(x)
        called = False

        def hook_fn(scheduler, nodes):
            nonlocal called
            called = True

            if self.device != "cpu":
                self.assertEqual(len(nodes), 3)
                _, mul_buf, _ = nodes
                self.assertTrue(
                    all(
                        V.graph.sizevars.size_hints(buf.get_stride()) == (1, 2)
                        for buf in nodes
                    )
                )
                # before the fix, the wrong index expression
                # 'i1 + 3 * i0' is cached.
                self.assertTrue(
                    "i0 + 2 * i1" in mul_buf.data.inner_fn_str()
                    or "i0 + i1 * s1" in mul_buf.data.inner_fn_str()
                )

        with add_scheduler_init_hook(hook_fn):
            actual = torch.compile(f, fullgraph=True)(x)
        self.assertEqual(ref, actual)
        self.assertTrue(called)

    @skip_if_gpu_halide  # cuda error
    def test_mutations_loop_fusion(self):
        def fn(tensor, index, source):
            out = tensor.index_add(0, index, source, alpha=2.0) / 2
            return out

        device = "cpu"
        tensor = torch.rand((1,), dtype=torch.double, device=device)
        index = torch.tensor([0], dtype=torch.long, device=device)
        source = torch.rand((1,), dtype=torch.double, device=device)
        self.common(
            fn,
            (
                tensor,
                index,
                source,
            ),
        )

    @config.patch(
        "triton.autotune_pointwise", True
    )  # needed to introduce config that exceed max shared memory usage
    @serialTest()
    def test_large_block_sizes(self):
        """
        Inductor will try triton configs like x = 64 and y = 1024 which will
        result in out of shared memory if dtype is fp32.

        Currently inductor will skip such bad configs and pick the best one
        from the remaining configs.
        """
        if not _has_sufficient_memory(self.device, 3 * 2**24 * 65 * 4):
            raise unittest.SkipTest("insufficient memory")

        @torch.compile
        def fn(x, y):
            return x.t() + y

        # Use shape (2**24, 65) rather than (2**24, 128) potentially avoid OOM in
        # CI while still keep the same up-rounded size-hints.
        a = torch.randn(2**24, 65, device=self.device)
        b = torch.randn(65, 2**24, device=self.device)
        fn(a, b)

    # Skipped on ROCm until https://github.com/ROCm/triton/issues/443 resolved
    @slowTest
    def test_fuse_large_params(self):
        def pt2_optimizer_step(optimizer):
            @torch.compile()
            def f():
                optimizer.step()

            f()

        params = [
            torch.rand(10, 10, dtype=torch.float32, device=self.device)
            for _ in range(194)
        ]
        for p in params:
            p.grad = torch.rand_like(p)

        o = torch.optim.AdamW(params)
        pt2_optimizer_step(o)

    @skip_if_gpu_halide
    def test_adaptive_avg_pool1d_argmax(self):
        # https://github.com/pytorch/pytorch/issues/113013
        def fn(x):
            x = torch.adaptive_avg_pool1d(input=x, output_size=2)
            x = torch.argmax(input=x)
            return x

        x = torch.rand([4, 4, 3], dtype=torch.float64)
        self.common(fn, (x,))

    @skipCUDAIf(not SM80OrLater, "uses bfloat16 which requires SM >= 80")
    # We only support dtypeview for abi_conpatible aoti
    @torch._inductor.config.patch(abi_compatible=True)
    def test_dtypeview(self):
        if TEST_WITH_ASAN:
            return

        # https://github.com/pytorch/pytorch/issues/126338
        def fn(x, y, x_dtype, x2):
            x = x.view(x_dtype)
            y = y.view(x_dtype) + 1
            x2 = x2.view(x_dtype) + 1
            return x @ y, x2 @ x

        test_dtypes = [
            torch.float32,
            torch.float64,
            torch.float16,
            torch.bfloat16,
            torch.uint8,
            torch.int8,
            torch.int16,
            torch.int32,
            torch.int64,
        ]
        for test_dtype_x in test_dtypes:
            for test_dtype_y in test_dtypes:
                # @ operation needs arguments to be the same dtype
                for view_dtype in test_dtypes:
                    try:
                        # print(f"({test_dtype_x}, {test_dtype_y}, {view_dtype})")
                        x = rand_strided(
                            (2, 2), (2, 1), device=self.device, dtype=test_dtype_x
                        )
                        y = rand_strided(
                            (2, 2), (2, 1), device=self.device, dtype=test_dtype_y
                        )
                        x2 = x.clone()
                        fn(x, y, view_dtype, x2)
                    except Exception as e:
                        continue
                    self.common(
                        fn,
                        (x, y, view_dtype, x2),
                        reference_in_float=False,
                        check_lowp=False,
                    )

    @torch._inductor.config.patch(abi_compatible=True)
    def test_dtypeview_fusion(self):
        @torch.compile
        def fn(x):
            x = x + 1
            x = torch.ops.aten.view.dtype(x, torch.int16)
            x = x * 2
            return x

        torch._inductor.metrics.generated_kernel_count = 0
        x = torch.randn([1024], dtype=torch.float16, device=self.device)
        self.common(fn, (x,), reference_in_float=False)
        assertGeneratedKernelCountEqual(self, 1)

    @expectedFailureCodegenDynamic
    def test_reinterpret_dtypeview(self):
        @torch.compile
        def fn(x, x2):
            return x.view([10, 10]).view(torch.int32), x2.view(torch.int32).view(
                [10, 10]
            )

        x = torch.randn([100, 1], device=self.device)
        x2 = x.clone()
        self.common(fn, (x, x2), reference_in_float=False, check_lowp=False)
        x = torch.randn([100, 1], device=self.device)
        x2 = x.clone()
        _, code = run_and_get_code(fn, x, x2)
        FileCheck().check("aten.view.dtype(reinterpret_tensor").run(code[0])

    @requires_gpu()
    def test_scalar_cpu_tensor_arg(self):
        def fn(x, y):
            return x + y.sum()

        test_dtypes = [
            torch.float32,
            torch.float64,
            torch.float16,
            torch.bfloat16,
        ]
        for cpu_dtype in test_dtypes:
            x = torch.rand([20], device=GPU_TYPE)
            y = torch.rand([4], device="cpu", dtype=cpu_dtype)
            self.common(
                fn,
                (x, y),
                check_lowp=False,
                copy_to_gpu=False,
                reference_in_float=False,
            )

    def test_float16_to_int16(self):
        def fn(x):
            x_view = x.view(dtype=torch.int16)
            return x_view.mul(2)

        x = torch.ones(4, dtype=torch.float16, device=self.device)
        ref = fn(x)
        actual = torch.compile(fn)(x)
        self.assertEqual(ref, actual)

    @skipCUDAIf(not SM80OrLater, "uses bfloat16 which requires SM >= 80")
    @skip_if_gpu_halide  # https://github.com/halide/Halide/issues/8311
    def test_bfloat16_to_int16(self):
        def fn(a, b):
            x = a + b
            x_view = x.view(dtype=torch.int16)
            return x_view.mul(2)

        a = torch.ones(4, dtype=torch.bfloat16, device=self.device)
        b = torch.ones(4, dtype=torch.bfloat16, device=self.device)
        ref = fn(a, b)
        actual = torch.compile(fn)(a, b)
        self.assertEqual(ref, actual)

    def test_float32_to_int32(self):
        def fn(a, b):
            x = a + b
            x_view = x.view(dtype=torch.int32)
            return x_view.mul(2)

        a = torch.ones(4, dtype=torch.float32, device=self.device)
        b = torch.ones(4, dtype=torch.float32, device=self.device)
        ref = fn(a, b)
        actual = torch.compile(fn)(a, b)
        self.assertEqual(ref, actual)

<<<<<<< HEAD
    @skipIfWindows(msg="torch._dynamo.exc.BackendCompilerFailed")  # TODO: FIX IT
=======
>>>>>>> d1bb8e82
    def test_randint_int64_mod(self):
        # This used to not compile due to a wrong return type of randint64_cpu
        # See https://github.com/pytorch/pytorch/issues/117435
        def fn(n):
            return (
                torch.randint(
                    low=-5, high=5, size=(n,), dtype=torch.int64, device=self.device
                )
                % 10
            )

        res = torch.compile(fn)(20)
        self.assertTrue(torch.all((0 <= res) & (res < 10)).item())

    @torch._inductor.config.patch(force_shape_pad=True)
    @skip_if_gpu_halide  # correctness issue
    def test_should_pad_bench_for_bmm(self):
        B = 2
        M = 1024
        N = 1024
        K = 1024 + 1  # a size that requires padding

        mat1 = torch.rand(B, M, K, device=self.device)
        mat2 = torch.rand(B, K, N, device=self.device)

        should_pad = pad_mm.should_pad_bench(None, mat1, mat2, torch.ops.aten.bmm)

        self.assertTrue(should_pad)

    @parametrize(
        "name, op",
        [
            subtest((name, getattr(torch.special, name)), name=name)
            for name in torch.special.__all__
            if name not in {"softmax", "log_softmax", "logsumexp"}
        ],
    )
    def test_pointwise(self, name, op):
        dtype = torch.float32
        check_lowp = True
        if self.device == GPU_TYPE and name in {
            "airy_ai",
            "bessel_i0",
            "bessel_i1",
            "bessel_j0",
            "bessel_j1",
            "bessel_y0",
            "bessel_y1",
            "erfcx",
            "gammainc",
            "gammaincc",
            "i1",
            "i1e",
            "modified_bessel_i0",
            "modified_bessel_i1",
            "modified_bessel_k0",
            "modified_bessel_k1",
            "ndtri",
            "scaled_modified_bessel_k0",
            "scaled_modified_bessel_k1",
            "spherical_bessel_j0",
            "zeta",
            "chebyshev_polynomial_t",
            "chebyshev_polynomial_v",
            "chebyshev_polynomial_u",
            "chebyshev_polynomial_w",
            "legendre_polynomial_p",
            "shifted_chebyshev_polynomial_t",
            "shifted_chebyshev_polynomial_u",
            "shifted_chebyshev_polynomial_v",
            "shifted_chebyshev_polynomial_w",
            "hermite_polynomial_h",
            "hermite_polynomial_he",
            "laguerre_polynomial_l",
        }:
            # <func>_cuda not implemented for Half
            check_lowp = False

        if is_halide_backend(self.device) and name in (
            "erfinv",
            "airy_ai",
            "bessel_j0",
            "bessel_j1",
            "bessel_y0",
            "bessel_y1",
            "chebyshev_polynomial_t",
            "chebyshev_polynomial_u",
            "chebyshev_polynomial_v",
            "chebyshev_polynomial_w",
            "digamma",
            "gammainc",
            "gammaincc",
            "gammaln",
            "hermite_polynomial_h",
            "hermite_polynomial_he",
            "i0",
            "i0e",
            "i1",
            "i1e",
            "laguerre_polynomial_l",
            "legendre_polynomial_p",
            "modified_bessel_i0",
            "modified_bessel_i1",
            "modified_bessel_k0",
            "modified_bessel_k1",
            "multigammaln",
            "ndtri",
            "polygamma",
            "psi",
            "scaled_modified_bessel_k0",
            "scaled_modified_bessel_k1",
            "shifted_chebyshev_polynomial_t",
            "shifted_chebyshev_polynomial_u",
            "shifted_chebyshev_polynomial_v",
            "shifted_chebyshev_polynomial_w",
            "spherical_bessel_j0",
            "zeta",
        ):
            raise unittest.SkipTest(f"halide does not support {name}")

        if name in {"gammainc", "gammaincc"}:
            args = (
                torch.randn(8, 8, dtype=dtype, device=self.device),
                torch.empty(8, 8, dtype=dtype, device=self.device).uniform_(1, 2),
            )

            def fn(x, y):
                return op(x, y)

        elif name in {"xlog1py", "xlogy", "zeta"}:
            args = (
                torch.randn(8, 8, dtype=dtype, device=self.device),
                torch.empty(8, 8, dtype=dtype, device=self.device).uniform_(1, 2),
            )

            def fn(x, y):
                return op(x, y)

        elif name == "multigammaln":
            args = (
                torch.empty(8, 8, dtype=dtype, device=self.device).uniform_(1, 2),
                2,
            )

            def fn(x, p):
                return op(x, p)

        elif name == "polygamma":
            args = (
                1,
                torch.empty(8, 8, dtype=dtype, device=self.device).uniform_(1, 10),
            )

            def fn(n, x):
                return op(n, x)

        elif "_polynomial_" in name:
            args = (
                torch.randn(8, 8, dtype=dtype, device=self.device),
                2,
            )

            def fn(x, n):
                return op(x, n)

        else:
            args = (torch.randn(8, 8, dtype=dtype, device=self.device),)

            def fn(x):
                return op(x)

        self.common(fn, args, check_lowp=check_lowp, atol=1e-4, rtol=1e-4)

    # codegen test fails with no dynamic for loop in dynamic shape tests
    @expectedFailureCodegenDynamic
    def test_view_uint8_through_differing_bitwidths(self):
        # https://github.com/pytorch/pytorch/issues/120998
        def fn(x, view_dtype):
            return x.view(view_dtype).view(torch.uint8)

        view_dtypes = [torch.int16, torch.int32, torch.int64]
        for dtype in view_dtypes:
            x = torch.randint(0, 2**4, [4096, 4096], dtype=torch.uint8)
            self.common(
                fn,
                (
                    x,
                    dtype,
                ),
            )

    @torch._dynamo.config.patch(capture_scalar_outputs=True)
    def test_split_with_sizes_with_unbacked_symints(self):
        @torch.compile()
        def f(sz, x):
            s0, s1 = sz.tolist()
            r0, r1 = torch.ops.aten.split_with_sizes.default(x, [s0, s1])
            return torch.ops.aten.sort.default(r1)

        N = 7312
        S0 = 420
        S1 = N - S0

        result = f(torch.tensor([S0, S1]), torch.randn(N))
        self.assertTrue(len(result) == 2)

        @torch.compile()
        def f2(x):
            y = torch.arange(x.item())
            return torch.ops.aten.split_with_sizes.default(y, [5, 5, 10])

        result = f2(torch.tensor([20]))
        self.assertTrue(len(result) == 3)

    @torch._dynamo.config.patch(capture_scalar_outputs=True)
    def test_split_with_unbacked_symints(self):
        # https://github.com/pytorch/pytorch/issues/122937
        @torch.compile()
        def f(x):
            y = torch.arange(x.item())
            return torch.split(y, [5, 5, 10])

        result = f(torch.tensor([20]))
        self.assertTrue(len(result) == 3)

    def test_complex_memory_overlap(self):
        t = rand_strided((8, 1500, 1), (1504, 1, 1), device=self.device)
        self.assertFalse(complex_memory_overlap(t))

    def test_generate_rand_fp8(self):
        """
        PyTorch can not generate fp8 tensors with a normal distribution because of
        missing needed kernels.

        We work around that in rand_strided by generating an fp16 tensor first and
        then do casting.
        """
        t = rand_strided((2, 3), (3, 1), device=self.device, dtype=torch.float8_e4m3fn)
        self.assertTrue(t.dtype is torch.float8_e4m3fn)

    def test_large_grid(self):
        # https://github.com/pytorch/pytorch/issues/123210
        def fn(primals_5):
            view = torch.ops.aten.reshape.default(primals_5, [-1, 2, 4])
            primals_5 = None
            permute = torch.ops.aten.permute.default(view, [0, 2, 1])
            clone = torch.ops.aten.clone.default(
                permute, memory_format=torch.contiguous_format
            )
            return clone

        s0 = 16777472
        s1 = 8
        compiled_fn = torch._dynamo.optimize()(fn)
        actual = compiled_fn(torch.ones(s0, s1, device=self.device))
        self.assertTrue((actual == 1).all())

    @skip_if_gpu_halide
    def test_pattern_matcher_multi_user(self):
        # Reproducer for https://github.com/pytorch/pytorch/issues/129685

        def forward(float_1, view_1):
            logits = float_1 / 64.0
            loss = torch.nn.functional.cross_entropy(logits, view_1, ignore_index=5)
            logsumexp = logits.logsumexp(dim=-1)
            return [loss, logsumexp]

        a = torch.randn(512, 4096, requires_grad=True)
        b = torch.randint(size=(512,), low=0, high=4095)

        self.common(forward, (a, b))

    def test_mul_index_expr(self):
        # Minified repro from https://github.com/pytorch/pytorch/issues/111884
        def forward():
            iota = torch.ops.prims.iota.default(
                16,
                start=0,
                step=1,
                dtype=torch.int64,
                device=self.device,
                requires_grad=False,
            )
            unsqueeze = torch.ops.aten.unsqueeze.default(iota, -1)
            mul = torch.ops.aten.mul.Tensor(unsqueeze, iota)
            unsqueeze = iota = None
            neg = torch.ops.aten.neg.default(mul)
            mul = None
            div = torch.ops.aten.div.Tensor(neg, 16)
            neg = None
            return (div,)

        self.common(forward, ())

    def test_flip_cat(self):
        def forward(unsqueeze, unsqueeze_1):
            cat_1 = torch.ops.aten.cat.default([unsqueeze, unsqueeze_1], 1)
            view = torch.ops.aten.view.default(cat_1, [4])
            slice_5 = torch.ops.aten.slice.Tensor(view, 0, 0, 3)
            rev_1 = torch.ops.aten.flip.default(slice_5, [0])
            return (rev_1,)

        a = torch.randn(2, 1, requires_grad=True)
        b = torch.randn(2, 1, requires_grad=True)
        self.common(forward, (a, b))


@dataclasses.dataclass
class TestFailure:
    suffixes: Tuple[str]
    is_skip: bool = False
    __test__: bool = False


def copy_tests(
    my_cls, other_cls, suffix, test_failures=None, xfail_prop=None
):  # noqa: B902
    for name, value in my_cls.__dict__.items():
        if name.startswith("test_"):
            # You cannot copy functions in Python, so we use closures here to
            # create objects with different ids. Otherwise, unittest.skip
            # would modify all methods sharing the same object id. Also, by
            # using a default argument, we create a copy instead of a
            # reference. Otherwise, we would lose access to the value.

            @functools.wraps(value)
            def new_test(self, value=value):
                return value(self)

            # Copy __dict__ which may contain test metadata
            new_test.__dict__ = copy.deepcopy(value.__dict__)

            if xfail_prop is not None and hasattr(value, xfail_prop):
                new_test = unittest.expectedFailure(new_test)

            tf = test_failures and test_failures.get(name)
            if tf is not None and suffix in tf.suffixes:
                skip_func = (
                    unittest.skip("Skipped!")
                    if tf.is_skip
                    else unittest.expectedFailure
                )
                new_test = skip_func(new_test)

            setattr(other_cls, f"{name}_{suffix}", new_test)


if HAS_CPU:

    class SweepInputsCpuTest(SweepInputs2, TestCase):
        gen = InputGen(10, "cpu")

    SweepInputsCpuTest.populate()

    class CpuTests(TestCase):
        common = check_model
        device = "cpu"

    copy_tests(CommonTemplate, CpuTests, "cpu")

if HAS_GPU and not TEST_WITH_ASAN:

    class SweepInputsGPUTest(SweepInputs2, TestCase):
        gen = InputGen(10, GPU_TYPE)

    SweepInputsGPUTest.populate()

    class GPUTests(TestCase):
        common = check_model_gpu
        device = GPU_TYPE

    copy_tests(CommonTemplate, GPUTests, GPU_TYPE)

    @instantiate_parametrized_tests
    class TritonCodeGenTests(TestCase):
        from torch._inductor.runtime.triton_heuristics import CachingAutotuner

        device_type = GPU_TYPE
        device = GPU_TYPE

        class NoOpCompilerBackend:
            def __init__(self) -> None:
                self.example_args = None
                self.model = None

            def noop_backend(
                self,
                model_: torch.fx.GraphModule,
                example_inputs_: typing.List[torch.Tensor],
            ):
                """
                The Noop backend does not compile the fx graph it is given.
                Instead, it transforms the fx graph so that its functions are
                aten operations. It then saves this graph.
                """
                from torch._inductor.decomposition import select_decomp_table
                from torch._subclasses import FakeTensorMode
                from torch.fx import Interpreter

                fake_mode = FakeTensorMode()

                def interpret(*args, **kwargs):
                    return Interpreter(model_).run(*args[0:], **kwargs)

                fake_flat_tensor_args = [
                    fake_mode.from_tensor(x) for x in example_inputs_
                ]
                fw_module = make_fx(interpret, select_decomp_table())(
                    *fake_flat_tensor_args
                )
                self.model = fw_module
                self.example_args = fake_flat_tensor_args
                return lambda x: example_inputs_

        def get_kernels(self, fn, args) -> typing.List[CachingAutotuner]:
            from torch._inductor.debug import DebugContext
            from torch._inductor.graph import GraphLowering
            from torch._inductor.virtualized import V

            cxt = TritonCodeGenTests.NoOpCompilerBackend()
            torch._dynamo.optimize(backend=cxt.noop_backend)(fn)(*args)
            graph = GraphLowering(cxt.model)
            kernels = []
            with V.set_graph_handler(graph), V.set_debug_handler(DebugContext()):
                graph.run(*(cxt.example_args))
                mod = graph.compile_to_module()

                for val in mod.__dict__.values():
                    if isinstance(
                        val, torch._inductor.runtime.triton_heuristics.CachingAutotuner
                    ):
                        kernels.append(val)

            return kernels

        def test_divisible_by_16_covers_numel_args(self):
            torch._dynamo.reset()

            def fn(a: torch.Tensor) -> torch.Tensor:
                return torch.sum(a)

            kernels = self.get_kernels(fn, [torch.randn([256, 256], device=GPU_TYPE)])
            if config.triton.multi_kernel:
                self.assertTrue(
                    len(kernels) == 4,
                    "SUM should result in four kernels when multi-kernel is enabled",
                )
            else:
                self.assertTrue(len(kernels) == 2, "SUM should result in two kernels")

            # kernel0 reduces from 256 to (xnumel=8, rnumel=8192), which means it reduces 256 by 256 into an array of
            # size 8 by accumulating 8192 elements at once note that rnumel is equal to 512 * 16, so rnumel which is
            # at slot 3 should be in the divisible by 16 descriptor
            arguments_that_are_divisible_by_16_in_kernel0 = (
                kernels[0].triton_meta["configs"][0].divisible_by_16
            )
            self.assertEqual(arguments_that_are_divisible_by_16_in_kernel0, (0, 1, 3))

            # kernel1 reduces from 8 elements to a single scalar.
            # Since multi-kernel generate 2 variants for each kernel. The second
            # persistent-reduction has index 2.
            kernel1_index = 2 if config.triton.multi_kernel else 1
            arguments_that_are_divisible_by_16_in_kernel1 = (
                kernels[kernel1_index].triton_meta["configs"][0].divisible_by_16
            )
            self.assertEqual(arguments_that_are_divisible_by_16_in_kernel1, (0, 1))
            torch._dynamo.reset()

        @config.patch(assume_aligned_inputs=False)
        def test_codegen_config_option_dont_assume_alignment(self):
            def fn(x: torch.Tensor) -> torch.Tensor:
                return x.sin() + x.cos()

            # We want code that assumes alignment if the initial input is 16-byte aligned
            for offset in (0, 1, 2, 3, 4):
                base = torch.randn(64 * 64 + 64, dtype=torch.float32, device=GPU_TYPE)
                inps = torch.as_strided(base, (64, 64), (64, 1), offset)
                torch._dynamo.reset()
                kernels = self.get_kernels(fn, [inps])
                arguments_that_are_divisible_by_16 = (
                    kernels[0].triton_meta["configs"][0].divisible_by_16
                )

                #             NO_ALIGN ALIGN     ALIGN
                # def triton_(in_ptr0, out_ptr0, xnumel, XBLOCK : tl.constexpr)

                if offset % 4 == 0:
                    expected_aligned = (0, 1, 2)
                else:
                    expected_aligned = (1, 2)
                self.assertEqual(arguments_that_are_divisible_by_16, expected_aligned)

            # If input isn't a view, storage offset != , inductor will assume alignment.
            torch._dynamo.reset()
            inp = torch.randn((64, 64), device=GPU_TYPE)
            kernels = self.get_kernels(fn, [inp])
            arguments_that_are_divisible_by_16 = (
                kernels[0].triton_meta["configs"][0].divisible_by_16
            )
            self.assertEqual(arguments_that_are_divisible_by_16, (0, 1, 2))

        def test_optimize_indexing_dtype(self):
            def fn(x: torch.Tensor) -> torch.Tensor:
                return aten.upsample_bilinear2d.vec(x, None, True, [2.0, 2.0])

            fn_opt = torch._dynamo.optimize("inductor")(fn)
            inps = [torch.randn(2, 4, 16, 16, device=GPU_TYPE)]
            code = run_and_get_triton_code(fn_opt, *inps)
            self.assertTrue("to(tl.int32)" in code)
            self.assertFalse("to(tl.int64)" in code)

            self.assertEqual(fn_opt(*inps), fn(*inps))

        @config.patch({"fx_graph_remote_cache": False})
        def test_optimize_indexing_dtype_with_constraint(self):
            def fn1(a: torch.Tensor, b: torch.Tensor) -> torch.Tensor:
                x = torch.arange(0, b.shape[0], device=GPU_TYPE)
                y = ((x + x) / 3).int()
                return a[y.to(torch.int64)]

            def fn2(a: torch.Tensor, b: torch.Tensor) -> torch.Tensor:
                torch._check_is_size(b.shape[0])
                torch._check(b.shape[0] >= 2)
                torch._check(b.shape[0] <= 100)
                return fn1(a, b)

            fn1_opt = torch._dynamo.optimize("inductor")(fn1)
            fn2_opt = torch._dynamo.optimize("inductor")(fn2)

            a = torch.rand([100, 100], device=GPU_TYPE)
            b1 = torch.rand([102], device=GPU_TYPE)
            b2 = torch.rand([100], device=GPU_TYPE)
            torch._dynamo.mark_dynamic(b1, 0)
            torch._dynamo.mark_dynamic(b2, 0)
            inps1 = [a, b1]
            inps2 = [a, b2]

            # Run fn2 first since it has more restrictive bounds -- to avoid cache hit
            code2 = run_and_get_triton_code(fn2_opt, *inps2)
            code1 = run_and_get_triton_code(fn1_opt, *inps1)

            # The function with the constrained tensor should be optimized, but
            # the other should not:
            self.assertTrue("to(tl.int64)" in code1)
            self.assertTrue("to(tl.int32)" in code2)
            self.assertFalse("to(tl.int64)" in code2)

            self.assertEqual(fn1_opt(*inps1), fn1(*inps1))
            self.assertEqual(fn2_opt(*inps2), fn1(*inps2))

        def test_constant_folding_deallocation(self):
            import torch._inductor

            def fn():
                li = []
                for i in range(10):
                    x = torch.full([100], i)
                    x = x + 1
                    li.append(x)

                return li

            mod = make_fx(fn)()

            live_tensors = WeakTensorKeyDictionary()
            max_live_tensors = 0

            class LiveTensors(TorchDispatchMode):
                def __torch_dispatch__(self, func, types, args=(), kwargs=None):
                    nonlocal live_tensors
                    nonlocal max_live_tensors

                    kwargs = kwargs if kwargs else {}
                    for arg in pytree.arg_tree_leaves(*args, **kwargs):
                        if isinstance(arg, torch.Tensor):
                            live_tensors[arg] = True

                    out = func(*args, **kwargs)
                    if not isinstance(out, torch.Tensor):
                        return out

                    live_tensors[out] = True
                    max_live_tensors = max(max_live_tensors, len(live_tensors))
                    return out

            mode = LiveTensors()
            from torch._inductor.fx_passes.joint_graph import UniformValueConstantFolder

            with mode:
                UniformValueConstantFolder(mod).run()

            # there are a couple extra tensors created in `insertable_tensor_check`
            self.assertTrue(max_live_tensors == 3)

        # See https://github.com/pytorch/pytorch/issues/100348
        def test_inductor_detach_view(self):
            def fn(x: torch.Tensor) -> torch.Tensor:
                a = x * 2
                return a, a.detach()

            fn_opt = torch._dynamo.optimize("inductor")(fn)
            inp = torch.ones(2, 2, requires_grad=True, device=GPU_TYPE)
            inp_ref = inp.clone().detach().requires_grad_(True)
            out_ref = fn(inp_ref)
            out = fn_opt(inp)
            out_ref[0].sum().backward()
            out[0].sum().backward()
            self.assertEqual(inp.grad, inp_ref.grad)

        @requires_gpu()
        @unittest.skipIf(
            not PLATFORM_SUPPORTS_MEM_EFF_ATTENTION,
            "Does not support mem_eff_attention",
        )
        def test_sdpa_inference_mode_aot_compile(self):
            class TestSDPA(torch.nn.Module):
                def __init__(self) -> None:
                    super().__init__()

                def forward(
                    self,
                    q: torch.Tensor,
                    k: torch.Tensor,
                    v: torch.Tensor,
                    attn_mask: torch.Tensor,
                ):
                    return torch.nn.functional.scaled_dot_product_attention(
                        q, k, v, attn_mask=attn_mask, dropout_p=0.0, is_causal=False
                    )

            q = torch.rand([10, 4, 128, 64], device=GPU_TYPE, dtype=torch.bfloat16)
            k = torch.rand([10, 4, 128, 64], device=GPU_TYPE, dtype=torch.bfloat16)
            v = torch.rand([10, 4, 128, 64], device=GPU_TYPE, dtype=torch.bfloat16)
            attn_mask = (
                torch.rand([10, 4, 128, 128], device=GPU_TYPE, dtype=torch.bfloat16)
                < 0.9
            )

            inputs = (q, k, v, attn_mask)

            import torch.export._trace as export_trace

            with torch.inference_mode():
                traced = export_trace._export_to_torch_ir(
                    TestSDPA(),
                    inputs,
                    disable_constraint_solver=True,
                    restore_fqn=False,
                )
                torch._inductor.aot_compile(traced, inputs)

        def test_optimize_indexing_assert(self):
            def has_indirect(code, tl_fn: str):
                self.assertTrue(
                    tl_fn in code,
                    msg=f"{tl_fn} not present:\n{code}",
                )
                for line in code.split("\n"):
                    if tl_fn in line:
                        stmt = line.split(tl_fn)[-1]
                        # indirect indexing involves a `tmp` variable
                        self.assertTrue(
                            "tmp" in stmt,
                            msg=f"Indirect indexing not present in code:\n{line}",
                        )

            def has_assert(code, lower: bool, upper: bool):
                self.assertIn(
                    "device_assert", code, msg=f"No device asert found:\n{code}"
                )
                for line in code.split("\n"):
                    if "device_assert" in line:
                        self.assertTrue(
                            ("0 <= " in line) is lower,
                            msg=f"Lower bound {'' if lower else 'not '}elided:{line}",
                        )
                        self.assertTrue(
                            (" < " in line) is upper,
                            msg=f"Upper bound {'' if upper else 'not '}elided:{line}",
                        )

            def fn(x: torch.Tensor) -> torch.Tensor:
                s = 1.0 * torch.arange(x.shape[0], device=x.device)
                return x[s.long()]

            # aten.index
            for dynamic in (False, True):
                fn_opt = torch.compile(fn, dynamic=dynamic)

                x = torch.randn(8, device=GPU_TYPE)
                code = run_and_get_triton_code(fn_opt, x)
                self.assertEqual(fn_opt(x), fn(x), msg=f"{dynamic=}")

                # Check that there's indirect indexing...
                has_indirect(code, tl_fn="tl.load")
                if not dynamic:
                    # We elide the assert for static shapes
                    self.assertNotIn("device_assert", code)
                else:
                    # ...but we generate an upper bound for dynamic shapes
                    has_assert(code, lower=False, upper=True)

            def fn(a, z, b, idx0, idx1):
                idx2 = torch.arange(a.shape[-1], device=a.device)
                a.index_put_((z, idx0, idx1, idx2), b, accumulate=True)
                return a

            # aten.index_put
            for dynamic in (False, True):
                fn_opt = torch.compile(fn, dynamic=dynamic)
                a = torch.randn(1, 32, 32, 4, device=GPU_TYPE)
                z = torch.zeros((), dtype=torch.int64, device=GPU_TYPE)
                b = torch.randn(33, 1, device=GPU_TYPE)
                idx0 = torch.randint(32, (33,), device=GPU_TYPE).view(33, 1, 1)
                idx1 = torch.randint(32, (33,), device=GPU_TYPE).view(33, 1)
                inps = (a.clone(), z, b, idx0, idx1)
                code = run_and_get_triton_code(fn_opt, *inps)

                # Correctness
                out_opt = fn_opt(a.clone(), z, b, idx0, idx1)
                out = fn(a.clone(), z, b, idx0, idx1)
                self.assertEqual(out_opt, out, msg=f"{dynamic=}")

                # We have an indirect store via atomic_add
                has_indirect(code, tl_fn="tl.atomic_add")
                # We cannot elide he assert in this case
                has_assert(code, lower=True, upper=True)

        def test_not_materialize_pointwise_reduction(self):
            def fn(a, b):
                return (a - b).sum(dim=-1).amax(dim=-1)

            N = 16
            K = 7
            fn_opt = torch._dynamo.optimize("inductor")(fn)
            inps = [
                torch.randn(N, 1, K, device=GPU_TYPE),
                torch.randn(1, N, K, device=GPU_TYPE),
            ]
            code = run_and_get_triton_code(fn_opt, *inps)
            self.assertEqual(
                code.count("tl.store"), 2 if config.triton.multi_kernel else 1
            )
            self.assertTrue("out_ptr1" in code)
            self.assertFalse("out_ptr0" in code)
            self.assertEqual(fn_opt(*inps), fn(*inps))

        def test_numpy_on_gpu(self):
            x = np.arange(10, dtype=np.float32)

            @torch.compile
            def fn(x):
                return np.sin(x)

            def fn_gpu(x):
                with torch.device(GPU_TYPE):
                    return fn(x)

            r = fn_gpu(x)
            code = run_and_get_triton_code(fn_gpu, x)
            self.assertIn("tl_math.sin", code)
            self.assertEqual(type(r), np.ndarray)
            self.assertEqual(r, np.sin(x))

        def test_numpy_autograd(self):
            def my_torch(x):
                y = torch.cat([torch.sin(x) ** 2, torch.max(x)[None]])
                return y.sum()

            def my_np(x):
                y = np.concatenate([np.sin(x) ** 2, np.max(x)[None]])
                return np.sum(y)

            @torch.compile
            def wrapper(x):
                return torch.compiler.wrap_numpy(my_np)(x)

            @torch.compile
            def wrapper2(x):
                x = x.numpy()
                y = my_np(x)
                return torch.from_numpy(y)

            x_np = torch.arange(8, dtype=torch.float32, requires_grad=True)
            x = torch.arange(8, dtype=torch.float32, requires_grad=True)
            out_np = wrapper(x_np)
            out = my_torch(x)
            self.assertEqual(out, out_np)

            x2_np = torch.arange(8, dtype=torch.float32, requires_grad=True)
            out2_np = wrapper2(x2_np)
            self.assertEqual(out, out2_np)

            out_np.backward()
            out.backward()
            self.assertEqual(x.grad, x_np.grad)

            out2_np.backward()
            self.assertEqual(x.grad, x2_np.grad)

        # Disable constant propagation, so we isolate value range analysis
        @patch.object(config, "constant_and_index_propagation", False)
        @patch.object(config, "joint_graph_constant_folding", False)
        def test_cant_optimize_compute(self):
            def ones():
                return torch.ones([4], device=GPU_TYPE)

            def suffix(inp):
                return (inp.to(torch.int64) + 1).to(torch.float64)

            ten = torch.rand([4], device=GPU_TYPE)

            for foo in (
                lambda x: x + 2147483657,
                lambda x: torch.where(x < 0, ones(), ones() - 2) * (-(2 ** (40))),
                lambda x: x + ten,
                lambda x: x + ten.sum(),
            ):

                def fn():
                    return suffix(foo(ones()))

                fn_opt = torch._dynamo.optimize("inductor")(fn)
                code = run_and_get_triton_code(fn_opt)

                # this cannot be optimized away, value too large
                self.assertTrue("to(tl.int64)" in code)
                self.assertEqual(fn_opt(), fn())

        # Disable constant propagation, so we isolate value range analysis
        @patch.object(config, "constant_and_index_propagation", False)
        @patch.object(config, "joint_graph_constant_folding", False)
        def test_optimize_compute(self):
            def ones():
                return torch.ones([4], device=GPU_TYPE)

            def suffix(inp):
                return (inp.to(torch.int64) + 1).to(torch.float64)

            for foo in (
                lambda x: x + 500,
                lambda x: torch.where(x < 0, ones(), ones() - 2) * (-(2 ** (20))),
                lambda x: x / 30,
            ):

                def fn():
                    return suffix(foo(ones()))

                fn_opt = torch._dynamo.optimize("inductor")(fn)
                code = run_and_get_triton_code(fn_opt)

                # this can be optimized away, value too large
                self.assertTrue("to(tl.int64)" not in code)
                self.assertTrue("to(tl.int32)" in code)

                self.assertEqual(fn_opt(), fn())

        # https://github.com/pytorch/pytorch/issues/130335
        def test_ctr_not_moved_to_cuda_when_used_in_index_put(self):
            @torch.compile
            def f(x, mask):
                x[:, mask] = -math.inf
                return x

            x_tmp = torch.randn(512, 19, device=GPU_TYPE)
            x = x_tmp.permute(1, 0).view(-1, 128, 4)[:, :, 1:]

            mask_tmp = torch.ones(128, 3, dtype=torch.int32, device=GPU_TYPE)
            mask = mask_tmp == mask_tmp
            f(x, mask)
            code = run_and_get_triton_code(f, x, mask)
            # What we are testing here:
            # inductor has a pass to move tensor constructors on cpu to cuda
            # (the -math.inf will become a scalar-tensor input to index_put_())
            # we are asserting that when inductor allocates this tensor,
            # it does not move the tensor constructor to cuda and keeps it on CPU.
            self.assertFalse("empty_strided_cuda(()" in code)

        @requires_gpu()
        @parametrize("upcast_to_fp32", [False, True])
        def test_codegen_upcast_to_fp32(self, upcast_to_fp32):
            @torch.compile
            def func(a, b):
                return a * b

            inps = (torch.rand((32, 32), device=GPU_TYPE, dtype=torch.float16),) * 2
            with config.patch("triton.codegen_upcast_to_fp32", upcast_to_fp32):
                func_opt = torch._dynamo.optimize("inductor")(func)
                code = run_and_get_triton_code(func_opt, *inps)
                fp32_cast_in_code = "to(tl.float32)" in code
                self.assertEqual(fp32_cast_in_code, upcast_to_fp32)

        @config.patch("triton.use_block_ptr", False)
        def test_evict_last_non_coalesced_loads(self):
            @torch.compile
            def f(a, b):
                return (a * b).sum(dim=-1)

            N = 512
            inps = (
                torch.randn(N, N, N, device=GPU_TYPE).permute(2, 1, 0),
                torch.randn(N, N, N, device=GPU_TYPE).permute(1, 2, 0),
            )
            code = run_and_get_triton_code(f, *inps)
            lines = [line for line in code.split("\n") if "tl.load" in line]
            if config.triton.multi_kernel:
                # the first 2 lines are generated for the persistent reduction
                # variant.
                self.assertExpectedInline(
                    "\n".join(lines),
                    """\
    tmp0 = tl.load(in_ptr0 + (x1 + (512*x0) + (262144*r2)), rmask, eviction_policy='evict_last', other=0.0)
    tmp1 = tl.load(in_ptr1 + (x3 + (262144*r2)), rmask, other=0.0)
        tmp0 = tl.load(in_ptr0 + (x1 + (512*x0) + (262144*r2)), rmask, eviction_policy='evict_last', other=0.0)
        tmp1 = tl.load(in_ptr1 + (x3 + (262144*r2)), rmask, eviction_policy='evict_first', other=0.0)""",
                )
            else:
                self.assertExpectedInline(
                    "\n".join(lines),
                    """\
        tmp0 = tl.load(in_ptr0 + (x1 + (512*x0) + (262144*r2)), rmask, eviction_policy='evict_last', other=0.0)
        tmp1 = tl.load(in_ptr1 + (x3 + (262144*r2)), rmask, eviction_policy='evict_first', other=0.0)""",
                )

        @config.patch("triton.use_block_ptr", True)
        def test_evict_last_non_coalesced_loads_block_ptr(self):
            @torch.compile
            def f(a, b):
                return (a * b).sum(dim=-1)

            N = 512
            inps = (
                torch.randn(N, N, N, device=GPU_TYPE).permute(2, 1, 0),
                torch.randn(N, N, N, device=GPU_TYPE).permute(1, 2, 0),
            )
            code = run_and_get_triton_code(f, *inps)
            lines = [line for line in code.split("\n") if "tl.load" in line]

            if config.triton.multi_kernel:
                # the first 2 lines are generated for the persistent reduction
                # variant.
                self.assertExpectedInline(
                    "\n".join(lines),
                    """\
    tmp0 = tl.load(in_ptr0 + (x1 + (512*x0) + (262144*r2)), rmask, eviction_policy='evict_last', other=0.0)
    tmp1 = tl.load(tl.make_block_ptr(in_ptr1, shape=[262144, 512], strides=[1, 262144], block_shape=[XBLOCK, RBLOCK], order=[0, 1], offsets=[xoffset, roffset]), boundary_check=[1], padding_option='zero')
        tmp0 = tl.load(in_ptr0 + (x1 + (512*x0) + (262144*r2)), rmask, eviction_policy='evict_last', other=0.0)
        tmp1 = tl.load(block_ptr0, boundary_check=[1], padding_option='zero', eviction_policy='evict_first')""",  # noqa: B950 line too long
                )
            else:
                self.assertExpectedInline(
                    "\n".join(lines),
                    """\
        tmp0 = tl.reshape(tl.load(block_ptr0, boundary_check=[3], padding_option='zero', eviction_policy='evict_last'), [XBLOCK, RBLOCK])
        tmp1 = tl.load(block_ptr1, boundary_check=[1], padding_option='zero', eviction_policy='evict_first')""",  # noqa: B950 line too long
                )

        # Disable index propagation, so the indirect indexing isn't optimized away
        @patch.object(config, "constant_and_index_propagation", False)
        def test_computed_indirect_mask(self):
            def fn(x, n):
                tmp = torch.arange(n, device=x.device)
                return x[tmp] + 1

            x = torch.randn(8, device=GPU_TYPE)
            fn_opt = torch.compile(fn)
            code = run_and_get_triton_code(fn_opt, x, 8)
            # load should be masked
            self.assertTrue(
                "tl.load(in_ptr0 + (tmp0), xmask" in code
                or "tl.load(in_ptr0 + (tmp0), (xmask).to(tl.int1)" in code
            )
            self.assertEqual(fn(x, 8), fn_opt(x, 8))

        def test_kernel_names_descriptive(self):
            @torch._dynamo.optimize("inductor")
            def fn1(x):
                return x.cos().sin()

            @torch._dynamo.optimize("inductor")
            def fn2(x):
                x = torch.mm(x, x)
                x = torch.softmax(x, dim=1)
                return x

            mod = nn.Sequential(
                nn.Linear(4, 4),
                nn.LayerNorm(4),
                nn.ReLU(),
            ).to(device=GPU_TYPE)

            @torch._dynamo.optimize("inductor")
            def fn3(x):
                return mod(x)

            func_and_kernel_aten = [
                (fn1, "triton_poi_fused_cos_sin", (torch.randn(8, device=GPU_TYPE),)),
                (
                    fn2,
                    "triton_poi_fused__softmax",
                    (torch.randn(4, 4, device=GPU_TYPE),),
                ),
                (
                    fn3,
                    "triton_poi_fused_native_layer_norm_relu",
                    (torch.randn(4, 4, device=GPU_TYPE),),
                ),
            ]
            func_and_kernel_torch = [
                (fn1, "triton_poi_fused_cos_sin", (torch.randn(8, device=GPU_TYPE),)),
                (
                    fn2,
                    "triton_poi_fused_softmax",
                    (torch.randn(4, 4, device=GPU_TYPE),),
                ),
                (
                    fn3,
                    "triton_poi_fused_layer_norm_relu"
                    if torch._dynamo.config.inline_inbuilt_nn_modules
                    else "triton_poi_fused_LayerNorm_ReLU",
                    (torch.randn(4, 4, device=GPU_TYPE),),
                ),
            ]

            def test_funcs(func_and_kernel):
                with torch.no_grad():
                    for fn, kernel_name, inps in func_and_kernel:
                        code = run_and_get_triton_code(fn, *inps)
                        if kernel_name not in code:
                            print(code)
                        self.assertTrue(kernel_name in code)

            test_funcs(func_and_kernel_aten)
            patch.object(config.triton, "descriptive_names", "torch")(test_funcs)(
                func_and_kernel_torch
            )

        @patch.object(config, "profile_bandwidth", True)
        def test_bandwidth_profiler(self):
            @torch._dynamo.optimize("inductor")
            def fn(x):
                x = x.cos()
                x = x.cos()
                x = torch.mm(x, x)
                x = x.sin()
                x = x.relu()
                return x

            inp = torch.randn(4, 4, device=GPU_TYPE)
            code = run_and_get_triton_code(fn, inp)
            fn(inp)
            self.assertTrue("start_graph" in code)
            self.assertTrue("end_graph" in code)

        def test_comment_graph_fragment(self):
            @torch._dynamo.optimize("inductor")
            def fn(x):
                x = x.sin()
                x = x.relu()
                return x

            inp = torch.randn(4, 4, device=GPU_TYPE)
            code = run_and_get_triton_code(fn, inp)
            fn(inp)
            self.assertTrue("Graph fragment" in code)
            self.assertTrue(
                "%sin : [num_users=1] = call_function[target=torch.ops.aten.sin.default]"
                in code
            )
            self.assertTrue(
                "%relu : [num_users=1] = call_function[target=torch.ops.aten.relu.default]"
                in code
            )

        def test_split_op_with_sym(self):
            def fn(x: torch.Tensor) -> torch.Tensor:
                # split(tensor, sympy.Integer), split(tensor, sympy.Expr)
                return torch.split(x, x.shape[0]), torch.split(x, x.shape[0] // 2)

            for dynamic_shapes in [True, False]:
                with torch._dynamo.config.patch(dynamic_shapes=dynamic_shapes):
                    torch._dynamo.reset()
                    fn_opt = torch._dynamo.optimize("inductor", dynamic=dynamic_shapes)(
                        fn
                    )
                    inps = torch.randn([5, 5])
                    fn_opt(inps)

        @skipIfRocm
        @unittest.skipIf(IS_FBCODE, "fbcode system python does not provide torch")
        def test_indirect_device_assert(self):
            dir_path = os.path.dirname(os.path.realpath(__file__))
            test_path = os.path.join(dir_path, "indirect_assert_helper.py")
            fns = ("first_arg", "store", "second_arg", "same_pm_one", "same_pp_one")

            def test(fn, ndims, dyn_shape, one_size=False):
                proc = subprocess.Popen(
                    [
                        sys.executable,
                        test_path,
                        fn,
                        str(ndims),
                        str(dyn_shape),
                        str(one_size),
                    ],
                    stdout=subprocess.PIPE,
                    stderr=subprocess.PIPE,
                    env={**os.environ, "MKL_THREADING_LAYER": "GNU"},
                )
                stderr = proc.communicate()[1]
                self.assertTrue(
                    any(
                        "out of bounds" in err.decode("utf-8")
                        for err in stderr.splitlines()
                    ),
                    f"{fn}, {ndims}, {dyn_shape}, {one_size}",
                )

            for fn, ndims, dyn_shape in itertools.product(fns, (2, 3), (True, False)):
                test(fn, ndims, dyn_shape)

            test("first_arg", 2, False, True)

            for fn, dyn_shape in itertools.product(
                ("upper1", "upper2", "lower1", "lower2"), (True, False)
            ):
                test(fn, 2, dyn_shape)

        @patch("torch._inductor.config.comment_origin", True)
        @patch("torch._functorch.config.max_dist_from_bw", 0)
        def test_inductor_sequence_nr(self):
            class Model(torch.nn.Module):
                def __init__(self) -> None:
                    super().__init__()
                    self.conv1 = torch.nn.Conv2d(
                        in_channels=16,
                        out_channels=16,
                        kernel_size=(1, 1),
                        stride=1,
                        padding="same",
                        bias=True,
                    )
                    self.bn1 = torch.nn.BatchNorm2d(num_features=16)
                    self.relu1 = torch.nn.ReLU()
                    self.loss_fn = torch.nn.L1Loss()

                def forward(self, x, target):
                    y = x
                    x = self.conv1(x)
                    x = self.bn1(x)
                    x = self.relu1(x)
                    x = x + y
                    x = torch.flatten(x)
                    output = self.loss_fn(x, target)
                    return (output,)

            def get_triton_codegen(optimized_module, args):
                def run_with_backward():
                    result = optimized_module(*args)
                    result[0].backward()
                    return result

                res, (fwd_code, bwd_code) = run_and_get_code(run_with_backward)
                return fwd_code, bwd_code

            x = torch.rand(100, 16, 32, 32, requires_grad=True, device=GPU_TYPE)
            target = torch.rand(1, device=GPU_TYPE)
            args = [x, target]
            model = Model().to(device=GPU_TYPE)
            opt_model = torch.compile(model)
            fwd_code, bwd_code = get_triton_codegen(opt_model, args)

            bwd_seq_nr_set = set()
            fwd_seq_nr_set = set()
            for idx, code in enumerate([fwd_code, bwd_code]):
                seq_nr_set = bwd_seq_nr_set if idx > 0 else fwd_seq_nr_set
                prefix = "BWD" if idx > 0 else "FWD"
                for line in code.split("\n"):
                    if "seq_nr" in line:
                        res = re.search(r"seq_nr:(\d+)", line)
                        if res:
                            seq_nr_set.add(int(res.group(1)))
            self.assertTrue(bwd_seq_nr_set.issubset(fwd_seq_nr_set))

        @config.patch(
            {
                "coordinate_descent_tuning": True,
                "triton.unique_kernel_names": True,
                "benchmark_kernel": True,
            }
        )
        @skipIfRocm
        @expectedFailureXPU
        @unittest.skipIf(
            torch.cuda.is_available() and torch.cuda.get_device_capability() < (9, 0),
            "Triton does not support fp8 on A100",
        )
        def test_red_followed_by_transposed_pointwise(self):
            bs = 26624
            dim = 1024

            @torch.compile(dynamic=False)
            def f(in1, in2, a, b, scale_a, scale_b):
                out = torch.nn.functional.silu(in1) * in2
                out_row = (out / out.amax(dim=1, keepdim=True)).to(torch.float8_e4m3fn)
                out_col = (out / out.amax(dim=0, keepdim=True)).to(torch.float8_e4m3fn)

                # setup strides for _scaled_mm
                out_row = out_row.contiguous()
                out_col = out_col.t().contiguous().t()

                return (
                    torch._scaled_mm(
                        out_row, a, scale_a, scale_b, out_dtype=torch.bfloat16
                    ),
                    torch._scaled_mm(
                        b, out_col, scale_a, scale_b, out_dtype=torch.bfloat16
                    ),
                )

            in1 = torch.randn((bs, dim), dtype=torch.bfloat16, device=GPU_TYPE)
            in2 = torch.randn((bs, dim), dtype=torch.bfloat16, device=GPU_TYPE)
            a = (
                torch.randn((dim, dim), dtype=torch.bfloat16, device=GPU_TYPE)
                .t()
                .to(torch.float8_e4m3fn)
            )
            b = torch.randn((dim, bs), dtype=torch.bfloat16, device=GPU_TYPE).to(
                torch.float8_e4m3fn
            )
            # Scales
            scale_a = torch.tensor(1.0, device=GPU_TYPE)
            scale_b = torch.tensor(1.0, device=GPU_TYPE)

            # warmup
            _, (wrapper,) = run_and_get_code(f, in1, in2, a, b, scale_a, scale_b)

            # Previously indcutor decide reduction hint for a reduction kernel without considering
            # the pointwise nodes. That will cause the third reduction kernel in this wrapper to be a
            # persistent inner reduction and cause bad perf.
            #
            # We fix that by making the third reduction a non-persistent reduction
            # and improve the perf by 4.14x (451us -> 109us)
            self.assertEqual(3, wrapper.count("def triton_red_"))
            self.assertEqual(0, wrapper.count("def triton_per_"))

            if DO_PERF_TEST:
                with torch.profiler.profile(
                    activities=[torch.profiler.ProfilerActivity.CUDA]
                ) as p:
                    for _ in range(1000):
                        f(in1, in2, a, b, scale_a, scale_b)

                print(p.key_averages().table(max_name_column_width=200))

    class RNNTest(TestCase):
        device_type = GPU_TYPE

        class Model(torch.nn.Module):
            def __init__(self) -> None:
                super().__init__()
                self.gru = torch.nn.GRU(16, 16, batch_first=True)

            def forward(self, x):
                return self.gru(x)

        @expectedFailureXPU
        def test_rnn_compile_safe(self):
            device = torch.device(GPU_TYPE)
            model = RNNTest.Model().to(device)
            model = torch._dynamo.optimize("inductor")(model)
            x = torch.rand(1024, 20, 16).to(device)
            model(x)

    class NanCheckerTest(TestCase):
        @config.patch("nan_asserts", True)
        def test_nan_checker_pass(self):
            def f(x):
                return torch.softmax(x, dim=-1)

            x = torch.randn(2, 1024, device=GPU_TYPE)
            ref = f(x)
            actual, (code,) = run_and_get_code(torch.compile(f), x)
            self.assertTrue(torch.allclose(ref, actual))
            self.assertTrue("# make sure graph inputs are not nan/inf" in code)
            self.assertTrue(
                re.search(r"assert not .*\.isnan\(\)\.any\(\).item\(\)", code)
                is not None
            )
            self.assertTrue(
                re.search(r"assert not .*\.isinf\(\)\.any\(\).item\(\)", code)
                is not None
            )

        @config.patch("nan_asserts", True)
        def test_nan_checker_fail(self):
            def f(x):
                return torch.softmax(x, dim=-1)

            x = torch.randn(2, 1024, device=GPU_TYPE)
            x[0, 0] = float("nan")
            with self.assertRaises(AssertionError):
                torch.compile(f)(x)


if HAS_CPU:

    class TestFull(TestCase):
        def test_full_dtype(self):
            pytypes = (
                bool,
                int,
                float,
                # TODO: Triton's JITFunction._type_of has no support for complex
                # complex,
            )

            dtypes = (
                torch.bool,
                torch.int32,
                torch.int64,
                torch.float32,
                torch.float64,
                None,
                # torch.complex64,
                # torch.complex128,
            )

            def fn(pytype, dtype):
                if pytype is bool:
                    fill_value = True
                elif pytype is int:
                    fill_value = 42
                elif pytype is float:
                    fill_value = 42.0
                else:
                    raise AssertionError(f"Unexpected Python type: {pytype}")

                return torch.full(
                    (4, 6), fill_value, dtype=dtype, device=torch.device("cpu")
                )

            fn_opt = torch._dynamo.optimize("inductor")(fn)

            for pytype, dtype in itertools.product(pytypes, dtypes):
                with enable_python_dispatcher():
                    with torch.no_grad():
                        ret_opt = fn_opt(pytype, dtype)

                self.assertEqual(ret_opt, fn(pytype, dtype))


if __name__ == "__main__":
    from torch._inductor.test_case import run_tests

    if HAS_CPU or HAS_GPU:
        run_tests(needs="filelock")<|MERGE_RESOLUTION|>--- conflicted
+++ resolved
@@ -7412,10 +7412,7 @@
         b = torch.empty(0)
         self.common(fn, [a, b])
 
-<<<<<<< HEAD
-=======
     @with_tf32_off
->>>>>>> d1bb8e82
     def test_slice_scatter_reinplace(self):
         class M(nn.Module):
             def __init__(self, device):
@@ -10640,10 +10637,7 @@
 
             lib.define(
                 "bar(Tensor x, bool is_compiling) -> Tensor",
-<<<<<<< HEAD
-=======
                 tags=torch.Tag.flexible_layout,
->>>>>>> d1bb8e82
             )
 
             bar_strides = []
@@ -10680,13 +10674,8 @@
             with torch.no_grad():
                 self.common(fn, (inp,), check_lowp=False)
 
-<<<<<<< HEAD
-            # Dynamic shapes invalidate this test case
-            if torch._dynamo.config.assume_static_by_default:
-=======
             # Dynamic shapes and rocm invalidate this test case
             if torch._dynamo.config.assume_static_by_default and not TEST_WITH_ROCM:
->>>>>>> d1bb8e82
                 # For this test to be valid, Inductor must have changed the conv
                 # to be channels-last. If this assertion ever fails then we need
                 # a new test case.
@@ -11094,10 +11083,6 @@
         actual = torch.compile(fn)(a, b)
         self.assertEqual(ref, actual)
 
-<<<<<<< HEAD
-    @skipIfWindows(msg="torch._dynamo.exc.BackendCompilerFailed")  # TODO: FIX IT
-=======
->>>>>>> d1bb8e82
     def test_randint_int64_mod(self):
         # This used to not compile due to a wrong return type of randint64_cpu
         # See https://github.com/pytorch/pytorch/issues/117435
