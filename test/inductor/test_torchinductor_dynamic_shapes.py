--- conflicted
+++ resolved
@@ -27,10 +27,7 @@
 )
 from torch.testing._internal.common_utils import (
     IS_ARM64,
-<<<<<<< HEAD
-=======
     IS_FBCODE,
->>>>>>> d1bb8e82
     parametrize,
     TEST_CUDA_MEM_LEAK_CHECK,
     TEST_WITH_ASAN,
