# Owner(s): ["module: inductor"]
import os
import unittest
from typing import Callable, List, Optional

import torch
from torch import multiprocessing as mp, nn
from torch._dynamo import reset
from torch._dynamo.exc import BackendCompilerFailed
from torch._dynamo.testing import rand_strided, reset_rng_state
from torch._inductor import config
from torch._inductor.autotune_process import (
    BenchmarkRequest,
    CUDA_VISIBLE_DEVICES,
    TuningProcessPool,
)
from torch._inductor.graph import GraphLowering
from torch._inductor.ir import Buffer, ChoiceCaller, FixedLayout
from torch._inductor.kernel.mm_plus_mm import aten_mm_plus_mm
from torch._inductor.select_algorithm import (
    AlgorithmSelectorCache,
    TritonTemplateCaller,
)
from torch._inductor.test_case import run_tests, TestCase
from torch._inductor.utils import fresh_inductor_cache, run_and_get_code
from torch._inductor.virtualized import V
from torch.fx.experimental.proxy_tensor import make_fx
from torch.testing import FileCheck
from torch.testing._internal.common_utils import (
    instantiate_parametrized_tests,
    parametrize,
    skipIfRocm,
)
from torch.testing._internal.inductor_utils import HAS_CPU, HAS_CUDA


try:
<<<<<<< HEAD
    from .mock_cache import PatchCaches
except ImportError:
    from mock_cache import PatchCaches  # @manual
=======
    from .mock_cache import global_stats, PatchCaches, Stats
except ImportError:
    from mock_cache import global_stats, PatchCaches, Stats  # @manual
>>>>>>> d1bb8e82


torch.set_float32_matmul_precision("high")
if HAS_CUDA:
    torch.cuda.memory._set_allocator_settings("expandable_segments:False")

_CUTLASS_DIR = os.path.join(os.path.dirname(__file__), "../../third_party/cutlass/")


def _get_path_without_sccache() -> str:
    """
    Get the PATH environment variable without sccache.
    """
    path_envs = os.environ.get("PATH", "").split(":")
    path_envs = [env for env in path_envs if "/opt/cache/bin" not in env]
    return ":".join(path_envs)


def benchmark_choice(choice, args, out, expected_out, timings):
    result = choice.benchmark(*args, out=out)
    if expected_out is not None:
        torch.testing.assert_close(out, expected_out)

    timings.copy_(torch.tensor(result))


class FailChoiceCaller(ChoiceCaller):
    def benchmark(self, *args, out):
        raise RuntimeError("This choice caller will always throw")


@instantiate_parametrized_tests
class TestMaxAutotune(TestCase):
    def _create_buffer(self, name, shape):
        return Buffer(name, FixedLayout(torch.device("cuda:0"), torch.float32, shape))

    def test_benchmark_choice_in_subproc(self):
        gm = make_fx(
            lambda: torch.zeros(2, 3)
        )()  # a dummy graph to construct the GraphLowering
        graph = GraphLowering(gm)

        # the graph handler is neede to create benchmark example value below
        with V.set_graph_handler(graph):
            buf1 = self._create_buffer("mat1", (2, 3))
            buf2 = self._create_buffer("mat2", (3, 2))
            buf3 = self._create_buffer("mat3", (2, 3))
            buf4 = self._create_buffer("mat4", (3, 2))

            layout = FixedLayout(torch.device("cuda:0"), torch.float32, (2, 2))

            mat1 = AlgorithmSelectorCache.benchmark_example_value(buf1)
            mat2 = AlgorithmSelectorCache.benchmark_example_value(buf2)
            mat3 = AlgorithmSelectorCache.benchmark_example_value(buf3)
            mat4 = AlgorithmSelectorCache.benchmark_example_value(buf4)

            out = AlgorithmSelectorCache.benchmark_example_value(layout)
            # expected_out = (mat1 @ mat2) + (mat3 @ mat4)
            expected_out = None

            choice = aten_mm_plus_mm.bind((buf1, buf2, buf3, buf4), layout)
            # use a tensor since the mutation to a python list in a sub process
            # is not synced back to the parent process
            timings = torch.zeros(3, dtype=torch.float32)
            ctx = mp.get_context("spawn")
            child = ctx.Process(
                target=benchmark_choice,
                args=(choice, (mat1, mat2, mat3, mat4), out, expected_out, timings),
            )
            child.start()
            child.join()
            self.assertEqual(0, child.exitcode)
            print(f"timings is {timings}, out {out}, expected_out {expected_out}")

    def test_benchmark_choice_fail_in_subproc(self):
        gm = make_fx(
            lambda: torch.zeros(2, 3)
        )()  # a dummy graph to construct the GraphLowering
        graph = GraphLowering(gm)

        # the graph handler is neede to create benchmark example value below
        with V.set_graph_handler(graph):
            buf1 = self._create_buffer("mat1", (2, 3))
            buf2 = self._create_buffer("mat2", (3, 2))
            buf3 = self._create_buffer("mat3", (2, 3))
            buf4 = self._create_buffer("mat4", (3, 2))

            layout = FixedLayout(torch.device("cuda:0"), torch.float32, (2, 2))

            mat1 = AlgorithmSelectorCache.benchmark_example_value(buf1)
            mat2 = AlgorithmSelectorCache.benchmark_example_value(buf2)
            mat3 = AlgorithmSelectorCache.benchmark_example_value(buf3)
            mat4 = AlgorithmSelectorCache.benchmark_example_value(buf4)

            out = AlgorithmSelectorCache.benchmark_example_value(layout)
            expected_out = (mat1 @ mat2) + (mat3 @ mat4)

            choice = FailChoiceCaller("fail_choice_caller", [], None)

            # use a tensor since python list is not synced back
            timings = torch.zeros(3, dtype=torch.float32)
            ctx = mp.get_context("spawn")
            child = ctx.Process(
                target=benchmark_choice,
                args=(choice, (mat1, mat2, mat3, mat4), out, expected_out, timings),
            )
            child.start()
            child.join()
            self.assertNotEqual(0, child.exitcode)

    @parametrize("autotune_in_subproc", (True, False))
    @parametrize("autotune_multi_device", (True, False))
    def test_max_autotune_mm_plus_mm(self, autotune_in_subproc, autotune_multi_device):
        """
        This crash previously due to a triton issue: https://github.com/openai/triton/issues/1298 .
        With autotuning in subprocess, we don't crash anymore.
        """
        m, n, k = 2048, 1536, 64

        def mm_plus_mm(a, b, c, d):
            return a @ b + c @ d

        a = torch.randn(m, k).cuda()
        b = torch.randn(k, n).cuda()
        c = torch.randn(m, k).cuda()
        d = torch.randn(k, n).cuda()

        with config.patch(
            {
                "max_autotune": True,
                "autotune_in_subproc": autotune_in_subproc,
                "autotune_multi_device": autotune_multi_device,
            }
        ):
            torch.compile(mm_plus_mm)(a, b, c, d)

    @parametrize("dynamic", (False, True))
    def test_max_autotune_mm_plus_mm_zero_size_input(self, dynamic):
        """
        Make sure autotuning mm_plus_mm with zero-size input works without crashes.
        """
        m, n, k = 0, 1536, 64

        def mm_plus_mm(a, b, c, d):
            return a @ b + c @ d

        a = torch.randn(m, k).cuda()
        b = torch.randn(k, n).cuda()
        c = torch.randn(m, k).cuda()
        d = torch.randn(k, n).cuda()

        with config.patch({"max_autotune": True}):
            torch.compile(mm_plus_mm, dynamic=dynamic)(a, b, c, d)

    @parametrize("dynamic", (False, True))
    def test_max_autotune_regular_mm(self, dynamic: bool):
        """
        Make sure autotuning mm in sub processes work without crashes.
        """

        def mm(a, b):
            a = torch.sin(a)
            return a @ b

        a = torch.randn(100, 10).cuda()
        b = torch.randn(10, 100).cuda()

        with config.patch({"max_autotune": True, "autotune_in_subproc": True}):
            torch.compile(mm, dynamic=dynamic)(a, b)

    @parametrize("dynamic", (False, True))
    def test_max_autotune_regular_mm_zero_size_input(self, dynamic: bool):
        """
        Make sure autotuning mm with zero-size input works without crashes.
        """

        def mm(a, b):
            a = torch.sin(a)
            return a @ b

        a = torch.randn(0, 10).cuda()
        b = torch.randn(10, 100).cuda()

        with config.patch({"max_autotune": True}):
            torch.compile(mm, dynamic=dynamic)(a, b)

    @skipIfRocm
    def test_precompilation_threads(self):
        import threading
        from typing import Any, Dict
        from unittest.mock import Mock, patch

        class FakeChoiceCaller(ChoiceCaller):
            def __init__(self) -> None:
                super().__init__("none", [], Mock())
                self.thread_id = None

            def precompile(self):
                self.thread_id = threading.get_ident()

            def call_name(self) -> str:
                return None

            def to_callable(self):
                return None

            def hash_key(self) -> str:
                return str(hash(self))

            def output_node(self) -> "TensorBox":  # noqa: F821
                return None

        fake_choices = [FakeChoiceCaller() for i in range(10)]
        fake_lookup_result = dict.fromkeys(fake_choices, 0.123)

        def no_lookup(
            choices: List[ChoiceCaller],
            op: str,
            inputs: str,
            benchmark: Callable[[Any], Dict[ChoiceCaller, float]],
        ) -> Optional[Dict[ChoiceCaller, float]]:
            if benchmark is not None:
                return benchmark(choices)

        asc = AlgorithmSelectorCache()

        def fake_benchmark_fn(*args, **kwargs):
            return fake_lookup_result

        main_thread_id = threading.get_ident()
        mock_debug_handler = Mock()
        old_debug_handler = V.debug
        try:
            V.set_debug_handler(mock_debug_handler)
            with patch.object(asc, "lookup", new=no_lookup):
                with patch.object(
                    asc, "make_benchmark_fn", return_value=fake_benchmark_fn
                ):
                    with config.patch(
                        {
                            "autotune_in_subproc": False,
                            "compile_threads": len(fake_choices),
                        }
                    ):
                        asc("test_call", fake_choices, [], Mock())
            for fake_choice in fake_choices:
                assert (
                    fake_choice.thread_id is not None
                ), "Expected all ChoiceCaller's precompile method to have been called"
                assert (
                    fake_choice.thread_id != main_thread_id
                ), "Expected all ChoiceCaller's precompile method to have been called on separate thread"
        finally:
            V.set_debug_handler(old_debug_handler)

    @parametrize("dynamic", (False, True))
    def test_max_autotune_addmm(self, dynamic=False):
        """
        Make sure autotuning addmm in sub processes work without crashes.
        """

        torch.backends.cuda.matmul.allow_fp16_reduced_precision_reduction = False

        def addmm(x, a, b):
            return torch.addmm(x, a, b)

        x = torch.randn(100).cuda()
        a = torch.randn(100, 10).cuda()
        b = torch.randn(10, 100).cuda()
        with config.patch({"max_autotune": True, "autotune_in_subproc": True}):
            Y_compiled = torch.compile(addmm, dynamic=dynamic)(x, a, b)
            Y = addmm(x, a, b)
            torch.testing.assert_close(Y_compiled, Y, atol=1e-2, rtol=1e-2)

    @parametrize("dynamic", (False, True))
    def test_max_autotune_addmm_zero_size_input(self, dynamic):
        """
        Make sure autotuning addmm with zero-size input works without crashes.
        """

        def addmm(x, a, b):
            return torch.addmm(x, a, b)

        x = torch.randn(100).cuda()
        a = torch.randn(0, 10).cuda()
        b = torch.randn(10, 100).cuda()
        with config.patch({"max_autotune": True}):
            torch.compile(addmm, dynamic=dynamic)(x, a, b)

    @skipIfRocm
    def test_autotune_conv1x1(self):
        # Assuming input has 3 channels and we want to produce 16 channels as output
        conv1x1 = (
            torch.nn.Conv2d(in_channels=3, out_channels=16, kernel_size=1)
            .to(memory_format=torch.channels_last)
            .cuda()
        )

        # Example input tensor: batch size = 4, channels = 3, height = 32, width = 32
        # The memory format is set to `channels_last`
        input_tensor = (
            torch.randn(4, 3, 32, 32)
            .contiguous(memory_format=torch.channels_last)
            .cuda()
        )

        with config.patch(
            {"max_autotune": True, "max_autotune_gemm_backends": "TRITON"}
        ):

            @torch.compile()
            def foo(mod, x):
                return mod(x)

            with torch.no_grad():
                out, code = run_and_get_code(foo, conv1x1, input_tensor)

            FileCheck().check_not("extern_kernels.convolution").run(code[0])
            self.assertEqual(conv1x1(input_tensor), out, atol=1e-2, rtol=0)

    @skipIfRocm
    def test_filled_cache_precompile(self):
        def fn(a, b, c):
            a = (a @ b) @ c
            a, b, c = (t.to(torch.float16) for t in [a, b, c])
            return (a @ b) @ c

        fn_c = torch.compile(mode="max-autotune-no-cudagraphs")(fn)
        inputs = [torch.rand([256, 256], device="cuda") for _ in range(3)]
        from torch._dynamo.utils import counters

        self.assertEqual(fn(*inputs), fn_c(*inputs), atol=1e-2, rtol=1e-2)

        torch._dynamo.reset()
        counters.clear()

        fn_c = torch.compile(mode="max-autotune-no-cudagraphs")(fn)
        self.assertEqual(counters["inductor"]["select_algorithm_precompile"], 0)

    @skipIfRocm
    @fresh_inductor_cache()
    @config.patch(max_autotune=True, max_fusion_size=2)
    def test_jit_fusion_matches_aot_fusion(self):
        # In this example, AOTInductor's JIT-compile will fuse(buf1, buf2) due
        # to proximity, we want to make sure AOT-compile pass does the same.
        # AOT could do fuse(buf2, buf4) instead if buf3 was pushed to the end
        # of the V.graph.buffers list because fuse(buf2, buf4) would have a
        # better proximity score than fuse(buf1, buf2). This scenario is possible
        # since finalizing MultiTemplateBuffers needs to replace buffers.
        def fn(x, number):
            buf0 = x + x
            buf1 = number.item()
            buf2 = x * x
            buf3 = x @ x  # MultiTemplateBuffer
            buf4 = x**2
            return buf0, buf1, buf2, buf3, buf4

        inputs = (torch.rand([256, 256], device="cuda"), torch.tensor(3, device="cuda"))
        torch._export.aot_compile(fn, args=inputs)

    @config.patch(autotune_local_cache=False, autotune_remote_cache=False)
    @skipIfRocm
    def test_precompilations(self):
        def fn(a, b, c):
            a = (a @ b) @ c
            a, b, c = (t.to(torch.float16) for t in [a, b, c])
            return (a @ b) @ c

        fn_c = torch.compile(mode="max-autotune-no-cudagraphs")(fn)
        inputs = [torch.rand([256, 256], device="cuda") for _ in range(3)]

        torch.testing.assert_close(fn_c(*inputs), fn(*inputs), atol=1e-2, rtol=1e-2)

        from torch._dynamo.utils import counters

        self.assertEqual(counters["inductor"]["select_algorithm_precompile"], 2)

    def test_cat_addmm(self):
        def fn(a: torch.Tensor, b: torch.Tensor, c: torch.Tensor):
            return torch.cat(
                [
                    torch.addmm(a, b, c),
                    torch.addmm(b, c, a),
                ],
                1,
            )

        args = [
            torch.randn(4, 4, device="cuda"),
            torch.randn(4, 4, device="cuda"),
            torch.randn(4, 4, device="cuda"),
        ]
        with config.patch(
            {
                "max_autotune": True,
                "max_autotune_gemm_backends": "Triton",
            }
        ):
            expected = fn(*args)
            actual = torch.compile(fn)(*args)
            torch.testing.assert_close(actual, expected, atol=1e-2, rtol=1e-2)

    def test_triton_template_with_epilogues_and_dynamic_shape(self):
        def fn(
            x: torch.Tensor, w: torch.Tensor, bias: torch.Tensor, mul: torch.Tensor
        ) -> torch.Tensor:
            return (
                torch.nn.functional.relu(
                    torch.matmul(torch.transpose(x, 0, 1), torch.transpose(w, 0, 1))
                    + bias
                )
                * mul
            )

        M0 = 5
        M1 = 8
        K = 4
        N = 3
        w = torch.rand(N, K).cuda().half()
        b = torch.rand(N).cuda().half()

        with config.patch(
            {
                "max_autotune": True,
                "autotune_in_subproc": True,
                "max_autotune_gemm_backends": "Triton",
            }
        ):
            compiled_fn = torch.compile(
                fn, fullgraph=True, dynamic=True, mode="max-autotune-no-cudagraphs"
            )

            x0 = torch.rand(K, M0).cuda().half()
            mul0 = torch.rand(M0, N).cuda().half()
            y0 = compiled_fn(x0, w, b, mul0)
            y0_expected = fn(x0, w, b, mul0)
            torch.testing.assert_close(y0, y0_expected)

            x1 = torch.rand(K, M1).cuda().half()
            mul1 = torch.rand(M1, N).cuda().half()
            y1 = compiled_fn(x1, w, b, mul1)
            y1_expected = fn(x1, w, b, mul1)
            torch.testing.assert_close(y1, y1_expected)

    @config.patch(
        benchmark_kernel=True,
        fallback_random=True,
        max_autotune_gemm=True,
    )
    @parametrize("device", ("cpu", "cuda"))
    def test_matmul_dropout(self, device):
        def fwd(a, b):
            x = a @ b
            x = torch.nn.functional.dropout(x, 0.1)
            return x

        def fn(a, b):
            x = fwd(a, b).sum()
            x.backward()
            return a.grad

        N = 128
        a = torch.randn(N, N, device=device, requires_grad=True)
        b = torch.randn(N, N, device=device)

        opt_fn = torch.compile(fn)
        reset_rng_state()
        ref = fn(a, b)
        reset_rng_state()
        act = opt_fn(a, b)

        if N <= 8:
            print(f"ref\n{ref}\nact\n{act}")
        torch.testing.assert_close(ref, act, atol=1e-1, rtol=1e-1)

    @config.patch(
        max_autotune_gemm=True,
    )
    @unittest.skipIf(
        torch.cuda.device_count() < 2, "Need at least 2 devices for this test"
    )
    def test_autotune_device_guard(self):
        x = torch.randn(1024, 1024, device="cuda:1")
        y = torch.randn(1024, 1024, device="cuda:1")

        def f(x, y):
            return x @ y

        with fresh_inductor_cache():
            act = torch.compile(f)(x, y)
        ref = f(x, y)
        self.assertTrue(torch.allclose(act, ref, atol=4 * 1e-3, rtol=4 * 1e-3))

    @config.patch(max_autotune=True)
    def test_empty_conv_input(self, kernel_size=3):
        x = torch.randn(0, 256, 14, 14, device="cuda")
        weight = torch.randn(256, 256, kernel_size, kernel_size, device="cuda")

        def f(x, weight):
            return torch.convolution(
                x,
                weight,
                bias=None,
                stride=[1, 1],
                padding=[0, 0],
                dilation=[1, 1],
                transposed=False,
                output_padding=[0, 0],
                groups=1,
            )

        opt_f = torch.compile(f)
        ref = f(x, weight)
        act = opt_f(x, weight)
        self.assertTrue(torch.allclose(ref, act, atol=4 * 1e-3, rtol=4 * 1e-3))

    @config.patch(max_autotune=True)
    def test_empty_conv_input_with_1x1_kernel(self):
        self.test_empty_conv_input(kernel_size=1)

    @config.patch(max_autotune=True)
    def test_conv1x1_with_free_symbols(self):
        """
        Make sure there is no exception due to free symbols.
        """
        conv = nn.Conv2d(
            3, 64, kernel_size=(1, 1), stride=(1, 1), padding=(0, 0), bias=False
        ).to(device="cuda")

        @torch.compile
        def f(x, y, z):
            h = y.nonzero().size(0)
            w = z.nonzero().size(0)
            x = x[:, :, :h, :w]
            x = conv(x)
            return x

        x = torch.randn(4, 3, 224, 224).to(
            memory_format=torch.channels_last, device="cuda"
        )
        for _ in range(2):
            y = torch.randint(0, 10, (224,)).to(device="cuda")
            z = torch.randint(0, 10, (224,)).to(device="cuda")
            f(x, y, z)

    def test_conv3d(self):
        fn = torch.nn.functional.conv3d
        image = torch.randn([1, 3, 8, 16, 32])
        filt = torch.randn([3, 3, 7, 7, 7])

        with config.patch({"max_autotune": True}):
            expected = fn(image, filt)
            actual = torch.compile(fn)(image, filt)
            torch.testing.assert_close(actual, expected, atol=6e-5, rtol=0.001)

    @config.patch(
        max_autotune=True, max_autotune_conv_backends="", layout_optimization=False
    )
    def test_conv_backend(self):
        m = torch.nn.Sequential(
            torch.nn.Conv2d(3, 3, 1, 1),
        ).cuda()
        inp = torch.randn([2, 3, 16, 16]).cuda()

        with self.assertRaises(BackendCompilerFailed) as context:
            torch.compile(m)(inp)

        self.assertIn("NoValidChoicesError", str(context.exception))

    def test_non_contiguous_input_mm(self):
        """
        Make sure the triton template can work with non-contiguous inputs without crash.
        Check https://github.com/pytorch/pytorch/issues/125437 for more details.
        """
        x = rand_strided(
            (50257, 32768), (1, 50304), dtype=torch.bfloat16, device="cuda"
        )
        y = rand_strided((32768, 768), (768, 1), dtype=torch.bfloat16, device="cuda")

        @torch.compile(mode="max-autotune")
        def f(x, y):
            return x @ y

        ref = x @ y
        act = f(x, y)
        torch.testing.assert_close(act, ref, atol=2e-2, rtol=1e-2)

    def test_non_contiguous_input_addmm(self):
        b = torch.randn((768), dtype=torch.bfloat16, device="cuda")
        x = rand_strided(
            (50257, 32768), (1, 50304), dtype=torch.bfloat16, device="cuda"
        )
        y = rand_strided((32768, 768), (768, 1), dtype=torch.bfloat16, device="cuda")

        @torch.compile(mode="max-autotune")
        def f(x, y):
            return torch.addmm(b, x, y)

        ref = torch.addmm(b, x, y)
        act = f(x, y)
        torch.testing.assert_close(act, ref, atol=2e-2, rtol=1e-2)

    def test_non_contiguous_input_bmm(self):
        x = rand_strided(
            (1, 50257, 32768), (0, 1, 50304), dtype=torch.bfloat16, device="cuda"
        )
        y = rand_strided(
            (1, 32768, 768), (0, 768, 1), dtype=torch.bfloat16, device="cuda"
        )

        @torch.compile(mode="max-autotune")
        def f(x, y):
            return torch.bmm(x, y)

        ref = torch.bmm(x, y)
        act = f(x, y)
        torch.testing.assert_close(act, ref, atol=2e-2, rtol=1e-2)

    def test_non_contiguous_input_mm_plus_mm(self):
        x1 = rand_strided((50257, 32768), (1, 50304), device="cuda")
        y1 = rand_strided((32768, 768), (768, 1), device="cuda")

        x2 = rand_strided((50257, 32768), (1, 50304), device="cuda")
        y2 = rand_strided((32768, 768), (768, 1), device="cuda")

        @torch.compile(mode="max-autotune")
        def f(x1, y1, x2, y2):
            return x1 @ y1 + x2 @ y2

        ref = x1 @ y1 + x2 @ y2
        act = f(x1, y1, x2, y2)
        torch.testing.assert_close(act, ref, atol=1e-2, rtol=1e-2)

    @config.patch(
        max_autotune=True,
        max_autotune_gemm_backends="",
        autotune_fallback_to_aten=False,
    )
    def test_no_valid_choices(self):
        a = torch.zeros([2, 2], device="cuda")
        b = torch.zeros([2, 2], device="cuda")
        with self.assertRaises(BackendCompilerFailed) as context:
            torch.compile(lambda a, b: a.matmul(b))(a, b)
        self.assertIn("NoValidChoicesError", str(context.exception))

    @parametrize("multi_template", (True, False))
    @config.patch(
        max_autotune=True,
        max_autotune_gemm_backends="TRITON",
        autotune_fallback_to_aten=False,
    )
    def test_inf_timing(self, multi_template):
        from unittest.mock import patch

        lookup = AlgorithmSelectorCache.lookup

        def mock_lookup(self, *args, **kwargs):
            timings = lookup(self, *args, **kwargs)
            return {choice: float("inf") for choice in timings.keys()}

        a = torch.zeros([16, 16], device="cuda")
        b = torch.zeros([16, 16], device="cuda")
        with patch.object(AlgorithmSelectorCache, "lookup", mock_lookup), config.patch(
            benchmark_epilogue_fusion=multi_template
        ):
            with self.assertRaises(BackendCompilerFailed) as context:
                torch.compile(lambda a, b: a.matmul(b))(a, b)
            self.assertIn("NoValidChoicesError", str(context.exception))


@instantiate_parametrized_tests
class TestMaxAutotuneRemoteCache(TestCase):
    def setUp(self):
        super().setUp()
        PatchCaches.setUp()

    def tearDown(self):
        super().tearDown()
        PatchCaches.tearDown()

    @skipIfRocm
    @parametrize("dynamic", (False, True))
    def test_max_autotune_remote_caching(self, dynamic: bool):
        from unittest.mock import patch

<<<<<<< HEAD
        if not config.is_fbcode():
            self.skipTest("Redis for autotune is currently broken")

=======
>>>>>>> d1bb8e82
        def mm(a, b):
            a = torch.sin(a)
            return a @ b

        a = torch.randn(100, 10).cuda()
        b = torch.randn(10, 100).cuda()

        class Model(torch.nn.Module):
            def forward(self, x, y):
                return x + y

        def f(x, y):
            return Model()(x, y)

        x = torch.randn(100, 100).cuda()
        y = torch.randn(100, 100).cuda()

        with config.patch(
            {
                "autotune_local_cache": False,
                "autotune_remote_cache": True,
            }
        ), patch.dict(os.environ), PatchCaches():
            os.environ.pop("TRITON_CACHE_MANAGER", None)
            with config.patch({"max_autotune": True}):
                for _ in range(4):
                    with fresh_inductor_cache():
                        torch.compile(mm, dynamic=dynamic)(a, b)
                    reset()

<<<<<<< HEAD
                PatchCaches.update()
                PatchCaches.report()
                self.assertEqual(PatchCaches.num_get_hit, 3)
                self.assertEqual(PatchCaches.num_get_miss, 1)
                self.assertEqual(PatchCaches.num_put, 1)

            PatchCaches.reset()
=======
                global_stats.report()
                self.assertEqual(global_stats.autotune_remote, Stats(1, 3, 1))

            global_stats.reset()
>>>>>>> d1bb8e82
            for _ in range(4):
                with fresh_inductor_cache():
                    torch.compile(f, dynamic=dynamic)(x, y)
                reset()
<<<<<<< HEAD
            PatchCaches.update()
            PatchCaches.report()
            self.assertEqual(PatchCaches.num_get_hit, 3)
            self.assertEqual(PatchCaches.num_get_miss, 1)
            self.assertEqual(PatchCaches.num_put, 1)
=======
            global_stats.report()
            self.assertEqual(global_stats.autotune_remote, Stats(1, 3, 1))
>>>>>>> d1bb8e82


class TestBenchmarkRequest(BenchmarkRequest):
    def __init__(
        self, value: float, multi_device: bool, parent_visible_devices: Optional[str]
    ) -> None:
        self.value = value
        self.multi_device = multi_device
        self.parent_visible_devices = parent_visible_devices

    def benchmark(
        self, *input_tensors: torch.Tensor, output_tensor: Optional[torch.Tensor] = None
    ) -> float:
        # Verify that the visible devices env var is set correctly. If multi-device
        # auto-tuning is disabled, the visible devices should be unmanipulated from
        # the parent process. If multi-device auto-tuning is enabled, the visible
        # devices should be a _single_ valid device number. Note that we can't perform
        # this validation directly from the test body because benchmarks execute in a
        # separate process. If the check fails, however, the test will detect the
        # failure by virtue of not receiving the expected result back.
        visible_devices = os.environ.get(CUDA_VISIBLE_DEVICES)
        if not self.multi_device:
            assert visible_devices == self.parent_visible_devices
        else:
            assert self.parent_visible_devices is not None
            valid_devices = self.parent_visible_devices.split(",")
            assert visible_devices in valid_devices

        return self.value


class TestTritonTemplateCaller(TritonTemplateCaller):
    def __init__(self, bmreq: TestBenchmarkRequest):
        self.bmreq = bmreq

    def __str__(self) -> str:
        return "test"


class TestTuningProcess(TestCase):
    def test_tuning_pool_crash(self):
        # Use only one device/subprocess so we test the process restarts
        # and is usable after a "crash".
        with config.patch({"autotune_multi_device": False}):
            tuning_pool = TuningProcessPool()
            tuning_pool.initialize()

            # First force the tuning process to "crash" by setting a bogus
            # string for the expected visible devices.
            bmreq = TestBenchmarkRequest(3.14, False, "invalid")
            choice = TestTritonTemplateCaller(bmreq)

            timings = tuning_pool.benchmark([choice])
            self.assertTrue(choice in timings)
            self.assertEqual(timings[choice], float("inf"))

            # Then send another request and make sure the sub-process
            # has restarted and is operational. 'valid_devices' expected
            # to be None because autotune_multi_device is off.
            choice.bmreq.parent_visible_devices = os.environ.get(CUDA_VISIBLE_DEVICES)

            timings = tuning_pool.benchmark([choice])
            self.assertTrue(choice in timings)
            self.assertEqual(timings[choice], bmreq.value)

            tuning_pool.terminate()

    def test_tuning_pool_multiple_devices(self):
        with config.patch({"autotune_multi_device": True}):
            # Adapt the test to the available devices (and whether CUDA_VISIBLE_DEVICES
            # is already set in the environment); use a subset of the available devices
            # to ensure only the subset are visible to the sub-processes.
            if CUDA_VISIBLE_DEVICES in os.environ:
                visible_devices = os.environ[CUDA_VISIBLE_DEVICES].split(",")
            else:
                visible_devices = [str(d) for d in range(torch.cuda.device_count())]

            parent_visible_devices = ",".join(visible_devices[-2:])
            os.environ[CUDA_VISIBLE_DEVICES] = parent_visible_devices

            tuning_pool = TuningProcessPool()
            tuning_pool.initialize()

            choice1 = TestTritonTemplateCaller(
                TestBenchmarkRequest(3.14, True, parent_visible_devices),
            )
            choice2 = TestTritonTemplateCaller(
                TestBenchmarkRequest(2.718, True, parent_visible_devices),
            )

            timings = tuning_pool.benchmark([choice1, choice2])
            self.assertEqual(timings[choice1], choice1.bmreq.value)
            self.assertEqual(timings[choice2], choice2.bmreq.value)

            tuning_pool.terminate()


if __name__ == "__main__":
    from torch._inductor.utils import is_big_gpu

    # Set env to make it work in CI.
    if HAS_CUDA and HAS_CPU and is_big_gpu(0):
        run_tests()<|MERGE_RESOLUTION|>--- conflicted
+++ resolved
@@ -35,15 +35,9 @@
 
 
 try:
-<<<<<<< HEAD
-    from .mock_cache import PatchCaches
-except ImportError:
-    from mock_cache import PatchCaches  # @manual
-=======
     from .mock_cache import global_stats, PatchCaches, Stats
 except ImportError:
     from mock_cache import global_stats, PatchCaches, Stats  # @manual
->>>>>>> d1bb8e82
 
 
 torch.set_float32_matmul_precision("high")
@@ -385,6 +379,22 @@
 
     @skipIfRocm
     @fresh_inductor_cache()
+    @config.patch(search_autotune_cache=True)
+    def test_search_autotune_cache(self):
+        def fn(a, b, c):
+            a = (a @ b) @ c
+            a, b, c = (t.to(torch.float16) for t in [a, b, c])
+            return (a @ b) @ c
+
+        fn_c = torch.compile()(fn)
+        inputs = [torch.rand([256, 256], device="cuda") for _ in range(3)]
+        from torch._dynamo.utils import counters
+
+        self.assertEqual(fn(*inputs), fn_c(*inputs), atol=1e-2, rtol=1e-2)
+        self.assertEqual(counters["inductor"]["select_algorithm_precompile"], 0)
+
+    @skipIfRocm
+    @fresh_inductor_cache()
     @config.patch(max_autotune=True, max_fusion_size=2)
     def test_jit_fusion_matches_aot_fusion(self):
         # In this example, AOTInductor's JIT-compile will fuse(buf1, buf2) due
@@ -729,12 +739,6 @@
     def test_max_autotune_remote_caching(self, dynamic: bool):
         from unittest.mock import patch
 
-<<<<<<< HEAD
-        if not config.is_fbcode():
-            self.skipTest("Redis for autotune is currently broken")
-
-=======
->>>>>>> d1bb8e82
         def mm(a, b):
             a = torch.sin(a)
             return a @ b
@@ -765,34 +769,16 @@
                         torch.compile(mm, dynamic=dynamic)(a, b)
                     reset()
 
-<<<<<<< HEAD
-                PatchCaches.update()
-                PatchCaches.report()
-                self.assertEqual(PatchCaches.num_get_hit, 3)
-                self.assertEqual(PatchCaches.num_get_miss, 1)
-                self.assertEqual(PatchCaches.num_put, 1)
-
-            PatchCaches.reset()
-=======
                 global_stats.report()
                 self.assertEqual(global_stats.autotune_remote, Stats(1, 3, 1))
 
             global_stats.reset()
->>>>>>> d1bb8e82
             for _ in range(4):
                 with fresh_inductor_cache():
                     torch.compile(f, dynamic=dynamic)(x, y)
                 reset()
-<<<<<<< HEAD
-            PatchCaches.update()
-            PatchCaches.report()
-            self.assertEqual(PatchCaches.num_get_hit, 3)
-            self.assertEqual(PatchCaches.num_get_miss, 1)
-            self.assertEqual(PatchCaches.num_put, 1)
-=======
             global_stats.report()
             self.assertEqual(global_stats.autotune_remote, Stats(1, 3, 1))
->>>>>>> d1bb8e82
 
 
 class TestBenchmarkRequest(BenchmarkRequest):
