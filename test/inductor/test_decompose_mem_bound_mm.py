# Owner(s): ["module: inductor"]

import logging

import torch
import torch._inductor
from torch._dynamo.utils import counters
from torch._inductor.test_case import run_tests, TestCase
from torch._inductor.utils import run_and_get_code
from torch.testing import FileCheck
from torch.testing._internal.common_utils import (
    instantiate_parametrized_tests,
    parametrize,
)
from torch.testing._internal.inductor_utils import GPU_TYPE, HAS_CUDA
from torch.testing._internal.triton_utils import requires_gpu


class MyModule(torch.nn.Module):
    def __init__(
        self, n_input: int, n_output: int, has_bias: bool, device=GPU_TYPE
    ) -> None:
        super().__init__()
        self.linear = torch.nn.Linear(n_input, n_output, bias=has_bias)

    def forward(self, x: torch.Tensor) -> torch.Tensor:
        return self.linear(x)


class MyModule2(torch.nn.Module):
    def __init__(self) -> None:
        super().__init__()

    def forward(self, input1, input2):
        output = torch.bmm(input1, input2)
        return output


class MyModule3(torch.nn.Module):
    def __init__(self) -> None:
        super().__init__()

    def forward(self, input1, input2):
        output = torch.mm(input1, input2)
        return output


@requires_gpu
@torch._inductor.config.patch(
    post_grad_fusion_options={
        "decompose_mm_pass": {},
    }
)
@instantiate_parametrized_tests
class TestDecomposeMemMM(TestCase):
    def compare_dict_tensors(self, ref_dict, res_dict, rtol=1e-3, atol=1e-3):
        if len(set(ref_dict.keys())) != len(set(res_dict.keys())):
            return False
        for key1 in ref_dict.keys():
            key2 = "_orig_mod." + key1
            assert key2 in res_dict, f"{key1} does not exist in traced module"
            if not torch.allclose(ref_dict[key1], res_dict[key2], rtol=rtol, atol=atol):
                return False
        return True

    def compare_pred(self, module, traced, input, rtol=1e-3, atol=1e-3):
        ref = module(*input)
        res = traced(*input)
        self.assertEqual(ref, res, rtol=rtol, atol=atol)

    def compare_parameters(self, module, traced, rtol=1e-3, atol=1e-3):
        ref_params = dict(module.named_parameters())
        res_params = dict(traced.named_parameters())
        self.assertTrue(self.compare_dict_tensors(ref_params, res_params, rtol, atol))

    def compare_gradients(self, module, traced, rtol=1e-3, atol=1e-3):
        ref_grad = {key: param.grad for key, param in module.named_parameters()}
        res_grad = {key: param.grad for key, param in traced.named_parameters()}
        self.assertTrue(
            self.compare_dict_tensors(ref_grad, res_grad, rtol=rtol, atol=atol)
        )

    @parametrize(
        "b,m,k,n,should_decompose",
        [(10240, 2, 2, 2, True), (10240, 2, 32, 32, False), (2000, 2, 2, 2, False)],
    )
    def test_decompose_bmm(self, b, m, n, k, should_decompose):
        torch._logging.set_logs(inductor=logging.DEBUG)
        mat1 = torch.randn(b, m, k, device=GPU_TYPE).requires_grad_(True)
        mat2 = torch.randn(b, k, n, device=GPU_TYPE).requires_grad_(True)

        counters.clear()

        module = MyModule2().to(GPU_TYPE)
        traced = torch.compile(module)
        input = [mat1, mat2]
        ref = module(*input)
        res = traced(*input)

        self.compare_pred(module, traced, input)

        expected_val = 1 if should_decompose and HAS_CUDA else 0
        self.assertEqual(
            counters["inductor"]["decompose_bmm"],
            expected_val,
        )

        ref.sum().backward()
        res.sum().backward()
        self.compare_parameters(module, traced)
        self.compare_gradients(module, traced)

        expected_val = 3 if should_decompose and HAS_CUDA else 0
        self.assertEqual(
            counters["inductor"]["decompose_bmm"],
            expected_val,
        )
        counters.clear()

    @parametrize(
        "m,k,n, should_decompose",
        [(20480, 5, 2, True), (20480, 32, 2, False), (2048, 2, 2, False)],
    )
    @parametrize("has_bias", [True, False])
    def test_decompose_linear(self, m, n, k, has_bias, should_decompose):
        torch._logging.set_logs(inductor=logging.DEBUG)
        input = torch.randn(m, k, device=GPU_TYPE).requires_grad_(True)

        counters.clear()

        module = MyModule(k, n, has_bias).to(GPU_TYPE)
        traced = torch.compile(module)
        input = [input]
        ref = module(*input)
        res = traced(*input)

        self.compare_pred(module, traced, input)

        expected_val = 1 if should_decompose and HAS_CUDA else 0
        if has_bias:
            self.assertEqual(
                counters["inductor"]["decompose_addmm"],
                expected_val,
            )
        else:
            self.assertEqual(
                counters["inductor"]["decompose_mm"],
                expected_val,
            )
        decompose_mm_fwd = counters["inductor"]["decompose_mm"]

        ref.sum().backward()
        res.sum().backward()

        self.compare_parameters(module, traced)
        self.compare_gradients(module, traced)

        self.assertEqual(
            counters["inductor"]["decompose_mm"] - decompose_mm_fwd,
            expected_val,
        )
        counters.clear()

    @parametrize(
        "m,k,n, should_decompose",
        [(20480, 5, 2, True), (20480, 32, 2, False), (2048, 2, 2, False)],
    )
    @parametrize("has_bias", [True, False])
    def test_decompose_linear_mixed_precision(
        self, m, n, k, has_bias, should_decompose
    ):
<<<<<<< HEAD
        with torch.amp.autocast(device_type="cuda", dtype=torch.bfloat16):
            torch._logging.set_logs(inductor=logging.DEBUG)
            input = torch.randn(m, k, device="cuda").requires_grad_(True)

            counters.clear()

            module = MyModule(k, n, has_bias).to("cuda")
=======
        with torch.amp.autocast(device_type=GPU_TYPE, dtype=torch.bfloat16):
            torch._logging.set_logs(inductor=logging.DEBUG)
            input = torch.randn(m, k, device=GPU_TYPE).requires_grad_(True)

            counters.clear()

            module = MyModule(k, n, has_bias).to(GPU_TYPE)
>>>>>>> d1bb8e82
            traced = torch.compile(module)
            input = [input]
            ref = module(*input)
            res = traced(*input)

            self.compare_pred(module, traced, input)

<<<<<<< HEAD
            expected_val = 1 if should_decompose else 0
=======
            expected_val = 1 if should_decompose and HAS_CUDA else 0
>>>>>>> d1bb8e82
            if has_bias:
                self.assertEqual(
                    counters["inductor"]["decompose_addmm"],
                    expected_val,
                )
            else:
                self.assertEqual(
                    counters["inductor"]["decompose_mm"],
                    expected_val,
                )
            decompose_mm_fwd = counters["inductor"]["decompose_mm"]

            ref.sum().backward()
            res.sum().backward()

            self.compare_parameters(module, traced)
            self.compare_gradients(module, traced)

            self.assertEqual(
                counters["inductor"]["decompose_mm"] - decompose_mm_fwd,
                expected_val,
            )
            counters.clear()

    @parametrize(
        "m,k,n, should_decompose",
        [(20480, 5, 2, True), (20480, 32, 2, False), (2048, 2, 2, False)],
    )
    @parametrize("has_bias", [True, False])
    def test_decompose_mm(self, m, n, k, has_bias, should_decompose):
        torch._logging.set_logs(inductor=logging.DEBUG)
        mat1 = torch.randn(m, k, device=GPU_TYPE).requires_grad_(True)
        mat2 = torch.randn(k, n, device=GPU_TYPE).requires_grad_(True)

        counters.clear()

        module = MyModule3().to(GPU_TYPE)
        traced = torch.compile(module)
        input = [mat1, mat2]
        ref = module(*input)
        res = traced(*input)

        self.compare_pred(module, traced, input)

        expected_val = 1 if should_decompose and HAS_CUDA else 0
        self.assertEqual(
            counters["inductor"]["decompose_mm"],
            expected_val,
        )
        decompose_mm_fwd = counters["inductor"]["decompose_mm"]

        ref.sum().backward()
        res.sum().backward()
        self.compare_parameters(module, traced)
        self.compare_gradients(module, traced)

        expected_val = 1 if should_decompose and HAS_CUDA else 0
        self.assertEqual(
            counters["inductor"]["decompose_mm"] - decompose_mm_fwd,
            expected_val,
        )
        counters.clear()

    @parametrize(
        "m,k,n, should_decompose",
        [(20480, 5, 2, True), (20480, 32, 2, False), (2048, 2, 2, False)],
    )
    @parametrize("has_bias", [True, False])
    def test_decompose_mm_mixed_precision(self, m, n, k, has_bias, should_decompose):
<<<<<<< HEAD
        with torch.amp.autocast(device_type="cuda", dtype=torch.bfloat16):
            torch._logging.set_logs(inductor=logging.DEBUG)
            mat1 = torch.randn(m, k, device="cuda").requires_grad_(True)
            mat2 = torch.randn(k, n, device="cuda").requires_grad_(True)

            counters.clear()

            module = MyModule3().to("cuda")
=======
        with torch.amp.autocast(device_type=GPU_TYPE, dtype=torch.bfloat16):
            torch._logging.set_logs(inductor=logging.DEBUG)
            mat1 = torch.randn(m, k, device=GPU_TYPE).requires_grad_(True)
            mat2 = torch.randn(k, n, device=GPU_TYPE).requires_grad_(True)

            counters.clear()

            module = MyModule3().to(GPU_TYPE)
>>>>>>> d1bb8e82
            traced = torch.compile(module)
            input = [mat1, mat2]
            ref = module(*input)
            res = traced(*input)

            self.compare_pred(module, traced, input)

<<<<<<< HEAD
            expected_val = 1 if should_decompose else 0
=======
            expected_val = 1 if should_decompose and HAS_CUDA else 0
>>>>>>> d1bb8e82
            self.assertEqual(
                counters["inductor"]["decompose_mm"],
                expected_val,
            )
            decompose_mm_fwd = counters["inductor"]["decompose_mm"]

            ref.sum().backward()
            res.sum().backward()
            self.compare_parameters(module, traced)
            self.compare_gradients(module, traced)

<<<<<<< HEAD
            expected_val = 1 if should_decompose else 0
=======
            expected_val = 1 if should_decompose and HAS_CUDA else 0
>>>>>>> d1bb8e82
            self.assertEqual(
                counters["inductor"]["decompose_mm"] - decompose_mm_fwd,
                expected_val,
            )
            counters.clear()

    @parametrize("m,k,n, should_decompose", [(20480, 5, 2, True)])
    @parametrize("has_bias", [True, False])
    def test_dynamic_shape(self, m, n, k, has_bias, should_decompose):
        torch._logging.set_logs(inductor=logging.DEBUG)
        input = torch.randn(m, k, device=GPU_TYPE).requires_grad_(True)

        counters.clear()

        module = MyModule(k, n, has_bias).to(GPU_TYPE)
        traced = torch.compile(module, dynamic=True)
        input = [input]
        ref = module(*input)
        res = traced(*input)

        self.compare_pred(module, traced, input)

        expected_val = 1 if should_decompose and HAS_CUDA else 0
        if has_bias:
            self.assertEqual(
                counters["inductor"]["decompose_addmm"],
                expected_val,
            )

        ref.sum().backward()
        res.sum().backward()

        self.compare_parameters(module, traced)
        self.compare_gradients(module, traced)

        expected_val = 0
        if HAS_CUDA:
            expected_val = 1 if has_bias else 2

        self.assertEqual(
            counters["inductor"]["decompose_mm"],
            expected_val,
        )
        counters.clear()

    def test_realize_input(self):
        m = 20480
        k = 5
        n = 2
        torch._logging.set_logs(inductor=logging.DEBUG)
        input1 = torch.randn(m, k, device=GPU_TYPE).T.contiguous()
        input2 = torch.randn(k, n, device=GPU_TYPE)

        @torch.compile()
        def foo(x, y):
            return x.T.contiguous() @ y

        out, code = run_and_get_code(foo, input1, input2)

        if GPU_TYPE == "xpu":
            # only 1 kernel generated on the XPU stack
            FileCheck().check_count(".run(", 1, exactly=True).run(code[0])
        else:
            # two kernels generated
            FileCheck().check_count(".run(", 2, exactly=True).run(code[0])


if __name__ == "__main__":
    run_tests()<|MERGE_RESOLUTION|>--- conflicted
+++ resolved
@@ -169,15 +169,6 @@
     def test_decompose_linear_mixed_precision(
         self, m, n, k, has_bias, should_decompose
     ):
-<<<<<<< HEAD
-        with torch.amp.autocast(device_type="cuda", dtype=torch.bfloat16):
-            torch._logging.set_logs(inductor=logging.DEBUG)
-            input = torch.randn(m, k, device="cuda").requires_grad_(True)
-
-            counters.clear()
-
-            module = MyModule(k, n, has_bias).to("cuda")
-=======
         with torch.amp.autocast(device_type=GPU_TYPE, dtype=torch.bfloat16):
             torch._logging.set_logs(inductor=logging.DEBUG)
             input = torch.randn(m, k, device=GPU_TYPE).requires_grad_(True)
@@ -185,7 +176,6 @@
             counters.clear()
 
             module = MyModule(k, n, has_bias).to(GPU_TYPE)
->>>>>>> d1bb8e82
             traced = torch.compile(module)
             input = [input]
             ref = module(*input)
@@ -193,11 +183,7 @@
 
             self.compare_pred(module, traced, input)
 
-<<<<<<< HEAD
-            expected_val = 1 if should_decompose else 0
-=======
             expected_val = 1 if should_decompose and HAS_CUDA else 0
->>>>>>> d1bb8e82
             if has_bias:
                 self.assertEqual(
                     counters["inductor"]["decompose_addmm"],
@@ -267,16 +253,6 @@
     )
     @parametrize("has_bias", [True, False])
     def test_decompose_mm_mixed_precision(self, m, n, k, has_bias, should_decompose):
-<<<<<<< HEAD
-        with torch.amp.autocast(device_type="cuda", dtype=torch.bfloat16):
-            torch._logging.set_logs(inductor=logging.DEBUG)
-            mat1 = torch.randn(m, k, device="cuda").requires_grad_(True)
-            mat2 = torch.randn(k, n, device="cuda").requires_grad_(True)
-
-            counters.clear()
-
-            module = MyModule3().to("cuda")
-=======
         with torch.amp.autocast(device_type=GPU_TYPE, dtype=torch.bfloat16):
             torch._logging.set_logs(inductor=logging.DEBUG)
             mat1 = torch.randn(m, k, device=GPU_TYPE).requires_grad_(True)
@@ -285,7 +261,6 @@
             counters.clear()
 
             module = MyModule3().to(GPU_TYPE)
->>>>>>> d1bb8e82
             traced = torch.compile(module)
             input = [mat1, mat2]
             ref = module(*input)
@@ -293,11 +268,7 @@
 
             self.compare_pred(module, traced, input)
 
-<<<<<<< HEAD
-            expected_val = 1 if should_decompose else 0
-=======
             expected_val = 1 if should_decompose and HAS_CUDA else 0
->>>>>>> d1bb8e82
             self.assertEqual(
                 counters["inductor"]["decompose_mm"],
                 expected_val,
@@ -309,11 +280,7 @@
             self.compare_parameters(module, traced)
             self.compare_gradients(module, traced)
 
-<<<<<<< HEAD
-            expected_val = 1 if should_decompose else 0
-=======
             expected_val = 1 if should_decompose and HAS_CUDA else 0
->>>>>>> d1bb8e82
             self.assertEqual(
                 counters["inductor"]["decompose_mm"] - decompose_mm_fwd,
                 expected_val,
