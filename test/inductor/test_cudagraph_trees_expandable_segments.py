--- conflicted
+++ resolved
@@ -18,13 +18,9 @@
     try:
         from .test_cudagraph_trees import CudaGraphTreeTests
     except ImportError:
-<<<<<<< HEAD
-        from test_cudagraph_trees import CudaGraphTreeTests  # noqa: F401
-=======
         from test_cudagraph_trees import (  # noqa: F401  # @manual=fbcode//caffe2/test/inductor:cudagraph_trees-library
             CudaGraphTreeTests,
         )
->>>>>>> d1bb8e82
 
 REPO_ROOT = pathlib.Path(__file__).resolve().parent.parent.parent
 
