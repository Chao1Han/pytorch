# Owner(s): ["module: cuda"]

import contextlib
import ctypes
import gc
import json
import os
import pickle
import random
import subprocess
import sys
import tempfile
import threading
import unittest
import warnings
from copy import deepcopy
from itertools import product
from random import randint

import psutil

import torch
import torch.cuda
from torch import inf, nan
from torch.cuda._memory_viz import (
    _profile_to_snapshot,
    profile_plot,
    segment_plot,
    trace_plot,
)
from torch.testing._internal.autocast_test_lists import AutocastTestLists, TestAutocast
from torch.testing._internal.common_cuda import (
    _create_scaling_case,
    _get_torch_cuda_version,
    TEST_CUDNN,
    TEST_MULTIGPU,
)
from torch.testing._internal.common_device_type import (
    instantiate_device_type_tests,
    onlyCUDA,
    onlyNativeDeviceTypes,
)
from torch.testing._internal.common_optimizers import (
    _get_optim_inputs_including_global_cliquey_kwargs,
    optim_db,
    optims,
    TensorTracker,
)
from torch.testing._internal.common_utils import (
    EXPANDABLE_SEGMENTS,
    freeze_rng_state,
    gcIfJetson,
    get_cycles_per_ms,
    instantiate_parametrized_tests,
    IS_ARM64,
    IS_FBCODE,
    IS_JETSON,
    IS_LINUX,
    IS_SANDCASTLE,
    IS_WINDOWS,
    load_tests,
    NO_MULTIPROCESSING_SPAWN,
    parametrize,
    run_tests,
    serialTest,
    skipCUDAMemoryLeakCheckIf,
    skipCUDANonDefaultStreamIf,
    skipIfRocm,
    slowTest,
    subtest,
    TemporaryFileName,
    TEST_CUDA,
    TEST_CUDA_GRAPH,
    TEST_NUMPY,
    TEST_WITH_ROCM,
    TestCase,
)
from torch.utils.checkpoint import checkpoint_sequential
from torch.utils.viz._cycles import observe_tensor_cycles


# load_tests from common_utils is used to automatically filter tests for
# sharding on sandcastle. This line silences flake warnings
load_tests = load_tests

try:
    import torchvision.models  # noqa: F401
    from torchvision.models import resnet18  # noqa: F401

    HAS_TORCHVISION = True
except ImportError:
    HAS_TORCHVISION = False
skipIfNoTorchVision = unittest.skipIf(not HAS_TORCHVISION, "no torchvision")

TEST_CUDAMALLOCASYNC = TEST_CUDA and (
    torch.cuda.get_allocator_backend() == "cudaMallocAsync"
)
TEST_LARGE_TENSOR = TEST_CUDA
TEST_MEDIUM_TENSOR = TEST_CUDA
TEST_BF16 = False
TEST_PYNVML = not torch.cuda._HAS_PYNVML
if TEST_CUDA:
    TEST_LARGE_TENSOR = torch.cuda.get_device_properties(0).total_memory >= 12e9
    TEST_MEDIUM_TENSOR = torch.cuda.get_device_properties(0).total_memory >= 6e9
    TEST_BF16 = torch.cuda.is_bf16_supported()

_cycles_per_ms = None


@unittest.skipIf(not TEST_CUDA, "CUDA not available, skipping tests")
@torch.testing._internal.common_utils.markDynamoStrictTest
class TestCuda(TestCase):
    _do_cuda_memory_leak_check = True
    _do_cuda_non_default_stream = True
    FIFTY_MIL_CYCLES = 50000000

    def setUp(self):
        super().setUp()

    def tearDown(self):
        super().tearDown()

    @property
    def expandable_segments(self):
        return EXPANDABLE_SEGMENTS

    def test_pinned_memory_with_cudaregister(self):
        torch.cuda.memory._set_allocator_settings(
            "pinned_use_cuda_host_register:True,pinned_num_register_threads:8"
        )
        t = torch.ones(20)
        self.assertFalse(t.is_pinned())
        try:
            pinned_t = torch.ones(1 << 21).pin_memory()
            self.assertTrue(pinned_t.is_pinned())
            pinned_t = torch.ones(1 << 24).pin_memory()
            self.assertTrue(pinned_t.is_pinned())
        except RuntimeError as e:
            # Some GPUs don't support same address space on host and device side
            pass

    def test_pinned_memory_with_cudaregister_multithread(self):
        num_threads = 4
        threads = [
            threading.Thread(target=self.test_pinned_memory_with_cudaregister)
            for t in range(num_threads)
        ]
        for thread in threads:
            thread.start()
        for thread in threads:
            thread.join()

    def test_pinned_memory_empty_cache(self):
        for alloc_settings in (True, False):
            torch.cuda.memory._set_allocator_settings(
                f"pinned_use_cuda_host_register:{alloc_settings}"
            )
            try:
                t = torch.ones(1024 * 1024, pin_memory=True)
                self.assertTrue(t.is_pinned())
                del t
                torch._C._host_emptyCache()
            except RuntimeError as e:
                # Some GPUs don't support same address space on host and device side
                pass

    def test_cudart_register(self):
        t = torch.ones(20)
        self.assertFalse(t.is_pinned())
        cudart = torch.cuda.cudart()
        r = cudart.cudaHostRegister(t.data_ptr(), t.numel() * t.element_size(), 0)
        self.assertEqual(r, 0)
        self.assertTrue(t.is_pinned())
        r = cudart.cudaHostUnregister(t.data_ptr())
        self.assertEqual(r, 0)
        self.assertFalse(t.is_pinned())

    def test_memory_allocation(self):
        gc.collect()
        torch.cuda.empty_cache()
        mem = None
        size = 1
        prev = 0
        try:
            prev = torch.cuda.memory_allocated()
            mem = torch.cuda.caching_allocator_alloc(size)
            self.assertGreater(torch.cuda.memory_allocated(), prev)
        finally:
            if mem is not None:
                torch.cuda.caching_allocator_delete(mem)
                self.assertEqual(torch.cuda.memory_allocated(), prev)

    def test_check_error(self):
        # Assert this call doesn't raise.
        torch.cuda.check_error(0)

        with self.assertRaisesRegex(
            torch.cuda.CudaError, "out of memory|hipErrorOutOfMemory"
        ):
            torch.cuda.check_error(2)

    def test_cuda_get_device_name(self):
        # Testing the behaviour with None as an argument
        current_device = torch.cuda.current_device()
        current_device_name = torch.cuda.get_device_name(current_device)
        device_name_None = torch.cuda.get_device_name(None)
        self.assertEqual(current_device_name, device_name_None)

        # Testing the behaviour for No argument
        device_name_no_argument = torch.cuda.get_device_name()
        self.assertEqual(current_device_name, device_name_no_argument)

    def test_cuda_get_device_capability(self):
        # Testing the behaviour with None as an argument
        current_device = torch.cuda.current_device()
        current_device_capability = torch.cuda.get_device_capability(current_device)
        device_capability_None = torch.cuda.get_device_capability(None)
        self.assertEqual(current_device_capability, device_capability_None)

        # Testing the behaviour for No argument
        device_capability_no_argument = torch.cuda.get_device_capability()
        self.assertEqual(current_device_capability, device_capability_no_argument)

    def test_out_of_memory(self):
        tensor = torch.zeros(1024, device="cuda")

        oom_regex = (
            "would exceed allowed memory"
            if TEST_CUDAMALLOCASYNC
            else f"Tried to allocate 800000000.00 GiB. GPU {tensor.device.index} has a total capacity of"
        )
        with self.assertRaisesRegex(RuntimeError, oom_regex):
            torch.empty(1024 * 1024 * 1024 * 800000000, dtype=torch.int8, device="cuda")

        with self.assertRaisesRegex(
            RuntimeError, "Tried to allocate more than 1EB memory"
        ):
            torch.empty(
                1024 * 1024 * 1024 * 8000000000, dtype=torch.int8, device="cuda"
            )

        # ensure out of memory error doesn't disturb subsequent kernel
        tensor.fill_(1)
        self.assertTrue((tensor == 1).all())

    @unittest.skipIf(
        TEST_CUDAMALLOCASYNC or IS_JETSON, "Segmentation fault (core dumped)"
    )
    @serialTest()
    def test_out_of_memory_retry(self):
        torch.cuda.empty_cache()
        total_memory = torch.cuda.get_device_properties(0).total_memory
        oom_regex = (
            "would exceed allowed memory"
            if TEST_CUDAMALLOCASYNC
            else "Tried to allocate"
        )
        size = int(total_memory * 0.5)
        a = torch.empty(size, dtype=torch.int8, device="cuda")
        with self.assertRaisesRegex(RuntimeError, oom_regex):
            b = torch.empty(size, dtype=torch.int8, device="cuda")
        del a
        b = torch.empty(size, dtype=torch.int8, device="cuda")
        del b
        # We used a lot of memory here, clean up so we don't affect other tests too much
        torch.cuda.empty_cache()
        torch.cuda.reset_peak_memory_stats()

    @serialTest()
    def test_set_per_process_memory_fraction(self):
        # test invalid fraction value.
        with self.assertRaisesRegex(TypeError, "Invalid type"):
            torch.cuda.set_per_process_memory_fraction(1)
        with self.assertRaisesRegex(ValueError, "Invalid fraction value"):
            torch.cuda.set_per_process_memory_fraction(-0.1)
        with self.assertRaisesRegex(ValueError, "Invalid fraction value"):
            torch.cuda.set_per_process_memory_fraction(2.0)

        tensor = torch.zeros(1024, device="cuda")
        torch.cuda.empty_cache()
        total_memory = torch.cuda.get_device_properties(0).total_memory
        torch.cuda.set_per_process_memory_fraction(0.5, 0)

        # test 0.499 allocation is ok.
        application = int(total_memory * 0.499) - torch.cuda.max_memory_reserved()
        tmp_tensor = torch.empty(application, dtype=torch.int8, device="cuda")
        del tmp_tensor
        torch.cuda.empty_cache()

        application = int(total_memory * 0.5)
        # it will get OOM when try to allocate more than half memory.
        oom_regex = (
            "would exceed allowed memory" if TEST_CUDAMALLOCASYNC else "out of memory"
        )
        with self.assertRaisesRegex(RuntimeError, oom_regex):
            torch.empty(application, dtype=torch.int8, device="cuda")

        # ensure out of memory error doesn't disturb subsequent kernel
        tensor.fill_(1)
        self.assertTrue((tensor == 1).all())

    @unittest.skipIf(IS_FBCODE or IS_SANDCASTLE, "uuid attribute not yet available")
    def test_uuid(self):
        uuid = torch.cuda.get_device_properties(0).uuid
        self.assertEqual(len(str(uuid)), 36)  # xxxxxxxx-xxxx-xxxx-xxxx-xxxxxxxxxxxx
        self.assertEqual(len(uuid.bytes), 16)

    def test_copy_non_blocking(self):
        def _test_copy_non_blocking(a, b):
            event = torch.cuda.Event()
            a.copy_(b, non_blocking=True)
            event.record()
            event.synchronize()
            self.assertEqual(a, b)

        # 10MB copies
        x = torch.ones(10000000, dtype=torch.uint8).cuda()
        y = torch.zeros(10000000, dtype=torch.uint8).pin_memory()
        _test_copy_non_blocking(x, y)

        x = torch.zeros(10000000, dtype=torch.uint8).pin_memory()
        y = torch.ones(10000000, dtype=torch.uint8).cuda()
        _test_copy_non_blocking(x, y)

        # Test the case where the pinned data_ptr is not equal to the storage data_ptr.
        x_base = torch.zeros(10000000, dtype=torch.uint8).pin_memory()
        x = x_base[1:]
        self.assertTrue(x.is_pinned())
        self.assertTrue(x_base.is_pinned())
        self.assertNotEqual(x_base.data_ptr(), x.data_ptr())
        self.assertEqual(x_base.storage().data_ptr(), x.storage().data_ptr())
        y = torch.ones(10000000 - 1, dtype=torch.uint8).cuda()
        _test_copy_non_blocking(x, y)

    def test_copy_non_blocking_type_conversion(self):
        a = torch.ones(1, device="cuda")
        b = torch.zeros(1, device="cpu", pin_memory=True)
        c = torch.empty(1, device="cuda", dtype=torch.long)
        torch.cuda._sleep(int(100 * get_cycles_per_ms()))
        b.copy_(a, non_blocking=True)
        c.copy_(b, non_blocking=True)
        self.assertEqual(a, c, exact_dtype=False)

    @serialTest()
    def test_to_non_blocking(self):
        stream = torch.cuda.current_stream()

        def _test_to_non_blocking(a, non_blocking, dst):
            torch.cuda.synchronize()
            # Pushes an 0.1 second spin to stream so if the copy is non blocking,
            # stream will almost surely be active when we query().
            torch.cuda._sleep(int(100 * get_cycles_per_ms()))
            b = a.to(device=dst, non_blocking=non_blocking)
            self.assertEqual(stream.query(), not non_blocking)
            stream.synchronize()
            self.assertEqual(a, b)
            self.assertTrue(b.is_pinned() == (non_blocking and dst == "cpu"))

        for dst, try_non_blocking in product(("cuda", "cpu"), (True, False)):
            # Creates source on the opposite device from destination.
            src = torch.randn(
                1000000,
                device="cuda" if dst == "cpu" else "cpu",
                pin_memory=True if dst == "cuda" else False,
            )
            _test_to_non_blocking(src, try_non_blocking, dst)

    def test_to_cpu_blocking_by_default(self):
        src = torch.randn(1000000, device="cuda")
        torch.cuda.synchronize()
        torch.cuda._sleep(int(100 * get_cycles_per_ms()))
        dst = src.to(device="cpu")
        self.assertEqual(torch.cuda.current_stream().query(), True)
        self.assertEqual(src, dst)
        self.assertFalse(dst.is_pinned())

    def test_serialization_array_with_storage(self):
        x = torch.randn(5, 5).cuda()
        y = torch.IntTensor(2, 5).fill_(0).cuda()
        q = [x, y, x, y.storage()]
        with tempfile.NamedTemporaryFile() as f:
            torch.save(q, f)
            f.seek(0)
            q_copy = torch.load(f)
        self.assertEqual(q_copy, q, atol=0, rtol=0)
        q_copy[0].fill_(5)
        self.assertEqual(q_copy[0], q_copy[2], atol=0, rtol=0)
        self.assertTrue(isinstance(q_copy[0], torch.cuda.FloatTensor))
        self.assertTrue(isinstance(q_copy[1], torch.cuda.IntTensor))
        self.assertTrue(isinstance(q_copy[2], torch.cuda.FloatTensor))
        self.assertTrue(isinstance(q_copy[3], torch.storage.TypedStorage))
        self.assertTrue(isinstance(q_copy[3]._untyped_storage, torch.UntypedStorage))
        q_copy[1].fill_(10)
        self.assertEqual(q_copy[3], torch.cuda.IntStorage(10).fill_(10))

    @unittest.skipIf(
        TEST_CUDAMALLOCASYNC or TEST_WITH_ROCM, "temporarily disabled for async"
    )
    @unittest.skipIf(
        _get_torch_cuda_version() >= (12, 2),
        "skipped as explicit workspace allocation is removed",
    )
    def test_cublas_workspace_explicit_allocation(self):
        a = torch.randn(7, 7, device="cuda", requires_grad=False)
        default_workspace_size = 4096 * 2 * 1024 + 16 * 8 * 1024  # :4096:2:16:8
        # different size (32 MiB) expected on Hopper GPU
        if torch.cuda.get_device_capability() == (9, 0):
            default_workspace_size = 4096 * 8 * 1024

        def check_workspace_size(inp):
            torch._C._cuda_clearCublasWorkspaces()
            start = torch.cuda.memory_stats()["active_bytes.all.allocated"]
            with torch.no_grad():
                torch.matmul(inp, inp)
            finish = torch.cuda.memory_stats()["active_bytes.all.allocated"]
            return finish - start

        # check default
        os.environ["CUBLAS_WORKSPACE_CONFIG"] = ""
        self.assertTrue(abs(check_workspace_size(a) - default_workspace_size) < 524288)

        # check default with bad user config
        os.environ["CUBLAS_WORKSPACE_CONFIG"] = "-1"
        self.assertTrue(abs(check_workspace_size(a) - default_workspace_size) < 524288)

        # check valid config
        os.environ["CUBLAS_WORKSPACE_CONFIG"] = ":128:8:64:16:32:32"
        self.assertTrue(abs(check_workspace_size(a) - (3072 * 1024)) < 524288)

        torch._C._cuda_clearCublasWorkspaces()

    def test_cublas_allow_tf32_get_set(self):
        skip_tf32_cublas = "TORCH_ALLOW_TF32_CUBLAS_OVERRIDE" in os.environ and int(
            os.environ["TORCH_ALLOW_TF32_CUBLAS_OVERRIDE"]
        )
        if skip_tf32_cublas:
            self.assertTrue(torch.backends.cuda.matmul.allow_tf32)
            return

        orig = torch.backends.cuda.matmul.allow_tf32
        self.assertEqual(torch._C._get_cublas_allow_tf32(), orig)
        torch.backends.cuda.matmul.allow_tf32 = not orig
        self.assertEqual(torch._C._get_cublas_allow_tf32(), not orig)
        torch.backends.cuda.matmul.allow_tf32 = orig

    def test_float32_matmul_precision_get_set(self):
        orig = torch.get_float32_matmul_precision()
        skip_tf32_cublas = "TORCH_ALLOW_TF32_CUBLAS_OVERRIDE" in os.environ and int(
            os.environ["TORCH_ALLOW_TF32_CUBLAS_OVERRIDE"]
        )
        # this is really just checking that the environment variable is respected during testing
        # and not overwritten by another function that doesn't revert it to the intitial value
        if not skip_tf32_cublas:
            self.assertFalse(torch.backends.cuda.matmul.allow_tf32)
            self.assertEqual(torch.get_float32_matmul_precision(), "highest")
        else:
            self.assertTrue(torch.backends.cuda.matmul.allow_tf32)
        for p in ("medium", "high"):
            torch.set_float32_matmul_precision(p)
            self.assertEqual(torch.get_float32_matmul_precision(), p)
            self.assertTrue(torch.backends.cuda.matmul.allow_tf32)
        torch.set_float32_matmul_precision("highest")
        self.assertEqual(torch.get_float32_matmul_precision(), "highest")
        self.assertFalse(torch.backends.cuda.matmul.allow_tf32)
        torch.set_float32_matmul_precision(orig)

    def test_cublas_allow_fp16_reduced_precision_reduction_get_set(self):
        orig = torch.backends.cuda.matmul.allow_fp16_reduced_precision_reduction
        self.assertEqual(
            torch._C._get_cublas_allow_fp16_reduced_precision_reduction(), orig
        )
        torch.backends.cuda.matmul.allow_fp16_reduced_precision_reduction = not orig
        self.assertEqual(
            torch._C._get_cublas_allow_fp16_reduced_precision_reduction(), not orig
        )
        torch.backends.cuda.matmul.allow_fp16_reduced_precision_reduction = orig

    def test_cublas_allow_bf16_reduced_precision_reduction_get_set(self):
        orig = torch.backends.cuda.matmul.allow_bf16_reduced_precision_reduction
        self.assertEqual(
            torch._C._get_cublas_allow_bf16_reduced_precision_reduction(), orig
        )
        torch.backends.cuda.matmul.allow_bf16_reduced_precision_reduction = not orig
        self.assertEqual(
            torch._C._get_cublas_allow_bf16_reduced_precision_reduction(), not orig
        )
        torch.backends.cuda.matmul.allow_bf16_reduced_precision_reduction = orig

    def test_cudnn_allow_tf32_get_set(self):
        with torch.backends.cudnn.flags(
            enabled=None, benchmark=None, deterministic=None, allow_tf32=False
        ):
            self.assertFalse(torch.backends.cudnn.allow_tf32)
        with torch.backends.cudnn.flags(
            enabled=None, benchmark=None, deterministic=None, allow_tf32=True
        ):
            self.assertTrue(torch.backends.cudnn.allow_tf32)

    def test_type_conversions(self):
        x = torch.randn(5, 5)
        self.assertIsInstance(x.float(), torch.FloatTensor)
        self.assertIsInstance(x.cuda().double(), torch.cuda.DoubleTensor)
        self.assertIsInstance(x.cuda().float(), torch.cuda.FloatTensor)
        self.assertIsInstance(x.cuda().float().cpu(), torch.FloatTensor)
        self.assertIsInstance(x.cuda().float().cpu().int(), torch.IntTensor)

        y = x.storage()
        self.assertIsInstance(y.float(), torch.FloatStorage)
        self.assertIsInstance(y.cuda().double(), torch.cuda.DoubleStorage)
        self.assertIsInstance(y.cuda().float(), torch.cuda.FloatStorage)
        self.assertIsInstance(y.cuda().float().cpu(), torch.FloatStorage)
        self.assertIsInstance(y.cuda().float().cpu().int(), torch.IntStorage)

    @unittest.skip("was disabled due to not enough memory, but actually it always fail")
    def test_arithmetic_large_tensor(self):
        x = torch.empty(2**30, device="cuda")

        x.fill_(1)
        self.assertEqual(x.sum(), 2**30)

        x += 1
        self.assertEqual(x.sum(), 2**31)

        x.fill_(1)
        x -= 0.5
        self.assertEqual(x.sum(), 2**29)

        x.fill_(1)
        x *= 2
        self.assertEqual(x.sum(), 2**31)

        x.fill_(1)
        x /= 2
        self.assertEqual(x.sum(), 2**29)

    def test_gather_bool(self):
        t = torch.tensor([[False, True], [True, True]], device="cuda")
        self.assertEqual(
            torch.gather(t, 1, torch.tensor([[0, 0], [1, 0]], device="cuda")),
            torch.tensor([[False, False], [True, True]], device="cuda"),
        )

    def test_torch_manual_seed_seeds_cuda_devices(self):
        with freeze_rng_state():
            x = torch.zeros(4, 4).float().cuda()
            torch.manual_seed(2)
            self.assertEqual(torch.cuda.initial_seed(), 2)
            x.uniform_()
            torch.manual_seed(2)
            y = x.clone().uniform_()
            self.assertEqual(x, y)
            self.assertEqual(torch.cuda.initial_seed(), 2)

    def test_manual_seed(self):
        with freeze_rng_state():
            x = torch.zeros(4, 4).float().cuda()
            torch.cuda.manual_seed(2)
            self.assertEqual(torch.cuda.initial_seed(), 2)
            x.uniform_()
            a = torch.bernoulli(torch.full_like(x, 0.5))
            torch.cuda.manual_seed(2)
            y = x.clone().uniform_()
            b = torch.bernoulli(torch.full_like(x, 0.5))
            self.assertEqual(x, y)
            self.assertEqual(a, b)
            self.assertEqual(torch.cuda.initial_seed(), 2)

    def test_specify_improper_device_name(self):
        import os

        fname = "tempfile.pt"
        try:
            with self.assertRaisesRegex(RuntimeError, "Invalid device string"):
                torch.save(
                    [torch.nn.Parameter(torch.randn(10, 10))],
                    fname,
                    _use_new_zipfile_serialization=True,
                )
                torch.load(fname, "cuda0")
        finally:
            if os.path.exists(fname):
                os.remove(fname)

    def test_get_device_index(self):
        from torch.cuda._utils import _get_device_index

        with self.assertRaisesRegex(RuntimeError, "Invalid device string"):
            _get_device_index("cuda0", optional=True)

        with self.assertRaisesRegex(ValueError, "Expected a cuda device"):
            cpu_device = torch.device("cpu")
            _get_device_index(cpu_device, optional=True)

    def test_serialization_array_with_empty(self):
        x = [torch.randn(4, 4).cuda(), torch.cuda.FloatTensor()]
        with tempfile.NamedTemporaryFile() as f:
            torch.save(x, f)
            f.seek(0)
            x_copy = torch.load(f)
        for original, copy in zip(x, x_copy):
            self.assertEqual(copy, original)
            self.assertIs(type(copy), type(original))
            self.assertEqual(copy.get_device(), original.get_device())

    @skipCUDANonDefaultStreamIf(True)
    def test_streams(self):
        default_stream = torch.cuda.current_stream()
        user_stream = torch.cuda.Stream()
        self.assertEqual(torch.cuda.current_stream(), default_stream)
        self.assertNotEqual(default_stream, user_stream)
        self.assertEqual(default_stream.cuda_stream, 0)
        self.assertNotEqual(user_stream.cuda_stream, 0)
        with torch.cuda.stream(user_stream):
            self.assertEqual(torch.cuda.current_stream(), user_stream)
        self.assertTrue(user_stream.query())
        tensor1 = torch.ByteTensor(5).pin_memory()
        tensor2 = tensor1.cuda(non_blocking=True) + 1
        default_stream.synchronize()
        self.assertTrue(default_stream.query())

    def test_stream_event_repr(self):
        s = torch.cuda.current_stream()
        self.assertTrue("torch.cuda.Stream" in s.__repr__())
        e = torch.cuda.Event()
        self.assertTrue("torch.cuda.Event" in e.__repr__())
        s.record_event(e)
        self.assertTrue("torch.cuda.Event" in e.__repr__())

    def test_events(self):
        stream = torch.cuda.current_stream()
        event = torch.cuda.Event(enable_timing=True)
        self.assertTrue(event.query())
        start_event = torch.cuda.Event(enable_timing=True)
        stream.record_event(start_event)
        torch.cuda._sleep(int(50 * get_cycles_per_ms()))
        stream.record_event(event)
        self.assertFalse(event.query())
        event.synchronize()
        self.assertTrue(event.query())
        self.assertGreater(start_event.elapsed_time(event), 0)

    def test_generic_stream_event(self):
        stream = torch.Stream("cuda")
        self.assertEqual(stream.device_index, torch.cuda.current_device())
        cuda_stream = torch.cuda.Stream(
            stream_id=stream.stream_id,
            device_index=stream.device_index,
            device_type=stream.device_type,
        )
        self.assertEqual(stream.stream_id, cuda_stream.stream_id)
        self.assertNotEqual(stream.stream_id, torch.cuda.current_stream().stream_id)

        event1 = torch.Event("cuda", enable_timing=True)
        event2 = torch.Event("cuda", enable_timing=True)
        self.assertEqual(event1.event_id, 0)
        a = torch.randn(1000)
        b = torch.randn(1000)
        with torch.cuda.stream(cuda_stream):
            a_cuda = a.to("cuda", non_blocking=True)
            b_cuda = b.to("cuda", non_blocking=True)
            self.assertEqual(stream.stream_id, torch.cuda.current_stream().stream_id)
        event1.record(stream)
        event1.synchronize()
        self.assertTrue(event1.query())
        c_cuda = a_cuda + b_cuda
        event2.record()
        event2.synchronize()
        self.assertTrue(event2.query())
        self.assertNotEqual(event1.event_id, event2.event_id)
        self.assertEqual(c_cuda.cpu(), a + b)
        self.assertTrue(event1.elapsed_time(event2) > 0)

    def test_record_stream(self):
        cycles_per_ms = get_cycles_per_ms()

        t = torch.FloatTensor([1, 2, 3, 4]).pin_memory()
        result = torch.cuda.FloatTensor(t.size())
        stream = torch.cuda.Stream()
        ptr = [None]

        # Performs the CPU->GPU copy in a background stream
        def perform_copy():
            with torch.cuda.stream(stream):
                tmp = t.cuda(non_blocking=True)
                ptr[0] = tmp.data_ptr()
            torch.cuda.current_stream().wait_stream(stream)
            tmp.record_stream(torch.cuda.current_stream())
            torch.cuda._sleep(int(50 * cycles_per_ms))  # delay the copy
            result.copy_(tmp)

        perform_copy()
        with torch.cuda.stream(stream):
            tmp2 = torch.cuda.FloatTensor(t.size())
            tmp2.zero_()
            self.assertNotEqual(
                tmp2.data_ptr(), ptr[0], msg="allocation re-used to soon"
            )

        self.assertEqual(result.tolist(), [1, 2, 3, 4])

        if not TEST_CUDAMALLOCASYNC:
            # In the native allocator, we expect "tmp"'s side-stream-tagged block will be reused
            # in that side stream after result.copy_(tmp) in the main stream finishes.
            torch.cuda.current_stream().synchronize()
            with torch.cuda.stream(stream):
                tmp3 = torch.cuda.FloatTensor(t.size())
                self.assertEqual(tmp3.data_ptr(), ptr[0], msg="allocation not re-used")

    def test_record_stream_on_shifted_view(self):
        # See issue #27366

        # This test detects unexpected block reallocation. For reliable test,
        # the stream to allocate tensors is isolated. The allocator will not
        # reuse free blocks which were allocated from another stream.
        stream_alloc = torch.cuda.Stream()
        with torch.cuda.stream(stream_alloc):
            base = torch.cuda.FloatTensor([10, 10])

        # Record another stream on a shifted view tensor.
        view = base[5:]
        assert view.storage_offset() > 0

        stream_record = torch.cuda.Stream()
        with torch.cuda.stream(stream_record):
            torch.cuda._sleep(int(50 * get_cycles_per_ms()))

        view.record_stream(stream_record)

        # Delete those tensors to make the block free soon.
        data_ptr = base.data_ptr()
        del base, view

        # A new tensor should not be allocated to the block above.
        stream_alloc.synchronize()

        with torch.cuda.stream(stream_alloc):
            try_realloc = torch.cuda.FloatTensor([10, 10])

        self.assertNotEqual(try_realloc.data_ptr(), data_ptr)

    def test_noncontiguous_pinned_memory(self):
        # See issue #3266
        x = torch.arange(0, 10).view((2, 5))
        self.assertEqual(x.t(), x.t().pin_memory())

    def test_caching_pinned_memory(self):
        cycles_per_ms = get_cycles_per_ms()

        # check that allocations are re-used after deletion
        t = torch.FloatTensor([1]).pin_memory()
        ptr = t.data_ptr()
        del t
        t = torch.FloatTensor([1]).pin_memory()
        self.assertEqual(t.data_ptr(), ptr, msg="allocation not reused")

        # check that the allocation is not re-used if it's in-use by a copy
        gpu_tensor = torch.cuda.FloatTensor([0])
        torch.cuda._sleep(int(1000 * cycles_per_ms))  # delay the copy by 1s
        gpu_tensor.copy_(t, non_blocking=True)
        del t
        t = torch.FloatTensor([1]).pin_memory()
        self.assertNotEqual(t.data_ptr(), ptr, msg="allocation re-used too soon")
        self.assertEqual(list(gpu_tensor), [1])

    def test_caching_allocator_record_stream_oom(self):
        """allocations delayed by a record_stream call should still be freed on
        an out-of-memory in cuda_malloc_retry. see issue #19219"""
        stream = torch.cuda.Stream()

        with torch.cuda.stream(stream):
            y = torch.zeros(40 * 1024 * 1024, device="cuda")

        for _ in range(100):
            x = torch.empty(40 * 1024 * 1024, device="cuda")
            with torch.cuda.stream(stream):
                y += x
            # delays re-use of `x` until after all operations in `stream`
            x.record_stream(stream)
            del x

        # we've made a mess by allocating up to the device capacity. free any
        # cached blocks in case it affects future tests.
        torch.cuda.empty_cache()

    # Tests for historic illegal memory access, see #17040.
    def test_reduction_gpu_memory_accessing(self):
        x = torch.ones(512, 8, dtype=torch.float32, device="cuda")
        torch.sum(x, 0)

    def test_sum_fp16(self):
        x = torch.zeros(10, device="cuda", dtype=torch.float16)
        self.assertEqual(x.sum(), 0)

        x = torch.ones(65504, device="cuda", dtype=torch.float16)
        self.assertEqual(x.sum(), 65504)
        self.assertEqual(x.sum(dtype=torch.float32), 65504)

        x = torch.ones(65536, device="cuda", dtype=torch.float16)
        self.assertEqual(x.sum(dtype=torch.float32), 65536)

        a = torch.zeros(1203611).bernoulli_(0.0005)
        x = a.to(device="cuda", dtype=torch.float16)
        self.assertEqual(x.sum().item(), a.sum().item())

        a = torch.zeros(100, 121, 80).bernoulli_(0.0005)
        x = a.to(device="cuda", dtype=torch.float16)
        self.assertEqual(x.sum((0, 2)).float().cpu(), a.sum((0, 2)))

    def test_mean_fp16(self):
        x = torch.ones(65536, device="cuda", dtype=torch.float16)
        self.assertEqual(x.mean(), 1)

        x = torch.ones(65536, device="cuda", dtype=torch.float16)
        self.assertEqual(x.mean(dtype=torch.float32), 1)

    def test_prod_large(self):
        # tests global reduction (should_global_reduce = true) in case of non-zero identity element
        x = torch.ones(240000, device="cuda", dtype=torch.float32)
        self.assertEqual(x.prod(), 1)

        # test for complex types. Note 240k is divisible by 4
        for dtype in [torch.cfloat, torch.cdouble]:
            x = torch.ones(240000, device="cuda", dtype=dtype) * (0 + 1j)
            self.assertEqual(x.prod(), 1)

    def test_multinomial_ext(self):
        # Test two corner cases from older PyTorch (Issue #4858)
        freqs = torch.cuda.FloatTensor(
            [
                0.0,
                0.0,
                0.0,
                0.0,
                0.0,
                0.0,
                0.0,
                0.0,
                0.0,
                0.03178183361887932,
                0.027680952101945877,
                0.033176131546497345,
                0.046052902936935425,
                0.07742464542388916,
                0.11543981730937958,
                0.14148041605949402,
                0.15784293413162231,
                0.13180233538150787,
                0.08271478116512299,
                0.049702685326337814,
                0.027557924389839172,
                0.018125897273421288,
                0.011851548217236996,
                0.010252203792333603,
                0.007422595750540495,
                0.005372154992073774,
                0.0045109698548913,
                0.0036087757907807827,
                0.0035267581697553396,
                0.0018864056328311563,
                0.0024605290964245796,
                0.0022964938543736935,
                0.0018453967059031129,
                0.0010662291897460818,
                0.0009842115687206388,
                0.00045109697384759784,
                0.0007791675161570311,
                0.00020504408166743815,
                0.00020504408166743815,
                0.00020504408166743815,
                0.00012302644609007984,
                0.0,
                0.00012302644609007984,
                4.100881778867915e-05,
                0.0,
                0.0,
                0.0,
                0.0,
                0.0,
                0.0,
            ]
        )

        torch.cuda.manual_seed(11042)
        sample = torch.multinomial(freqs, 1000, True)
        self.assertNotEqual(freqs[sample].min(), 0)

        p = torch.zeros(3421, 2, device="cuda", dtype=torch.float)
        p[:, 1] = 1
        torch.cuda.manual_seed(5214)
        r = torch.multinomial(p, 1)
        self.assertNotEqual(r.min().item(), 0)

        # test corner case from Issue #13867
        torch.cuda.manual_seed(33)
        probs = torch.randn(1000000, device="cuda").clamp(min=0) * 3e-5
        samples = probs.multinomial(1000000, replacement=True)
        self.assertGreater(probs[samples].min().item(), 0)

    def _spawn_test_multinomial_invalid_probs_cuda(self, probs):
        import subprocess

        try:
            p = subprocess.Popen(
                [
                    sys.executable,
                    "-c",
                    f"""\
import sys
import torch
from torch import inf, nan
try:
    with torch.random.fork_rng(devices=[0]):
        torch.multinomial(torch.tensor({probs}).to('cuda'), 2, replacement=True)
        torch.cuda.synchronize()
    sys.exit(-1) # Should not be reached
except RuntimeError as e:
    sys.exit(-2)
""",
                ],
                stdout=subprocess.PIPE,
                stderr=subprocess.PIPE,
                universal_newlines=True,
            )
            out, err = p.communicate(timeout=10)
            p.wait(timeout=10)
        except subprocess.TimeoutExpired as e:
            p.kill()
            out, err = p.communicate()
        expected_messages = [
            "device-side assert triggered",  # CUDA
            "Assertion",  # CUDA
            "HSA_STATUS_ERROR_EXCEPTION",  # ROCm
            "Device-side assertion",  # ROCm
        ]
        self.assertTrue(any(msg in out or msg in err for msg in expected_messages))

    @slowTest
    @unittest.skipIf(TEST_WITH_ROCM, "ROCm doesn't support device side asserts")
    @unittest.skipIf(
        NO_MULTIPROCESSING_SPAWN,
        "Disabled for environments that \
                     don't support multiprocessing with spawn start method",
    )
    def test_multinomial_invalid_probs_cuda(self):
        self._spawn_test_multinomial_invalid_probs_cuda([1.0, -1.0, 1.0])
        self._spawn_test_multinomial_invalid_probs_cuda([1.0, inf, 1.0])
        self._spawn_test_multinomial_invalid_probs_cuda([1.0, -inf, 1.0])
        self._spawn_test_multinomial_invalid_probs_cuda([1.0, 1.0, nan])

    @staticmethod
    def _mute_init():
        os.dup2(os.open(os.devnull, os.O_WRONLY), sys.stderr.fileno())

    def _spawn_method(self, method, arg):
        ctx = torch.multiprocessing.get_context("spawn")
        with ctx.Pool(1, initializer=self._mute_init) as pool:
            errors = pool.map(method, [arg])
            for e in errors:
                if "device-side assert triggered" not in str(e):
                    self.fail(e)

    @staticmethod
    def _test_index_bounds_cuda(idx):
        x = torch.arange(10, device="cuda")
        try:
            y = x[torch.tensor([idx])]
            return f"x[torch.tensor([{idx})]={y}"
        except RuntimeError as err:
            return err

    @slowTest
    @unittest.skipIf(
        NO_MULTIPROCESSING_SPAWN,
        "Disabled for environments that \
                     don't support multiprocessing with spawn start method",
    )
    @skipIfRocm
    def test_index_out_of_bounds_exception_cuda(self):
        test_method = TestCuda._test_index_bounds_cuda
        # Test in-bound access works fine
        self.assertEqual(
            test_method(1), "x[torch.tensor([1)]=tensor([1], device='cuda:0')"
        )
        # Test that indexing out of bounds causes assert
        self._spawn_method(test_method, 11)

    @slowTest
    @unittest.skipIf(not TEST_LARGE_TENSOR, "not enough memory")
    @serialTest()
    def test_huge_index(self):
        src = torch.empty(15000000, 45, device="cuda", dtype=torch.long).random_(
            0, 2**22
        )
        idx = torch.randperm(src.shape[0], device="cuda")
        res = src[idx]
        res_cpu = src.cpu()[idx.cpu()]
        self.assertEqual(res.cpu(), res_cpu)

    def test_randint_randomness_for_large_range(self) -> None:
        # For large ranges, randint generation is slightly different. This lead to a subtle bug where some Philox
        # offsets were not calculated correctly, resulting in reused random states.
        # See https://github.com/pytorch/pytorch/issues/125224
        size = 1_000_000
        high = 6_000_000_000  # Keep this above 2**32

        def run(dev: torch.device) -> int:
            # Measure how many unique numbers are generated in 2 consecutive calls to randint. If random states are
            # reused, this will yield fewer unique numbers.
            gen = torch.Generator(device=dev)
            gen.manual_seed(0)
            t1 = torch.randint(
                0, high, [size], device=dev, generator=gen, dtype=torch.int64
            )
            t2 = torch.randint(
                0, high, [size], device=dev, generator=gen, dtype=torch.int64
            )
            return torch.stack([t1, t2]).unique().shape[0]

        # Use CPU as reference. The results should not deviate too much.
        assert abs(run(torch.device("cuda")) - run(torch.device("cpu"))) < 10_000

    @parametrize("dtype", [torch.float32, torch.double])
    def test_random_no_reused_random_states(self, dtype: torch.dtype) -> None:
        # Test if random states do not overlap between consecutive rand/randn calls.
        # See https://github.com/pytorch/pytorch/issues/125224

        def run(func, dev: torch.device, dtype: torch.dtype) -> int:
            # Measure how many unique numbers are generated in 2 consecutive calls. If random states are
            # reused, this will yield fewer unique numbers.
            size = 1000000
            gen = torch.Generator(device=dev)
            gen.manual_seed(0)
            t1 = func((size,), device=dev, generator=gen, dtype=dtype)
            t2 = func((size,), device=dev, generator=gen, dtype=dtype)
            return torch.stack([t1, t2]).unique().shape[0]

        # Use CPU as reference. The results should not deviate too much.
        for func in [torch.rand, torch.randn]:
            deviation = abs(
                run(func, torch.device("cuda"), dtype)
                - run(func, torch.device("cpu"), dtype)
            )
            assert deviation < 50_000, deviation

    def test_min_max_inits(self):
        # Testing if THC_reduceAll received the correct index initialization.
        # This affects the result of THC_reduceAll operations at extreme values
        x = torch.cuda.ByteTensor([0])
        y = torch.cuda.ByteTensor([255])
        expected = torch.cuda.LongTensor([0])[0]

        _, v = x.max(dim=0)
        self.assertEqual(v, expected)

        _, v = y.min(dim=0)
        self.assertEqual(v, expected)

    def test_nvtx(self):
        # Just making sure we can see the symbols
        torch.cuda.nvtx.range_push("foo")
        torch.cuda.nvtx.mark("bar")
        torch.cuda.nvtx.range_pop()
        range_handle = torch.cuda.nvtx.range_start("range_start")
        torch.cuda.nvtx.range_end(range_handle)

    def test_bincount_ext(self):
        # ensure CUDA code coverage
        input_size = (100000,)
        w = torch.randn(input_size, dtype=torch.double, device="cuda")
        w_cpu = w.cpu()
        # test shared memory impl
        t = torch.randint(50, input_size, dtype=torch.int8, device="cuda")
        self.assertEqual(t.cpu().bincount(), t.bincount())
        self.assertEqual(t.cpu().bincount(w_cpu), t.bincount(w))
        # test global memory impl
        #   see `CUDAHistogramMemoryType` in SummaryOps.cu
        #   50000 * sizeof(int64_t) == 390 KiB, which should exceed smem of any known GPU
        t = torch.randint(50000, input_size, dtype=torch.int64, device="cuda")
        self.assertEqual(t.cpu().bincount(), t.bincount())
        self.assertEqual(t.cpu().bincount(w_cpu), t.bincount(w))

        t = torch.zeros([10], dtype=torch.int32, device="cuda")
        # 35488 * 65536 as int32 would cause overflow to negative value
        # giving negative bin offset
        t[0] = 35488
        counted = t.bincount(minlength=65536)
        self.assertEqual(torch.sum(counted), 10)

    def test_tiny_half_norm_(self):
        a = torch.arange(25).cuda().float()
        a /= 100000000
        b = a.half()
        self.assertGreater(b.norm().item(), 0)

    def test_norm_type_conversion(self):
        a = torch.ones(65536).cuda().half()
        self.assertEqual(a.norm(p=0, dtype=torch.float32), 65536)

    def test_cuda_memory_leak_detection_propagates_errors(self):
        with self.assertRaisesRegex(
            RuntimeError, r"The size of tensor a \(3\) must match"
        ):
            with self.assertLeaksNoCudaTensors():
                x = torch.randn(3, 1, device="cuda")
                y = torch.randn(2, 1, device="cuda")
                z = x + y

    @unittest.skipIf(not TEST_MEDIUM_TENSOR, "not enough memory")
    @serialTest()
    def test_cuda_kernel_loop_overflow(self):
        # Issue #24309: In extreme cases, the loop variable could overflow and continue
        # the kernel loop with a negative index, causing a RuntimeError (invalid write):
        x = torch.randn(1, 1, 1, 2**30 + 1, dtype=torch.float16, device="cuda")
        expected = x[0, 0, 0, 2**30]
        y = torch.nn.functional.avg_pool2d(x, kernel_size=1)
        torch.cuda.synchronize()
        self.assertEqual(y[0, 0, 0, 2**30], expected)

    @unittest.skipIf(not TEST_LARGE_TENSOR, "not enough memory")
    @gcIfJetson
    @serialTest()
    def test_cuda_kernel_loop_overflow_large(self):
        # Make sure input.numel() > INT_MAX is handled:
        x = torch.randn(1, 1, 1, 2**31, dtype=torch.float16, device="cuda")
        with self.assertRaisesRegex(RuntimeError, "integer out of range"):
            y = torch.nn.functional.avg_pool2d(x, kernel_size=1)

        # Issue #24309: In extreme cases, the loop variable could overflow and continue
        # the kernel loop with a negative index, causing a RuntimeError (invalid write):
        x = torch.randn(1, 1, 1, 2**31 - 1, dtype=torch.float16, device="cuda")
        expected = x[0, 0, 0, 2**31 - 2]
        y = torch.nn.functional.avg_pool2d(x, kernel_size=1)
        torch.cuda.synchronize()
        self.assertEqual(y[0, 0, 0, 2**31 - 2], expected)

    # this might create a reference cycle on self...
    def _make_multiply_in_stream(self):
        class MultiplyInStream(torch.autograd.Function):
            @staticmethod
            def forward(ctx, x, val):
                ctx.val = val
                ctx.stream = torch.cuda.current_stream()
                return x * val

            @staticmethod
            def backward(ctx, grad):
                self.assertEqual(torch.cuda.current_stream(), ctx.stream)
                # delays the operation in the background stream
                torch.cuda._sleep(1000 * 5000)
                return grad * ctx.val, None

        return MultiplyInStream

    @skipCUDANonDefaultStreamIf(True)
    def test_streaming_backwards_sync(self):
        default_stream = torch.cuda.current_stream()
        stream = torch.cuda.Stream()

        MultiplyInStream = self._make_multiply_in_stream()

        # Tests using grads outside the backward() stream context
        # See "Stream semantics of backward passes" on https://pytorch.org/docs/stable/notes/cuda.html
        x = torch.randn(5, 5, device="cuda", requires_grad=True)
        with torch.cuda.stream(stream):
            stream.wait_stream(default_stream)
            output = MultiplyInStream.apply(x, 2)
            output.sum().backward()
        # sync needed
        default_stream.wait_stream(stream)
        self.assertEqual(x.grad, torch.ones_like(x) * 2)
        self.assertEqual(torch.cuda.current_stream(), default_stream)

        # Tests that using grads in the same stream context as backward()
        # is safe regardless what streams bwd ops ran on
        bwd_ambient_stream = torch.cuda.Stream()
        x = torch.randn(5, 5, device="cuda", requires_grad=True)
        with torch.cuda.stream(stream):
            stream.wait_stream(default_stream)
            output = MultiplyInStream.apply(x, 3)
        with torch.cuda.stream(bwd_ambient_stream):
            bwd_ambient_stream.wait_stream(stream)
            output.sum().backward()
            # x was first used on "stream" so its AccumulateGrad leaf should run on "stream".
            # The end of backward() should have synced "bwd_ambient_stream" with "stream"
            # so it should be safe to use x.grad here without any syncs.
            self.assertEqual(x.grad, torch.ones_like(x) * 3)
            self.assertEqual(torch.cuda.current_stream(), bwd_ambient_stream)

    # Skip the test for ROCm as per https://github.com/pytorch/pytorch/issues/53190
    @skipIfRocm(msg="flakey on ROCm https://github.com/pytorch/pytorch/issues/53190")
    def test_streaming_backwards_multiple_streams(self):
        MultiplyInStream = self._make_multiply_in_stream()

        class StreamModel(torch.nn.Module):
            def __init__(self) -> None:
                super().__init__()
                self.event = torch.cuda.Event()
                self.stream0 = torch.cuda.Stream()
                self.stream1 = torch.cuda.Stream()

            def forward(self, x, x_first_use_on_ambient):
                if x_first_use_on_ambient:
                    x0 = x.clone()
                self.stream0.wait_stream(torch.cuda.current_stream())
                self.stream1.wait_stream(torch.cuda.current_stream())
                with torch.cuda.stream(self.stream0):
                    if not x_first_use_on_ambient:
                        x0 = x.clone()
                    y0 = MultiplyInStream.apply(x0, 2)
                    self.event.record(stream=torch.cuda.current_stream())

                with torch.cuda.stream(self.stream1):
                    y1 = MultiplyInStream.apply(x, 3)
                    self.stream1.wait_event(self.event)
                    return y0 + y1

        stream = torch.cuda.Stream()

        for x_first_use_on_ambient in (True, False):
            # the out_of_place=False, iters=1 case stresses if proper syncs are inserted
            # when grads are initially None and stolen by backward ops.
            for out_of_place, iters in ((True, 1), (False, 1), (False, 5)):
                with torch.cuda.stream(stream):
                    x = torch.randn(5, 5, device="cuda", requires_grad=True)
                    model = StreamModel().cuda()
                    x.register_hook(
                        lambda grad: self.assertEqual(
                            torch.cuda.current_stream(),
                            stream if x_first_use_on_ambient else model.stream0,
                        )
                    )
                    for p in model.parameters():
                        self.assertTrue(p.grad is None)
                    for i in range(iters):
                        loss = model(x, x_first_use_on_ambient).sum()
                        if out_of_place:
                            x_grad = torch.autograd.grad((loss,), (x,))[0]
                        else:
                            loss.backward()
                # See "Stream semantics of backward passes" on https://pytorch.org/docs/stable/notes/cuda.html
                torch.cuda.current_stream().wait_stream(stream)

                if out_of_place:
                    self.assertEqual(x_grad, torch.ones_like(x) * 5 * iters)
                else:
                    self.assertEqual(x.grad, torch.ones_like(x) * 5 * iters)

    def test_streaming_backwards_sync_graph_root(self):
        # This function tests if bwd ops running on a side stream properly sync with the GraphRoot.
        # The potential bug it targets is a race condition. The test uses multiple trials and
        # torch.cuda._sleep such that if the race condition exists, the test will almost certainly fail,
        # but there's a chance it may spuriously pass. Passing does not guarantee the backend is bug-free,
        # but failure does guarantee there is a bug.
        fwd_bwd_op_stream = torch.cuda.Stream()
        bwd_ambient_stream = torch.cuda.Stream()
        # We need these streams to be different otherwise the test is meaningless.
        self.assertTrue(fwd_bwd_op_stream != bwd_ambient_stream)

        size = int(1e3)

        a = torch.full((size,), 2.0, device="cuda", requires_grad=True)
        b = torch.full((size,), 3.0, device="cuda", requires_grad=True)

        # I don't think we need any manual record_streams below.
        # a and b remain in scope for the entire test.
        # c and grad remain in scope for each iteration, and there's a full sync between iterations.
        for trial in range(5):
            torch.cuda.synchronize()
            a.grad = b.grad = None
            with torch.cuda.stream(fwd_bwd_op_stream):
                c = a * b

            with torch.cuda.stream(bwd_ambient_stream):
                torch.cuda.synchronize()
                # Long-running dummy kernel on bwd_ambient_stream delays filling of grad
                torch.cuda._sleep(int(50 * get_cycles_per_ms()))
                # Fills grad on bwd_ambient_stream
                grad = torch.full((size,), float(trial + 1), device="cuda")

                # Bwd ops still run on fwd_bwd_ops_stream, so the following will likely fail if
                # bwd ops don't sync with bwd_ambient_stream before consuming grad.
                torch.autograd.backward(tensors=c, grad_tensors=grad)

                # See https://github.com/pytorch/pytorch/issues/47028
                # assertEquals below run on bwd_ambient_stream, so this test may also fail
                # if backward() fails to sync with bwd_ambient_stream at the end.
                # Synchronizing here works around the issue until a proper fix can be made.
                torch.cuda.synchronize()
                with torch.no_grad():
                    self.assertEqual(a.grad, grad * b)
                    self.assertEqual(b.grad, grad * a)

    def test_streaming_backwards_callback(self):
        # Tests if autograd callbacks sync properly with respect to leaf streams and
        # the user-facing stream surrounding backward(). If it fails, first suspect is
        # sync logic where  "final_callbacks_" are called in torch/csrc/autograd/engine.cpp
        MultiplyInStream = self._make_multiply_in_stream()

        size = int(1e3)
        a = torch.full((size,), 1, device="cuda", dtype=torch.float, requires_grad=True)
        b = torch.full((size,), 1, device="cuda", dtype=torch.float, requires_grad=True)

        s0 = torch.cuda.Stream()
        s1 = torch.cuda.Stream()
        s2 = torch.cuda.Stream()

        stash = []

        # sets up a nontrivial structure of leaf streams
        s0.wait_stream(torch.cuda.current_stream())
        with torch.cuda.stream(s0):
            c = MultiplyInStream.apply(a, 2)

        s1.wait_stream(torch.cuda.current_stream())
        with torch.cuda.stream(s1):
            d = MultiplyInStream.apply(b, 3)
            s1.wait_stream(s0)
            e = c * d

            def clone_leaf_grads():
                stash.append(a.grad.clone())
                stash.append(b.grad.clone())

            # Use a hook on e to install the callback
            e.register_hook(
                lambda grad: torch.autograd.Variable._execution_engine.queue_callback(
                    clone_leaf_grads
                )
            )

        s2.wait_stream(s1)
        with torch.cuda.stream(s2):
            e.sum().backward()
            # The autograd engine should sync s2 with all leaf streams then run the callback clone_leaf_grads on s2.
            # If those things happened properly, checking the values of the cloned grads on s2 should be safe:
            self.assertEqual(stash[0], torch.full_like(a, 6))
            self.assertEqual(stash[1], torch.full_like(a, 6))

    @unittest.skipIf(
        TEST_WITH_ROCM,
        "In ROCm, kernel asserts are disabled due to performance overhead",
    )
    def test_fixed_cuda_assert_async(self):
        with self.assertRaisesRegex(
            RuntimeError, "Boolean value of Tensor with no values is ambiguous"
        ):
            torch._assert_async(torch.tensor([], device="cuda"))
        with self.assertRaisesRegex(
            RuntimeError,
            "Boolean value of Tensor with more than one value is ambiguous",
        ):
            torch._assert_async(torch.tensor([0, 0], device="cuda"))

        torch._assert_async(torch.tensor(1, device="cuda"))
        torch._assert_async(torch.tensor(0.1, device="cuda"))
        torch._assert_async(torch.tensor(-0.1, device="cuda"))
        torch._assert_async(torch.tensor(True, device="cuda"))
        torch._assert_async(torch.tensor(0 + 0.1j, device="cuda"))

        fail_stmts = [
            "torch._assert_async(torch.tensor(0, device='cuda'))",
            "torch._assert_async(torch.tensor(0.0, device='cuda'))",
            "torch._assert_async(torch.tensor(False, device='cuda'))",
            "torch._assert_async(torch.tensor(0 + 0j, device='cuda'))",
        ]

        import subprocess

        for stmt in fail_stmts:
            with self.subTest(stmt=stmt):
                r = subprocess.call(
                    [
                        sys.executable,
                        "-c",
                        f"""\
import torch

{stmt}
torch.cuda.synchronize()
""",
                    ]
                )
                self.assertTrue(r != 0)

    @unittest.skipIf(TEST_CUDAMALLOCASYNC, "FAIL")
    def test_cublas_multiple_threads_same_device(self):
        # Note, these parameters should be very carefully tuned
        # Too small number makes it hard for the racing condition
        # to happen, while too large number sometimes cause hang
        size = 1024
        num_threads = 2
        trials = 3
        test_iters = 100

        weight = torch.ones((size, size), device="cuda")
        results = {}
        barrier = threading.Barrier(num_threads)

        def _worker(t):
            my_stream = torch.cuda.Stream()
            # Hard sync so we don't need to worry about creating and using tensors
            # across streams or the fact that default streams are thread-local.
            # Those issues are not the target of this test.
            torch.cuda.synchronize()
            # Line up threads to increase likelihood of race conditions.
            barrier.wait()
            with torch.cuda.stream(my_stream):
                for i in range(test_iters):
                    # If all threads are sharing the same cublas handle,
                    # the following sequence may occur:
                    # thread 0 calls cublasSetStream()
                    # thread 1 calls cublasSetStream()
                    # thread 0 launches its raw gemm, which it thinks is in
                    #          its own stream, but is actually in thread 1's stream.
                    # thread 0 enqueues its div_, which IS is its own stream,
                    #          but actually now races with its gemm.
                    results[t] = torch.mm(results[t], weight)
                    results[t].div_(float(size))
            torch.cuda.synchronize()

        for _ in range(trials):
            for t in range(num_threads):
                results[t] = torch.ones((size, size), device="cuda")

            threads = [
                threading.Thread(target=_worker, args=(t,)) for t in range(num_threads)
            ]

            for thread in threads:
                thread.start()
            for thread in threads:
                thread.join()

            for t in range(num_threads):
                self.assertEqual(results[t].sum().item(), size * size)

    # Test is flaky on Windows (https://github.com/pytorch/pytorch/issues/57401)
    @unittest.skipIf(IS_WINDOWS, "Test is flaky on Windows (see issue 57401)")
    @unittest.skipIf(not TEST_CUDNN, "CUDNN not available")
    @skipIfRocm
    def test_cudnn_multiple_threads_same_device(self):
        # This function is intended to test the lazy creation and reuse of per-thread
        # cudnn handles on each device in aten/src/ATen/cudnn/Handles.cpp.
        # Failure here likely indicates something wrong with that logic.
        weight = torch.ones((1, 1, 2, 2), device="cuda")

        results = {}

        num_threads = 2
        trials = 3
        test_iters = 1000
        barrier = threading.Barrier(num_threads)

        with torch.backends.cudnn.flags(enabled=True):

            def _worker(t):
                my_stream = torch.cuda.Stream()
                # Hard sync so we don't need to worry about creating and using tensors
                # across streams or the fact that default streams are thread-local.
                # Those issues are not the target of this test.
                torch.cuda.synchronize()
                # Line up threads to increase likelihood of race conditions.
                barrier.wait()
                with torch.cuda.stream(my_stream):
                    for _ in range(test_iters):
                        # If all threads are sharing the same cudnn handle,
                        # the following sequence may occur:
                        # thread 0 calls setCuDNNStreamToCurrent()
                        # thread 1 calls setCuDNNStreamToCurrent()
                        # thread 0 launches its raw convolution, which it thinks is in
                        #          its own stream, but is actually in thread 1's stream.
                        # thread 0 enqueues its div_, which IS is its own stream,
                        #          but now races with its convolution.
                        results[t] = torch.nn.functional.conv2d(
                            results[t], weight, padding=0
                        )
                        results[t].div_(4.0)
                torch.cuda.synchronize()

            for _ in range(trials):
                for t in range(num_threads):
                    results[t] = torch.ones((1, 1, 2048, 2048), device="cuda")

                threads = [
                    threading.Thread(target=_worker, args=(t,))
                    for t in range(num_threads)
                ]

                for thread in threads:
                    thread.start()
                for thread in threads:
                    thread.join()

                for t in range(num_threads):
                    self.assertEqual(
                        results[t].sum().item(),
                        (2048 - test_iters) * (2048 - test_iters),
                    )

    def test_cusparse_multiple_threads_same_device(self):
        size = 1024
        num_threads = 2
        trials = 3
        test_iters = 500

        def ones_sparse(size):
            a = torch.arange(size, device="cuda")
            indices = torch.cartesian_prod(a, a).t()
            values = torch.ones(size * size, device="cuda")
            return torch.sparse_coo_tensor(indices, values)

        weight = ones_sparse(size)
        results = {}
        barrier = threading.Barrier(num_threads)

        def _worker(t):
            my_stream = torch.cuda.Stream()
            # Hard sync so we don't need to worry about creating and using tensors
            # across streams or the fact that default streams are thread-local.
            # Those issues are not the target of this test.
            torch.cuda.synchronize()
            # Line up threads to increase likelihood of race conditions.
            barrier.wait()
            with torch.cuda.stream(my_stream):
                for i in range(test_iters):
                    # If all threads are sharing the same cublas handle,
                    # the following sequence may occur:
                    # thread 0 calls cublasSetStream()
                    # thread 1 calls cublasSetStream()
                    # thread 0 launches its raw gemm, which it thinks is in
                    #          its own stream, but is actually in thread 1's stream.
                    # thread 0 enqueues its div_, which IS is its own stream,
                    #          but actually now races with its gemm.
                    results[t] = weight.mm(results[t])
                    results[t].div_(float(size))
            torch.cuda.synchronize()

        for _ in range(trials):
            for t in range(num_threads):
                results[t] = torch.ones((size, size), device="cuda")

            threads = [
                threading.Thread(target=_worker, args=(t,)) for t in range(num_threads)
            ]

            for thread in threads:
                thread.start()
            for thread in threads:
                thread.join()

            for t in range(num_threads):
                self.assertEqual(results[t].sum().item(), size * size)

    @slowTest
    @unittest.skipIf(not TEST_LARGE_TENSOR, "not enough memory")
    @serialTest()
    def test_max_large_axis(self):
        x = torch.zeros(2**32, device="cuda", dtype=torch.int8)
        x[-1] = 1
        val, idx = x.max(0)
        self.assertEqual(val, 1)
        self.assertEqual(idx, x.shape[0] - 1)

    @unittest.skipIf(not TEST_NUMPY, "Numpy not found")
    def test_to_numpy(self):
        self.assertRaises(TypeError, lambda: torch.empty(1, device="cuda").numpy())

    def test_graph_is_current_stream_capturing(self):
        self.assertFalse(torch.cuda.is_current_stream_capturing())

        if TEST_CUDA and (not TEST_WITH_ROCM):
            s = torch.cuda.Stream()
            with torch.cuda.stream(s):
                g = torch.cuda.CUDAGraph()
                self.assertFalse(torch.cuda.is_current_stream_capturing())
                g.capture_begin()
                self.assertTrue(torch.cuda.is_current_stream_capturing())
                g.capture_end()

    @unittest.skipIf(
        not TEST_CUDA_GRAPH, "CUDA >= 11.0 or ROCM >= 5.3 required for graphs"
    )
    def test_graph_capture_simple(self):
        s = torch.cuda.Stream()

        with torch.cuda.stream(s):
            a = torch.full((1000,), 1, device="cuda")
            g = torch.cuda.CUDAGraph()
            torch.cuda.empty_cache()
            g.capture_begin()
            b = a
            for _ in range(10):
                b = b + 1
            g.capture_end()
        torch.cuda.current_stream().wait_stream(s)

        g.replay()

        self.assertTrue(b.sum().item() == 11000.0)

    @unittest.skipIf(
        not TEST_CUDA_GRAPH, "CUDA >= 11.0 or ROCM >= 5.3 required for graphs"
    )
    def test_graphsafe_set_get_rng_state(self):
        # Define a function to create generator states, with optional graph registration
        def create_states(generator):
            """Initializes generator states and registers them with a CUDA graph if provided."""
            # Ensure the CUDA generator is initialized
            torch.rand(1, device="cuda")
            generator.manual_seed(0)

            # Save the current state of the generator
            old_state = generator.graphsafe_get_state()
            # Create and save a cloned state of the generator
            new_state = generator.clone_state()
            # Return the original generator and its two states
            return generator, old_state, new_state

        def register_states_to_graph(generator_state, graph):
            generator, old_state, new_state = generator_state
            graph.register_generator_state(old_state)
            graph.register_generator_state(new_state)

        # Define a function to perform specific RNG actions using the generator's states
        def perform_random_generation_steps(generator_state):
            generator, old_state, new_state = generator_state
            random_values = []

            # Generate random numbers with the new generator state
            generator.graphsafe_set_state(new_state)
            random_values.append(torch.rand(5, device="cuda", generator=generator))

            # Generate random numbers twice with the old generator state
            generator.graphsafe_set_state(old_state)
            random_values.extend(
                [torch.rand(5, device="cuda", generator=generator) for _ in range(2)]
            )

            return random_values

        # Define a function to retrieve the final offsets of the original and new generator states
        def get_final_offsets_of_states(generator_state):
            generator, old_state, new_state = generator_state
            old_state_offset = old_state.get_offset()
            new_state_offset = new_state.get_offset()
            return old_state_offset, new_state_offset

        # Set up and test a new CUDA generator
        generator = torch.Generator(device="cuda")
        generator_state = create_states(generator)

        # Set up and test the default CUDA generator with a CUDA Graph
        g = torch.cuda.CUDAGraph()
        s = torch.cuda.Stream()
        default_generator = torch.cuda.default_generators[0]
        default_generator_state = create_states(default_generator)
        register_states_to_graph(default_generator_state, g)

        # Perform random number generation within a CUDA graph
        with torch.cuda.stream(s):
            g.capture_begin()
            graphed_random_values = perform_random_generation_steps(
                default_generator_state
            )
            g.capture_end()

        # Synchronize the streams and replay the graph
        torch.cuda.current_stream().wait_stream(s)
        for _ in range(3):
            random_values = perform_random_generation_steps(generator_state)
            g.replay()
            offset = get_final_offsets_of_states(generator_state)
            graph_offset = get_final_offsets_of_states(default_generator_state)

            # Compare the final offsets of states for both generators to ensure consistency
            self.assertTrue(offset == graph_offset)
            # Compare the states generated outside and inside the graph
            self.assertEqual(random_values, graphed_random_values)

    @unittest.skipIf(
        not TEST_CUDA_GRAPH, "CUDA >= 11.0 or ROCM >= 5.3 required for graphs"
    )
    def test_memory_stats_of_multiple_generators_and_graphs(self):
        # Function to clear CUDA cache and collect garbage
        def clear_cuda_cache():
            gc.collect()
            torch.cuda.empty_cache()

        # Executes a simple graph task which includes capturing and executing a random number generation within a CUDA graph.
        def simple_graph_task(graph):
            s = torch.cuda.Stream()
            with torch.cuda.stream(s):
                graph.capture_begin()
                torch.rand(1, device="cuda")
                graph.capture_end()
            torch.cuda.current_stream().wait_stream(s)
            graph.replay()  # Replays the captured operations

        def get_memory_stats():
            stats = torch.cuda.memory_stats()
            num_blocks = stats["active.all.current"]
            total_size = stats["active_bytes.all.current"]
            return num_blocks, total_size

        def test(num_graphs, num_generators):
            baseline = get_memory_stats()
            baseline_num_blocks, baseline_total_size = baseline

            # Allocate CUDA graphs
            graphs = [torch.cuda.CUDAGraph() for _ in range(num_graphs)]

            # Allocate and manage generator states
            default_generator = torch.cuda.default_generators[0]
            generators = [default_generator.graphsafe_get_state()]

            # Starts from 1 as one state is already added
            for _ in range(1, num_generators):
                generators.append(default_generator.clone_state())

            for graph in graphs:
                for generator_state in generators:
                    graph.register_generator_state(generator_state)
                simple_graph_task(graph)

            # Assert conditions after graph tasks
            num_blocks, total_size = get_memory_stats()
            # The allocated blocks should only be proportional to the number of generators
            expected_blocks_diff = 2 * num_generators
            expected_size_diff = 2 * 512 * num_generators  # Each block's size is 512

            self.assertTrue(
                (num_blocks - baseline_num_blocks) == expected_blocks_diff,
                "Unexpected number of active blocks.",
            )
            self.assertTrue(
                (total_size - baseline_total_size) == expected_size_diff,
                "Unexpected total memory size.",
            )

            # Cleanup graphs and clear CUDA cache
            while graphs:
                graph = graphs.pop()
                del graph
            clear_cuda_cache()

            # Assert that memory stats return to baseline after cleanup
            self.assertTrue(
                get_memory_stats() == baseline,
                "Memory stats do not match baseline after cleanup.",
            )

        # Running the test function with different parameters
        test(1, 1)
        test(3, 2)
        test(10, 20)

    @unittest.skipIf(
        not TEST_CUDA_GRAPH, "CUDA >= 11.0 or ROCM >= 5.3 required for graphs"
    )
    def test_graph_capture_reset_recapture(self):
        s = torch.cuda.Stream()

        with torch.cuda.stream(s):
            a = torch.full((1000,), 1, device="cuda")
            g = torch.cuda.CUDAGraph()
            torch.cuda.empty_cache()
            g.capture_begin()
            b = a
            for _ in range(10):
                b = b + 1
            g.capture_end()
        torch.cuda.current_stream().wait_stream(s)

        g.replay()

        self.assertTrue(b.sum().item() == 11000.0)

        g.reset()

        with torch.cuda.stream(s):
            g.capture_begin()
            b.fill_(2.0)
            for _ in range(10):
                b = b + 2
            g.capture_end()
        torch.cuda.current_stream().wait_stream(s)

        g.replay()
        self.assertTrue(b.sum().item() == 22000.0)

        g.reset()
        del g

    @unittest.skipIf(
        not TEST_CUDA_GRAPH, "CUDA >= 11.0 or ROCM >= 5.3 required for graphs"
    )
    def test_graph_debugdump(self):
        torch.cuda.empty_cache()
        x = torch.randn(10240000, device="cuda")
        y = torch.rand_like(x)
        g = torch.cuda.CUDAGraph()
        g.enable_debug_mode()
        s0 = torch.cuda.Stream()
        s1 = torch.cuda.Stream()
        s0.wait_stream(torch.cuda.current_stream())
        with torch.cuda.stream(s0):
            g.capture_begin()
            z = x + y
            with torch.cuda.stream(s1):
                s1.wait_stream(s0)
                w = z + y
            s0.wait_stream(s1)
            g.capture_end()
        s0.synchronize()
        torch.cuda.synchronize()
        with tempfile.TemporaryDirectory() as tempdir:
            g.debug_dump(os.path.join(tempdir, "out_multi_stream.dot"))

    @unittest.skipIf(
        not TEST_CUDA_GRAPH, "CUDA >= 11.0 or ROCM >= 5.3 required for graphs"
    )
    def test_graph_error(self):
        # We need to run this test in a separate thread as the error we trigger
        # puts the cuda context in a bad state
        script = """
import torch

g = torch.cuda.CUDAGraph()
try:
    g.capture_begin()
except RuntimeError as e:
    if "CUDA graphs must be captured on a non-default stream." in str(e):
        exit(0)
    else:
        exit(1)
exit(2)
"""
        try:
            a = subprocess.check_output(
                [sys.executable, "-c", script],
                stderr=subprocess.STDOUT,
                # On Windows, opening the subprocess with the default CWD makes `import torch`
                # fail, so just set CWD to this script's directory
                cwd=os.path.dirname(os.path.realpath(__file__)),
            )
        except subprocess.CalledProcessError as e:
            if e.returncode == 1:
                self.assertTrue(
                    False,
                    "Error raise by starting capture without a stream is not the expected one",
                )
            elif e.returncode == 2:
                self.assertTrue(
                    False,
                    "Error raised by starting capture without a stream was not caught",
                )

    @unittest.skipIf(
        (not TEST_CUDA) or TEST_WITH_ROCM or int(torch.version.cuda.split(".")[0]) < 11,
        "CUDA >= 11.0 required for graphs",
    )
    def test_graph_warn_if_has_zero_nodes(self):
        with warnings.catch_warnings(record=True) as caught:
            g = torch.cuda.CUDAGraph()
            s = torch.cuda.Stream()
            with torch.cuda.stream(s):
                g.capture_begin()
                g.capture_end()
        self.assertTrue(
            any("The CUDA Graph is empty" in str(w.message) for w in caught)
        )

    @unittest.skipIf(
        not TEST_CUDA_GRAPH, "CUDA >= 11.0 or ROCM >= 5.3 required for graphs"
    )
    @unittest.skipIf(
        IS_JETSON, "oom reporting has issues on jetson igx due to partial nvml support"
    )
    def test_graph_capture_oom(self):
        oom_regex = (
            "would exceed allowed memory" if TEST_CUDAMALLOCASYNC else "out of memory"
        )
        with self.assertRaisesRegex(RuntimeError, oom_regex):
            with torch.cuda.graph(torch.cuda.CUDAGraph()):
                torch.zeros(2**40, device="cuda")

    @unittest.skipIf(
        not TEST_CUDA_GRAPH, "CUDA >= 11.0 or ROCM >= 5.3 required for graphs"
    )
    @serialTest()
    def test_repeat_graph_capture_cublas_workspace_memory(self):
        (x, y, z) = 1024, 512, 64
        a = torch.rand((x, y), device="cuda")
        b = torch.rand((y, z), device="cuda")

        # warmup
        torch.mm(a, b)

        free_bytes_before, total_bytes = torch.cuda.mem_get_info()
        used_gb_before = (total_bytes - free_bytes_before) / 1e9

        for i in range(100):
            torch_graph = torch.cuda.CUDAGraph()
            with torch.cuda.graph(torch_graph):
                torch.mm(a, b)
            torch_graph.replay()

        free_bytes_after, _ = torch.cuda.mem_get_info()
        used_gb_after = (total_bytes - free_bytes_after) / 1e9

        self.assertFalse(used_gb_before + 0.1 < used_gb_after)

    @unittest.skipIf(
        not TEST_CUDA_GRAPH, "CUDA >= 11.0 or ROCM >= 5.3 required for graphs"
    )
    def test_graph_rng_functional(self):
        ops_with_kwargs = (
            (torch.nn.functional.dropout, {"p": 0.1}),
            (torch.nn.functional.rrelu, {"training": True}),
        )
        size = 10000

        def run(op, kwargs):
            a = torch.randn((size,), device="cuda", dtype=torch.float)

            # Control
            torch.cuda.manual_seed(5)
            eager_out = a
            for _ in range(6):
                eager_out = op(eager_out, **kwargs)

            graph_in = a.clone()
            stream = torch.cuda.Stream()
            stream.wait_stream(torch.cuda.current_stream())
            with torch.cuda.stream(stream):
                torch.cuda.manual_seed(5)

                g = torch.cuda.CUDAGraph()
                torch.cuda.empty_cache()
                g.capture_begin()
                graph_out = graph_in
                for _ in range(2):
                    graph_out = op(graph_out, **kwargs)
                g.capture_end()
            torch.cuda.current_stream().wait_stream(stream)

            # Runs a graphed->eager->graphed sequence of RNG ops.
            # replay() plays 2 invocations of the op, so the sequence has 6
            # invocations total, matching Control.
            # replay() reads from graph_in and writes to graph_out.
            g.replay()
            out = op(graph_out, **kwargs)
            out = op(out, **kwargs)
            graph_in.copy_(out)
            g.replay()

            # If replay() updated RNG state correctly, graph_out
            # should now hold data equal to eager_out.
            try:
                self.assertEqual(eager_out, graph_out)
            except Exception as e:
                raise RuntimeError("Failed on ", op) from e

            # Do the same operations varying seeds
            seeds = [6, 128, 9999]

            for seed in seeds:
                torch.cuda.manual_seed(seed)
                graph_in.copy_(a)
                for _ in range(3):
                    g.replay()

                # If the random seed was not updated then the graph would
                # generate the same output as in previous check.
                try:
                    self.assertNotEqual(eager_out, graph_out)
                except Exception as e:
                    raise RuntimeError("Failed on ", op) from e

                # Now repeat the same operations in non-graphed mode.
                torch.cuda.manual_seed(seed)
                for _ in range(3):
                    eager_out.copy_(a)
                    eager_out = op(eager_out, **kwargs)
                    eager_out = op(eager_out, **kwargs)

                # In the end, graph_out and eager_out must be equal
                # as they went under the same set of operations.
                try:
                    self.assertEqual(eager_out, graph_out)
                except Exception as e:
                    raise RuntimeError("Failed on ", op) from e

            # We hold references to all tensors used across streams up til this sync,
            # so no need to call record_stream on those tensors.
            torch.cuda.synchronize()

        for op, kwargs in ops_with_kwargs:
            run(op, kwargs)

    @unittest.skipIf(
        not TEST_CUDA_GRAPH, "CUDA >= 11.0 or ROCM >= 5.3 required for graphs"
    )
    def test_graph_rng_distributions(self):
        size = 10000
        input = torch.rand((size,), device="cuda", dtype=torch.float)
        alloc = torch.empty((size,), device="cuda", dtype=torch.float)

        # Torch ops to test with sample args (tuple) and kwargs (dict)
        torch_with_args = (
            ("bernoulli", (input.clone(),), {}),
            # multinomial uses some uncapturable CUDA calls.
            # TODO: reenable multinomial tests if/when the implementation is capturable.
            # ("multinomial", (input.clone(), size, True), {}),
            # ("multinomial", (input.clone(), size // 2, False), {}),
            # TODO: reenable normal test, where std is a device
            # tensor, when graph test failures are fixed
            # ("normal", (input.clone() + 1, input.clone()), {}),
            ("normal", (input.clone() + 1, 1.0), {}),
            ("poisson", (input.clone(),), {}),
            ("rand", (size,), {"device": "cuda", "dtype": torch.float}),
            ("randint", (0, 3, (size,)), {"device": "cuda", "dtype": torch.float}),
            ("randn", (size,), {"device": "cuda", "dtype": torch.float}),
        )

        # Tensor methods to test with sample args (tuple)
        tensor_with_args = (
            ("bernoulli_", (input.clone(),)),
            ("cauchy_", ()),
            ("exponential_", ()),
            ("geometric_", (0.3,)),
            ("log_normal_", ()),
            ("normal_", ()),
            ("random_", ()),
            ("uniform_", ()),
        )

        def run(module, op, args, kwargs):
            torch.cuda.manual_seed(5)

            # Each path runs a dummy op to increment the state a bit before creating controls.
            if module == "torch":
                dummy = getattr(torch, op)(*args, **kwargs)
                control1 = getattr(torch, op)(*args, **kwargs)
                control2 = getattr(torch, op)(*args, **kwargs)
            else:
                dummy = alloc.clone()
                control1 = alloc.clone()
                control2 = alloc.clone()
                getattr(dummy, op)(*args)
                getattr(control1, op)(*args)
                getattr(control2, op)(*args)

            stream = torch.cuda.Stream()
            stream.wait_stream(torch.cuda.current_stream())
            with torch.cuda.stream(stream):
                torch.cuda.manual_seed(5)

                g = torch.cuda.CUDAGraph()
                torch.cuda.empty_cache()
                if module == "torch":
                    g.capture_begin()
                    t1 = getattr(torch, op)(*args, **kwargs)
                    t2 = getattr(torch, op)(*args, **kwargs)
                    g.capture_end()
                else:
                    t1 = alloc.clone()
                    t2 = alloc.clone()
                    g.capture_begin()
                    getattr(t1, op)(*args)
                    getattr(t2, op)(*args)
                    g.capture_end()
            torch.cuda.current_stream().wait_stream(stream)

            if not TEST_CUDAMALLOCASYNC:
                # Makes sure values haven't been populated yet
                # (in other words, makes sure capture didn't actually run ops).
                # We can only try this with the native allocator, for which captured
                # addresses are already backed by cudaMalloced memory.
                # If we try it with cudaMallocAsync, CUDA won't event consider
                # the captured addresses allocated until replay(), and if we
                # access them before replay() we get IMAs.
                try:
                    self.assertNotEqual(control1, t1)
                    self.assertNotEqual(control2, t2)
                except Exception as e:
                    raise RuntimeError("Failed on " + module + "." + op) from e

            # Set a new seed to check if graph would use it
            for seed in [6, 314, 271]:
                torch.cuda.manual_seed(seed)
                # Runs a dummy op prelude, as for controls, to make sure replay()
                # picks up the dummy op's state increment.
                if module == "torch":
                    dummy = getattr(torch, op)(*args, **kwargs)
                    control1 = getattr(torch, op)(*args, **kwargs)
                    control2 = getattr(torch, op)(*args, **kwargs)
                else:
                    getattr(dummy, op)(*args)
                    getattr(control1, op)(*args)
                    getattr(control2, op)(*args)

                torch.cuda.manual_seed(seed)
                if module == "torch":
                    dummy = getattr(torch, op)(*args, **kwargs)
                else:
                    getattr(dummy, op)(*args)

                # see above comment on TEST_CUDAMALLOCASYNC
                if not TEST_CUDAMALLOCASYNC:
                    t1.copy_(alloc)
                    t2.copy_(alloc)

                # Runs RNG ops that fill t1 and t2.
                g.replay()

                try:
                    self.assertEqual(control1, t1)
                    self.assertEqual(control2, t2)
                except Exception as e:
                    raise RuntimeError("Failed on " + module + "." + op) from e

            # We hold references to all tensors used across streams up til this sync,
            # so no need to call record_stream on those tensors.
            torch.cuda.synchronize()

        for op_with_args in torch_with_args:
            run("torch", *op_with_args)

        for meth_with_args in tensor_with_args:
            # Adds an empty dict for kwargs, which none of the Tensor methods use
            run("Tensor", *(meth_with_args + ({},)))

    @unittest.skipIf(
        not TEST_CUDA_GRAPH, "CUDA >= 11.0 or ROCM >= 5.3 required for graphs"
    )
    def test_graph_two_successive(self):
        torch.cuda.empty_cache()

        size = 1000
        kSmallBuffer = 2097152

        def func_with_temps(t, val):
            x = t.clone() + val
            y = t.clone() + val
            return x + y

        s = torch.cuda.Stream()

        for share_mem in ("Don't share", "via pool()", "via graph_pool_handle()"):
            g0 = torch.cuda.CUDAGraph()
            g1 = torch.cuda.CUDAGraph()

            a = torch.ones((size,), device="cuda")

            s.wait_stream(torch.cuda.current_stream())
            with torch.cuda.stream(s):
                g0_args = (
                    (torch.cuda.graph_pool_handle(),)
                    if share_mem == "via graph_pool_handle()"
                    else ()
                )
                g0.capture_begin(*g0_args)
                b = a.clone()
                for _ in range(5):
                    b = func_with_temps(b, 1)
                g0.capture_end()

                g1_args = (g0.pool(),) if share_mem == "via pool()" else g0_args
                g1.capture_begin(*g1_args)
                for _ in range(5):
                    b = func_with_temps(b, 1)
                g1.capture_end()
            torch.cuda.current_stream().wait_stream(s)

            # mixes unrelated eager ops with replays
            c = a.clone()
            for _ in range(2):
                c = func_with_temps(c, 3)
            g0.replay()
            for _ in range(2):
                c = func_with_temps(c, 3)
            g1.replay()
            for _ in range(2):
                c = func_with_temps(c, 3)

            self.assertEqual(b.sum().item(), size * 3070)
            self.assertEqual(c.sum().item(), size * 442)

            if not TEST_CUDAMALLOCASYNC:
                # These stat checks are specific to the native allocator.
                if share_mem != "Don't share":
                    self.assertEqual(
                        reserved_no_sharing  # noqa: F821
                        - torch.cuda.memory_stats()["reserved_bytes.all.current"],
                        kSmallBuffer,
                    )
                else:
                    reserved_no_sharing = torch.cuda.memory_stats()[
                        "reserved_bytes.all.current"
                    ]

            del a, b, c, g0, g1
            # Tensors used across streams (a and b) were held until just now, so no need to call record_stream on them.
            torch.cuda.synchronize()
            torch.cuda.empty_cache()

    @unittest.skipIf(
        (not TEST_CUDA_GRAPH)
        or IS_WINDOWS
        or (  # appears to still be broken on Windows as of 11.4+
            torch.version.cuda
            and int(torch.version.cuda.split(".")[0]) == 11
            and int(torch.version.cuda.split(".")[1]) < 4
        ),
        "Graph bindings disallow concurrent replay for CUDA < 11.4, see "
        + "https://github.com/pytorch/pytorch/pull/57556",
    )
    @unittest.skipIf(
        not TEST_CUDA_GRAPH, "CUDA >= 11.0 or ROCM >= 5.3 required for graphs"
    )
    def test_graph_concurrent_replay(self):
        torch.cuda.empty_cache()

        size = 1000000  # largeish to help expose race conditions

        def func_with_temps(t, val):
            x = t.clone() + val
            y = t.clone() + val
            return x + y

        s = torch.cuda.Stream()

        for share_mem in ("Don't share", "via pool()", "via graph_pool_handle()"):
            g0 = torch.cuda.CUDAGraph()
            g1 = torch.cuda.CUDAGraph()

            s0 = torch.cuda.Stream()
            s1 = torch.cuda.Stream()

            a = torch.ones((size,), device="cuda")

            s.wait_stream(torch.cuda.current_stream())
            with torch.cuda.stream(s):
                g0_args = (
                    (torch.cuda.graph_pool_handle(),)
                    if share_mem == "via graph_pool_handle()"
                    else ()
                )
                g0.capture_begin(*g0_args)
                b = a.clone()
                for _ in range(5):
                    b = func_with_temps(b, 1)
                g0.capture_end()

                g1_args = (g0.pool(),) if share_mem == "via pool()" else g0_args
                g1.capture_begin(*g1_args)
                c = a.clone()
                for _ in range(5):
                    c = func_with_temps(c, 2)
                g1.capture_end()

            # To reproduce data corruption, I need g0 and g1's kernels to run concurrently.
            # But replay() (especially cudaGraphLaunch) can incur significant CPU overhead.
            # The following pattern helps align device-side execution of g0 and g1's kernels.
            torch.cuda.synchronize()
            with torch.cuda.stream(s0):
                torch.cuda._sleep(1000000)
                s1.wait_stream(s0)
                g0.replay()
            with torch.cuda.stream(s1):
                g1.replay()
            torch.cuda.current_stream().wait_stream(s0)
            torch.cuda.current_stream().wait_stream(s1)

            if (not TEST_CUDAMALLOCASYNC) and (share_mem != "Don't share"):
                # If we used the native allocator and shared mempools,
                # we expect the concurrent replays corrupted each other.
                self.assertNotEqual(b.sum().item(), size * 94)
                self.assertNotEqual(c.sum().item(), size * 156)
            else:
                # If we EITHER
                #   - used the native allocator without sharing mempools, OR
                #   - used cudaMallocAsync, which ignores graph pool-sharing hints and should always be safe
                # we don't expect memory corruption.
                self.assertEqual(b.sum().item(), size * 94)
                self.assertEqual(c.sum().item(), size * 156)

            del a, b, c, g0, g1
            # Tensors used across streams (a, b, c) were held until just now, so no need to call record_stream on them.
            torch.cuda.synchronize()
            torch.cuda.empty_cache()

    @unittest.skipIf(
        not TEST_CUDA_GRAPH, "CUDA >= 11.0 or ROCM >= 5.3 required for graphs"
    )
    def test_graph_three_successive(self):
        torch.cuda.empty_cache()

        size = 1000

        s = torch.cuda.Stream()

        for share_mem in ("Don't share", "via pool()", "via graph_pool_handle()"):
            a = torch.ones((size,), device="cuda")

            g0 = torch.cuda.CUDAGraph()
            g1 = torch.cuda.CUDAGraph()
            g2 = torch.cuda.CUDAGraph()

            s.wait_stream(torch.cuda.current_stream())
            with torch.cuda.stream(s):
                g0_args = (
                    (torch.cuda.graph_pool_handle(),)
                    if share_mem == "via graph_pool_handle()"
                    else ()
                )
                g0.capture_begin(*g0_args)
                b = a.clone()
                c = b + 1
                d = b + 2
                g0.capture_end()

                args = (g0.pool(),) if share_mem == "via pool()" else g0_args

                g1.capture_begin(*args)
                e = c + 3
                del c
                g1.capture_end()

                g2.capture_begin(*args)
                f = d + 4
                g2.capture_end()
            torch.cuda.current_stream().wait_stream(s)

            # Tests that replaying in capture order is valid
            g0.replay()
            g1.replay()
            g2.replay()

            self.assertEqual(e.sum().item(), size * 5)
            self.assertEqual(f.sum().item(), size * 7)

            # Tests that replaying as g0, g2, g1 is only valid if they don't share a pool
            g0.replay()
            g2.replay()
            g1.replay()

            expect_corruption = (not TEST_CUDAMALLOCASYNC) and (
                share_mem != "Don't share"
            )
            # If we used the native allocator and shared mempools, g2's capture should have reused c's memory for f.
            # We replayed g2 then g1, so we expect g1's captured "e = c + 3" mistakenly filled e with "f's vals + 3".
            self.assertEqual(
                e.sum().item(), size * (7 + 3) if expect_corruption else size * 5
            )
            self.assertEqual(f.sum().item(), size * 7)

            del a, b, d, e, f, g0, g1, g2
            # Tensors used across streams (a, e, f) were held until just now, so no need to call record_stream on them.
            torch.cuda.synchronize()
            torch.cuda.empty_cache()

    @unittest.skipIf(
        (not TEST_CUDA_GRAPH) or TEST_CUDAMALLOCASYNC,
        "CUDA >= 11.0 or ROCM >= 5.3 required for graphs",
    )
    def test_graph_memory_stats_and_use_result_after_destroy_graph(self):
        kSmallSize = 1048576
        kSmallBuffer = 2097152
        kLargeBuffer = 20971520
        kMinLargeAlloc = 10485760
        kRoundLarge = 2097152

        elem = 4

        # this was annoying to write but stresses the expectations pretty rigorously
        cases = (
            (512 // elem, 1, kSmallBuffer, kSmallBuffer, "small_pool"),
            (kSmallSize // elem, 2, 2 * kSmallBuffer, kSmallBuffer, "small_pool"),
            ((kSmallSize + 512) // elem, 1, kLargeBuffer, kLargeBuffer, "large_pool"),
            (
                (kMinLargeAlloc - 512) // elem,
                2,
                2 * kLargeBuffer,
                kLargeBuffer,
                "large_pool",
            ),
            (
                (kMinLargeAlloc + 512) // elem,
                3,
                3
                * (
                    kRoundLarge
                    * ((kMinLargeAlloc + 512 + kRoundLarge - 1) // kRoundLarge)
                ),
                kRoundLarge * ((kMinLargeAlloc + 512 + kRoundLarge - 1) // kRoundLarge),
                "large_pool",
            ),
        )

        stats_to_check = ("segment.", "reserved_bytes.", "active.", "active_bytes.")

        gc.collect()
        torch.cuda.empty_cache()

        s = torch.cuda.Stream()

        for (
            numel,
            delta_cudaMallocs,
            delta_cudaMalloc_bytes,
            delta_cudaMalloc_bytes_post_del_g,
            pool_string,
        ) in cases:
            if pool_string == "small_pool":
                delta_active_blocks = 3  # one from "b" plus a sneaky two from CUDAGraph's one-element rng seed and offset holders
                delta_active_bytes = (
                    numel * elem + 1024
                )  # + 1024 for CUDAGraph's rng seed and offset holders each
            else:
                delta_active_blocks = 1  # We only check the large pool, which isn't affected by rng offset holder
                delta_active_bytes = numel * elem

            g = torch.cuda.CUDAGraph()
            s.wait_stream(torch.cuda.current_stream())
            with torch.cuda.stream(s):
                # Allocation stat estimates assume input is created on the same stream as capture_begin()
                # (in other words, the same stream silo as the rng offset holder, which is not allocated from the
                # capture's private pool).
                a = torch.ones((numel,), device="cuda")

                precapture_stats = torch.cuda.memory_stats()

                g.capture_begin()
                b = a.clone()
                for _ in range(5):
                    b = b.clone() + 1
                g.capture_end()
            torch.cuda.current_stream().wait_stream(s)

            gc.collect()

            postcapture_stats = torch.cuda.memory_stats()

            expecteds = (
                delta_cudaMallocs,
                delta_cudaMalloc_bytes,
                delta_active_blocks,
                delta_active_bytes,
            )
            # Double checks replay and stats before and after a call to empty_cache
            for i in range(2):
                for stat, expected in zip(stats_to_check, expecteds):
                    stat = stat + pool_string + ".current"
                    current = postcapture_stats[stat] - precapture_stats[stat]

                    # There will only ever be one expandable segment in each of the small and large pools. The way the
                    # bookeeping is done in the allocator means that we never increment the number of segments.
                    if self.expandable_segments and "segment" in stat:
                        expected = 0
                    # These two cases hit an edge case where the PyTorch allocator won't immediately unmap part of an
                    # expandable segment (and as a result reduce the number of reserved bytes) if the block to unmap is
                    # smaller than the page size
                    if (
                        self.expandable_segments
                        and "reserved" in stat
                        and (numel == cases[3][0] or numel == cases[4][0])
                    ):
                        expected = 2 * kLargeBuffer

                    self.assertEqual(
                        current,
                        expected,
                        "Pre to post capture delta of "
                        + stat
                        + f" = {current}, expected = {expected}, numel = {numel}",
                    )

                g.replay()
                self.assertEqual(b.sum().item(), 6 * numel)
                if i == 0:
                    torch.cuda.empty_cache()

            del g
            gc.collect()
            torch.cuda.empty_cache()
            postdel_stats = torch.cuda.memory_stats()

            # Uses graph result b after graph has been deleted
            self.assertEqual(b.sum().item(), 6 * numel)

            # b should be the only live reference remaining from the graph's private pool
            expecteds = (1, delta_cudaMalloc_bytes_post_del_g, 1, numel * elem)
            for stat, expected in zip(stats_to_check, expecteds):
                stat = stat + pool_string + ".current"
                current = postdel_stats[stat] - precapture_stats[stat]

                # There will only ever be one expandable segment in each of the small and large pools. The way the
                # bookeeping is done in the allocator means that we never increment the number of segments.
                if self.expandable_segments and "segment" in stat:
                    expected = 0
                # These two cases hit an edge case where the PyTorch allocator won't immediately unmap part of an
                # expandable segment (and as a result reduce the number of reserved bytes) if the block to unmap is
                # smaller than the page size
                if (
                    self.expandable_segments
                    and "reserved" in stat
                    and numel == cases[3][0]
                ):
                    expected = 2 * kLargeBuffer
                if (
                    self.expandable_segments
                    and "reserved" in stat
                    and numel == cases[4][0]
                ):
                    expected = kLargeBuffer

                self.assertEqual(
                    current,
                    expected,
                    "Pre capture to post graph delete delta of "
                    + stat
                    + f" = {current}, expected = {expected}, numel = {numel}",
                )

            # del a, b before the next case is essential, otherwise overwriting a and b in the next case
            # can throw off its allocation/deallocation counts.
            del a, b
            # Tensors used across streams (a and b) were held until just now, so no need to call record_stream on them.
            torch.cuda.synchronize()
            torch.cuda.empty_cache()

    @unittest.skipIf(
        not TEST_CUDA_GRAPH, "CUDA >= 11.0 or ROCM >= 5.3 required for graphs"
    )
    def test_graph_record_stream(self):
        # Makes sure graph capture defers attempting to reclaim allocations used across streams. See
        # "Q. Why skip process_events if a capture might be underway?" in c10/cuda/CUDACachingAllocator.cpp
        torch.cuda.empty_cache()

        potential_problem = torch.zeros((3,), device="cuda")
        a = torch.zeros((3,), device="cuda")
        s0 = torch.cuda.Stream()
        s1 = torch.cuda.Stream()
        s2 = torch.cuda.Stream()
        g = torch.cuda.CUDAGraph()

        torch.cuda.synchronize()
        with torch.cuda.stream(s0):
            potential_problem.record_stream(s0)
            torch.cuda._sleep(TestCuda.FIFTY_MIL_CYCLES)
            potential_problem.fill_(1.0)
        del potential_problem

        with torch.cuda.stream(s1):
            g.capture_begin()
            # potential_problem's allocation should still be outstanding. if DeviceCachingAllocator::malloc
            # mistakenly calls process_events, it will trigger cudaEventQueries on potential_problem's end-of-life
            # event, which will cause the capture to error.
            b = a.clone()

            # Let's also see what happens if we record_stream on a tensor during capture.
            s2.wait_stream(s1)
            with torch.cuda.stream(s2):
                b.fill_(1.0)
                b.record_stream(s2)  # dummy record_stream
                del b
            s1.wait_stream(s2)
            g.capture_end()
        torch.cuda.synchronize()

        # dummy allocation triggers process_events, Hopefully successfully processes b's end-of-life event.
        c = torch.zeros((3,), device="cuda")

    @skipIfRocm
    @unittest.skipIf(
        not TEST_CUDA_GRAPH, "CUDA >= 11.0 or ROCM >= 5.3 required for graphs"
    )
    # If this test is the first in the process to try cudnn rnns with dropout, it'll initialize
    # DropoutState's long-lived internal buffer. Calling code perceives this (correct) behavior
    # as a memory leak unless we skip the leak check.
    @skipCUDAMemoryLeakCheckIf(True)
    @serialTest()
    def test_graph_cudnn_dropout(self):
        # Tests the interaction of cuda graph capture with DropoutState's syncs in ATen/native/cudnn/RNN.cpp.
        # In particular, if user runs a sequence of captured and noncaptured cudnn rnns, DropoutState should
        # avoid syncing noncapturing streams with captured events or vice versa.
        torch.cuda.empty_cache()

        model = torch.nn.LSTM(512, 512, 2, dropout=0.5).cuda()
        x = torch.ones(100, 192, 512, device="cuda")

        y = model(x)

        g = torch.cuda.CUDAGraph()
        s = torch.cuda.Stream()
        s.wait_stream(torch.cuda.current_stream())
        with torch.cuda.stream(s):
            g.capture_begin()
            y = model(x)
            g.capture_end()
        torch.cuda.current_stream().wait_stream(s)

        g.replay()

        y = model(x)

    @unittest.skipIf(
        not TEST_CUDA_GRAPH, "CUDA >= 11.0 or ROCM >= 5.3 required for graphs"
    )
    @parametrize(
        "with_amp,cache_enabled,allow_unused_input",
        [
            subtest((False, False, True), decorators=[skipIfRocm]),
            subtest((True, False, True), decorators=[skipIfRocm]),
            subtest((True, True, True), decorators=[unittest.expectedFailure]),
            subtest((False, False, False), decorators=[unittest.expectedFailure]),
        ],
        name_fn=lambda x, y, z: "{}{}{}".format(
            {True: "with_amp", False: "without_amp"}[x],
            {True: "_cache_enabled", False: "_cache_disabled"}[y] if x else "",
            {True: "_allow_unused_input", False: "_not_allow_unused_input"}[z],
        ),
    )
    @serialTest()
    def test_graph_make_graphed_callables(
        self, with_amp, cache_enabled, allow_unused_input
    ):
        torch.manual_seed(5)
        torch.cuda.manual_seed(5)

        N, D_in, H, D_out = 640, 4096, 2048, 1024

        class MLP1(torch.nn.Module):
            def __init__(self, D_in: int, H: int, D_out: int):
                super().__init__()
                self.net_1 = torch.nn.Sequential(
                    torch.nn.Linear(D_in, H), torch.nn.Dropout(p=0.1)
                ).cuda()
                self.net_2 = torch.nn.Sequential(
                    torch.nn.Linear(H, D_out), torch.nn.Dropout(p=0.2)
                ).cuda()

            def forward(self, input_dict: dict):
                x = input_dict["x"]
                return self.net_2(self.net_1(x))

        class MLP2(torch.nn.Module):
            def __init__(self, D_in: int, H: int, D_out: int):
                super().__init__()
                self.net_1 = torch.nn.Sequential(
                    torch.nn.Linear(D_in, H), torch.nn.Dropout(p=0.1)
                ).cuda()
                self.net_2 = torch.nn.Sequential(
                    torch.nn.Linear(H, D_out), torch.nn.Dropout(p=0.2)
                ).cuda()

            def forward(self, x):
                return self.net_2(self.net_1(x))

        class ParameterlessModule(torch.nn.Module):
            def forward(self, x):
                idx = (
                    torch.arange(x.size(0), device=x.device)
                    .view(-1, 1)
                    .repeat(1, x.size(1))
                )
                return {"output": torch.gather(x, 0, idx)}

        models = []
        for _ in range(2):
            model_section1 = MLP1(D_in, H, H).cuda()
            model_section2 = MLP2(H, H, D_out).cuda()
            model_section3 = ParameterlessModule().cuda()
            models.append(
                torch.nn.Sequential(model_section1, model_section2, model_section3)
            )

        model_graphed = models[0]
        model_control = models[1]

        model_graphed.load_state_dict(model_control.state_dict())

        opt_graphed = torch.optim.SGD(model_graphed.parameters(), lr=0.1)
        opt_control = torch.optim.SGD(model_control.parameters(), lr=0.1)

        x = torch.randn(N, D_in, device="cuda")
        h = torch.randn(N, H, device="cuda", requires_grad=True)
        h2 = torch.randn(N, D_out, device="cuda", requires_grad=True)
        unused_input = torch.randn(N, H, device="cuda", requires_grad=True)
        y_pred = torch.randn(N, D_out, device="cuda", requires_grad=True)
        y = torch.randn(N, D_out, device="cuda")

        loss_fn_control = torch.nn.functional.mse_loss
        relu_control = torch.nn.functional.relu

        # This is a good stress test. It graphs four callables: two Modules and two python functions.
        with torch.amp.autocast(
            device_type="cuda", enabled=with_amp, cache_enabled=cache_enabled
        ):
            (
                model_graphed[0],
                model_graphed[1],
                model_graphed[2],
                relu_graphed,
                loss_fn_graphed,
            ) = torch.cuda.make_graphed_callables(
                (
                    model_graphed[0],
                    model_graphed[1],
                    model_graphed[2],
                    relu_control,
                    loss_fn_control,
                ),
                (
                    ({"x": x, "unused_input": unused_input},),
                    (h,),
                    (h2,),
                    (y_pred,),
                    (y_pred, y),
                ),
                allow_unused_input=allow_unused_input,
            )

        real_inputs = [torch.rand_like(x) for _ in range(10)]
        real_targets = [torch.rand_like(y) for _ in range(10)]

        for m, opt, relu, loss_fn in zip(
            (model_graphed, model_control),
            (opt_graphed, opt_control),
            (relu_graphed, relu_control),
            (loss_fn_graphed, loss_fn_control),
        ):
            # Resets RNC states before iterations for graphed and ungraphed models,
            # so dropout math should be bitwise identical for both.
            torch.manual_seed(5)
            torch.cuda.manual_seed(5)
            for data, target in zip(real_inputs, real_targets):
                opt.zero_grad(set_to_none=True)
                with torch.amp.autocast(
                    device_type="cuda", enabled=with_amp, cache_enabled=cache_enabled
                ):
                    y_pred = m({"x": data, "unused_input": unused_input})["output"]
                    y_pred = relu(y_pred)
                    loss = loss_fn(y_pred, target)
                    loss.backward()
                opt.step()

        for p, pc in zip(model_graphed.parameters(), model_control.parameters()):
            self.assertEqual(p, pc)

        # We graphed the models in training mode. Eval should still run ungraphed.
        model_graphed.eval()
        model_control.eval()
        self.assertEqual(
            model_graphed({"x": real_inputs[0]}), model_control({"x": real_inputs[0]})
        )

    @unittest.skipIf(
        not TEST_CUDA_GRAPH, "CUDA >= 11.0 or ROCM >= 5.3 required for graphs"
    )
    @parametrize(
        "with_amp,cache_enabled,allow_unused_input",
        [
            subtest((False, False, True), decorators=[skipIfRocm]),
            subtest((True, False, True), decorators=[skipIfRocm]),
            subtest((True, True, True), decorators=[unittest.expectedFailure]),
            subtest((False, False, False), decorators=[skipIfRocm]),
        ],
        name_fn=lambda x, y, z: "{}{}{}".format(
            {True: "with_amp", False: "without_amp"}[x],
            {True: "_cache_enabled", False: "_cache_disabled"}[y] if x else "",
            {True: "_allow_unused_input", False: "_not_allow_unused_input"}[z],
        ),
    )
    @serialTest()
    def test_graph_make_graphed_callables_parameterless_nograd_module(
        self, with_amp, cache_enabled, allow_unused_input
    ):
        torch.manual_seed(5)
        torch.cuda.manual_seed(5)

        N, D_in, H, D_out = 640, 4096, 2048, 1024

        class ParameterlessModule(torch.nn.Module):
            def forward(self, input_dict: dict):
                x = input_dict["x"]
                idx = (
                    torch.arange(x.size(0), device=x.device)
                    .view(-1, 1)
                    .repeat(1, x.size(1))
                )
                return {"output": torch.gather(x, 0, idx)}

        models = []
        for _ in range(2):
            model_section1 = ParameterlessModule().cuda()
            models.append(torch.nn.Sequential(model_section1))

        model_graphed = models[0]
        model_control = models[1]

        model_graphed.load_state_dict(model_control.state_dict())

        x = torch.randn(N, D_in, device="cuda", requires_grad=False)
        unused_input = torch.randn(N, H, device="cuda", requires_grad=False)
        y_pred = torch.randn(N, D_in, device="cuda", requires_grad=False)
        y = torch.randn(N, D_in, device="cuda")

        # This is a good stress test. It graphs four callables: two Modules and two python functions.
        with torch.amp.autocast(
            device_type="cuda", enabled=with_amp, cache_enabled=cache_enabled
        ):
            model_graphed[0] = torch.cuda.make_graphed_callables(
                model_graphed[0],
                ({"x": x, "unused_input": unused_input},),
                allow_unused_input=allow_unused_input,
            )

        real_inputs = [torch.rand_like(x, requires_grad=True) for _ in range(10)]
        real_targets = [torch.rand_like(y) for _ in range(10)]

        for m in (model_graphed, model_control):
            # Resets RNC states before iterations for graphed and ungraphed models,
            # so dropout math should be bitwise identical for both.
            torch.manual_seed(5)
            torch.cuda.manual_seed(5)
            for data, _ in zip(real_inputs, real_targets):
                with torch.amp.autocast(
                    device_type="cuda", enabled=with_amp, cache_enabled=cache_enabled
                ):
                    out = m({"x": data, "unused_input": unused_input})["output"]

        # We graphed the models in training mode. Eval should still run ungraphed.
        model_graphed.eval()
        model_control.eval()
        self.assertEqual(
            model_graphed({"x": real_inputs[0]}), model_control({"x": real_inputs[0]})
        )

    @unittest.skipIf(
        not TEST_CUDA_GRAPH, "CUDA >= 11.0 or ROCM >= 5.3 required for graphs"
    )
    def test_graph_make_graphed_callables_same_pool(self):
        torch.manual_seed(5)
        torch.cuda.manual_seed(5)
        models = []
        num_models = 3
        for _ in range(num_models):
            models.append(
                torch.nn.Sequential(
                    torch.nn.Linear(32, 128),
                    torch.nn.ReLU(),
                    torch.nn.Linear(128, 128),
                ).cuda()
            )
        # we will reuse the same pool for all graph captures
        mempool = torch.cuda.graph_pool_handle()
        graphed_models = []
        for model in models:
            x = torch.randn([64, 32], device="cuda")
            graphed_model = deepcopy(model)
            graphed_model = torch.cuda.make_graphed_callables(
                graphed_model, (x,), pool=mempool
            )
            graphed_models.append(graphed_model)

        for model, graphed_model in zip(models, graphed_models):
            x = torch.randn([64, 32], device="cuda")
            y = model(x)
            yg = graphed_model(x)
            l = y.norm()
            lg = yg.norm()
            l.backward()
            lg.backward()

            self.assertEqual(y, yg)
            self.assertEqual(l, lg)
            for p, pg in zip(model.parameters(), graphed_model.parameters()):
                self.assertEqual(p, pg)
                self.assertEqual(p.grad, pg.grad)
                self.assertNotEqual(p.data_ptr(), pg.data_ptr())
                self.assertNotEqual(p.grad.data_ptr(), pg.grad.data_ptr())

    def _test_graphed_optimizer(
        self, steps_warmup, steps_train, optimizer_ctor, kwargs
    ):
        for actually_do_graphs in (True, False):
            params = [torch.randn((i + 5, i + 5), device="cuda") for i in range(2)] + [
                torch.randn((), device="cuda")
            ]
            params_control = [p.clone().requires_grad_() for p in params]
            params_graphed = [p.clone().requires_grad_() for p in params]

            grads = [
                [torch.randn_like(p) for p in params]
                for _ in range(steps_warmup + steps_train)
            ]

            # Control (capturable=False)

            opt = optimizer_ctor(params_control, capturable=False, **kwargs)

            for i in range(steps_warmup + steps_train):
                for j, p in enumerate(params_control):
                    p.grad = grads[i][j]
                opt.step()

            # capturable=True

            opt = optimizer_ctor(params_graphed, capturable=True, **kwargs)

            for i in range(steps_warmup):
                for j, p in enumerate(params_graphed):
                    p.grad = grads[i][j]
                opt.step()

            if actually_do_graphs:
                g = torch.cuda.CUDAGraph()
                with torch.cuda.graph(g):
                    opt.step()

            for i in range(steps_train):
                if actually_do_graphs:
                    for j, p in enumerate(params_graphed):
                        p.grad.copy_(grads[i + steps_warmup][j])
                    g.replay()
                else:
                    # Passing capturable=True to the constructor and running without graphs should still be
                    # numerically correct, even if it's not ideal for performance.
                    for j, p in enumerate(params_graphed):
                        p.grad = grads[i + steps_warmup][j]
                    opt.step()

            for p_control, p_graphed in zip(params_control, params_graphed):
                self.assertEqual(p_control, p_graphed)

    @unittest.skipIf(
        not TEST_CUDA_GRAPH, "CUDA >= 11.0 or ROCM >= 5.3 required for graphs"
    )
    def test_graph_optims_with_explicitly_capturable_param_groups(self):
        # mimicking `_test_graphed_optimizer` maladroitly to pass two param_groups to optimizer.__init__
        n_warmup, n_replay = 3, 2
        for optimizer, second_param_group_capturable in product(
            (
                torch.optim.Adam,
                torch.optim.AdamW,
                torch.optim.ASGD,
                torch.optim.Adamax,
                torch.optim.NAdam,
                torch.optim.RAdam,
                torch.optim.Adadelta,
                torch.optim.RMSprop,
                torch.optim.Rprop,
            ),
            (True, False),
        ):
            ref_p1, param1 = (
                torch.nn.Parameter(torch.ones(1, device="cuda")) for _ in range(2)
            )
            ref_p2, param2 = (
                torch.nn.Parameter(torch.ones(1, device="cuda")) for _ in range(2)
            )
            grads1, grads2 = (
                [torch.randn_like(param1) for _ in range(n_warmup + n_replay)]
                for _ in range(2)
            )
            ref_grads1, ref_grads2 = (
                [t.clone() for t in tensors] for tensors in (grads1, grads2)
            )
            params = [
                {"params": [param1], "capturable": True},
                {"params": [param2], "capturable": second_param_group_capturable},
            ]
            opt = optimizer(params)
            opt_ = optimizer(
                [
                    {"params": [ref_p1], "capturable": False},
                    {"params": [ref_p2], "capturable": False},
                ]
            )

            for i in range(n_warmup + n_replay):
                ref_p1.grad = ref_grads1[i]
                ref_p2.grad = ref_grads2[i]
                opt_.step()

            for i in range(n_warmup):
                param1.grad = grads1[i]
                param2.grad = grads2[i]
                opt.step()

            g = torch.cuda.CUDAGraph()
            if not second_param_group_capturable:
                with self.assertRaisesRegex(RuntimeError, "Attempting CUDA graph"):
                    with torch.cuda.graph(g):
                        opt.step()
            else:
                with torch.cuda.graph(g):
                    opt.step()

                for i in range(n_replay):
                    param1.grad.copy_(grads1[n_warmup + i])
                    param2.grad.copy_(grads2[n_warmup + i])
                    g.replay()
                self.assertEqual(ref_p1, param1)
                self.assertEqual(ref_p2, param2)

    @unittest.skipIf(
        not TEST_CUDA_GRAPH, "CUDA >= 11.0 or ROCM >= 5.3 required for graphs"
    )
    def test_cuda_graph_error_options(self):
        def fn():
            x = torch.zeros([2000], device="cuda")
            y = x + x + x
            return y

        mem = None

        def raw_malloc():
            global mem
            mem = None
            stream = torch.cuda.Stream()
            try:
                with torch.cuda.stream(stream):
                    mem = torch.cuda.caching_allocator_alloc(1024)
            except BaseException:
                if mem is None:
                    return
            try:
                torch.cuda.caching_allocator_delete(mem)
                mem = None
                return None
            except BaseException:
                pass

        def throws_on_cuda_event(capture_error_mode):
            graph = torch.cuda.CUDAGraph()
            torch.cuda.synchronize()
            stream = torch.cuda.Stream()
            stream.wait_stream(torch.cuda.current_stream())
            with torch.cuda.stream(stream):
                fn()
            stream.synchronize()
            torch.cuda.current_stream().wait_stream(stream)
            torch.cuda.synchronize()
            try:
                with torch.cuda.graph(
                    graph, stream=stream, capture_error_mode=capture_error_mode
                ):
                    out = fn()
                    thread = threading.Thread(target=raw_malloc)
                    thread.start()
                    thread.join()
            except Exception:
                if mem is not None:
                    torch.cuda.caching_allocator_delete(mem)
                return True

            return False

        self.assertFalse(throws_on_cuda_event("thread_local"))
        self.assertFalse(throws_on_cuda_event("relaxed"))

        # Exception would Corrupt Process and make other tests fail
        # self.assertTrue(throws_on_cuda_event("global"))

    @unittest.skipIf(
        not TEST_CUDA_GRAPH, "CUDA >= 11.0 or ROCM >= 5.3 required for graphs"
    )
    def test_cuda_graph_allocator_propagates_stream(self):
        segments = torch.cuda.memory_snapshot()
        existing_pools = {s["segment_pool_id"] for s in segments}
        x = torch.randn(10240000, device="cuda")
        y = torch.rand_like(x)
        g = torch.cuda.CUDAGraph()
        s0 = torch.cuda.Stream()
        s1 = torch.cuda.Stream()
        s0.wait_stream(torch.cuda.current_stream())
        with torch.cuda.stream(s0):
            g.capture_begin()
            z = x + y
        with torch.cuda.stream(s1):
            s1.wait_stream(s0)
            w = z + y
        s0.wait_stream(s1)
        with torch.cuda.stream(s0):
            g.capture_end()
        segments = torch.cuda.memory_snapshot()
        x = [
            s["segment_pool_id"]
            for s in segments
            if s["segment_pool_id"] not in existing_pools
        ]
        self.assertEqual(len(x), 2)
        self.assertEqual(x[0], x[1])

    def test_batch_norm_gather_stats(self):
        input = torch.randn(1, 3, 3, 3, device="cuda")
        mean, invstd = torch.batch_norm_gather_stats(
            input,
            mean=torch.ones(2, 3, device="cuda"),
            invstd=torch.ones(2, 3, device="cuda"),
            running_mean=None,
            running_var=None,
            momentum=0.1,
            eps=1e-5,
            count=2,
        )
        self.assertEqual(mean, torch.ones(3, device="cuda"))
        self.assertEqual(invstd, torch.ones(3, device="cuda"))

    def test_matmul_memory_use(self):
        def get_max_used():
            torch.cuda.synchronize()
            val = torch.cuda.max_memory_allocated()
            torch.cuda.reset_peak_memory_stats()
            return val

        a = torch.rand(1, 32, 32, device="cuda")
        b = torch.rand(24, 32, 1, device="cuda")

        get_max_used()

        torch.matmul(a, b)

        matmul_mem = get_max_used()

        a = a.expand(24, 32, 32)
        torch.matmul(a, b)

        matmul_expand_mem = get_max_used()

        torch.bmm(a, b)

        bmm_mem = get_max_used()

        self.assertEqual(matmul_expand_mem, matmul_mem)
        self.assertEqual(bmm_mem, matmul_mem)

    @unittest.skipIf(not TEST_WITH_ROCM, "ROCm-only test")
    def test_rocm_backward_pass_guard(self):
        # The test exercises a ROCm-specific feature.

        class MyFunction(torch.autograd.Function):
            @staticmethod
            def forward(ctx, tensor, constant):
                self.assertFalse(torch._C._rocm_is_backward_pass())
                ctx.constant = constant
                return tensor * constant

            @staticmethod
            def backward(ctx, grad_output):
                self.assertTrue(torch._C._rocm_is_backward_pass())
                return grad_output * ctx.constant, None

        class MyModule(torch.nn.Module):
            def __init__(self) -> None:
                super().__init__()
                self.a = torch.nn.Parameter(torch.randn(()))

            def forward(self, x):
                return MyFunction.apply(x, self.a)

        model = MyModule()
        criterion = torch.nn.MSELoss(reduction="sum")
        optimizer = torch.optim.SGD(model.parameters(), lr=1e-6)

        x = torch.randn(5, 5)
        result = model(x)
        loss = criterion(result, x)
        optimizer.zero_grad()
        loss.backward()
        optimizer.step()

    def test_matmul_device_mismatch(self):
        cpu = torch.rand((10, 10))
        cuda = cpu.cuda()
        with self.assertRaisesRegex(
            RuntimeError, "Expected all tensors to be on the same device"
        ):
            cpu @ cuda
        with self.assertRaisesRegex(
            RuntimeError, "Expected all tensors to be on the same device"
        ):
            cuda @ cpu

        for s, m1, m2 in product((cpu, cuda), repeat=3):
            if s.device == m1.device == m2.device:
                torch.addmm(s, m1, m2)
            else:
                with self.assertRaisesRegex(
                    RuntimeError, "Expected all tensors to be on the same device"
                ):
                    torch.addmm(s, m1, m2)

    @unittest.skipIf(TEST_MULTIGPU, "Testing on one GPU is sufficient")
    def test_lazy_init(self):
        """Validate that no CUDA calls are made during `import torch` call"""

        def check_output(script: str) -> str:
            return (
                subprocess.check_output([sys.executable, "-c", script])
                .decode("ascii")
                .strip()
            )

        VISIBLE_DEVICES = (
            "HIP_VISIBLE_DEVICES" if TEST_WITH_ROCM else "CUDA_VISIBLE_DEVICES"
        )
        test_script = f"import os; import torch;os.environ['{VISIBLE_DEVICES}']='32';print(torch.cuda.device_count())"
        rc = check_output(test_script)
        self.assertEqual(rc, "0")
        if not TEST_WITH_ROCM:
            # Check that `cuInit` was not called during the import
            # By using ctypes and calling cuDeviceCountGet() and expect CUDA_ERROR_NOT_INITIALIZED == 3
            # See https://github.com/pytorch/pytorch/issues/116276 for more details
            libcuda_name = "libcuda.so.1" if not IS_WINDOWS else "nvcuda.dll"
            cuda_driver_api_call = (
                f"ctypes.CDLL('{libcuda_name}').cuDeviceGetCount(ctypes.byref(x))"
            )
            rc = check_output(
                f"import torch; import ctypes;x=ctypes.c_int(-1);print({cuda_driver_api_call})"
            )
            self.assertEqual(rc, "3")

    @unittest.skipIf(not TEST_WITH_ROCM, "not relevant for CUDA testing")
    def test_hip_device_count(self):
        """Validate device_count works with both CUDA/HIP visible devices"""
        test_script = """\
import torch
import os
print(f"{torch.cuda.device_count()}")
"""
        custom_envs = [
            {"CUDA_VISIBLE_DEVICES": "0", "HIP_VISIBLE_DEVICES": None},
            {"CUDA_VISIBLE_DEVICES": None, "HIP_VISIBLE_DEVICES": "0"},
            {"CUDA_VISIBLE_DEVICES": "0,1,2,3", "HIP_VISIBLE_DEVICES": "0"},
        ]

        for env_config in custom_envs:
            env = os.environ.copy()
            for key, value in env_config.items():
                if value is None:
                    env.pop(key, None)
                else:
                    env[key] = value
            r = (
                subprocess.check_output([sys.executable, "-c", test_script], env=env)
                .decode("ascii")
                .strip()
            )
            self.assertEqual("1", r)

    @unittest.skipIf(not TEST_MULTIGPU, "requires multiple devices")
    def test_device_count_not_cached_pre_init(self):
        visible_devices = (
            "HIP_VISIBLE_DEVICES" if torch.version.hip else "CUDA_VISIBLE_DEVICES"
        )
        test_script = f"""\
import torch
import os
r1 = torch.cuda.device_count()
os.environ['{visible_devices}'] = '0'
r2 = torch.cuda.device_count()
torch.empty(10, device='cuda')
print(f"{{r1}}, {{r2}}")
"""

        r = (
            subprocess.check_output([sys.executable, "-c", test_script])
            .decode("ascii")
            .strip()
        )

        x = torch.cuda.device_count()
        self.assertEqual(f"{x}, 1", r)

    @unittest.skip("Disabling as USE_CUFILE=0 by default in builds")
    def test_gds_fails_in_ci(self):
        if IS_WINDOWS or TEST_WITH_ROCM:
            error_msg = "is not supported on this platform"
        else:
            error_msg = "cuFileHandleRegister failed"
        with TemporaryFileName() as f:
            with self.assertRaisesRegex(RuntimeError, error_msg):
                file = torch.cuda.gds._GdsFile(f, os.O_CREAT | os.O_RDWR)


@unittest.skipIf(not TEST_CUDA, "CUDA not available, skipping tests")
@torch.testing._internal.common_utils.markDynamoStrictTest
class TestCudaMallocAsync(TestCase):
    @unittest.skipIf(
        TEST_CUDAMALLOCASYNC, "setContextRecorder not supported by CUDAMallocAsync"
    )
    def test_memory_snapshot(self):
        try:
            torch.cuda.memory.empty_cache()
            torch.cuda.memory._record_memory_history("state", stacks="python")
            # make x the second block in a segment
            torch.rand(2 * 311, 411, device="cuda")
            unused = torch.rand(310, 410, device="cuda")
            x = torch.rand(311, 411, device="cuda")

            # create a bunch of tensors that all will tile into the
            # same segment to  exercise the history merging code
            # 512B is the minimum block size,
            # so we allocate all the tensors to this size to make sure
            # they tile evenly
            tensors = [torch.rand(128, device="cuda") for _ in range(1000)]
            while tensors:
                del tensors[randint(0, len(tensors) - 1)]

            # exercise the history trimming code
            torch.rand(128 * 5, device="cuda")

            ss = torch.cuda.memory._snapshot()
            found_it = False
            for seg in ss["segments"]:
                self.assertTrue("frames" in seg)
                for b in seg["blocks"]:
                    if b["requested_size"] == 311 * 411 * 4:
                        self.assertTrue("test_cuda" in b["frames"][0]["filename"])
                        found_it = True
                        self.assertEqual(x.untyped_storage().data_ptr(), b["address"])
            self.assertTrue(found_it)

            if not IS_WINDOWS:
                with tempfile.NamedTemporaryFile() as f:
                    torch.cuda.memory._save_segment_usage(f.name)
                    with open(f.name) as f2:
                        self.assertTrue("test_cuda.py" in f2.read())
            del unused
            del x
            torch.cuda.empty_cache()
            ss = torch.cuda.memory._snapshot()
            self.assertTrue(
                ss["device_traces"][0][-1]["action"]
                in ("segment_free", "segment_unmap")
            )

        finally:
            torch.cuda.memory._record_memory_history(None)

    @unittest.skipIf(IS_ARM64 or not IS_LINUX, "x86 linux only cpp unwinding")
    def test_direct_traceback(self):
        from torch._C._profiler import gather_traceback, symbolize_tracebacks  # @manual

        c = gather_traceback(True, True, True)
        (r,) = symbolize_tracebacks([c])
        r = str(r)
        self.assertTrue("test_cuda.py" in r)
        self.assertTrue("unwind" in r)

    @unittest.skipIf(
        TEST_CUDAMALLOCASYNC, "setContextRecorder not supported by CUDAMallocAsync"
    )
    @unittest.skipIf(IS_ARM64 or not IS_LINUX, "cpp contexts are x86 linux only")
    def test_memory_snapshot_with_cpp(self):
        try:
            torch.cuda.memory.empty_cache()
            torch.cuda.memory._record_memory_history("state", stacks="all")
            x = torch.rand(311, 411, device="cuda")

            ss = torch.cuda.memory._snapshot()["segments"]
            found_it = False
            for seg in ss:
                for b in seg["blocks"]:
                    if b["requested_size"] == 311 * 411 * 4:
                        self.assertTrue("::rand" in str(b["frames"]))
                        found_it = True
            self.assertTrue(found_it)

        finally:
            torch.cuda.memory._record_memory_history(None)

    @skipIfRocm
    def test_memory_profiler_viz(self):
        with torch.profiler.profile(
            with_stack=True, profile_memory=True, record_shapes=True
        ) as prof:
            x = torch.rand(128, 128, device="cuda")
            x * x + x * x
        plot = profile_plot(prof)
        plot = json.dumps(_profile_to_snapshot(prof))
        self.assertTrue("test_cuda.py" in plot)
        self.assertTrue("test_memory_profiler_viz" in plot)
        self.assertTrue("category" in plot)

    @unittest.skipIf(
        TEST_CUDAMALLOCASYNC, "setContextRecorder not supported by CUDAMallocAsync"
    )
    @unittest.skipIf(IS_ARM64 or not IS_LINUX, "cpp contexts are x86 linux only")
    def test_cycles(self):
        fired = False

        def observer(html):
            nonlocal fired
            fired = True
            self.assertTrue("torch.Tensor" in html)
            self.assertTrue("test_cuda" in html)
            self.assertTrue("cell_contents" in html)

        disarm = observe_tensor_cycles(observer)

        def noop():
            pass

        try:

            def create():
                x = torch.empty(3, 4, device="cuda")

                def foo(p):
                    if p:
                        return foo(not p)
                    else:
                        return x

                return foo

            create()
            gc.collect()
            # the callback has to run outside of the collect
            # call so it doesn't actual fire until the next
            # method call after a gc.collect
            noop()
            self.assertTrue(fired)
        finally:
            disarm()

    @unittest.skipIf(
        TEST_CUDAMALLOCASYNC, "setContextRecorder not supported by CUDAMallocAsync"
    )
    @unittest.skipIf(IS_ARM64 or not IS_LINUX, "cpp contexts are x86 linux only")
    def test_memory_plots(self):
        for context, stacks in (
            ("all", "all" if IS_LINUX else "python"),
            ("all", "python"),
            (None, "python"),
        ):
            try:
                torch.cuda.memory.empty_cache()
                torch.cuda.memory._record_memory_history(
                    "all", context=context, stacks=stacks
                )

                def run():
                    x = torch.rand(128, 128, device="cuda")
                    x * x + x * x

                run()
                cpp = stacks == "all"
                record_context = context is not None
                ss = torch.cuda.memory._snapshot()

                tplot = trace_plot(ss)
                splot = segment_plot(ss)
                text = json.dumps(ss)

                self.assertTrue(record_context == ("test_memory_plots" in text))
                self.assertTrue(cpp == ("::rand" in text))
                self.assertTrue(str(128 * 128 * 4) in text)

            finally:
                torch.cuda.memory._record_memory_history(None)

    @unittest.skipIf(
        TEST_CUDAMALLOCASYNC, "setContextRecorder not supported by CUDAMallocAsync"
    )
    @unittest.skipIf(IS_ARM64 or not IS_LINUX, "cpp contexts are x86 linux only")
    def test_memory_plots_free_stack(self):
        for context in ["alloc", "all", "state"]:
            try:
                torch.cuda.memory.empty_cache()
                torch.cuda.memory._record_memory_history(context=context)
                x = None

                def thealloc():
                    nonlocal x
                    x = torch.rand(3, 4, device="cuda")

                def thefree():
                    nonlocal x
                    del x

                thealloc()
                thefree()
                ss = json.dumps(torch.cuda.memory._snapshot())
                self.assertTrue(("thefree" in ss) == (context == "all"))
                self.assertTrue(("thealloc" in ss) == (context != "state"))
            finally:
                torch.cuda.memory._record_memory_history(None)

    @unittest.skipIf(
        TEST_CUDAMALLOCASYNC, "setContextRecorder not supported by CUDAMallocAsync"
    )
    @unittest.skipIf(IS_ARM64 or not IS_LINUX, "cpp contexts are x86 linux only")
    def test_memory_plots_history_context(self):
        try:
            torch.cuda.memory.empty_cache()
            x = None

            def should_capture1():
                nonlocal x
                x = torch.rand(4, 4, device="cuda")

            def should_not_capture():
                nonlocal x
                x = torch.rand(3, 4, device="cuda")

            def should_capture2():
                nonlocal x
                x = torch.rand(4, 4, device="cuda")

            # Recording with context and python call stacks should capture the call stack.
            torch.cuda.memory._record_memory_history(context="all", stacks="python")
            should_capture1()
            # Recording with context=None should not capture the call stack.
            torch.cuda.memory._record_memory_history(context=None)
            should_not_capture()
            # Recording with context and python call stacks should capture the call stack.
            torch.cuda.memory._record_memory_history(context="all", stacks="python")
            should_capture2()

            ss = json.dumps(torch.cuda.memory._snapshot())
            self.assertTrue("should_capture1" in ss)
            self.assertTrue("should_not_capture" not in ss)
            self.assertTrue("should_capture2" in ss)
        finally:
            torch.cuda.memory._record_memory_history(None)

    @unittest.skipIf(
        TEST_CUDAMALLOCASYNC, "setContextRecorder not supported by CUDAMallocAsync"
    )
    @unittest.skipIf(IS_ARM64 or not IS_LINUX, "cpp contexts are x86 linux only")
    def test_memory_plots_free_segment_stack(self):
        for context in ["alloc", "all", "state"]:
            try:
                torch.cuda.memory.empty_cache()
                torch.cuda.memory._record_memory_history(context=context)
                x = torch.rand(3, 4, device="cuda")
                del x
                torch.cuda.memory.empty_cache()

                ss = json.dumps(torch.cuda.memory._snapshot())
                self.assertTrue(("empty_cache" in ss) == (context == "all"))
            finally:
                torch.cuda.memory._record_memory_history(None)

    @unittest.skipIf(
        TEST_CUDAMALLOCASYNC, "setContextRecorder not supported by CUDAMallocAsync"
    )
    def test_memory_snapshot_script(self):
        try:
            torch.cuda.memory.empty_cache()
            torch.cuda.memory._record_memory_history("state", stacks="python")

            @torch.jit.script
            def foo():
                return torch.rand(311, 411, device="cuda")

            x = foo()

            ss = torch.cuda.memory._snapshot()["segments"]
            found_it = False
            for seg in ss:
                for b in seg["blocks"]:
                    if b["requested_size"] == 311 * 411 * 4:
                        self.assertTrue(b["frames"][0]["name"] == "foo")
                        found_it = True
            self.assertTrue(found_it)

        finally:
            torch.cuda.memory._record_memory_history(None)

    def test_max_split_expandable(self):
        torch.cuda.memory.empty_cache()
        mb = 1024 * 1024
        _, all_memory = torch.cuda.memory.mem_get_info()
        pre_reserved = torch.cuda.memory_reserved()
        total_allowed = 120 * mb + pre_reserved
        fraction_allowed = total_allowed / all_memory
        assert int(fraction_allowed * all_memory) == total_allowed
        torch.cuda.memory.set_per_process_memory_fraction(fraction_allowed)

        def alloc(n):
            return torch.ones(n * mb, dtype=torch.int8, device="cuda")

        torch.cuda.memory._set_allocator_settings(
            "expandable_segments:False,max_split_size_mb:40"
        )
        a = alloc(40)
        torch.cuda.memory._set_allocator_settings(
            "expandable_segments:True,max_split_size_mb:40"
        )
        b = alloc(40)
        torch.cuda.memory._set_allocator_settings(
            "expandable_segments:False,max_split_size_mb:40"
        )
        c = alloc(40)
        with self.assertRaises(torch.OutOfMemoryError):
            alloc(40)
        del a, b, c
        # force release_cached_blocks to run with some expandable segments in the free list
        alloc(120)

    def test_garbage_collect_expandable(self):
        torch.cuda.memory.empty_cache()
        mb = 1024 * 1024
        _, all_memory = torch.cuda.memory.mem_get_info()
        pre_reserved = torch.cuda.memory_reserved()
        total_allowed = 120 * mb + pre_reserved
        fraction_allowed = total_allowed / all_memory
        assert int(fraction_allowed * all_memory) == total_allowed
        torch.cuda.memory.set_per_process_memory_fraction(fraction_allowed)

        def alloc(n):
            return torch.ones(n * mb, dtype=torch.int8, device="cuda")

        torch.cuda.memory._set_allocator_settings(
            "expandable_segments:False,garbage_collection_threshold:0.5"
        )
        a = alloc(40)
        torch.cuda.memory._set_allocator_settings(
            "expandable_segments:True,garbage_collection_threshold:0.5"
        )
        b = alloc(40)
        del a, b
        # causes GC to run. The expandable segment block will be split
        # so GC would not attempt to free it anyway, but this at least makes sure
        # expandable_segment blocks can be in the free list when this is called.
        alloc(80)

    def test_allocator_settings(self):
        def power2_div(size, div_factor):
            pow2 = 1
            while pow2 < size:
                pow2 = pow2 * 2
            if pow2 == size:
                return pow2
            step = pow2 / 2 / div_factor
            ret = pow2 / 2
            while ret < size:
                ret = ret + step
            return ret

        torch.cuda.memory.empty_cache()
        key_allocated = (
            "active_bytes.all.allocated"
            if not TEST_CUDAMALLOCASYNC
            else "allocated_bytes.all.current"
        )
        key_requested = "requested_bytes.all.allocated"

        nelems = 21 * 1024 * 1024
        nbytes = 4 * nelems  # floats are 4 bytes

        nelems_big = 100 * 1024 * 1024
        nbytes_big = 4 * nelems_big  # floats are 4 bytes

        start_mem = torch.cuda.memory_stats()[key_allocated]
        torch.cuda.memory._set_allocator_settings("")
        x = torch.rand(nelems, device="cuda")

        # test roundup_power2_divisions single value syntax
        reg_mem = torch.cuda.memory_stats()[key_allocated]
        start_requested = torch.cuda.memory_stats()[key_requested]
        torch.cuda.memory._set_allocator_settings("roundup_power2_divisions:4")
        y = torch.rand(nelems, device="cuda")

        pow2_div4_mem = torch.cuda.memory_stats()[key_allocated]
        current_requested = torch.cuda.memory_stats()[key_requested]

        self.assertTrue(reg_mem - start_mem == nbytes)
        if not TEST_CUDAMALLOCASYNC:
            # not supported with the cudaMallocAsync backend
            self.assertTrue(pow2_div4_mem - reg_mem == power2_div(nbytes, 4))
            self.assertTrue(current_requested - start_requested == nbytes)

        torch.cuda.memory._set_allocator_settings("garbage_collection_threshold:0.5")
        torch.cuda.memory._set_allocator_settings(
            "garbage_collection_threshold:0.5,max_split_size_mb:40"
        )

        # should have reset the power2 divisions now
        torch.cuda.memory.empty_cache()
        start_mem = torch.cuda.memory_stats()[key_allocated]
        z = torch.rand(nelems, device="cuda")
        reg_mem = torch.cuda.memory_stats()[key_allocated]
        self.assertTrue(reg_mem - start_mem == nbytes)

        # roundup_power2_divisions knob array syntax
        torch.cuda.memory.empty_cache()
        torch.cuda.memory._set_allocator_settings(
            "garbage_collection_threshold:0.5,roundup_power2_divisions:[64:8,128:2,256:2,512:2,1024:1,>:1]"
        )
        start_mem = torch.cuda.memory_stats()[key_allocated]
        w = torch.rand(nelems, device="cuda")

        pow2_div8_mem = torch.cuda.memory_stats()[key_allocated]
        if not TEST_CUDAMALLOCASYNC:
            # not supported with the cudaMallocAsync backend
            self.assertTrue(pow2_div8_mem - start_mem == power2_div(nbytes, 8))

        torch.cuda.memory.empty_cache()
        start_mem = torch.cuda.memory_stats()[key_allocated]
        v = torch.rand(nelems_big, device="cuda")

        pow2_div2_mem = torch.cuda.memory_stats()[key_allocated]
        if not TEST_CUDAMALLOCASYNC:
            # not supported with the cudaMallocAsync backend
            self.assertTrue(pow2_div2_mem - start_mem == power2_div(nbytes_big, 2))

<<<<<<< HEAD
    @unittest.skip("Disabling as USE_CUFILE=0 by default in builds")
    def test_gds_fails_in_ci(self):
        if IS_WINDOWS or TEST_WITH_ROCM:
            error_msg = "is not supported on this platform"
        else:
            error_msg = "cuFileHandleRegister failed"
        with TemporaryFileName() as f:
            with self.assertRaisesRegex(RuntimeError, error_msg):
                file = torch.cuda.gds._GdsFile(f, os.O_CREAT | os.O_RDWR)

=======
        torch.cuda.memory.empty_cache()
        torch.cuda.memory._set_allocator_settings("release_lock_on_cudamalloc:True")
        start_mem = torch.cuda.memory_stats()[key_allocated]
        w = torch.rand(nelems, device="cuda")
        reg_mem = torch.cuda.memory_stats()[key_allocated]
        self.assertTrue(reg_mem - start_mem == nbytes)
>>>>>>> d1bb8e82

        with self.assertRaises(RuntimeError):
            torch.cuda.memory._set_allocator_settings("foo:1,bar:2")

        with self.assertRaises(RuntimeError):
            torch.cuda.memory._set_allocator_settings(
                "garbage_collection_threshold:1.2"
            )

        with self.assertRaises(RuntimeError):
            torch.cuda.memory._set_allocator_settings("max_split_size_mb:2")

        with self.assertRaises(RuntimeError):
            torch.cuda.memory._set_allocator_settings("release_lock_on_cudamalloc:none")

        with self.assertRaises(RuntimeError):
            torch.cuda.memory._set_allocator_settings(
                "pinned_use_cuda_host_register:none"
            )

        with self.assertRaises(RuntimeError):
            torch.cuda.memory._set_allocator_settings(
                "pinned_num_register_threads:none"
            )

        with self.assertRaises(RuntimeError):
            torch.cuda.memory._set_allocator_settings(
                "pinned_num_register_threads:1024"
            )

    @parametrize("max_split_size_mb_setting", [False, True])
    def test_raises_oom(self, max_split_size_mb_setting):
        if max_split_size_mb_setting:
            # CudaCachingAllocator does early return when searching available blocks
            # if max_split_size_mb is not set
            # Setting this triggers more parts of the code
            torch.cuda.memory._set_allocator_settings("max_split_size_mb:1024")
            torch.cuda.memory.empty_cache()
        with self.assertRaises(torch.cuda.OutOfMemoryError):
            torch.empty(1024 * 1024 * 1024 * 1024, device="cuda")

    @unittest.skipIf(
        not (IS_LINUX and os.uname().machine == "x86_64"), "cpp traces only on linux"
    )
    @unittest.skipIf(
        TEST_CUDAMALLOCASYNC, "setContextRecorder not supported by CUDAMallocAsync"
    )
    def test_cpp_memory_snapshot_pickle(self):
        from torch.utils.cpp_extension import load_inline

        source = """
        #include <torch/csrc/cuda/memory_snapshot.h>
        py::object do_snapshot() {
            std::string data = torch::cuda::_memory_snapshot_pickled();
            return py::bytes(data);
        }
        void record(bool e, bool ctx) {
            torch::cuda::_record_memory_history(e, ctx, 10, ctx, ctx);
        }
        """
        m = load_inline(
            name="snapshot", cpp_sources=[source], functions=["do_snapshot", "record"]
        )
        for ctx in (False, True):
            try:
                m.record(True, ctx)

                @torch.jit.script
                def the_script_fn():
                    return torch.rand(311, 411, device="cuda")

                def run():
                    t = the_script_fn()
                    return pickle.loads(m.do_snapshot())

                mem = run()
                found = False
                for s in mem["segments"]:
                    for b in s["blocks"]:
                        if b["state"] == "active_allocated":
                            if b["requested_size"] == 311 * 411 * 4:
                                if ctx:
                                    frame_text = str(b["frames"])
                                    # C++ frame
                                    self.assertTrue("::rand" in frame_text)
                                    # script frame
                                    self.assertTrue("the_script_fn" in frame_text)
                                    # python frame
                                    self.assertTrue("case.py" in frame_text)
                                found = True
                last_action = mem["device_traces"][0][-1]
                self.assertTrue(last_action["action"] == "alloc")
                self.assertTrue(last_action["size"] == 311 * 411 * 4)
                self.assertTrue(found)
            finally:
                m.record(False, False)

    @unittest.skipIf(TEST_CUDAMALLOCASYNC, "temporarily disabled")
    def test_notifies_oom(self):
        x = False

        def cb(device, alloc, device_alloc, device_free):
            nonlocal x
            x = True

        torch._C._cuda_attach_out_of_memory_observer(cb)
        with self.assertRaises(torch.cuda.OutOfMemoryError):
            torch.empty(1024 * 1024 * 1024 * 1024, device="cuda")
        self.assertTrue(x)

    def test_allocator_fuzz(self):
        # fuzz
        state = random.getstate()
        random.seed(123)
        N = 10000
        try:
            mem = []
            total = 0
            c = 0

            def alloc():
                nonlocal total, c
                b = random.randrange(2 * 1024 * 1024 // 4, 20 * 1024 * 1024 // 4)
                mem.append((c, torch.full((b,), c, dtype=torch.int32, device="cuda")))
                c += 1
                total += b

            def free():
                nonlocal total
                idx = random.randrange(0, len(mem))
                v, x = mem.pop(idx)
                assert torch.all(v == x)
                total -= x.numel()

            choices = [alloc, free, torch.cuda.memory.empty_cache]
            for i in range(N):
                while total >= 1024 * 1024 * 1024 / (4 * 10):
                    free()
                (action,) = random.choices(choices, weights=[1, 1 if mem else 0, 0.1])
                action()
        finally:
            random.setstate(state)

    @unittest.skipIf(TEST_PYNVML, "pynvml is not available")
    def test_nvml_get_handler(self):
        if not torch.version.hip:
            self.assertTrue(torch.cuda._get_pynvml_handler() is not None)
        else:
            self.assertTrue(torch.cuda._get_amdsmi_handler() is not None)

    @unittest.skipIf(TEST_PYNVML, "pynvml is not available")
    def test_temperature(self):
        self.assertTrue(0 <= torch.cuda.temperature() <= 150)

    @unittest.skipIf(TEST_PYNVML, "pynvml is not available")
    def test_power_draw(self):
        self.assertTrue(torch.cuda.power_draw() >= 0)

    @unittest.skipIf(TEST_PYNVML, "pynvml is not available")
    def test_clock_speed(self):
        self.assertTrue(torch.cuda.clock_rate() >= 0)


MIN_BLOCK_SIZE = 512
SMALL_SIZE = 1048576
SMALL_BUFFER = 2097152
LARGE_BUFFER = 20971520


def get_cudagraph_segments(pool_id):
    segments = torch.cuda.memory_snapshot()
    return [segment for segment in segments if segment["segment_pool_id"] == pool_id]


def get_all_cudagraph_segments():
    segments = torch.cuda.memory_snapshot()
    return [segment for segment in segments if segment["segment_pool_id"] != (0, 0)]


def cudagraphify(fn, inputs, pool=None):
    if not TEST_CUDA_GRAPH:
        raise unittest.SkipTest("cuda graph test is skipped")

    torch.cuda.synchronize()
    stream = torch.cuda.Stream()
    stream.wait_stream(torch.cuda.current_stream())
    with torch.cuda.stream(stream):
        fn(*inputs)
    stream.synchronize()
    torch.cuda.current_stream().wait_stream(stream)
    torch.cuda.synchronize()

    graph = torch.cuda.CUDAGraph()
    with torch.cuda.graph(graph, stream=stream, pool=pool):
        static_outputs = fn(*inputs)

    return graph, static_outputs


def int8_cuda(size):
    return torch.ones([size], device="cuda", dtype=torch.uint8)


def live_blocks(pool_id):
    blocks = 0
    seg = get_cudagraph_segments(pool_id)
    for segment in get_cudagraph_segments(pool_id):
        for block in segment["blocks"]:
            blocks += block["state"] == "active_allocated"
    return blocks


def tensor_metadata(x):
    return {
        "nbytes": x.untyped_storage().nbytes(),
        "data_ptr": x.untyped_storage().data_ptr(),
        "size": x.shape,
        "stride": x.stride(),
        "dtype": x.dtype,
        "device": x.device,
        "storage_offset": x.storage_offset(),
    }


def reconstruct_from_tensor_metadata(metadata):
    s = torch._C._construct_storage_from_data_pointer(
        metadata["data_ptr"], metadata["device"], metadata["nbytes"]
    )
    t = torch.empty([0], device=metadata["device"], dtype=metadata["dtype"])
    t.set_(
        source=s,
        storage_offset=metadata["storage_offset"],
        size=metadata["size"],
        stride=metadata["stride"],
    )
    return t


@unittest.skipIf(not TEST_CUDA or TEST_CUDAMALLOCASYNC or TEST_WITH_ROCM, "NYI")
@torch.testing._internal.common_utils.markDynamoStrictTest
class TestBlockStateAbsorption(TestCase):
    @property
    def expandable_segments(self):
        return EXPANDABLE_SEGMENTS

    def checkCheckpointedBlock(self, before_block, after_block):
        for field in ("size", "state"):
            self.assertEqual(before_block[field], after_block[field])

    def checkCheckpointedState(self, before_segments, after_segments):
        # after may contain additional segments, but all of the segments in before
        # should be exactly equivalent to after
        after_ptr_to_segment = {
            segment["address"]: segment for segment in after_segments
        }

        for before_segment in before_segments:
            self.assertTrue(before_segment["address"] in after_ptr_to_segment)
            after_segment = after_ptr_to_segment[before_segment["address"]]

            for field in (
                "device",
                "total_size",
                "allocated_size",
                "active_size",
                "segment_type",
                "segment_pool_id",
            ):
                self.assertEqual(before_segment[field], after_segment[field])

            self.assertEqual(
                len(before_segment["blocks"]), len(after_segment["blocks"])
            )
            for before_block, after_block in zip(
                before_segment["blocks"], after_segment["blocks"]
            ):
                self.checkCheckpointedBlock(before_block, after_block)

    @staticmethod
    def setCheckpointPoolState(
        device, state, stale_storages_ptr, storages_deleters=None
    ):
        stale_storages_ptr = [t.untyped_storage()._cdata for t in stale_storages_ptr]
        storages_deleters = (
            []
            if not storages_deleters
            else [t.untyped_storage()._cdata for t in storages_deleters]
        )
        torch._C._cuda_setCheckpointPoolState(
            device, state, stale_storages_ptr, storages_deleters
        )

    def checkFunction(self, fn, inputs, pool=None):
        graph, outputs = cudagraphify(fn, inputs, pool=pool)

        pool_id = graph.pool()
        device = outputs[0].device.index

        segments_before_checkpoint = get_cudagraph_segments(pool_id)

        state = torch._C._cuda_getCheckpointState(device, pool_id)
        self.setCheckpointPoolState(device, state, [], [])

        self.checkCheckpointedState(
            segments_before_checkpoint, get_cudagraph_segments(pool_id)
        )

    def setUp(self):
        super().setUp()
        self.segment_length = len(get_all_cudagraph_segments())

    def tearDown(self):
        torch.cuda.synchronize()
        gc.collect()
        torch.cuda.empty_cache()

        self.assertEqual(len(get_all_cudagraph_segments()), self.segment_length)

        super().tearDown()

    def test_simple(self):
        def foo():
            x = torch.zeros([SMALL_SIZE * 8], device="cuda", dtype=torch.uint8)
            x = x + x
            x1 = int8_cuda(SMALL_SIZE) + int8_cuda(SMALL_SIZE) + int8_cuda(SMALL_SIZE)
            y = int8_cuda(SMALL_SIZE) + x1
            z = int8_cuda(SMALL_SIZE)
            return x, y, z

        self.checkFunction(foo, [])

    def test_allocated_in_middle_of_segment(self):
        def foo():
            small_buffers = [int8_cuda(MIN_BLOCK_SIZE) for _ in range(11)]
            return small_buffers[5].add_(2)

        self.checkFunction(foo, [])

    def test_multiple_middle_allocations(self):
        def foo():
            small_buffers = [int8_cuda(MIN_BLOCK_SIZE) for _ in range(11)]
            return small_buffers[5], small_buffers[8]

        self.checkFunction(foo, [])

    def test_middle_allocations_contiguous(self):
        def foo():
            small_buffers = [int8_cuda(MIN_BLOCK_SIZE) for _ in range(11)]
            return small_buffers[5], small_buffers[6]

        self.checkFunction(foo, [])

    def test_additional_free_following_checkpoint(self):
        def foo():
            return (int8_cuda(MIN_BLOCK_SIZE),)

        def foo2():
            return (int8_cuda(MIN_BLOCK_SIZE),)

        graph, outputs = cudagraphify(foo, [])
        pool_id = graph.pool()

        segments_before_checkpoint = get_cudagraph_segments(pool_id)

        state = torch._C._cuda_getCheckpointState(outputs[0].device.index, pool_id)

        graph2, outputs2 = cudagraphify(foo2, [], pool=graph.pool())

        self.setCheckpointPoolState(outputs[0].device.index, state, outputs2, [])

        del outputs2

        self.checkCheckpointedState(
            segments_before_checkpoint, get_cudagraph_segments(pool_id)
        )

    # TODO: re-enable
    # def test_additional_free_error(self):
    #     def foo():
    #         return int8_cuda(MIN_BLOCK_SIZE),

    #     def foo2():
    #         return int8_cuda(MIN_BLOCK_SIZE),

    #     graph, outputs = cudagraphify(foo, [])
    #     pool_id = graph.pool()

    #     segments_before_checkpoint = get_cudagraph_segments(pool_id)

    #     state = torch._C._cuda_getCheckpointState(outputs[0].device.index, pool_id)

    # graph2, outputs2 = cudagraphify(foo2, [], pool=graph.pool())
    # with self.assertRaisesRegex(Exception, "being manually freed must be passed"):
    #     self.setCheckpointPoolState(outputs[0].device.index, state, [], [])

    def test_tensor_dies_after_checkpoint(self):
        def foo():
            return int8_cuda(MIN_BLOCK_SIZE), int8_cuda(MIN_BLOCK_SIZE)

        graph, outputs = cudagraphify(foo, [])
        pool_id = graph.pool()
        device = outputs[0].device.index

        segments_before_checkpoint = get_cudagraph_segments(pool_id)
        state = torch._C._cuda_getCheckpointState(outputs[0].device.index, pool_id)

        output_data_ptrs = [output.data_ptr() for output in outputs]

        del outputs

        self.setCheckpointPoolState(device, state, [], [])

        self.assertEqual(live_blocks(pool_id), 2)
        torch._C._cuda_cudaCachingAllocator_raw_delete(output_data_ptrs[0])
        self.assertEqual(live_blocks(pool_id), 1)
        torch._C._cuda_cudaCachingAllocator_raw_delete(output_data_ptrs[1])
        self.assertEqual(live_blocks(pool_id), 0)

    def test_assigning_back_deleter_fns_to_tensor(self):
        def foo(x):
            return (
                int8_cuda(SMALL_BUFFER) + x,
                int8_cuda(SMALL_BUFFER) + x,
                int8_cuda(LARGE_BUFFER) + x,
            )

        inp = torch.tensor([1], device="cuda")
        graph, outputs = cudagraphify(foo, [inp])
        pool_id = graph.pool()
        graph.replay()

        device = outputs[0].device.index

        for i in range(len(outputs)):
            self.assertTrue(outputs[i].mean(dtype=torch.float) == 2)

        state = torch._C._cuda_getCheckpointState(outputs[0].device.index, pool_id)

        output_ptrs = [output.untyped_storage().data_ptr() for output in outputs]
        ten_metadata = [tensor_metadata(t) for t in outputs]

        self.assertEqual(live_blocks(pool_id), 3)

        del outputs

        self.assertEqual(live_blocks(pool_id), 0)

        reconstructed_tensors = [
            reconstruct_from_tensor_metadata(metadata) for metadata in ten_metadata
        ]

        for i in range(len(reconstructed_tensors)):
            self.assertTrue(reconstructed_tensors[i].mean(dtype=torch.float) == 2)

        inp.add_(1)
        graph.replay()

        for i in range(len(reconstructed_tensors)):
            self.assertTrue(reconstructed_tensors[i].mean(dtype=torch.float) == 3)

        self.setCheckpointPoolState(
            device, state, [], [reconstructed_tensors[0], reconstructed_tensors[1]]
        )

        self.assertEqual(live_blocks(pool_id), 3)

        reconstructed_tensors[0] = None
        self.assertEqual(live_blocks(pool_id), 2)

        reconstructed_tensors[1] = None
        self.assertEqual(live_blocks(pool_id), 1)

        # should not change, we did not pass it in to swap data ptrs
        reconstructed_tensors[2] = None
        self.assertEqual(live_blocks(pool_id), 1)

        torch._C._cuda_cudaCachingAllocator_raw_delete(output_ptrs[2])

        self.assertEqual(live_blocks(pool_id), 0)

    @skipIfNoTorchVision
    def test_resnet(self):
        import torchvision

        m = torchvision.models.resnet50()
        m.eval()
        m = m.cuda()

        inp = torch.rand([1, 3, 255, 255], device="cuda")
        self.checkFunction(m, [inp])

    def test_check_pool_live_allocations(self):
        def foo():
            return torch.ones([4], device="cuda")

        pool = torch.cuda.graph_pool_handle()
        graph, outputs = cudagraphify(foo, [], pool=pool)

        index = outputs[0].device.index

        def check(live_dps):
            return torch._C._cuda_checkPoolLiveAllocations(index, pool, live_dps)

        self.assertTrue(check({outputs[0].data_ptr()}))

        self.assertFalse(check({outputs[0].data_ptr(), 0}))
        self.assertFalse(check(set()))

        del outputs
        self.assertTrue(check(set()))

    def test_allocate_in_thread_to_pool(self):
        def foo():
            return torch.rand([4], device="cuda")

        pool = torch.cuda.graph_pool_handle()
        graph, outputs = cudagraphify(foo, [], pool=pool)
        device = outputs[0].device.index
        del outputs

        @contextlib.contextmanager
        def _use_cuda_memory_pool_manager(device, mem_pool):
            """
            Context manager to use cuda graph pool for new allocations. If you use this manager
            all cudagraph tensors in use should be reflected in the allocator or they will be overwritten.
            existing_graph should already have been used in a capture, and the mem_pool must already exist.
            """
            torch.cuda.synchronize()
            stream = torch.cuda.Stream()
            stream.wait_stream(torch.cuda.current_stream())
            stream_context = torch.cuda.stream(stream)
            stream_context.__enter__()
            torch._C._cuda_beginAllocateCurrentStreamToPool(device, mem_pool)
            try:
                yield
            finally:
                torch._C._cuda_endAllocateCurrentStreamToPool(device, mem_pool)
                torch._C._cuda_releasePool(device, mem_pool)
                stream_context.__exit__(None, None, None)

        segments = get_cudagraph_segments(pool)
        self.assertEqual(len(get_cudagraph_segments(pool)), 1)

        def use_pool():
            def alloc_three():
                a = int8_cuda(LARGE_BUFFER)
                b = int8_cuda(LARGE_BUFFER)
                c = a + b

            with _use_cuda_memory_pool_manager(device, pool):
                # three allocations
                for _ in range(10):
                    alloc_three()

            # three more allocations not in pool
            alloc_three()

        def no_pool():
            # two allocations
            for _ in range(10):
                a = int8_cuda(LARGE_BUFFER)
                b = int8_cuda(LARGE_BUFFER)
                del a, b

        graph_thread = threading.Thread(target=use_pool)
        no_graph_thread = threading.Thread(target=no_pool)
        graph_thread.start()
        no_graph_thread.start()

        graph_thread.join()
        no_graph_thread.join()

        self.assertEqual(
            len(get_cudagraph_segments(pool)), 2 if self.expandable_segments else 4
        )

        del graph

        torch.cuda.synchronize()
        gc.collect()
        torch.cuda.empty_cache()

        self.assertEqual(len(get_cudagraph_segments(pool)), 0)

    def test_no_triton_on_import(self):
        """Test that Trition is not imported on first GPU use"""
        script = "import sys; import torch; torch.rand(2, device='cuda'); print('triton' in sys.modules)"

        rc = (
            subprocess.check_output(
                [sys.executable, "-c", script],
                # On Windows, opening the subprocess with the default CWD makes `import torch`
                # fail, so just set CWD to this script's directory
                cwd=os.path.dirname(os.path.realpath(__file__)),
            )
            .strip()
            .decode("ascii")
        )
        self.assertEqual(rc, "False", "Triton was imported when importing torch!")


@unittest.skipIf(not TEST_CUDA, "CUDA not available, skipping tests")
class TestMemPool(TestCase):
    def test_mempool_id(self):
        pool1 = torch.cuda.graph_pool_handle()
        pool2 = torch.cuda.MemPool().id

        # first value of id in a user created pool is always zero
        self.assertEqual(pool1[0] == 0, pool2[0] == 0)

        # each call to torch.cuda.graph_pool_handle() or torch.cuda.MemPool()
        # increments the id
        self.assertTrue(abs(pool2[1] - pool1[1]) > 0)

    def test_mempool_with_allocator(self):
        pool = torch.cuda.MemPool()

        # MemPool doesn't have an allocator by default
        self.assertEqual(pool.allocator, None)

        from torch.utils.cpp_extension import load_inline

        dummy_allocator_source = """
        #include <torch/extension.h>
        #include <ATen/cuda/Exceptions.h>
        #include <cuda_runtime_api.h>

        extern "C" {
          C10_EXPORT int called_dummy_alloc = 0;
          C10_EXPORT int called_dummy_free = 0;

          // Note that windows needs __declspec(dllexport): https://stackoverflow.com/a/24575865
          C10_EXPORT void* dummy_alloc(size_t size, int device, void* stream) {
            called_dummy_alloc = 123;
            void* ptr;
            C10_CUDA_CHECK(cudaMallocManaged(&ptr, size));
            return ptr;
          }

          C10_EXPORT void dummy_free(void* ptr, size_t size, int device, void* stream) {
            called_dummy_free = 321;
            C10_CUDA_CHECK(cudaFree(ptr));
          }
        }
        """
        dummy_allocator_libname = "dummy_allocator"
        dummy_allocator = load_inline(
            name=dummy_allocator_libname,
            cpp_sources=dummy_allocator_source,
            is_python_module=False,
            keep_intermediates=False,
            verbose=True,
            with_cuda=True,
        )
        allocator = torch.cuda.memory.CUDAPluggableAllocator(
            dummy_allocator,
            "dummy_alloc",
            "dummy_free",
        )
        pool = torch.cuda.MemPool(allocator.allocator())

        # pool should point to the same allocator as the one passed into it
        self.assertEqual(allocator.allocator(), pool.allocator)

        # no allocations happened yet, so called_dummy_alloc should be 0
        alloc_lib = ctypes.CDLL(dummy_allocator)
        called_dummy_alloc = ctypes.c_int.in_dll(alloc_lib, "called_dummy_alloc")
        self.assertEqual(called_dummy_alloc.value, 0)

        with torch.cuda.use_mem_pool(pool):
            out = torch.randn(1, device="cuda")

        # called_dummy_alloc should be 123 if dummy_alloc was used to allocate
        # out tensor
        self.assertEqual(called_dummy_alloc.value, 123)

    def test_mempool_context(self):
        active_pool = torch.cuda.MemPoolContext.active_pool()

        # there is no active pool if none was made active
        self.assertEqual(active_pool, None)

        pool = torch.cuda.MemPool()
        ctx = torch.cuda.MemPoolContext(pool)
        active_pool = torch.cuda.MemPoolContext.active_pool()

        # pool was made active
        self.assertEqual(active_pool, pool)

        del ctx
        active_pool = torch.cuda.MemPoolContext.active_pool()

        # ctx was deleted, so active pool is the previous one
        self.assertEqual(active_pool, None)

    def test_mempool_multithread(self):
        pool_ids = []
        active_pool_ids = []

        def create_mempool_and_make_active():
            pool = torch.cuda.MemPool()
            pool_ids.extend([pool.id])

            ctx = torch.cuda.MemPoolContext(pool)
            active_pool = torch.cuda.MemPoolContext.active_pool()
            active_pool_ids.extend([active_pool.id])
            del ctx

        num_threads = 4
        threads = [
            threading.Thread(target=create_mempool_and_make_active)
            for t in range(num_threads)
        ]
        for thread in threads:
            thread.start()
        for thread in threads:
            thread.join()

        # each thread should create a unique mempool, since
        # mempool id creation is atomic
        self.assertEqual(len(set(pool_ids)), 4)

        # each thread should have different active mempool, since
        # the pointer to the mempool is thread local
        self.assertEqual(len(set(active_pool_ids)), 4)


@unittest.skipIf(not TEST_CUDA, "CUDA not available, skipping tests")
@torch.testing._internal.common_utils.markDynamoStrictTest
class TestCudaOptims(TestCase):
    # These tests will be instantiate with instantiate_device_type_tests
    # to apply the new OptimizerInfo structure.

    @onlyCUDA
    @unittest.skipIf(
        not TEST_CUDA_GRAPH, "CUDA >= 11.0 or ROCM >=5.3 required for graphs"
    )
    @optims(
        [optim for optim in optim_db if optim.has_capturable_arg],
        dtypes=[torch.float32],
    )
    def test_graph_optims(self, device, dtype, optim_info):
        optim_cls = optim_info.optim_cls
        all_optim_inputs = _get_optim_inputs_including_global_cliquey_kwargs(
            device, dtype, optim_info, skip=("differentiable",)
        )

        steps_warmup = 3
        steps_train = 2

        for optim_input in all_optim_inputs:
            kwargs = optim_input.kwargs

            # lr as a Tensor is not supported when capturable=False and foreach=True for torch.optim.adam
            # and torch.optim.adamw
            kwargs["lr"] = 0.1

            for actually_do_graphs in (True, False):
                params = [
                    torch.randn((i + 5, i + 5), device=device) for i in range(2)
                ] + [torch.randn((), device=device)]
                params_control = [p.clone().requires_grad_() for p in params]
                params_graphed = [p.clone().requires_grad_() for p in params]

                grads = [
                    [torch.randn_like(p) for p in params]
                    for _ in range(steps_warmup + steps_train)
                ]

                # Control (capturable=False)
                kwargs["capturable"] = False

                opt = optim_cls(params_control, **kwargs)
                for i in range(steps_warmup + steps_train):
                    for j, p in enumerate(params_control):
                        p.grad = grads[i][j]
                    opt.step()

                # capturable=True
                kwargs["capturable"] = True
                opt = optim_cls(params_graphed, **kwargs)

                for i in range(steps_warmup):
                    for j, p in enumerate(params_graphed):
                        p.grad = grads[i][j]
                    opt.step()

                if actually_do_graphs:
                    g = torch.cuda.CUDAGraph()
                    with torch.cuda.graph(g):
                        opt.step()

                for i in range(steps_train):
                    if actually_do_graphs:
                        for j, p in enumerate(params_graphed):
                            p.grad.copy_(grads[i + steps_warmup][j])
                        g.replay()
                    else:
                        # Passing capturable=True to the constructor and running without graphs should still be
                        # numerically correct, even if it's not ideal for performance.
                        for j, p in enumerate(params_graphed):
                            p.grad = grads[i + steps_warmup][j]
                        opt.step()

                for p_control, p_graphed in zip(params_control, params_graphed):
                    self.assertEqual(p_control, p_graphed)

    @onlyCUDA
    @unittest.skipIf(
        not TEST_CUDA_GRAPH, "CUDA >= 11.0 or ROCM >= 5.3 required for graphs"
    )
    @optims(
        [
            optim
            for optim in optim_db
            if "fused" in optim.supported_impls and "cuda" in optim.supports_fused_on
        ],
        dtypes=[torch.float32],
    )
    def test_graph_scaling_fused_optimizers(self, device, dtype, optim_info):
        optim_cls = optim_info.optim_cls

        steps_warmup = 3
        steps_train = 2

        optim_inputs = optim_info.optim_inputs_func(device=device)

        for optim_input in optim_inputs:
            kwargs = optim_input.kwargs
            kwargs["fused"] = True

            for actually_do_graphs in (
                (True, False) if optim_info.has_capturable_arg else (True,)
            ):
                params = [torch.randn((i + 5, i + 5), device=device) for i in range(2)]
                params_control = [p.clone().requires_grad_() for p in params]
                params_graphed = [p.clone().requires_grad_() for p in params]

                # `GradScaler` in-place updates gradients thus it's necessary to duplicate gradients.
                grads = [
                    [torch.randn_like(p) for p in params]
                    for _ in range(steps_warmup + steps_train)
                ]
                with torch.no_grad():
                    grads_control = [[g.clone() for g in gs] for gs in grads]
                    grads_graphed = [[g.clone() for g in gs] for gs in grads]

                # Gradient Scaler
                scaler_for_control = torch.cuda.amp.GradScaler(init_scale=128.0)
                with torch.no_grad():
                    scaler_for_control._lazy_init_scale_growth_tracker(device)

                scaler_for_graphed = torch.cuda.amp.GradScaler()
                scaler_for_graphed.load_state_dict(scaler_for_control.state_dict())
                with torch.no_grad():
                    scaler_for_graphed._lazy_init_scale_growth_tracker(device)

                # Control (capturable=False)
                if optim_info.has_capturable_arg:
                    kwargs["capturable"] = False
                opt = optim_cls(params_control, **kwargs)

                for i in range(steps_warmup + steps_train):
                    for j, p in enumerate(params_control):
                        p.grad = grads_control[i][j]
                    scaler_for_control.step(opt)
                    scaler_for_control.update()

                # capturable=True
                if optim_info.has_capturable_arg:
                    kwargs["capturable"] = True
                opt = optim_cls(params_graphed, **kwargs)

                for i in range(steps_warmup):
                    for j, p in enumerate(params_graphed):
                        p.grad = grads_graphed[i][j]
                    scaler_for_graphed.step(opt)
                    scaler_for_graphed.update()

                if actually_do_graphs:
                    g = torch.cuda.CUDAGraph()
                    with torch.cuda.graph(g):
                        scaler_for_graphed.step(opt)
                        scaler_for_graphed.update()

                for i in range(steps_train):
                    if actually_do_graphs:
                        for j, p in enumerate(params_graphed):
                            p.grad.copy_(grads_graphed[i + steps_warmup][j])
                        g.replay()
                    else:
                        # Passing capturable=True to the constructor and running without graphs should still be
                        # numerically correct, even if it's not ideal for performance.
                        for j, p in enumerate(params_graphed):
                            p.grad = grads_graphed[i + steps_warmup][j]
                        scaler_for_graphed.step(opt)
                        scaler_for_graphed.update()

                for p_control, p_graphed in zip(params_control, params_graphed):
                    self.assertEqual(p_control, p_graphed)

    @onlyNativeDeviceTypes
    @optims(
        [optim for optim in optim_db if "fused" in optim.supported_impls],
        dtypes=[torch.float32],
    )
    def test_grad_scaling_autocast_fused_optimizers(self, device, dtype, optim_info):
        device = device.split(":")[0]
        if device not in optim_info.supports_fused_on:
            self.skipTest(
                f"{device} is not supported for fused on {optim_info.optim_cls.__name__}"
            )
        optim_inputs = optim_info.optim_inputs_func(device=device)
        optim_cls = optim_info.optim_cls
        for optim_input in optim_inputs:
            for _separate_unscale in (True, False):
                kwargs = optim_input.kwargs
                kwargs["fused"] = True
                torch.manual_seed(20)
                (
                    mod_control,
                    mod_scaling,
                    opt_control,
                    opt_scaling,
                    data,
                    loss_fn,
                    _,
                ) = _create_scaling_case(
                    optimizer_ctor=optim_cls, optimizer_kwargs=kwargs, device=device
                )
                optimizer_kwargs = deepcopy(kwargs)
                optimizer_kwargs["fused"] = False
                if "lr" not in kwargs:
                    # _create_scaling_case will set lr = 1.0 if optimizer_kwargs do not set lr
                    optimizer_kwargs["lr"] = 1.0
                opt_control = optim_cls(mod_control.parameters(), **optimizer_kwargs)
                scaler_scaling = torch.amp.GradScaler(device, init_scale=128.0)
                scaler_control = torch.amp.GradScaler(device, init_scale=128.0)
                tracker = TensorTracker()
                for input, target in data:
                    opt_control.zero_grad()
                    with torch.autocast(device_type=device, dtype=torch.half):
                        output_control = mod_control(input)
                        loss_control = loss_fn(output_control, target)
                    scaler_control.scale(loss_control).backward()
                    scaler_control.step(opt_control)
                    scaler_control.update()

                    opt_scaling.zero_grad()
                    with torch.autocast(device_type=device, dtype=torch.half):
                        output_scaling = mod_scaling(input)
                        loss_scaling = loss_fn(output_scaling, target)
                    scaler_scaling.scale(loss_scaling).backward()
                    if _separate_unscale:
                        scaler_scaling.unscale_(opt_scaling)
                    scaler_scaling.step(opt_scaling)
                    scaler_scaling.update()

                    tracker.add(loss_control)
                    tracker.pop_check_set(loss_scaling, self)
                    for param_control, param_scaling in zip(
                        mod_control.parameters(), mod_scaling.parameters()
                    ):
                        tracker.add(param_control.grad)
                        tracker.pop_check_set(param_scaling.grad, self)
                        tracker.add(param_control)
                        tracker.pop_check_set(param_scaling, self)

                        state_control, state_scaling = (
                            opt_control.state[param_control],
                            opt_scaling.state[param_scaling],
                        )

                        for k in state_control:
                            actual = state_scaling[k]
                            if k == "step":
                                actual = actual.squeeze()
                            tracker.add(state_control[k])
                            tracker.pop_check_set(actual, self)

    @onlyCUDA
    @parametrize("in_place_unscale", [False, True])
    @optims(
        [optim for optim in optim_db if "cuda" in optim.supports_fused_on],
        dtypes=[torch.float32],
    )
    def test_grad_scaler_with_preset_grad_scale(
        self, device, dtype, optim_info, in_place_unscale
    ):
        weight = torch.ones((5, 5), device="cuda", requires_grad=True)
        weight.grad = torch.full_like(weight, fill_value=15)
        opt = optim_info.optim_cls([weight], lr=0.1, fused=True)
        scaler = torch.amp.GradScaler(init_scale=5)

        # simulate scaling a loss
        scaler.scale(torch.ones(5))

        if in_place_unscale:
            scaler.unscale_(opt)
            # the gradient should have been divided in-place
            self.assertEqual(weight.grad, torch.full_like(weight, fill_value=3))

        # the user sets a `grad_scale` value which should be fused with the optimizer step
        opt.grad_scale = torch.Tensor([3]).cuda()
        scaler.step(opt)

        # check that the user's grad_scale was respected (i.e. the gradient was divided by 5 * 3)
        self.assertEqual(weight.grad, torch.full_like(weight, fill_value=1))

    @onlyCUDA
    @unittest.skipIf(
        not TEST_CUDA_GRAPH, "CUDA >= 11.0 or ROCM >= 5.3 required for graphs"
    )
    @parametrize("foreach, fused", [(False, False), (True, False), (False, True)])
    @optims(
        [
            optim
            for optim in optim_db
            if "foreach" in optim.supported_impls and "cuda" in optim.supports_fused_on
        ],
        dtypes=[torch.float32],
    )
    def test_graph_grad_scaling(self, device, dtype, optim_info, foreach, fused):
        torch.cuda.empty_cache()

        scaler = torch.amp.GradScaler(device="cuda", init_scale=4.0)
        g = torch.cuda.CUDAGraph()
        s = torch.cuda.Stream()

        weight = torch.ones((100,), device="cuda", requires_grad=True)
        opt = optim_info.optim_cls([weight], lr=0.1, foreach=foreach, fused=fused)
        static_input = torch.ones_like(weight)
        static_grad = torch.ones_like(weight)

        # warmup
        s = torch.cuda.Stream()
        s.wait_stream(torch.cuda.current_stream())
        with torch.cuda.stream(s):
            loss = (weight.half() * static_input).sum()
            scaler.scale(loss).backward()
        torch.cuda.current_stream().wait_stream(s)

        opt.zero_grad(set_to_none=True)

        # capture
        with torch.cuda.stream(s):
            g.capture_begin()
            loss = (weight.half() * static_input).sum()
            scaler.scale(loss).backward()
            g.capture_end()

        input_vals = [5, 20000, 5, 40000]
        # If the scale gets updated properly, these are the scale, growth tracker,
        # and grad values we expect.
        expected_scales = [4, 2, 2, 1]
        expected_growth_trackers = [1, 0, 1, 0]
        expected_grad_vals = [5 * 4, float("inf"), 5 * 2, float("inf")]

        for data, scale, growth_tracker, grad_val in zip(
            input_vals, expected_scales, expected_growth_trackers, expected_grad_vals
        ):
            static_input.fill_(data)
            g.replay()
            self.assertEqual(weight.grad, torch.full_like(weight.grad, grad_val))
            scaler.step(opt)
            scaler.update()
            self.assertEqual(scaler._scale, scale)
            self.assertEqual(scaler._growth_tracker, growth_tracker)


<<<<<<< HEAD
=======
@unittest.skipIf(not TEST_CUDA, "CUDA not available, skipping tests")
>>>>>>> d1bb8e82
class TestGDS(TestCase):
    def _get_tmp_dir_fs_type(self):
        my_path = os.path.realpath("/tmp")
        root_type = ""
        for part in psutil.disk_partitions():
            if part.mountpoint == "/":
                root_type = part.fstype
                continue
            if part.mountpoint == my_path:
                return part.fstype
        return root_type

    @unittest.skip("Disabling as USE_CUFILE=0 by default in builds")
    def test_gds_read_write_tensors(self):
        if self._get_tmp_dir_fs_type() not in ("ext4", "xfs"):
            self.skipTest("GPUDirect Storage requires ext4/xfs for local filesystem")
        src1 = torch.randn(1024, device="cuda")
        src2 = torch.randn(2, 1024, device="cuda")
        torch.cuda.gds._gds_register_buffer(src1.untyped_storage())
        torch.cuda.gds._gds_register_buffer(src2.untyped_storage())
        dest1 = torch.empty(1024, device="cuda")
        dest2 = torch.empty(2, 1024, device="cuda")
        with TemporaryFileName() as f:
            file = torch.cuda.gds._GdsFile(f, os.O_CREAT | os.O_RDWR)
            file.save_storage(src1.untyped_storage(), offset=0)
            file.save_storage(src2.untyped_storage(), offset=src1.nbytes)
            file.load_storage(dest1.untyped_storage(), offset=0)
            file.load_storage(dest2.untyped_storage(), offset=src1.nbytes)
        self.assertEqual(src1, dest1)
        self.assertEqual(src2, dest2)
        torch.cuda.gds._gds_deregister_buffer(src1.untyped_storage())
        torch.cuda.gds._gds_deregister_buffer(src2.untyped_storage())


<<<<<<< HEAD
=======
@unittest.skipIf(not TEST_CUDA, "CUDA not available, skipping tests")
class TestCudaAutocast(TestAutocast):
    def setUp(self):
        super().setUp()
        self.autocast_lists = AutocastTestLists(torch.device("cuda:0"))

    def tearDown(self):
        del self.autocast_lists
        super().tearDown()

    @unittest.skipIf(not TEST_CUDNN, "CUDNN not available")
    def test_autocast_torch_fp16(self):
        with torch.backends.cudnn.flags(enabled=True, deterministic=True):
            for op_with_args in self.autocast_lists.torch_fp16:
                skip_test = False
                op, args = op_with_args[0], op_with_args[1]
                if len(op_with_args) == 3:
                    skip_test = op_with_args[2]  # TEST_WITH_ROCM
                if not skip_test:
                    self._run_autocast_outofplace(
                        op, args, torch.float16, device="cuda", amp_dtype=torch.float16
                    )

    @unittest.skipIf(not TEST_CUDNN, "CUDNN not available")
    def test_autocast_torch_bf16(self):
        with torch.backends.cudnn.flags(enabled=True, deterministic=True):
            for op_with_args in self.autocast_lists.torch_fp16:
                skip_test = False
                op, args = op_with_args[0], op_with_args[1]
                if len(op_with_args) == 3:
                    skip_test = op_with_args[2]  # TEST_WITH_ROCM
                should_error_from_cudnn = "cudnn" in op and (
                    "TORCH_CUDNN_V8_API_DISABLED" in os.environ
                    and int(os.environ["TORCH_CUDNN_V8_API_DISABLED"])
                    or torch.cuda.get_device_capability() < (8, 0)
                )
                should_error_from_not_implemented = should_error_from_cudnn
                if not skip_test:
                    if should_error_from_not_implemented:
                        with self.assertRaises(
                            RuntimeError,
                            msg=str(op) + " should not be supported for bfloat16!",
                        ):
                            self._run_autocast_outofplace(
                                op, args, torch.bfloat16, device="cuda"
                            )
                    else:
                        if torch.cuda.is_bf16_supported():
                            self._run_autocast_outofplace(
                                op, args, torch.bfloat16, device="cuda"
                            )
                        else:
                            with self.assertRaisesRegex(
                                RuntimeError, "Device does not support bfloat16"
                            ):
                                self._run_autocast_outofplace(
                                    op, args, torch.bfloat16, device="cuda"
                                )

    @unittest.skipIf(not TEST_CUDNN, "CUDNN not available")
    def test_autocast_torch_fp32(self):
        for op_with_args in self.autocast_lists.torch_fp32:
            op, args, maybe_kwargs = self.args_maybe_kwargs(op_with_args)
            self._run_autocast_outofplace(
                op,
                args,
                torch.float32,
                device="cuda",
                add_kwargs=maybe_kwargs,
                amp_dtype=torch.float16,
            )

    @unittest.skipIf(not TEST_CUDNN, "CUDNN not available")
    def test_autocast_torch_need_autocast_promote(self):
        for op, args in self.autocast_lists.torch_need_autocast_promote:
            self._run_autocast_outofplace(
                op, args, torch.float32, device="cuda", amp_dtype=torch.float16
            )

    @unittest.skipIf(not TEST_CUDNN, "CUDNN not available")
    def test_autocast_torch_expect_builtin_promote(self):
        for op, args, out_type in self.autocast_lists.torch_expect_builtin_promote:
            self._run_autocast_outofplace(
                op,
                args,
                torch.float32,
                device="cuda",
                out_type=out_type,
                amp_dtype=torch.float16,
            )

    @unittest.skipIf(not TEST_CUDNN, "CUDNN not available")
    def test_autocast_nn_fp16(self):
        with torch.backends.cudnn.flags(enabled=True, deterministic=True):
            for op, args in self.autocast_lists.nn_fp16:
                self._run_autocast_outofplace(
                    op,
                    args,
                    torch.float16,
                    device="cuda",
                    module=torch._C._nn,
                    amp_dtype=torch.float16,
                )

    @unittest.skipIf(not TEST_CUDNN, "CUDNN not available")
    def test_autocast_nn_bf16(self):
        with torch.backends.cudnn.flags(enabled=True, deterministic=True):
            for op, args in self.autocast_lists.nn_fp16:
                if torch.cuda.is_bf16_supported():
                    self._run_autocast_outofplace(
                        op, args, torch.bfloat16, device="cuda", module=torch._C._nn
                    )
                else:
                    with self.assertRaisesRegex(
                        RuntimeError, "Device does not support bfloat16"
                    ):
                        self._run_autocast_outofplace(
                            op, args, torch.bfloat16, device="cuda", module=torch._C._nn
                        )

    @unittest.skipIf(not TEST_CUDNN, "CUDNN not available")
    def test_autocast_nn_fp32(self):
        for op, args in self.autocast_lists.nn_fp32:
            self._run_autocast_outofplace(
                op,
                args,
                torch.float32,
                device="cuda",
                module=torch._C._nn,
                amp_dtype=torch.float16,
            )

    @unittest.skipIf(not TEST_CUDNN, "CUDNN not available")
    def test_autocast_linalg_fp16(self):
        with torch.backends.cudnn.flags(enabled=True, deterministic=True):
            for op, args in self.autocast_lists.linalg_fp16:
                self._run_autocast_outofplace(
                    op,
                    args,
                    torch.float16,
                    device="cuda",
                    module=torch._C._linalg,
                    amp_dtype=torch.float16,
                )

    @unittest.skipIf(not TEST_CUDNN, "CUDNN not available")
    def test_autocast_methods_fp16(self):
        with torch.backends.cudnn.flags(enabled=True, deterministic=True):
            for op, args in self.autocast_lists.methods_fp16:
                self._run_autocast_outofplace(
                    op,
                    args,
                    torch.float16,
                    device="cuda",
                    module=None,
                    amp_dtype=torch.float16,
                )

    @unittest.skipIf(not TEST_CUDNN, "CUDNN not available")
    def test_autocast_methods_fp32(self):
        for op, args in self.autocast_lists.methods_fp32:
            self._run_autocast_outofplace(
                op,
                args,
                torch.float32,
                device="cuda",
                module=None,
                amp_dtype=torch.float16,
            )

    @unittest.skipIf(not TEST_CUDNN, "CUDNN not available")
    def test_autocast_methods_expect_builtin_promote(self):
        for op, args, out_type in self.autocast_lists.methods_expect_builtin_promote:
            self._run_autocast_outofplace(
                op,
                args,
                torch.float32,
                device="cuda",
                module=None,
                out_type=out_type,
                amp_dtype=torch.float16,
            )

    def test_autocast_banned(self):
        with torch.autocast("cuda"):
            for op, args, module in self.autocast_lists.banned:
                with self.assertRaises(RuntimeError):
                    getattr(module, op)(*args)

    def test_autocast_ignored_types(self):
        with torch.autocast("cuda"):
            for ignore_type in (torch.double, torch.int32):
                a_ignore = torch.ones((8, 8), dtype=ignore_type, device="cuda:0")
                b_ignore = torch.ones((8, 8), dtype=ignore_type, device="cuda:0")
                c_16 = torch.ones((8, 8), dtype=torch.float16, device="cuda:0")

                # Tests if CastPolicy::fp16 ops ignore double and int
                # Currently, no ops belonging to this policy support integer inputs.
                if ignore_type is torch.double:
                    with self.assertRaises(RuntimeError):
                        torch.mm(a_ignore, c_16)
                    with torch.autocast("cuda", enabled=False):
                        type_no_autocast = torch.mm(a_ignore, b_ignore).dtype
                    self.assertTrue(
                        torch.mm(a_ignore, b_ignore).dtype is type_no_autocast
                    )

                # Tests if CastPolicy::fp32 ops ignore double and int
                with torch.autocast("cuda", enabled=False):
                    type_no_autocast = torch.pow(a_ignore, 2.0).dtype
                self.assertTrue(torch.pow(a_ignore, 2.0).dtype is type_no_autocast)

                # Tests if CastPolicy::fp32_set_opt_dtype ops ignore double and int
                with torch.autocast("cuda", enabled=False):
                    type_no_autocast = torch.sum(a_ignore).dtype
                self.assertTrue(torch.sum(a_ignore).dtype is type_no_autocast)

                # Tests if CastPolicy::fp32_append_dtype ops ignore double and int
                # Currently, no ops belonging to this policy support integer inputs.
                if ignore_type is torch.double:
                    with torch.autocast("cuda", enabled=False):
                        type_no_autocast = torch.norm(a_ignore).dtype
                    self.assertTrue(torch.norm(a_ignore).dtype is type_no_autocast)

    def test_autocast_custom_enabled(self):
        class MyMM(torch.autograd.Function):
            @staticmethod
            @torch.amp.custom_fwd(device_type="cuda")
            def forward(ctx, a, b):
                self.assertTrue(a.dtype is torch.float32)
                self.assertTrue(b.dtype is torch.float32)
                self.assertTrue(torch.is_autocast_enabled())
                ctx.save_for_backward(a, b)
                return a.mm(b)

            @staticmethod
            @torch.amp.custom_bwd(device_type="cuda")
            def backward(ctx, grad):
                self.assertTrue(torch.is_autocast_enabled())
                a, b = ctx.saved_tensors
                a_grad, b_grad = grad.mm(b.t()), a.t().mm(grad)
                self.assertTrue(a_grad.dtype is dtype and b_grad.dtype is dtype)
                return a_grad, b_grad

        mymm = MyMM.apply

        x = torch.randn((8, 8), device="cuda", dtype=torch.float32, requires_grad=True)
        y = torch.randn((8, 8), device="cuda", dtype=torch.float32, requires_grad=True)

        dtypes = (torch.float16, torch.bfloat16) if TEST_BF16 else (torch.float16,)
        for dtype in dtypes:
            with torch.cuda.amp.autocast(dtype=dtype):
                output = mymm(x, y)
                self.assertTrue(output.dtype is dtype)
                loss = output.sum()
            loss.backward()

    def test_autocast_custom_cast_inputs(self):
        class MyMM(torch.autograd.Function):
            @staticmethod
            @torch.amp.custom_fwd(device_type="cuda", cast_inputs=torch.float32)
            def forward(ctx, a, container, expect_type):
                b = container[1][0]
                self.assertTrue(a.dtype is expect_type)
                self.assertTrue(b.dtype is expect_type)
                self.assertFalse(torch.is_autocast_enabled())
                ctx.save_for_backward(a, b)
                return a.mm(b)

            @staticmethod
            @torch.amp.custom_bwd(device_type="cuda")
            def backward(ctx, grad):
                self.assertFalse(torch.is_autocast_enabled())
                a, b = ctx.saved_tensors
                return grad.mm(b.t()), None, None

        mymm = MyMM.apply

        x = torch.randn((8, 8), device="cuda", dtype=torch.float16, requires_grad=True)
        # Puts one input tensor in a nested container.  y's contained Tensor won't receive a gradient,
        # because torch.autograd.Function can't hand gradients back to non-Tensor forward arguments.
        # Sets requires_grad=False explicitly so we don't lie about expecting a gradient.
        y = (
            0,
            {
                0: torch.randn(
                    (8, 8), device="cuda", dtype=torch.float16, requires_grad=False
                )
            },
        )

        with torch.autocast("cuda"):
            output = mymm(x, y, torch.float32)
            self.assertTrue(output.dtype is torch.float32)
            loss = output.sum()
        loss.backward()

        # Tests if custom_fwd becomes a no-op when mymm runs outside an autocast-enabled region.
        output = mymm(x, y, torch.float16)
        self.assertTrue(output.dtype is torch.float16)
        loss = output.sum()
        loss.backward()

    def test_autocast_custom_deprecated_warning(self):
        with warnings.catch_warnings(record=True) as w:

            class MyMM(torch.autograd.Function):
                @staticmethod
                @torch.cuda.amp.custom_fwd(cast_inputs=torch.float32)
                def forward(ctx, x, y):
                    ctx.save_for_backward(x, y)
                    self.assertFalse(torch.is_autocast_enabled())
                    return x + y

                @staticmethod
                @torch.cuda.amp.custom_bwd
                def backward(ctx, grad):
                    _, _ = ctx.saved_tensors
                    self.assertFalse(torch.is_autocast_enabled())
                    return grad, grad

        self.assertRegex(
            str(w[0].message), r"`torch.cuda.amp.custom_fwd\(args...\)` is deprecated."
        )
        self.assertRegex(
            str(w[1].message), r"`torch.cuda.amp.custom_bwd\(args...\)` is deprecated."
        )

        mymm = MyMM.apply
        x = torch.randn(3, 3, requires_grad=True)
        y = torch.randn(3, 3, requires_grad=True)
        with torch.amp.autocast("cuda"):
            output = mymm(x, y)
            loss = output.sum()
        loss.backward()

    def test_autocast_cat_jit(self):
        # Reported at https://github.com/pytorch/pytorch/issues/38958

        class Model(torch.nn.Module):
            def forward(self):
                a = torch.randn(1)
                b = torch.randn(1)
                c = torch.cat((a, b), 0)
                d = torch.stack([c, c], 0)
                return d

        # The JIT here doesn't really matter, we just need to call
        # cat via the boxed API
        model = Model()
        model_jit_script = torch.jit.script(model)

        with torch.autocast("cuda", enabled=True):
            model()
            model_jit_script()

    # cudnn RNNs require special backend handling (weights are cast to FP16 and reflattened)
    # so they get a dedicated test.
    # Despite the large number of RNN cases it tries, the test takes < 15 seconds on a Titan V (similar to V100).
    @unittest.skipIf(not TEST_CUDNN, "CUDNN not available")
    def test_autocast_rnn(self):
        with torch.backends.cudnn.flags(enabled=True, deterministic=True):
            # seq, batch, features, hidden size
            clses = ("RNN", "GRU", "LSTM")
            T, B, F, H = 3, 4, 5, 6
            dtypes = (torch.float16, torch.float32)
            input_layouts = ("seq_first", "batch_first", "packed")

            for (
                cls,
                num_layers,
                bias,
                input_layout,
                bidirectional,
                try_nonpreflattened_weights,
                input_dtype,
                hidden_dtype,
                weight_dtype,
            ) in product(
                clses,
                (1, 2),
                (True, False),
                input_layouts,
                (True, False),
                (True, False),
                dtypes,
                dtypes,
                dtypes,
            ):
                if input_layout == "seq_first":
                    batch_first = False
                    x = torch.randn((T, B, F), device="cuda", dtype=input_dtype)
                elif input_layout == "batch_first":
                    batch_first = True
                    x = torch.randn((B, T, F), device="cuda", dtype=input_dtype)
                elif input_layout == "packed":
                    batch_first = False
                    x = torch.nn.utils.rnn.pack_padded_sequence(
                        torch.randn((T, B, F), device="cuda", dtype=input_dtype),
                        lengths=(3, 2, 1, 3),
                        enforce_sorted=False,
                    )

                rnn = (
                    getattr(torch.nn, cls)(
                        F,
                        H,
                        num_layers=num_layers,
                        bidirectional=bidirectional,
                        bias=bias,
                        batch_first=batch_first,
                    )
                    .cuda()
                    .to(dtype=weight_dtype)
                )

                if try_nonpreflattened_weights:
                    for p in rnn.parameters():
                        with torch.no_grad():
                            p.set_(p.clone())

                h = torch.randn(
                    (num_layers * (2 if bidirectional else 1), B, H),
                    device="cuda",
                    dtype=hidden_dtype,
                )
                if cls == "LSTM":
                    c = torch.randn(
                        (num_layers * (2 if bidirectional else 1), B, H),
                        device="cuda",
                        dtype=hidden_dtype,
                    )
                    h = (h, c)

                with torch.autocast("cuda"):
                    out, h_out = rnn(x, h)
                out = out.data if input_layout == "packed" else out
                self.assertEqual(out.dtype, torch.float16)
                # Autocast wrapper requires at::_cudnn_rnn is autograd-exposed.  This check can't guarantee
                # at::_cudnn_rnn is autograd-exposed, but if it fires, it indicates some funny business has
                # occurred and we should double check that at::_cudnn_rnn remains autograd-exposed.
                self.assertEqual(
                    out.grad_fn.name(),
                    "MiopenRnnBackward0" if torch.version.hip else "CudnnRnnBackward0",
                )
                out.sum().backward()
                grads = [p.grad.clone() for p in rnn.parameters()]

                rnn.zero_grad()

                if cls == "LSTM":
                    out_control, h_out_control = rnn.to(dtype=torch.float16)(
                        x.half(), (h[0].half(), h[1].half())
                    )
                else:
                    out_control, h_out_control = rnn.to(dtype=torch.float16)(
                        x.half(), h.half()
                    )
                out_control = (
                    out_control.data if input_layout == "packed" else out_control
                )
                out_control.sum().backward()
                grads_control = [p.grad.clone() for p in rnn.parameters()]

                # Compares with default tolerances, even for FP16 execution.  Barring nondeterminism,
                # autocast and control results should be bitwise identical.
                self.assertEqual(out, out_control)

                if cls == "LSTM":
                    self.assertTrue(
                        h_out[0].dtype is torch.float16
                        and h_out[1].dtype is torch.float16
                    )
                    self.assertEqual(h_out[0], h_out_control[0])
                    self.assertEqual(h_out[1], h_out_control[1])
                else:
                    self.assertEqual(h_out.dtype, torch.float16)
                    self.assertEqual(h_out, h_out_control)
                for grad, grad_control in zip(grads, grads_control):
                    self.assertEqual(grad.half(), grad_control)

    def test_autocast_cache_leak(self):
        # Reported at https://github.com/pytorch/pytorch/issues/48049
        # Test is used to check, if autocast recaches the same parameters
        # when executed in a `torch.no_grad()` block.

        linear = torch.nn.Linear(10, 10).to("cuda")
        data = torch.randn(1, 10, device="cuda")

        with torch.autocast("cuda"):
            with torch.no_grad():
                out = linear(data)
                first_iter_mem = torch.cuda.memory_allocated()
                for _ in range(3):
                    out = linear(data)
                self.assertTrue(first_iter_mem == torch.cuda.memory_allocated())

    def test_autocast_checkpointing(self):
        model = torch.nn.Sequential(
            torch.nn.Linear(8, 8), torch.nn.Linear(8, 8), torch.nn.Linear(8, 8)
        ).cuda()
        input = torch.rand(
            (8, 8), device="cuda", dtype=torch.float16, requires_grad=True
        )
        for reentrant in (True, False):
            with torch.autocast("cuda"):
                output = checkpoint_sequential(model, 2, input, use_reentrant=reentrant)
            self.assertTrue(output.requires_grad)
            self.assertTrue(output.dtype is torch.float16)
            output.sum().backward()

    def test_cuda_autocast_deprecated_warning(self):
        with self.assertWarnsRegex(
            FutureWarning,
            r"`torch.cuda.amp.autocast\(args...\)` is deprecated. Please use `torch.amp.autocast\('cuda', args...\)` instead.",
        ):
            with torch.cuda.amp.autocast():
                _ = torch.ones(10)


>>>>>>> d1bb8e82
instantiate_parametrized_tests(TestCuda)
instantiate_parametrized_tests(TestCudaMallocAsync)
instantiate_device_type_tests(TestCudaOptims, globals())

if __name__ == "__main__":
    run_tests()<|MERGE_RESOLUTION|>--- conflicted
+++ resolved
@@ -3713,25 +3713,12 @@
             # not supported with the cudaMallocAsync backend
             self.assertTrue(pow2_div2_mem - start_mem == power2_div(nbytes_big, 2))
 
-<<<<<<< HEAD
-    @unittest.skip("Disabling as USE_CUFILE=0 by default in builds")
-    def test_gds_fails_in_ci(self):
-        if IS_WINDOWS or TEST_WITH_ROCM:
-            error_msg = "is not supported on this platform"
-        else:
-            error_msg = "cuFileHandleRegister failed"
-        with TemporaryFileName() as f:
-            with self.assertRaisesRegex(RuntimeError, error_msg):
-                file = torch.cuda.gds._GdsFile(f, os.O_CREAT | os.O_RDWR)
-
-=======
         torch.cuda.memory.empty_cache()
         torch.cuda.memory._set_allocator_settings("release_lock_on_cudamalloc:True")
         start_mem = torch.cuda.memory_stats()[key_allocated]
         w = torch.rand(nelems, device="cuda")
         reg_mem = torch.cuda.memory_stats()[key_allocated]
         self.assertTrue(reg_mem - start_mem == nbytes)
->>>>>>> d1bb8e82
 
         with self.assertRaises(RuntimeError):
             torch.cuda.memory._set_allocator_settings("foo:1,bar:2")
@@ -4802,10 +4789,7 @@
             self.assertEqual(scaler._growth_tracker, growth_tracker)
 
 
-<<<<<<< HEAD
-=======
 @unittest.skipIf(not TEST_CUDA, "CUDA not available, skipping tests")
->>>>>>> d1bb8e82
 class TestGDS(TestCase):
     def _get_tmp_dir_fs_type(self):
         my_path = os.path.realpath("/tmp")
@@ -4840,8 +4824,6 @@
         torch.cuda.gds._gds_deregister_buffer(src2.untyped_storage())
 
 
-<<<<<<< HEAD
-=======
 @unittest.skipIf(not TEST_CUDA, "CUDA not available, skipping tests")
 class TestCudaAutocast(TestAutocast):
     def setUp(self):
@@ -5362,7 +5344,6 @@
                 _ = torch.ones(10)
 
 
->>>>>>> d1bb8e82
 instantiate_parametrized_tests(TestCuda)
 instantiate_parametrized_tests(TestCudaMallocAsync)
 instantiate_device_type_tests(TestCudaOptims, globals())
