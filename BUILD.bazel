load("@bazel_skylib//lib:paths.bzl", "paths")
load("@pybind11_bazel//:build_defs.bzl", "pybind_extension")
load("@rules_proto//proto:defs.bzl", "proto_library")
load("@rules_cc//cc:defs.bzl", "cc_binary", "cc_library", "cc_proto_library", "cc_test")
load("//third_party:substitution.bzl", "header_template_rule")
load("//:tools/bazel.bzl", "rules")
load("//:tools/build_variables.bzl", "jit_core_sources", "libtorch_core_sources", "libtorch_cuda_sources", "libtorch_distributed_sources", "libtorch_extra_sources", "libtorch_nvfuser_generated_headers", "libtorch_nvfuser_runtime_sources", "libtorch_python_core_sources", "torch_cpp_srcs", "lazy_tensor_ts_sources")
load("//tools/rules:cu.bzl", "cu_library")
load("//tools/config:defs.bzl", "if_cuda")
load("//:aten.bzl", "intern_build_aten_ops")
load(
    ":build.bzl",
    "GENERATED_AUTOGRAD_CPP",
    "GENERATED_AUTOGRAD_PYTHON",
    "GENERATED_CPP",
    "GENERATED_CPP_CORE",
    "GENERATED_CPP_CUDA",
    "GENERATED_H",
    "GENERATED_H_CORE",
    "GENERATED_H_CUDA",
    "aten_core_hdrs",
    "define_targets",
)
load(":ufunc_defs.bzl", "aten_ufunc_generated_cpu_sources", "aten_ufunc_generated_cpu_kernel_sources", "aten_ufunc_generated_cuda_sources")

define_targets(rules = rules)

COMMON_COPTS = [
    "-DHAVE_MALLOC_USABLE_SIZE=1",
    "-DHAVE_MMAP=1",
    "-DHAVE_SHM_OPEN=1",
    "-DHAVE_SHM_UNLINK=1",
    "-D_FILE_OFFSET_BITS=64",
    "-DTH_HAVE_THREAD",
    "-DUSE_FBGEMM",
    "-DUSE_DISTRIBUTED",
    "-DATEN_THREADING=NATIVE",
    "-DNO_CUDNN_DESTROY_HANDLE",
] + if_cuda([
    "-DUSE_CUDA",
    "-DUSE_CUDNN",
])



filegroup(
    name = "cpp_generated_code",
    data = [":generate-code"],
    srcs = GENERATED_AUTOGRAD_CPP,
)

exports_files(
    srcs = ["aten/src/ATen/cpu/tbb/extra/version_string.ver.in"],
)

# ATen
filegroup(
    name = "aten_base_cpp",
    srcs = glob([
        "aten/src/ATen/*.cpp",
        "aten/src/ATen/detail/*.cpp",
        "aten/src/ATen/cpu/*.cpp",
    ]),
)

filegroup(
    name = "ATen_CORE_SRCS",
    srcs = glob(
        [
            "aten/src/ATen/core/**/*.cpp",
        ],
        exclude = [
            "aten/src/ATen/core/**/*_test.cpp",
        ],
    ),
)

filegroup(
    name = "aten_native_cpp",
    srcs = glob(["aten/src/ATen/native/*.cpp"]),
)

filegroup(
    name = "aten_native_sparse_cpp",
    srcs = glob(["aten/src/ATen/native/sparse/*.cpp"]),
)

filegroup(
    name = "aten_native_nested_cpp",
    srcs = glob(["aten/src/ATen/native/nested/*.cpp"]),
)

filegroup(
    name = "aten_native_quantized_cpp",
    srcs = glob(
        [
            "aten/src/ATen/native/quantized/*.cpp",
            "aten/src/ATen/native/quantized/cpu/*.cpp",
        ],
    ),
)

filegroup(
    name = "aten_native_transformers_cpp",
    srcs = glob(["aten/src/ATen/native/transformers/*.cpp"]),
)

filegroup(
    name = "aten_native_mkl_cpp",
    srcs = glob(["aten/src/ATen/native/mkl/*.cpp", "aten/src/ATen/mkl/*.cpp"]),
)

filegroup(
    name = "aten_native_mkldnn_cpp",
    srcs = glob(["aten/src/ATen/native/mkldnn/*.cpp"]),
)

filegroup(
    name = "aten_native_xnnpack",
    srcs = glob(["aten/src/ATen/native/xnnpack/*.cpp"]),
)

filegroup(
    name = "aten_base_vulkan",
    srcs = glob(["aten/src/ATen/vulkan/*.cpp"]),
)

filegroup(
    name = "aten_base_metal",
    srcs = glob(["aten/src/ATen/metal/*.cpp"]),
)

filegroup(
    name = "ATen_QUANTIZED_SRCS",
    srcs = glob(
        [
            "aten/src/ATen/quantized/**/*.cpp",
        ],
        exclude = [
            "aten/src/ATen/quantized/**/*_test.cpp",
        ],
    ),
)

filegroup(
    name = "aten_cuda_cpp_srcs",
    srcs = glob(
        [
            "aten/src/ATen/cuda/*.cpp",
            "aten/src/ATen/cuda/detail/*.cpp",
            "aten/src/ATen/cudnn/*.cpp",
            "aten/src/ATen/native/cuda/*.cpp",
            "aten/src/ATen/native/cuda/linalg/*.cpp",
            "aten/src/ATen/native/cudnn/*.cpp",
            "aten/src/ATen/native/miopen/*.cpp",
            "aten/src/ATen/native/nested/cuda/*.cpp",
            "aten/src/ATen/native/quantized/cudnn/*.cpp",
            "aten/src/ATen/native/sparse/cuda/*.cpp",
            "aten/src/ATen/native/transformers/cuda/*.cpp",
        ],
    ),
)

filegroup(
    name = "aten_cu_srcs",
    srcs = glob([
        "aten/src/ATen/cuda/*.cu",
        "aten/src/ATen/cuda/detail/*.cu",
        "aten/src/ATen/native/cuda/*.cu",
        "aten/src/ATen/native/nested/cuda/*.cu",
        "aten/src/ATen/native/quantized/cuda/*.cu",
        "aten/src/ATen/native/sparse/cuda/*.cu",
        "aten/src/ATen/native/transformers/cuda/*.cu",
    ]) + aten_ufunc_generated_cuda_sources("aten/src/ATen/{}"),
    # It's a bit puzzling to me why it's not necessary to declare the
    # target that generates these sources...
)

header_template_rule(
    name = "aten_src_ATen_config",
    src = "aten/src/ATen/Config.h.in",
    out = "aten/src/ATen/Config.h",
    include = "aten/src",
    substitutions = {
        "@AT_MKLDNN_ENABLED@": "1",
        "@AT_MKL_ENABLED@": "1",
        "@AT_MKL_SEQUENTIAL@": "0",
        "@AT_FFTW_ENABLED@": "0",
        "@AT_POCKETFFT_ENABLED@": "0",
        "@AT_NNPACK_ENABLED@": "0",
        "@CAFFE2_STATIC_LINK_CUDA_INT@": "0",
        "@AT_BUILD_WITH_BLAS@": "1",
        "@AT_BUILD_WITH_LAPACK@": "1",
        "@AT_PARALLEL_OPENMP@": "0",
        "@AT_PARALLEL_NATIVE@": "1",
        "@AT_PARALLEL_NATIVE_TBB@": "0",
        "@AT_BLAS_F2C@": "0",
        "@AT_BLAS_USE_CBLAS_DOT@": "1",
    },
)

header_template_rule(
    name = "aten_src_ATen_cuda_config",
    src = "aten/src/ATen/cuda/CUDAConfig.h.in",
    out = "aten/src/ATen/cuda/CUDAConfig.h",
    include = "aten/src",
    substitutions = {
        "@AT_CUDNN_ENABLED@": "1",
        "@AT_ROCM_ENABLED@": "0",
        "@AT_MAGMA_ENABLED@": "0",
        "@NVCC_FLAGS_EXTRA@": "",
    },
)

cc_library(
    name = "aten_core_headers",
    hdrs = aten_core_hdrs(rules = rules),
    strip_include_prefix = "aten/src/",
    deps = ["//c10:headers"],
)

cc_library(
    name = "aten_headers",
    hdrs = [
        "torch/csrc/Export.h",
        "torch/csrc/jit/frontend/function_schema_parser.h",
    ] + glob([
        "aten/src/**/*.h",
        "aten/src/**/*.hpp",
        "aten/src/ATen/cuda/**/*.cuh",
        "aten/src/ATen/native/**/*.cuh",
        "aten/src/THC/*.cuh",
<<<<<<< HEAD
        "aten/src/THC/generic/*.cu",
    ], exclude = aten_core_hdrs(rules = rules)
=======
    ],
>>>>>>> 88ed67a4
    ) + [
        ":aten_src_ATen_config",
        ":gen_aten",
    ],
    includes = [
        "aten/src",
    ],
    deps = [
        ":aten_core_headers",
        "//c10:headers",
    ],
)

ATEN_COPTS = COMMON_COPTS + [
    "-DCAFFE2_BUILD_MAIN_LIBS",
    "-DHAVE_AVX_CPU_DEFINITION",
    "-DHAVE_AVX2_CPU_DEFINITION",
    "-fvisibility-inlines-hidden",
    "-fno-math-errno",
    "-fno-trapping-math",
]

intern_build_aten_ops(
    copts = ATEN_COPTS,
    deps = [
        ":aten_headers",
        "@sleef",
        "@fbgemm",
        "@mkl",
    ],
    extra_impls = aten_ufunc_generated_cpu_kernel_sources("aten/src/ATen/{}"),
)

cc_library(
    name = "aten",
    srcs = [
        ":ATen_CORE_SRCS",
        ":ATen_QUANTIZED_SRCS",
        ":aten_base_cpp",
        ":aten_base_metal",
        ":aten_base_vulkan",
        ":aten_native_cpp",
        ":aten_native_mkl_cpp",
        ":aten_native_mkldnn_cpp",
        ":aten_native_quantized_cpp",
        ":aten_native_sparse_cpp",
        ":aten_native_nested_cpp",
        ":aten_native_transformers_cpp",
        ":aten_native_xnnpack",
        ":aten_src_ATen_config",
    ] + GENERATED_CPP + GENERATED_H_CORE + GENERATED_H + GENERATED_CPP_CORE + aten_ufunc_generated_cpu_sources("aten/src/ATen/{}"),
    copts = ATEN_COPTS,
    data = if_cuda(
        [":libcaffe2_nvrtc.so"],
        [],
    ),
    visibility = ["//visibility:public"],
    deps = [
        ":ATen_CPU",
        ":aten_headers",
        ":caffe2_for_aten_headers",
        ":torch_headers",
        "@fbgemm",
        "@ideep",
    ],
    alwayslink = True,
)

cc_library(
    name = "aten_nvrtc",
    srcs = glob([
        "aten/src/ATen/cuda/nvrtc_stub/*.cpp",
    ]),
    copts = ATEN_COPTS,
    linkstatic = True,
    visibility = ["//visibility:public"],
    deps = [
        ":aten_headers",
        "@cuda",
        "@cuda//:cuda_driver",
        "@cuda//:nvrtc",
        "//c10:headers",
    ],
    alwayslink = True,
)

cc_binary(
    name = "libcaffe2_nvrtc.so",
    linkshared = True,
    visibility = ["//visibility:public"],
    deps = [
        ":aten_nvrtc",
    ],
)

cc_library(
    name = "aten_cuda_cpp",
    srcs = [":aten_cuda_cpp_srcs"] + GENERATED_H_CUDA + GENERATED_CPP_CUDA,
    hdrs = [":aten_src_ATen_cuda_config"],
    copts = ATEN_COPTS,
    visibility = ["//visibility:public"],
    deps = [
        ":aten",
        "@cuda",
        "@cuda//:cusolver",
        "@cuda//:nvrtc",
        "@cudnn",
    ],
    alwayslink = True,
)

torch_cuda_half_options = [
    "-DCUDA_HAS_FP16=1",
    "-D__CUDA_NO_HALF_OPERATORS__",
    "-D__CUDA_NO_HALF_CONVERSIONS__",
    "-D__CUDA_NO_BFLOAT16_CONVERSIONS__",
    "-D__CUDA_NO_HALF2_OPERATORS__",
]

cu_library(
    name = "aten_cuda",
    srcs = [":aten_cu_srcs"],
    copts = ATEN_COPTS + torch_cuda_half_options,
    visibility = ["//visibility:public"],
    deps = [
        ":aten_cuda_cpp",
        "@cuda//:cublas",
        "@cuda//:cufft",
        "@cuda//:cusparse",
    ],
    alwayslink = True,
)

# caffe2
CAFFE2_COPTS = COMMON_COPTS + [
    "-Dcaffe2_EXPORTS",
    "-DCAFFE2_USE_GLOO",
    "-DCAFFE2_USE_CUDNN",
    "-DCAFFE2_BUILD_MAIN_LIB",
    "-fvisibility-inlines-hidden",
    "-fno-math-errno",
    "-fno-trapping-math",
]

proto_library(
    name = "caffe2_proto_source",
    srcs = glob([
        "caffe2/proto/*.proto",
    ]),
    visibility = ["//visibility:public"],
)

cc_proto_library(
    name = "caffe2_protos",
    deps = [":caffe2_proto_source"],
)

header_template_rule(
    name = "caffe2_core_macros_h",
    src = "caffe2/core/macros.h.in",
    out = "caffe2/core/macros.h",
    substitutions = {
        "@CAFFE2_VERSION_MAJOR@": "1",
        "@CAFFE2_VERSION_MINOR@": "3",
        "@CAFFE2_VERSION_PATCH@": "0",
        "cmakedefine": "define",
        "#define CAFFE2_FORCE_FALLBACK_CUDA_MPI": "/* #undef CAFFE2_FORCE_FALLBACK_CUDA_MPI */",
        "#define CAFFE2_HAS_MKL_DNN": "/* #undef CAFFE2_HAS_MKL_DNN */",
        "#define CAFFE2_HAS_MKL_SGEMM_PACK": "/* #undef CAFFE2_HAS_MKL_SGEMM_PACK */",
        "#define CAFFE2_THREADPOOL_MAIN_IMBALANCE": "/* #undef CAFFE2_THREADPOOL_MAIN_IMBALANCE */",
        "#define CAFFE2_THREADPOOL_STATS": "/* #undef CAFFE2_THREADPOOL_STATS */",
        "#define CAFFE2_USE_ACCELERATE": "/* #undef CAFFE2_USE_ACCELERATE */",
        "#define CAFFE2_USE_EIGEN_FOR_BLAS": "/* #undef CAFFE2_USE_EIGEN_FOR_BLAS */",
        "#define CAFFE2_USE_FBCODE": "/* #undef CAFFE2_USE_FBCODE */",
        "#define CAFFE2_USE_GOOGLE_GLOG": "/* #undef CAFFE2_USE_GOOGLE_GLOG */",
        "#define CAFFE2_USE_LITE_PROTO": "/* #undef CAFFE2_USE_LITE_PROTO */",
        "#define CAFFE2_USE_MKL\n": "/* #undef CAFFE2_USE_MKL */\n",
        "#define CAFFE2_USE_NVTX": "/* #undef CAFFE2_USE_NVTX */",
        "#define CAFFE2_USE_TRT": "/* #undef CAFFE2_USE_TRT */",
    },
)

filegroup(
    name = "caffe2_contrib_srcs",
    srcs = [
        "caffe2/contrib/aten/aten_op.cc",
        "caffe2/contrib/gloo/allgather_ops.cc",
        "caffe2/contrib/gloo/allreduce_ops.cc",
        "caffe2/contrib/gloo/barrier_ops.cc",
        "caffe2/contrib/gloo/broadcast_ops.cc",
        "caffe2/contrib/gloo/common.cc",
        "caffe2/contrib/gloo/common_world_ops.cc",
        "caffe2/contrib/gloo/context.cc",
        "caffe2/contrib/gloo/reduce_scatter_ops.cc",
        "caffe2/contrib/gloo/store_handler.cc",
    ],
)

filegroup(
    name = "caffe2_core_srcs",
    srcs = [
        "caffe2/core/allocator.cc",
        "caffe2/core/blob_serialization.cc",
        "caffe2/core/blob_stats.cc",
        "caffe2/core/common.cc",
        "caffe2/core/context.cc",
        "caffe2/core/context_base.cc",
        "caffe2/core/db.cc",
        "caffe2/core/event.cc",
        "caffe2/core/export_c10_op_to_caffe2.cc",
        "caffe2/core/graph.cc",
        "caffe2/core/init.cc",
        "caffe2/core/init_denormals.cc",
        "caffe2/core/init_intrinsics_check.cc",
        "caffe2/core/init_omp.cc",
        "caffe2/core/int8_serialization.cc",
        "caffe2/core/memonger.cc",
        "caffe2/core/module.cc",
        "caffe2/core/net.cc",
        "caffe2/core/net_async_base.cc",
        "caffe2/core/net_async_scheduling.cc",
        "caffe2/core/net_async_task.cc",
        "caffe2/core/net_async_task_future.cc",
        "caffe2/core/net_async_task_graph.cc",
        "caffe2/core/net_async_tracing.cc",
        "caffe2/core/net_dag_utils.cc",
        "caffe2/core/net_parallel.cc",
        "caffe2/core/net_simple.cc",
        "caffe2/core/net_simple_refcount.cc",
        "caffe2/core/nomnigraph/Representations/NeuralNet.cc",
        "caffe2/core/nomnigraph/tests/test_util.cc",
        "caffe2/core/numa.cc",
        "caffe2/core/operator.cc",
        "caffe2/core/operator_schema.cc",
        "caffe2/core/plan_executor.cc",
        "caffe2/core/prof_dag_counters.cc",
        "caffe2/core/qtensor.cc",
        "caffe2/core/qtensor_serialization.cc",
        "caffe2/core/stats.cc",
        "caffe2/core/tensor.cc",
        "caffe2/core/tensor_int8.cc",
        "caffe2/core/test_utils.cc",
        "caffe2/core/transform.cc",
        "caffe2/core/types.cc",
        "caffe2/core/workspace.cc",
    ],
)

filegroup(
    name = "caffe2_distributed_srcs",
    srcs = [
        "caffe2/distributed/file_store_handler.cc",
        "caffe2/distributed/file_store_handler_op.cc",
        "caffe2/distributed/store_handler.cc",
        "caffe2/distributed/store_ops.cc",
    ],
)

filegroup(
    name = "caffe2_ideep_srcs",
    srcs = [
        "caffe2/ideep/operators/adam_op.cc",
        "caffe2/ideep/operators/channel_shuffle_op.cc",
        "caffe2/ideep/operators/concat_split_op.cc",
        "caffe2/ideep/operators/conv_op.cc",
        "caffe2/ideep/operators/conv_transpose_op.cc",
        "caffe2/ideep/operators/dropout_op.cc",
        "caffe2/ideep/operators/elementwise_sum_op.cc",
        "caffe2/ideep/operators/expand_squeeze_dims_op.cc",
        "caffe2/ideep/operators/fully_connected_op.cc",
        "caffe2/ideep/operators/local_response_normalization_op.cc",
        "caffe2/ideep/operators/momentum_sgd_op.cc",
        "caffe2/ideep/operators/operator_fallback_ideep.cc",
        "caffe2/ideep/operators/order_switch_ops.cc",
        "caffe2/ideep/operators/pool_op.cc",
        "caffe2/ideep/operators/quantization/int8_add_op.cc",
        "caffe2/ideep/operators/quantization/int8_conv_op.cc",
        "caffe2/ideep/operators/quantization/int8_dequantize_op.cc",
        "caffe2/ideep/operators/quantization/int8_fully_connected_op.cc",
        "caffe2/ideep/operators/quantization/int8_given_tensor_fill_op.cc",
        "caffe2/ideep/operators/quantization/int8_pool_op.cc",
        "caffe2/ideep/operators/quantization/int8_quantize_op.cc",
        "caffe2/ideep/operators/quantization/int8_relu_op.cc",
        "caffe2/ideep/operators/queue_ops.cc",
        "caffe2/ideep/operators/relu_op.cc",
        "caffe2/ideep/operators/reshape_op.cc",
        "caffe2/ideep/operators/shape_op.cc",
        "caffe2/ideep/operators/sigmoid_op.cc",
        "caffe2/ideep/operators/spatial_batch_norm_op.cc",
        "caffe2/ideep/operators/transpose_op.cc",
        "caffe2/ideep/operators/utility_ops.cc",
        "caffe2/ideep/utils/ideep_register.cc",
    ],
)

filegroup(
    name = "caffe2_onnx_srcs",
    srcs = [
        "caffe2/onnx/backend.cc",
        "caffe2/onnx/backend_rep.cc",
        "caffe2/onnx/device.cc",
        "caffe2/onnx/helper.cc",
        "caffe2/onnx/offline_tensor.cc",
        "caffe2/onnx/onnx_exporter.cc",
        "caffe2/onnx/onnxifi_graph_info.cc",
        "caffe2/onnx/onnxifi_init.cc",
    ],
)

filegroup(
    name = "caffe2_operators_srcs",
    srcs = [
        "caffe2/operators/abs_op.cc",
        "caffe2/operators/accumulate_op.cc",
        "caffe2/operators/accuracy_op.cc",
        "caffe2/operators/acos_op.cc",
        "caffe2/operators/affine_channel_op.cc",
        "caffe2/operators/alias_with_name.cc",
        "caffe2/operators/apmeter_op.cc",
        "caffe2/operators/arg_ops.cc",
        "caffe2/operators/asin_op.cc",
        "caffe2/operators/assert_op.cc",
        "caffe2/operators/atan_op.cc",
        "caffe2/operators/atomic_ops.cc",
        "caffe2/operators/batch_box_cox_op.cc",
        "caffe2/operators/batch_bucketize_op.cc",
        "caffe2/operators/batch_gather_ops.cc",
        "caffe2/operators/batch_matmul_op.cc",
        "caffe2/operators/batch_moments_op.cc",
        "caffe2/operators/batch_permutation_op.cc",
        "caffe2/operators/batch_sparse_to_dense_op.cc",
        "caffe2/operators/bbox_transform_op.cc",
        "caffe2/operators/bisect_percentile_op.cc",
        "caffe2/operators/boolean_mask_ops.cc",
        "caffe2/operators/boolean_unmask_ops.cc",
        "caffe2/operators/box_with_nms_limit_op.cc",
        "caffe2/operators/bucketize_op.cc",
        "caffe2/operators/byte_weight_dequant_op.cc",
        "caffe2/operators/cast_op.cc",
        "caffe2/operators/cbrt_op.cc",
        "caffe2/operators/cc_bmm_bg_op.cc",
        "caffe2/operators/ceil_op.cc",
        "caffe2/operators/channel_backprop_stats_op.cc",
        "caffe2/operators/channel_shuffle_op.cc",
        "caffe2/operators/channel_stats_op.cc",
        "caffe2/operators/clip_op.cc",
        "caffe2/operators/collect_and_distribute_fpn_rpn_proposals_op.cc",
        "caffe2/operators/communicator_op.cc",
        "caffe2/operators/concat_split_op.cc",
        "caffe2/operators/conditional_op.cc",
        "caffe2/operators/conv_gradient_op.cc",
        "caffe2/operators/conv_op.cc",
        "caffe2/operators/conv_op_eigen.cc",
        "caffe2/operators/conv_op_shared.cc",
        "caffe2/operators/conv_transpose_gradient_op.cc",
        "caffe2/operators/conv_transpose_op.cc",
        "caffe2/operators/conv_transpose_op_mobile.cc",
        "caffe2/operators/copy_op.cc",
        "caffe2/operators/copy_rows_to_tensor_op.cc",
        "caffe2/operators/cos_op.cc",
        "caffe2/operators/cosh_op.cc",
        "caffe2/operators/cosine_embedding_criterion_op.cc",
        "caffe2/operators/counter_ops.cc",
        "caffe2/operators/crash_op.cc",
        "caffe2/operators/create_scope_op.cc",
        "caffe2/operators/crf_viterbi_op.cc",
        "caffe2/operators/cross_entropy_op.cc",
        "caffe2/operators/ctc_beam_search_decoder_op.cc",
        "caffe2/operators/ctc_greedy_decoder_op.cc",
        "caffe2/operators/cube_op.cc",
        "caffe2/operators/data_couple.cc",
        "caffe2/operators/dataset_ops.cc",
        "caffe2/operators/deform_conv_gradient_op.cc",
        "caffe2/operators/deform_conv_op.cc",
        "caffe2/operators/dense_vector_to_id_list_op.cc",
        "caffe2/operators/distance_op.cc",
        "caffe2/operators/do_op.cc",
        "caffe2/operators/dropout_op.cc",
        "caffe2/operators/elementwise_add_gradient_op.cc",
        "caffe2/operators/elementwise_add_op.cc",
        "caffe2/operators/elementwise_div_gradient_op.cc",
        "caffe2/operators/elementwise_div_op.cc",
        "caffe2/operators/elementwise_linear_op.cc",
        "caffe2/operators/elementwise_logical_ops.cc",
        "caffe2/operators/elementwise_mul_gradient_op.cc",
        "caffe2/operators/elementwise_mul_op.cc",
        "caffe2/operators/elementwise_ops.cc",
        "caffe2/operators/elementwise_ops_schema.cc",
        "caffe2/operators/elementwise_ops_utils.cc",
        "caffe2/operators/elementwise_sub_gradient_op.cc",
        "caffe2/operators/elementwise_sub_op.cc",
        "caffe2/operators/elementwise_sum_op.cc",
        "caffe2/operators/elu_op.cc",
        "caffe2/operators/enforce_finite_op.cc",
        "caffe2/operators/ensure_clipped_op.cc",
        "caffe2/operators/ensure_cpu_output_op.cc",
        "caffe2/operators/erf_op.cc",
        "caffe2/operators/exp_op.cc",
        "caffe2/operators/expand_op.cc",
        "caffe2/operators/expand_squeeze_dims_op.cc",
        "caffe2/operators/fc_inference.cc",
        "caffe2/operators/feature_maps_ops.cc",
        "caffe2/operators/feed_blob_op.cc",
        "caffe2/operators/filler_op.cc",
        "caffe2/operators/find_duplicate_elements_op.cc",
        "caffe2/operators/find_op.cc",
        "caffe2/operators/flatten_op.cc",
        "caffe2/operators/flexible_top_k.cc",
        "caffe2/operators/floor_op.cc",
        "caffe2/operators/free_op.cc",
        "caffe2/operators/fully_connected_op.cc",
        "caffe2/operators/fused_rowwise_8bit_conversion_ops.cc",
        "caffe2/operators/fused_rowwise_random_quantization_ops.cc",
        "caffe2/operators/gather_fused_8bit_rowwise_op.cc",
        "caffe2/operators/gather_op.cc",
        "caffe2/operators/gather_ranges_to_dense_op.cc",
        "caffe2/operators/gelu_op.cc",
        "caffe2/operators/generate_proposals_op.cc",
        "caffe2/operators/given_tensor_byte_string_to_uint8_fill_op.cc",
        "caffe2/operators/given_tensor_fill_op.cc",
        "caffe2/operators/glu_op.cc",
        "caffe2/operators/group_norm_op.cc",
        "caffe2/operators/gru_unit_op.cc",
        "caffe2/operators/h_softmax_op.cc",
        "caffe2/operators/half_float_ops.cc",
        "caffe2/operators/hard_sigmoid_op.cc",
        "caffe2/operators/heatmap_max_keypoint_op.cc",
        "caffe2/operators/if_op.cc",
        "caffe2/operators/im2col_op.cc",
        "caffe2/operators/index_hash_ops.cc",
        "caffe2/operators/index_ops.cc",
        "caffe2/operators/inference_lstm_op.cc",
        "caffe2/operators/instance_norm_gradient_op.cc",
        "caffe2/operators/instance_norm_op.cc",
        "caffe2/operators/integral_image_op.cc",
        "caffe2/operators/is_empty_op.cc",
        "caffe2/operators/jsd_op.cc",
        "caffe2/operators/key_split_ops.cc",
        "caffe2/operators/last_n_window_collector.cc",
        "caffe2/operators/layer_norm_op.cc",
        "caffe2/operators/leaky_relu_op.cc",
        "caffe2/operators/length_split_op.cc",
        "caffe2/operators/lengths_pad_op.cc",
        "caffe2/operators/lengths_reducer_fused_8bit_rowwise_ops.cc",
        "caffe2/operators/lengths_reducer_ops.cc",
        "caffe2/operators/lengths_reducer_rowwise_8bit_ops.cc",
        "caffe2/operators/lengths_tile_op.cc",
        "caffe2/operators/lengths_top_k_op.cc",
        "caffe2/operators/listwise_l2r_op.cc",
        "caffe2/operators/load_save_op.cc",
        "caffe2/operators/load_save_op_util.cc",
        "caffe2/operators/local_response_normalization_op.cc",
        "caffe2/operators/locally_connected_op.cc",
        "caffe2/operators/locally_connected_op_util.cc",
        "caffe2/operators/log_op.cc",
        "caffe2/operators/logit_op.cc",
        "caffe2/operators/loss_op.cc",
        "caffe2/operators/lp_pool_op.cc",
        "caffe2/operators/lpnorm_op.cc",
        "caffe2/operators/lstm_unit_op.cc",
        "caffe2/operators/map_ops.cc",
        "caffe2/operators/margin_ranking_criterion_op.cc",
        "caffe2/operators/matmul_op.cc",
        "caffe2/operators/mean_op.cc",
        "caffe2/operators/merge_id_lists_op.cc",
        "caffe2/operators/minmax_gradient_ops.cc",
        "caffe2/operators/minmax_ops.cc",
        "caffe2/operators/mod_op.cc",
        "caffe2/operators/moments_op.cc",
        "caffe2/operators/multi_class_accuracy_op.cc",
        "caffe2/operators/negate_gradient_op.cc",
        "caffe2/operators/negative_op.cc",
        "caffe2/operators/ngram_ops.cc",
        "caffe2/operators/norm_planar_yuv_op.cc",
        "caffe2/operators/normalize_l1_op.cc",
        "caffe2/operators/normalize_op.cc",
        "caffe2/operators/numpy_tile_op.cc",
        "caffe2/operators/one_hot_ops.cc",
        "caffe2/operators/onnx_while_op.cc",
        "caffe2/operators/order_switch_ops.cc",
        "caffe2/operators/pack_rnn_sequence_op.cc",
        "caffe2/operators/pack_segments.cc",
        "caffe2/operators/pad_op.cc",
        "caffe2/operators/partition_ops.cc",
        "caffe2/operators/percentile_op.cc",
        "caffe2/operators/perplexity_op.cc",
        "caffe2/operators/piecewise_linear_transform_op.cc",
        "caffe2/operators/pool_gradient_op.cc",
        "caffe2/operators/pool_op.cc",
        "caffe2/operators/pool_op_util.cc",
        "caffe2/operators/pow_op.cc",
        "caffe2/operators/prelu_op.cc",
        "caffe2/operators/prepend_dim_op.cc",
        "caffe2/operators/quant_decode_op.cc",
        "caffe2/operators/rank_loss_op.cc",
        "caffe2/operators/reciprocal_gradient_op.cc",
        "caffe2/operators/reciprocal_op.cc",
        "caffe2/operators/reduce_front_back_max_ops.cc",
        "caffe2/operators/reduce_front_back_mean_ops.cc",
        "caffe2/operators/reduce_front_back_sum_ops.cc",
        "caffe2/operators/reduce_ops.cc",
        "caffe2/operators/reduction_ops.cc",
        "caffe2/operators/relu_n_op.cc",
        "caffe2/operators/relu_op.cc",
        "caffe2/operators/remove_data_blocks_op.cc",
        "caffe2/operators/replace_nan_op.cc",
        "caffe2/operators/reservoir_sampling.cc",
        "caffe2/operators/reshape_op.cc",
        "caffe2/operators/resize_3d_op.cc",
        "caffe2/operators/resize_op.cc",
        "caffe2/operators/reverse_packed_segs_op.cc",
        "caffe2/operators/rmac_regions_op.cc",
        "caffe2/operators/rnn/recurrent_network_blob_fetcher_op.cc",
        "caffe2/operators/rnn/recurrent_network_executor.cc",
        "caffe2/operators/rnn/recurrent_network_op.cc",
        "caffe2/operators/roi_align_gradient_op.cc",
        "caffe2/operators/roi_align_op.cc",
        "caffe2/operators/roi_align_rotated_gradient_op.cc",
        "caffe2/operators/roi_align_rotated_op.cc",
        "caffe2/operators/roi_pool_op.cc",
        "caffe2/operators/rowmul_op.cc",
        "caffe2/operators/rsqrt_op.cc",
        "caffe2/operators/scale_blobs_op.cc",
        "caffe2/operators/scale_op.cc",
        "caffe2/operators/segment_reduction_op.cc",
        "caffe2/operators/selu_op.cc",
        "caffe2/operators/sequence_ops.cc",
        "caffe2/operators/shape_op.cc",
        "caffe2/operators/sigmoid_gradient_op.cc",
        "caffe2/operators/sigmoid_op.cc",
        "caffe2/operators/sin_op.cc",
        "caffe2/operators/sinh_op.cc",
        "caffe2/operators/sinusoid_position_encoding_op.cc",
        "caffe2/operators/slice_op.cc",
        "caffe2/operators/softmax_op.cc",
        "caffe2/operators/softmax_utils.cc",
        "caffe2/operators/softmax_with_loss_op.cc",
        "caffe2/operators/softplus_op.cc",
        "caffe2/operators/softsign_op.cc",
        "caffe2/operators/space_batch_op.cc",
        "caffe2/operators/sparse_dropout_with_replacement_op.cc",
        "caffe2/operators/sparse_normalize_op.cc",
        "caffe2/operators/sparse_to_dense_mask_op.cc",
        "caffe2/operators/sparse_to_dense_op.cc",
        "caffe2/operators/spatial_batch_norm_gradient_op.cc",
        "caffe2/operators/spatial_batch_norm_op.cc",
        "caffe2/operators/spatial_softmax_with_loss_op.cc",
        "caffe2/operators/sqr_op.cc",
        "caffe2/operators/sqrt_op.cc",
        "caffe2/operators/square_root_divide_op.cc",
        "caffe2/operators/stats_ops.cc",
        "caffe2/operators/stats_put_ops.cc",
        "caffe2/operators/stop_gradient.cc",
        "caffe2/operators/string_ops.cc",
        "caffe2/operators/stump_func_op.cc",
        "caffe2/operators/stylizer_ops.cc",
        "caffe2/operators/summarize_op.cc",
        "caffe2/operators/swish_op.cc",
        "caffe2/operators/tan_op.cc",
        "caffe2/operators/tanh_gradient_op.cc",
        "caffe2/operators/tanh_op.cc",
        "caffe2/operators/tensor_protos_db_input.cc",
        "caffe2/operators/text_file_reader.cc",
        "caffe2/operators/text_file_reader_utils.cc",
        "caffe2/operators/thresholded_relu_op.cc",
        "caffe2/operators/tile_op.cc",
        "caffe2/operators/top_k.cc",
        "caffe2/operators/transpose_op.cc",
        "caffe2/operators/tt_linear_op.cc",
        "caffe2/operators/unique_ops.cc",
        "caffe2/operators/upsample_op.cc",
        "caffe2/operators/utility_ops.cc",
        "caffe2/operators/variable_length_sequence_padding.cc",
        "caffe2/operators/weighted_multi_sampling_op.cc",
        "caffe2/operators/weighted_sample_op.cc",
        "caffe2/operators/while_op.cc",
        "caffe2/operators/workspace_ops.cc",
        "caffe2/operators/zero_gradient_op.cc",
    ],
)

filegroup(
    name = "caffe2_opt_srcs",
    srcs = [
        "caffe2/opt/annotations.cc",
        "caffe2/opt/backend_cutting.cc",
        "caffe2/opt/backend_transformer_base.cc",
        "caffe2/opt/bound_shape_inferencer.cc",
        "caffe2/opt/converter.cc",
        "caffe2/opt/dead_code_elim.cc",
        "caffe2/opt/device.cc",
        "caffe2/opt/distributed.cc",
        "caffe2/opt/distributed_converter.cc",
        "caffe2/opt/fusion.cc",
        "caffe2/opt/mobile.cc",
        "caffe2/opt/onnxifi_op.cc",
        "caffe2/opt/onnxifi_transformer.cc",
        "caffe2/opt/optimize_ideep.cc",
        "caffe2/opt/optimizer.cc",
        "caffe2/opt/passes.cc",
        "caffe2/opt/shape_info.cc",
        "caffe2/opt/tvm_transformer.cc",
    ],
)

filegroup(
    name = "caffe2_perfkernels_srcs",
    srcs = [
        "caffe2/perfkernels/adagrad.cc",
        "caffe2/perfkernels/embedding_lookup.cc",
        "caffe2/perfkernels/embedding_lookup_idx.cc",
        "caffe2/perfkernels/fused_8bit_rowwise_embedding_lookup.cc",
        "caffe2/perfkernels/fused_8bit_rowwise_embedding_lookup_idx.cc",
        "caffe2/perfkernels/fused_nbit_rowwise_conversion.cc",
        "caffe2/perfkernels/lstm_unit_cpu_common.cc",
        "caffe2/perfkernels/math_cpu_base.cc",
        "caffe2/perfkernels/typed_axpy.cc",
    ],
)

filegroup(
    name = "caffe2_predictor_srcs",
    srcs = [
        "caffe2/predictor/emulator/data_filler.cc",
        "caffe2/predictor/emulator/data_filler.h",
        "caffe2/predictor/predictor.cc",
        "caffe2/predictor/predictor_config.cc",
        "caffe2/predictor/predictor_utils.cc",
    ],
)

filegroup(
    name = "caffe2_quantization_srcs",
    srcs = [
        "caffe2/quantization/server/activation_distribution_observer.cc",
        "caffe2/quantization/server/batch_matmul_dnnlowp_op.cc",
        "caffe2/quantization/server/caffe2_dnnlowp_utils.cc",
        "caffe2/quantization/server/channel_shuffle_dnnlowp_op.cc",
        "caffe2/quantization/server/concat_dnnlowp_op.cc",
        "caffe2/quantization/server/conv_dnnlowp_acc16_op.cc",
        "caffe2/quantization/server/conv_dnnlowp_op.cc",
        "caffe2/quantization/server/conv_relu_op.cc",
        "caffe2/quantization/server/dequantize_dnnlowp_op.cc",
        "caffe2/quantization/server/dnnlowp.cc",
        "caffe2/quantization/server/dnnlowp_partition.cc",
        "caffe2/quantization/server/dynamic_histogram.cc",
        "caffe2/quantization/server/elementwise_add_dnnlowp_op.cc",
        "caffe2/quantization/server/elementwise_linear_dnnlowp_op.cc",
        "caffe2/quantization/server/elementwise_mul_dnnlowp_op.cc",
        "caffe2/quantization/server/elementwise_sum_dnnlowp_op.cc",
        "caffe2/quantization/server/elementwise_sum_relu_op.cc",
        "caffe2/quantization/server/fbgemm_pack_matrix_cache.cc",
        "caffe2/quantization/server/fbgemm_pack_op.cc",
        "caffe2/quantization/server/fully_connected_dnnlowp_acc16_op.cc",
        "caffe2/quantization/server/fully_connected_dnnlowp_op.cc",
        "caffe2/quantization/server/fully_connected_fake_lowp_op.cc",
        "caffe2/quantization/server/group_norm_dnnlowp_op.cc",
        "caffe2/quantization/server/int8_gen_quant_params.cc",
        "caffe2/quantization/server/kl_minimization.cc",
        "caffe2/quantization/server/lstm_unit_dnnlowp_op.cc",
        "caffe2/quantization/server/norm_minimization.cc",
        "caffe2/quantization/server/p99.cc",
        "caffe2/quantization/server/pool_dnnlowp_op.cc",
        "caffe2/quantization/server/quantize_dnnlowp_op.cc",
        "caffe2/quantization/server/relu_dnnlowp_op.cc",
        "caffe2/quantization/server/sigmoid.cc",
        "caffe2/quantization/server/sigmoid_dnnlowp_op.cc",
        "caffe2/quantization/server/spatial_batch_norm_dnnlowp_op.cc",
        "caffe2/quantization/server/tanh.cc",
        "caffe2/quantization/server/tanh_dnnlowp_op.cc",
        "caffe2/quantization/server/utility_dnnlowp_ops.cc",
    ],
)

filegroup(
    name = "caffe2_queue_srcs",
    srcs = [
        "caffe2/queue/blobs_queue.cc",
        "caffe2/queue/blobs_queue_db.cc",
        "caffe2/queue/queue_ops.cc",
        "caffe2/queue/rebatching_queue.cc",
        "caffe2/queue/rebatching_queue_ops.cc",
    ],
)

filegroup(
    name = "caffe2_serialize_srcs",
    srcs = [
        "caffe2/serialize/file_adapter.cc",
        "caffe2/serialize/inline_container.cc",
        "caffe2/serialize/istream_adapter.cc",
        "caffe2/serialize/read_adapter_interface.cc",
    ],
)

filegroup(
    name = "caffe2_sgd_srcs",
    srcs = [
        "caffe2/sgd/adadelta_op.cc",
        "caffe2/sgd/adagrad_op.cc",
        "caffe2/sgd/adam_op.cc",
        "caffe2/sgd/clip_tensor_op.cc",
        "caffe2/sgd/ftrl_op.cc",
        "caffe2/sgd/gftrl_op.cc",
        "caffe2/sgd/iter_op.cc",
        "caffe2/sgd/lars_op.cc",
        "caffe2/sgd/learning_rate_adaption_op.cc",
        "caffe2/sgd/learning_rate_op.cc",
        "caffe2/sgd/momentum_sgd_op.cc",
        "caffe2/sgd/rmsprop_op.cc",
        "caffe2/sgd/wngrad_op.cc",
        "caffe2/sgd/yellowfin_op.cc",
    ],
)

filegroup(
    name = "caffe2_transforms_srcs",
    srcs = [
        "caffe2/transforms/common_subexpression_elimination.cc",
        "caffe2/transforms/conv_to_nnpack_transform.cc",
        "caffe2/transforms/pattern_net_transform.cc",
        "caffe2/transforms/single_op_transform.cc",
    ],
)

filegroup(
    name = "caffe2_utils_srcs",
    srcs = [
        "caffe2/utils/bench_utils.cc",
        "caffe2/utils/cpuid.cc",
        "caffe2/utils/math/broadcast.cc",
        "caffe2/utils/math/elementwise.cc",
        "caffe2/utils/math/reduce.cc",
        "caffe2/utils/math/transpose.cc",
        "caffe2/utils/math/utils.cc",
        "caffe2/utils/math_cpu.cc",
        "caffe2/utils/murmur_hash3.cc",
        "caffe2/utils/proto_convert.cc",
        "caffe2/utils/proto_utils.cc",
        "caffe2/utils/proto_wrap.cc",
        "caffe2/utils/signal_handler.cc",
        "caffe2/utils/smart_tensor_printer.cc",
        "caffe2/utils/string_utils.cc",
        "caffe2/utils/threadpool/ThreadPool.cc",
        "caffe2/utils/threadpool/pthreadpool.cc",
        "caffe2/utils/threadpool/pthreadpool_impl.cc",
        "caffe2/utils/threadpool/thread_pool_guard.cpp",
    ],
)

filegroup(
    name = "caffe2_cuda_cpp_srcs",
    srcs = [
        "caffe2/contrib/aten/aten_op_gpu.cc",
        "caffe2/contrib/gloo/allreduce_ops_gpu.cc",
        "caffe2/contrib/gloo/broadcast_ops_gpu.cc",
        "caffe2/contrib/gloo/common_world_ops_gpu.cc",
        "caffe2/core/blob_serialization_gpu.cc",
        "caffe2/core/common_cudnn.cc",
        "caffe2/core/common_gpu.cc",
        "caffe2/core/event_gpu.cc",
        "caffe2/db/create_db_op_gpu.cc",
        "caffe2/distributed/file_store_handler_op_gpu.cc",
        "caffe2/operators/communicator_op_gpu.cc",
        "caffe2/operators/concat_split_op_gpu.cc",
        "caffe2/operators/conv_op_cache_cudnn.cc",
        "caffe2/operators/conv_op_cudnn.cc",
        "caffe2/operators/conv_op_gpu.cc",
        "caffe2/operators/conv_op_shared_gpu.cc",
        "caffe2/operators/conv_transpose_op_cudnn.cc",
        "caffe2/operators/conv_transpose_op_gpu.cc",
        "caffe2/operators/counter_ops_gpu.cc",
        "caffe2/operators/do_op_gpu.cc",
        "caffe2/operators/dropout_op_cudnn.cc",
        "caffe2/operators/elementwise_add_op_gpu.cc",
        "caffe2/operators/elementwise_sub_op_gpu.cc",
        "caffe2/operators/elu_op_cudnn.cc",
        "caffe2/operators/exp_op_gpu.cc",
        "caffe2/operators/expand_op_gpu.cc",
        "caffe2/operators/expand_squeeze_dims_op_gpu.cc",
        "caffe2/operators/free_op_gpu.cc",
        "caffe2/operators/fully_connected_op_gpu.cc",
        "caffe2/operators/if_op_gpu.cc",
        "caffe2/operators/im2col_op_gpu.cc",
        "caffe2/operators/load_save_op_gpu.cc",
        "caffe2/operators/local_response_normalization_op_cudnn.cc",
        "caffe2/operators/locally_connected_op_gpu.cc",
        "caffe2/operators/log_op_gpu.cc",
        "caffe2/operators/matmul_op_gpu.cc",
        "caffe2/operators/negate_gradient_op_gpu.cc",
        "caffe2/operators/negative_op_gpu.cc",
        "caffe2/operators/order_switch_ops_cudnn.cc",
        "caffe2/operators/order_switch_ops_gpu.cc",
        "caffe2/operators/pool_op_cudnn.cc",
        "caffe2/operators/prepend_dim_op_gpu.cc",
        "caffe2/operators/reshape_op_gpu.cc",
        "caffe2/operators/rnn/recurrent_network_blob_fetcher_op_gpu.cc",
        "caffe2/operators/rnn/recurrent_network_executor_gpu.cc",
        "caffe2/operators/rnn/recurrent_op_cudnn.cc",
        "caffe2/operators/scale_op_gpu.cc",
        "caffe2/operators/shape_op_gpu.cc",
        "caffe2/operators/sigmoid_op_cudnn.cc",
        "caffe2/operators/softmax_op_cudnn.cc",
        "caffe2/operators/sqr_op_gpu.cc",
        "caffe2/operators/sqrt_op_gpu.cc",
        "caffe2/operators/stop_gradient_gpu.cc",
        "caffe2/operators/tanh_op_cudnn.cc",
        "caffe2/operators/tensor_protos_db_input_gpu.cc",
        "caffe2/operators/transpose_op_cudnn.cc",
        "caffe2/operators/while_op_gpu.cc",
        "caffe2/operators/zero_gradient_op_gpu.cc",
        "caffe2/queue/queue_ops_gpu.cc",
        "caffe2/sgd/iter_op_gpu.cc",
        "caffe2/sgd/learning_rate_op_gpu.cc",
    ],
)

filegroup(
    name = "caffe2_cu_srcs",
    srcs = [
        "caffe2/core/context_gpu.cu",
        "caffe2/operators/abs_op.cu",
        "caffe2/operators/accumulate_op.cu",
        "caffe2/operators/accuracy_op.cu",
        "caffe2/operators/acos_op.cu",
        "caffe2/operators/affine_channel_op.cu",
        "caffe2/operators/alias_with_name.cu",
        "caffe2/operators/arg_ops.cu",
        "caffe2/operators/asin_op.cu",
        "caffe2/operators/assert_op.cu",
        "caffe2/operators/atan_op.cu",
        "caffe2/operators/batch_gather_ops.cu",
        "caffe2/operators/batch_matmul_op.cu",
        "caffe2/operators/batch_moments_op.cu",
        "caffe2/operators/batch_permutation_op.cu",
        "caffe2/operators/batch_sparse_to_dense_op.cu",
        "caffe2/operators/boolean_mask_ops.cu",
        "caffe2/operators/boolean_unmask_ops.cu",
        "caffe2/operators/bucketize_op.cu",
        "caffe2/operators/cast_op.cu",
        "caffe2/operators/cbrt_op.cu",
        "caffe2/operators/ceil_op.cu",
        "caffe2/operators/channel_backprop_stats_op.cu",
        "caffe2/operators/channel_shuffle_op.cu",
        "caffe2/operators/channel_stats_op.cu",
        "caffe2/operators/channelwise_conv3d_op_cudnn.cu",
        "caffe2/operators/clip_op.cu",
        "caffe2/operators/copy_op.cu",
        "caffe2/operators/cos_op.cu",
        "caffe2/operators/cosh_op.cu",
        "caffe2/operators/cosine_embedding_criterion_op.cu",
        "caffe2/operators/cross_entropy_op.cu",
        "caffe2/operators/cube_op.cu",
        "caffe2/operators/data_couple_gpu.cu",
        "caffe2/operators/deform_conv_op.cu",
        "caffe2/operators/depthwise_3x3_conv_op_cudnn.cu",
        "caffe2/operators/distance_op.cu",
        "caffe2/operators/dropout_op.cu",
        "caffe2/operators/elementwise_div_op.cu",
        "caffe2/operators/elementwise_linear_op.cu",
        "caffe2/operators/elementwise_mul_op.cu",
        "caffe2/operators/elementwise_ops.cu",
        "caffe2/operators/elu_op.cu",
        "caffe2/operators/enforce_finite_op.cu",
        "caffe2/operators/ensure_cpu_output_op.cu",
        "caffe2/operators/erf_op.cu",
        "caffe2/operators/filler_op.cu",
        "caffe2/operators/find_op.cu",
        "caffe2/operators/floor_op.cu",
        "caffe2/operators/gather_op.cu",
        "caffe2/operators/gelu_op.cu",
        "caffe2/operators/generate_proposals_op.cu",
        "caffe2/operators/generate_proposals_op_util_nms_gpu.cu",
        "caffe2/operators/given_tensor_byte_string_to_uint8_fill_op.cu",
        "caffe2/operators/given_tensor_fill_op.cu",
        "caffe2/operators/glu_op.cu",
        "caffe2/operators/group_norm_op.cu",
        "caffe2/operators/gru_unit_op_gpu.cu",
        "caffe2/operators/half_float_ops.cu",
        "caffe2/operators/hard_sigmoid_op.cu",
        "caffe2/operators/instance_norm_op.cu",
        "caffe2/operators/integral_image_op.cu",
        "caffe2/operators/layer_norm_op.cu",
        "caffe2/operators/leaky_relu_op.cu",
        "caffe2/operators/lengths_pad_op.cu",
        "caffe2/operators/lengths_tile_op.cu",
        "caffe2/operators/local_response_normalization_op.cu",
        "caffe2/operators/logit_op.cu",
        "caffe2/operators/loss_op.cu",
        "caffe2/operators/lp_pool_op.cu",
        "caffe2/operators/lstm_unit_op_gpu.cu",
        "caffe2/operators/margin_ranking_criterion_op.cu",
        "caffe2/operators/max_pool_with_index.cu",
        "caffe2/operators/mean_op.cu",
        "caffe2/operators/mem_query_op.cu",
        "caffe2/operators/minmax_ops.cu",
        "caffe2/operators/moments_op.cu",
        "caffe2/operators/multi_class_accuracy_op.cu",
        "caffe2/operators/normalize_ops.cu",
        "caffe2/operators/one_hot_ops.cu",
        "caffe2/operators/pack_segments.cu",
        "caffe2/operators/pad_op_gpu.cu",
        "caffe2/operators/perplexity_op.cu",
        "caffe2/operators/piecewise_linear_transform_op.cu",
        "caffe2/operators/pool_op.cu",
        "caffe2/operators/pow_op.cu",
        "caffe2/operators/prelu_op.cu",
        "caffe2/operators/reciprocal_op.cu",
        "caffe2/operators/reduce_front_back_max_ops.cu",
        "caffe2/operators/reduce_front_back_sum_mean_ops.cu",
        "caffe2/operators/reduce_ops.cu",
        "caffe2/operators/reduction_ops.cu",
        "caffe2/operators/relu_n_op.cu",
        "caffe2/operators/relu_op.cu",
        "caffe2/operators/replace_nan_op.cu",
        "caffe2/operators/resize_3d_op.cu",
        "caffe2/operators/resize_op.cu",
        "caffe2/operators/reverse_packed_segs_op.cu",
        "caffe2/operators/rmac_regions_op.cu",
        "caffe2/operators/rnn/recurrent_network_op_gpu.cu",
        "caffe2/operators/roi_align_gradient_op.cu",
        "caffe2/operators/roi_align_op.cu",
        "caffe2/operators/roi_align_rotated_gradient_op.cu",
        "caffe2/operators/roi_align_rotated_op.cu",
        "caffe2/operators/roi_pool_op.cu",
        "caffe2/operators/rsqrt_op.cu",
        "caffe2/operators/scale_blobs_op.cu",
        "caffe2/operators/segment_reduction_op_gpu.cu",
        "caffe2/operators/selu_op.cu",
        "caffe2/operators/sequence_ops.cu",
        "caffe2/operators/sigmoid_op.cu",
        "caffe2/operators/sin_op.cu",
        "caffe2/operators/sinh_op.cu",
        "caffe2/operators/slice_op.cu",
        "caffe2/operators/softmax_ops.cu",
        "caffe2/operators/softplus_op.cu",
        "caffe2/operators/softsign_op.cu",
        "caffe2/operators/space_batch_op_gpu.cu",
        "caffe2/operators/sparse_normalize_op_gpu.cu",
        "caffe2/operators/sparse_to_dense_op.cu",
        "caffe2/operators/spatial_batch_norm_op.cu",
        "caffe2/operators/spatial_batch_norm_op_cudnn.cu",
        "caffe2/operators/stump_func_op.cu",
        "caffe2/operators/summarize_op.cu",
        "caffe2/operators/swish_op.cu",
        "caffe2/operators/tan_op.cu",
        "caffe2/operators/tanh_op.cu",
        "caffe2/operators/thresholded_relu_op.cu",
        "caffe2/operators/tile_op.cu",
        "caffe2/operators/top_k.cu",
        "caffe2/operators/transpose_op.cu",
        "caffe2/operators/unique_ops.cu",
        "caffe2/operators/upsample_op.cu",
        "caffe2/operators/utility_ops.cu",
        "caffe2/operators/weighted_sample_op.cu",
        "caffe2/sgd/adadelta_op_gpu.cu",
        "caffe2/sgd/adagrad_op_gpu.cu",
        "caffe2/sgd/adam_op_gpu.cu",
        "caffe2/sgd/fp16_momentum_sgd_op.cu",
        "caffe2/sgd/fp32_momentum_sgd_op.cu",
        "caffe2/sgd/lars_op_gpu.cu",
        "caffe2/sgd/momentum_sgd_op_gpu.cu",
        "caffe2/sgd/rmsprop_op_gpu.cu",
        "caffe2/sgd/yellowfin_op_gpu.cu",
        "caffe2/utils/math/broadcast.cu",
        "caffe2/utils/math/elementwise.cu",
        "caffe2/utils/math/reduce.cu",
        "caffe2/utils/math/transpose.cu",
        "caffe2/utils/math_gpu.cu",
    ],
)

# To achieve finer granularity and make debug easier, caffe2 is split into three libraries:
# ATen, caffe2 and caffe2_for_aten_headers. ATen lib group up source codes under
# aten/ directory and caffe2 contains most files under `caffe2/` directory. Since the
# ATen lib and the caffe2 lib would depend on each other, `caffe2_for_aten_headers` is splitted
# out from `caffe2` to avoid dependency cycle.
cc_library(
    name = "caffe2_for_aten_headers",
    hdrs = [
        "caffe2/core/common.h",
        "caffe2/core/logging.h",
        "caffe2/core/types.h",
        "caffe2/perfkernels/common.h",
        "caffe2/perfkernels/embedding_lookup.h",
        "caffe2/perfkernels/embedding_lookup_idx.h",
        "caffe2/utils/fixed_divisor.h",
        "caffe2/utils/cpuid.h",
    ] + glob([
        "caffe2/utils/threadpool/*.h",
        "caffe2/proto/*.h",
    ]),
    copts = CAFFE2_COPTS,
    visibility = ["//visibility:public"],
    deps = [
        ":caffe2_protos",
        ":caffe2_core_macros_h",
        "//c10:headers",
    ],
)

py_binary(
    name = "gen_op",
    srcs = ["caffe2/contrib/aten/gen_op.py"],
    deps = ["//torchgen"],
)

genrule(
    name = "generated_caffe2_aten_op_headers",
    srcs = [
        "caffe2/contrib/aten/aten_op_template.h",
        "aten/src/ATen/Declarations.yaml",
    ],
    outs = ["caffe2/caffe2/contrib/aten/gen_aten_op.h"],
    cmd = """
    $(location :gen_op) \
        --output_prefix gen_ \
        --install_dir $(@D) \
        --aten_root `dirname $(location aten/src/ATen/Declarations.yaml)`/../.. \
        --template_dir `dirname $(location caffe2/contrib/aten/aten_op_template.h)` \
        --yaml_dir `dirname $(location aten/src/ATen/Declarations.yaml)`""",
    tools = [":gen_op"],
)

cc_library(
    name = "caffe2_headers",
    hdrs = glob([
        "caffe2/contrib/aten/*.h",
        "caffe2/contrib/gloo/*.h",
        "caffe2/core/*.h",
        "caffe2/core/nomnigraph/include/nomnigraph/Converters/*.h",
        "caffe2/core/nomnigraph/include/nomnigraph/Generated/*.h",
        "caffe2/core/nomnigraph/include/nomnigraph/Graph/*.h",
        "caffe2/core/nomnigraph/include/nomnigraph/Representations/*.h",
        "caffe2/core/nomnigraph/include/nomnigraph/Support/*.h",
        "caffe2/core/nomnigraph/include/nomnigraph/Transformations/*.h",
        "caffe2/core/nomnigraph/tests/*.h",
        "caffe2/db/*.h",
        "caffe2/distributed/*.h",
        "caffe2/ideep/*.h",
        "caffe2/ideep/operators/*.h",
        "caffe2/ideep/operators/quantization/*.h",
        "caffe2/ideep/utils/*.h",
        "caffe2/onnx/*.h",
        "caffe2/operators/*.h",
        "caffe2/operators/rnn/*.h",
        "caffe2/opt/*.h",
        "caffe2/perfkernels/*.h",
        "caffe2/predictor/*.h",
        "caffe2/predictor/emulator/*.h",
        "caffe2/proto/*.h",
        "caffe2/quantization/server/*.h",
        "caffe2/queue/*.h",
        "caffe2/serialize/*.h",
        "caffe2/sgd/*.h",
        "caffe2/share/contrib/depthwise/*.h",
        "caffe2/transforms/*.h",
        "caffe2/utils/*.h",
        "caffe2/utils/math/*.h",
        "caffe2/utils/threadpool/*.h",
        "modules/**/*.h",
    ]) + if_cuda(glob([
        "caffe2/**/*.cuh",
        "caffe2/image/*.h",
    ])) + [":generated_caffe2_aten_op_headers"],
    copts = CAFFE2_COPTS,
    includes = [
        "caffe2/contrib/aten",
        "caffe2/core/nomnigraph/include",
        "third_party/miniz-2.0.8",
    ],
    visibility = ["//visibility:public"],
    deps = [
        ":caffe2_for_aten_headers",
        ":caffe2_protos",
    ],
)

cc_library(
    name = "caffe2_dnnlowp_avx2_ops",
    srcs = [
        "caffe2/quantization/server/elementwise_sum_dnnlowp_op_avx2.cc",
        "caffe2/quantization/server/fully_connected_fake_lowp_op_avx2.cc",
        "caffe2/quantization/server/group_norm_dnnlowp_op_avx2.cc",
        "caffe2/quantization/server/norm_minimization_avx2.cc",
        "caffe2/quantization/server/pool_dnnlowp_op_avx2.cc",
        "caffe2/quantization/server/relu_dnnlowp_op_avx2.cc",
        "caffe2/quantization/server/spatial_batch_norm_dnnlowp_op_avx2.cc",
        "caffe2/quantization/server/transpose.cc",
    ],
    copts = CAFFE2_COPTS + [
        "-mf16c",
        "-mavx2",
        "-mfma",
        "-mxsave",
    ],
    visibility = ["//visibility:public"],
    deps = [
        ":caffe2_headers",
        "@fbgemm",
    ],
    alwayslink = True,
)

cc_library(
    name = "caffe2",
    srcs = [
        "caffe2/db/create_db_op.cc",
        "caffe2/db/protodb.cc",
        "caffe2/share/contrib/depthwise/depthwise3x3_conv_op.cc",
        ":caffe2_contrib_srcs",
        ":caffe2_core_srcs",
        ":caffe2_distributed_srcs",
        ":caffe2_ideep_srcs",
        ":caffe2_onnx_srcs",
        ":caffe2_operators_srcs",
        ":caffe2_opt_srcs",
        ":caffe2_perfkernels_srcs",
        ":caffe2_predictor_srcs",
        ":caffe2_quantization_srcs",
        ":caffe2_queue_srcs",
        ":caffe2_serialize_srcs",
        ":caffe2_sgd_srcs",
        ":caffe2_transforms_srcs",
        ":caffe2_utils_srcs",
    ],
    copts = CAFFE2_COPTS + ["-mf16c"],
    linkstatic = 1,
    visibility = ["//visibility:public"],
    deps = [
        ":caffe2_headers",
        ":caffe2_dnnlowp_avx2_ops",
        ":caffe2_perfkernels_avx",
        ":caffe2_perfkernels_avx2",
        ":caffe2_perfkernels_avx512",
        ":caffe2_protos",
        "//third_party/miniz-2.0.8:miniz",
        "@com_google_protobuf//:protobuf",
        "@eigen",
        "@fbgemm//:fbgemm_src_headers",
        "@foxi",
        "@gloo",
        "@onnx",
        "@fmt",
    ] + if_cuda(
        [
            ":caffe2_cuda_cpp",
            ":aten_cuda",
            "@tensorpipe//:tensorpipe_cuda",
        ],
        [
            ":aten",
            "@tensorpipe//:tensorpipe_cpu",
        ],
    ),
    alwayslink = True,
)

cc_library(
    name = "caffe2_cuda_cpp",
    srcs = [":caffe2_cuda_cpp_srcs"],
    copts = CAFFE2_COPTS,
    visibility = ["//visibility:public"],
    deps = [
        ":caffe2_cuda",
        ":caffe2_headers",
    ],
    alwayslink = True,
)

cu_library(
    name = "caffe2_cuda",
    srcs = [":caffe2_cu_srcs"],
    copts = CAFFE2_COPTS + torch_cuda_half_options,
    visibility = ["//visibility:public"],
    deps = [
        ":aten",
        ":caffe2_headers",
        "@cuda//:cublas",
        "@cuda//:curand",
        "@cudnn",
        "@eigen",
        "@gloo",
        "@tensorpipe//:tensorpipe_cuda",
    ],
    alwayslink = True,
)

PERF_COPTS = [
    "-DTH_HAVE_THREAD",
    "-DHAVE_AVX_CPU_DEFINITION",
    "-DHAVE_AVX2_CPU_DEFINITION",
    "-DENABLE_ALIAS=1",
    "-DHAVE_MALLOC_USABLE_SIZE=1",
    "-DHAVE_MMAP=1",
    "-DHAVE_SHM_OPEN=1",
    "-DHAVE_SHM_UNLINK=1",
    "-DSLEEF_STATIC_LIBS=1",
    "-DTH_BALS_MKL",
    "-D_FILE_OFFSET_BITS=64",
    "-DUSE_FBGEMM",
    "-fvisibility-inlines-hidden",
    "-Wunused-parameter",
    "-fno-math-errno",
    "-fno-trapping-math",
    "-mf16c",
]

PERF_HEADERS = glob([
    "caffe2/perfkernels/*.h",
    "caffe2/core/*.h",
])

cc_library(
    name = "caffe2_perfkernels_avx",
    srcs = glob([
        "caffe2/perfkernels/*_avx.cc",
    ]),
    hdrs = PERF_HEADERS,
    copts = PERF_COPTS + [
        "-mavx",
    ],
    visibility = ["//visibility:public"],
    deps = [
        ":caffe2_headers",
        "//c10",
    ],
    alwayslink = True,
)

cc_library(
    name = "caffe2_perfkernels_avx2",
    srcs = glob([
        "caffe2/perfkernels/*_avx2.cc",
    ]),
    hdrs = PERF_HEADERS,
    copts = PERF_COPTS + [
        "-mavx2",
        "-mfma",
        "-mavx",
    ],
    visibility = ["//visibility:public"],
    deps = [
        ":caffe2_headers",
        "//c10",
    ],
    alwayslink = True,
)

cc_library(
    name = "caffe2_perfkernels_avx512",
    srcs = [
        "caffe2/perfkernels/common_avx512.cc",
    ],
    hdrs = PERF_HEADERS,
    copts = PERF_COPTS + [
        "-mavx512f",
        "-mavx512dq",
        "-mavx512vl",
        "-mavx2",
        "-mfma",
        "-mavx",
    ],
    visibility = ["//visibility:public"],
    deps = [
        ":caffe2_headers",
        "//c10",
    ],
    alwayslink = True,
)

# torch
py_binary(
    name = "stringify_file",
    srcs = ["torch/csrc/jit/codegen/cuda/tools/stringify_file.py"],
)

generated_nvfuser_hdrs = ["generated_" + hdr for hdr in libtorch_nvfuser_generated_headers]

[
    genrule(
        name = name,
        srcs = [src],
        outs = ["nvfuser_resources/{}".format(hdr)],
        cmd = "$(location :stringify_file) -i $< -o $@",
        tools = [":stringify_file"],
    )
    for name, src, hdr in zip(generated_nvfuser_hdrs, libtorch_nvfuser_runtime_sources, libtorch_nvfuser_generated_headers)
]

torch_cuda_headers = glob(["torch/csrc/cuda/*.h"]) + generated_nvfuser_hdrs

cc_library(
    name = "torch_headers",
    hdrs = if_cuda(
        torch_cuda_headers,
    ) + glob(
        [
            "torch/*.h",
            "torch/csrc/**/*.h",
            "torch/csrc/distributed/c10d/*.hpp",
            "torch/lib/libshm/*.h",
            "torch/csrc/generic/*.cpp",
        ],
        exclude = [
            "torch/csrc/autograd/generated/VariableType.h",
            "torch/csrc/autograd/generated/RegistrationDeclarations.h",
            "torch/csrc/autograd/generated/variable_factories.h",
            "torch/csrc/autograd/generated/Functions.h",
        ] + torch_cuda_headers,
    ) + GENERATED_AUTOGRAD_CPP + [":version_h"],
    includes = [
        "torch/csrc",
        "torch/csrc/api/include",
        "torch/csrc/distributed",
        "torch/lib",
        "torch/lib/libshm",
    ],
    visibility = ["//visibility:public"],
    deps = [
        ":aten_headers",
        ":caffe2_headers",
        "//c10:headers",
        "@com_github_google_flatbuffers//:flatbuffers",
        "@local_config_python//:python_headers",
        "@onnx",
    ],
    alwayslink = True,
)

TORCH_COPTS = COMMON_COPTS + [
    "-Dtorch_EXPORTS",
    "-DHAVE_AVX_CPU_DEFINITION",
    "-DHAVE_AVX2_CPU_DEFINITION",
    "-DCAFFE2_USE_GLOO",
    "-fvisibility-inlines-hidden",
    "-fno-math-errno ",
    "-fno-trapping-math",
]

cu_library(
    name = "torch_distributed_cuda",
    srcs = ["torch/csrc/distributed/c10d/quantization/quantization_gpu.cu"],
    deps = [":torch_headers"],
)

cc_library(
    name = "torch",
    srcs = if_cuda(glob(
        libtorch_cuda_sources,
        exclude = [
            "torch/csrc/cuda/python_nccl.cpp",
            "torch/csrc/cuda/nccl.cpp",
            "torch/csrc/distributed/c10d/quantization/quantization_gpu.cu",
        ],
    )) + libtorch_core_sources + libtorch_distributed_sources + torch_cpp_srcs + libtorch_extra_sources + jit_core_sources + lazy_tensor_ts_sources + GENERATED_AUTOGRAD_CPP + [
        "torch/csrc/jit/serialization/flatbuffer_serializer.cpp",
        "torch/csrc/jit/mobile/flatbuffer_loader.cpp"
    ],
    copts = TORCH_COPTS,
    defines = [
        "CAFFE2_NIGHTLY_VERSION=20200115",
    ],
    visibility = ["//visibility:public"],
    deps = [
        ":caffe2",
        ":torch_headers",
    ] + if_cuda([
        ":torch_distributed_cuda",
        "@cuda//:nvToolsExt",
    ]),
    alwayslink = True,
)

cc_library(
    name = "shm",
    srcs = glob(["torch/lib/libshm/*.cpp"]),
    deps = [
        ":torch",
    ],
)

cc_library(
    name = "libtorch_headers",
    hdrs = glob([
        "**/*.h",
        "**/*.cuh",
    ]) + [
        # We need the filegroup here because the raw list causes Bazel
        # to see duplicate files. It knows how to deduplicate with the
        # filegroup.
        ":cpp_generated_code"
    ],
    includes = [
        "torch/csrc/api/include",
        "torch/csrc/distributed",
        "torch/lib",
        "torch/lib/libshm",
    ],
    visibility = ["//visibility:public"],
    deps = [
        ":torch_headers",
    ],
)

cc_library(
    name = "torch_python",
    srcs = libtorch_python_core_sources + GENERATED_AUTOGRAD_PYTHON,
    deps = [
        ":torch",
        ":shm",
        "@pybind11",
    ],
)

pybind_extension(
    name = "_C",
    srcs = ["torch/csrc/stub.c"],
    deps = [
        ":torch_python"
    ],
)

# cpp api tests
cc_library(
    name = "test_support",
    testonly = True,
    srcs = [
        "test/cpp/api/support.cpp",
    ],
    hdrs = [
        "test/cpp/api/init_baseline.h",
        "test/cpp/api/optim_baseline.h",
        "test/cpp/api/support.h",
        "test/cpp/common/support.h",
    ],
    deps = [
        ":torch",
        "@com_google_googletest//:gtest_main",
    ],
)

# Torch integration tests rely on a labeled data set from the MNIST database.
# http://yann.lecun.com/exdb/mnist/

# imethod.cpp is excluded since torch/csrc/deploy* build is not yet supported.
cpp_api_tests = glob(
    ["test/cpp/api/*.cpp"],
    exclude = ["test/cpp/api/imethod.cpp"],
)

[
  cc_test(
      name = paths.split_extension(paths.basename(filename))[0].replace("-","_") + "_test",
      size = "medium",
      srcs = [filename],
      deps = [
          ":test_support",
          "@com_google_googletest//:gtest_main",
      ],
  ) for filename in cpp_api_tests
]

test_suite(
    name = "api_tests",
    tests = [
        "any_test",
        "autograd_test",
        "dataloader_test",
        "enum_test",
        "expanding_array_test",
        "functional_test",
        "init_test",
        "integration_test",
        "jit_test",
        "memory_test",
        "misc_test",
        "module_test",
        "modulelist_test",
        "modules_test",
        "nn_utils_test",
        "optim_test",
        "ordered_dict_test",
        "rnn_test",
        "sequential_test",
        "serialize_test",
        "static_test",
        "tensor_options_test",
        "tensor_test",
        "torch_include_test",
    ],
)

# dist autograd tests
cc_test(
    name = "torch_dist_autograd_test",
    size = "small",
    srcs = ["test/cpp/dist_autograd/test_dist_autograd.cpp"],
    tags = [
        "exclusive",
        "gpu-required",
    ],
    deps = [
        ":torch",
        "@com_google_googletest//:gtest_main",
    ],
)

# jit tests
# Because these individual unit tests require custom registering,
# it is easier to mimic the cmake build by globing together a single test.
cc_test(
    name = "jit_tests",
    size = "small",
    srcs = glob([
        "test/cpp/jit/*.cpp",
        "test/cpp/jit/*.h",
        "test/cpp/tensorexpr/*.cpp",
        "test/cpp/tensorexpr/*.h",
    ], exclude=[
        # skip this since <pybind11/embed.h> is not found in OSS build
        "test/cpp/jit/test_exception.cpp",
    ]),
    linkstatic = True,
    tags = [
        "exclusive",
        "gpu-required",
    ],
    deps = [
        ":torch",
        "@com_google_googletest//:gtest_main",
    ],
)

cc_test(
    name = "lazy_tests",
    size = "small",
    srcs = glob([
        "test/cpp/lazy/*.cpp",
        "test/cpp/lazy/*.h",
    ], exclude=[
        # skip these since they depend on generated LazyIr.h which isn't available in bazel yet
        "test/cpp/lazy/test_ir.cpp",
        "test/cpp/lazy/test_lazy_ops.cpp",
        "test/cpp/lazy/test_lazy_ops_util.cpp",
    ]),
    linkstatic = True,
    tags = [
        "exclusive",
    ],
    deps = [
        ":torch",
        "@com_google_googletest//:gtest_main",
    ],
)

# all tests
test_suite(
    name = "all_tests",
    tests = [
        "api_tests",
        "jit_tests",
        "torch_dist_autograd_test",
        "//c10/test:tests",
    ],
)

# An internal genrule that we are converging with refers to these file
# as if they are from this package, so we alias them for
# compatibility.

[
    alias(
        name = paths.basename(path),
        actual = path,
    )
    for path in [
        "aten/src/ATen/templates/DispatchKeyNativeFunctions.cpp",
        "aten/src/ATen/templates/DispatchKeyNativeFunctions.h",
        "aten/src/ATen/templates/LazyIr.h",
        "aten/src/ATen/templates/RegisterDispatchKey.cpp",
        "aten/src/ATen/native/native_functions.yaml",
        "aten/src/ATen/native/tags.yaml",
        "aten/src/ATen/native/ts_native_functions.yaml",
        "torch/csrc/lazy/core/shape_inference.h",
        "torch/csrc/lazy/ts_backend/ts_native_functions.cpp",
    ]
]<|MERGE_RESOLUTION|>--- conflicted
+++ resolved
@@ -230,12 +230,7 @@
         "aten/src/ATen/cuda/**/*.cuh",
         "aten/src/ATen/native/**/*.cuh",
         "aten/src/THC/*.cuh",
-<<<<<<< HEAD
-        "aten/src/THC/generic/*.cu",
     ], exclude = aten_core_hdrs(rules = rules)
-=======
-    ],
->>>>>>> 88ed67a4
     ) + [
         ":aten_src_ATen_config",
         ":gen_aten",
