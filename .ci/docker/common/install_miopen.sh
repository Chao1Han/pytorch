#!/bin/bash
# Script used only in CD pipeline

set -ex

ROCM_VERSION=$1

if [[ -z $ROCM_VERSION ]]; then
    echo "missing ROCM_VERSION"
    exit 1;
fi

IS_UBUNTU=0
ID=$(grep -oP '(?<=^ID=).+' /etc/os-release | tr -d '"')
case "$ID" in
  ubuntu)
    IS_UBUNTU=1
    ;;
  centos)
    IS_UBUNTU=0
    ;;
  *)
    echo "Unable to determine OS..."
    exit 1
    ;;
esac

# To make version comparison easier, create an integer representation.
save_IFS="$IFS"
IFS=. ROCM_VERSION_ARRAY=(${ROCM_VERSION})
IFS="$save_IFS"
if [[ ${#ROCM_VERSION_ARRAY[@]} == 2 ]]; then
    ROCM_VERSION_MAJOR=${ROCM_VERSION_ARRAY[0]}
    ROCM_VERSION_MINOR=${ROCM_VERSION_ARRAY[1]}
    ROCM_VERSION_PATCH=0
elif [[ ${#ROCM_VERSION_ARRAY[@]} == 3 ]]; then
    ROCM_VERSION_MAJOR=${ROCM_VERSION_ARRAY[0]}
    ROCM_VERSION_MINOR=${ROCM_VERSION_ARRAY[1]}
    ROCM_VERSION_PATCH=${ROCM_VERSION_ARRAY[2]}
else
    echo "Unhandled ROCM_VERSION ${ROCM_VERSION}"
    exit 1
fi
ROCM_INT=$(($ROCM_VERSION_MAJOR * 10000 + $ROCM_VERSION_MINOR * 100 + $ROCM_VERSION_PATCH))

# Install custom MIOpen + COMgr for ROCm >= 4.0.1
if [[ $ROCM_INT -lt 40001 ]]; then
    echo "ROCm version < 4.0.1; will not install custom MIOpen"
    exit 0
fi

# Function to retry functions that sometimes timeout or have flaky failures
retry () {
    $*  || (sleep 1 && $*) || (sleep 2 && $*) || (sleep 4 && $*) || (sleep 8 && $*)
}

# Build custom MIOpen to use comgr for offline compilation.

## Need a sanitized ROCM_VERSION without patchlevel; patchlevel version 0 must be added to paths.
ROCM_DOTS=$(echo ${ROCM_VERSION} | tr -d -c '.' | wc -c)
if [[ ${ROCM_DOTS} == 1 ]]; then
    ROCM_VERSION_NOPATCH="${ROCM_VERSION}"
    ROCM_INSTALL_PATH="/opt/rocm-${ROCM_VERSION}.0"
else
    ROCM_VERSION_NOPATCH="${ROCM_VERSION%.*}"
    ROCM_INSTALL_PATH="/opt/rocm-${ROCM_VERSION}"
fi

# MIOPEN_USE_HIP_KERNELS is a Workaround for COMgr issues
MIOPEN_CMAKE_COMMON_FLAGS="
-DMIOPEN_USE_COMGR=ON
-DMIOPEN_BUILD_DRIVER=OFF
"
# Pull MIOpen repo and set DMIOPEN_EMBED_DB based on ROCm version
<<<<<<< HEAD
if [[ $ROCM_INT -ge 60200 ]] && [[ $ROCM_INT -lt 60300 ]]; then
    echo "ROCm 6.2 MIOpen does not need any patches, do not build from source"
    exit 0
=======
if [[ $ROCM_INT -ge 60300 ]]; then
    echo "ROCm 6.3+ MIOpen does not need any patches, do not build from source"
    exit 0
elif [[ $ROCM_INT -ge 60200 ]] && [[ $ROCM_INT -lt 60300 ]]; then
    MIOPEN_BRANCH="release/rocm-rel-6.2-staging"
>>>>>>> d1bb8e82
elif [[ $ROCM_INT -ge 60100 ]] && [[ $ROCM_INT -lt 60200 ]]; then
    echo "ROCm 6.1 MIOpen does not need any patches, do not build from source"
    exit 0
elif [[ $ROCM_INT -ge 60000 ]] && [[ $ROCM_INT -lt 60100 ]]; then
    echo "ROCm 6.0 MIOpen does not need any patches, do not build from source"
    exit 0
elif [[ $ROCM_INT -ge 50700 ]] && [[ $ROCM_INT -lt 60000 ]]; then
    echo "ROCm 5.7 MIOpen does not need any patches, do not build from source"
    exit 0
elif [[ $ROCM_INT -ge 50600 ]] && [[ $ROCM_INT -lt 50700 ]]; then
    MIOPEN_BRANCH="release/rocm-rel-5.6-staging"
elif [[ $ROCM_INT -ge 50500 ]] && [[ $ROCM_INT -lt 50600 ]]; then
    MIOPEN_BRANCH="release/rocm-rel-5.5-gfx11"
elif [[ $ROCM_INT -ge 50400 ]] && [[ $ROCM_INT -lt 50500 ]]; then
    MIOPEN_CMAKE_DB_FLAGS="-DMIOPEN_EMBED_DB=gfx900_56;gfx906_60;gfx90878;gfx90a6e;gfx1030_36 -DMIOPEN_USE_MLIR=Off"
    MIOPEN_BRANCH="release/rocm-rel-5.4-staging"
elif [[ $ROCM_INT -ge 50300 ]] && [[ $ROCM_INT -lt 50400 ]]; then
    MIOPEN_CMAKE_DB_FLAGS="-DMIOPEN_EMBED_DB=gfx900_56;gfx906_60;gfx90878;gfx90a6e;gfx1030_36 -DMIOPEN_USE_MLIR=Off"
    MIOPEN_BRANCH="release/rocm-rel-5.3-staging"
elif [[ $ROCM_INT -ge 50200 ]] && [[ $ROCM_INT -lt 50300 ]]; then
    MIOPEN_CMAKE_DB_FLAGS="-DMIOPEN_EMBED_DB=gfx900_56;gfx906_60;gfx90878;gfx90a6e;gfx1030_36 -DMIOPEN_USE_MLIR=Off"
    MIOPEN_BRANCH="release/rocm-rel-5.2-staging"
elif [[ $ROCM_INT -ge 50100 ]] && [[ $ROCM_INT -lt 50200 ]]; then
    MIOPEN_CMAKE_DB_FLAGS="-DMIOPEN_EMBED_DB=gfx900_56;gfx906_60;gfx90878;gfx90a6e;gfx1030_36"
    MIOPEN_BRANCH="release/rocm-rel-5.1-staging"
elif [[ $ROCM_INT -ge 50000 ]] && [[ $ROCM_INT -lt 50100 ]]; then
    MIOPEN_CMAKE_DB_FLAGS="-DMIOPEN_EMBED_DB=gfx900_56;gfx906_60;gfx90878;gfx90a6e;gfx1030_36"
    MIOPEN_BRANCH="release/rocm-rel-5.0-staging"
else
    echo "Unhandled ROCM_VERSION ${ROCM_VERSION}"
    exit 1
fi


if [[ ${IS_UBUNTU} == 1 ]]; then
  apt-get remove -y miopen-hip
else
  yum remove -y miopen-hip
fi

git clone https://github.com/ROCm/MIOpen -b ${MIOPEN_BRANCH}
pushd MIOpen
# remove .git to save disk space since CI runner was running out
rm -rf .git
# Don't build CK to save docker build time
if [[ $ROCM_INT -ge 60200 ]]; then
    sed -i '/composable_kernel/d' requirements.txt
fi
# Don't build MLIR to save docker build time
# since we are disabling MLIR backend for MIOpen anyway
if [[ $ROCM_INT -ge 50400 ]] && [[ $ROCM_INT -lt 50500 ]]; then
    sed -i '/rocMLIR/d' requirements.txt
elif [[ $ROCM_INT -ge 50200 ]] && [[ $ROCM_INT -lt 50400 ]]; then
    sed -i '/llvm-project-mlir/d' requirements.txt
fi
## MIOpen minimum requirements
cmake -P install_deps.cmake --minimum

# clean up since CI runner was running out of disk space
rm -rf /tmp/*
if [[ ${IS_UBUNTU} == 1 ]]; then
  apt-get autoclean && apt-get clean
  rm -rf /var/lib/apt/lists/* /tmp/* /var/tmp/*
else
  yum clean all
  rm -rf /var/cache/yum
  rm -rf /var/lib/yum/yumdb
  rm -rf /var/lib/yum/history
fi

## Build MIOpen
mkdir -p build
cd build
PKG_CONFIG_PATH=/usr/local/lib/pkgconfig CXX=${ROCM_INSTALL_PATH}/llvm/bin/clang++ cmake .. \
    ${MIOPEN_CMAKE_COMMON_FLAGS} \
    ${MIOPEN_CMAKE_DB_FLAGS} \
    -DCMAKE_PREFIX_PATH="${ROCM_INSTALL_PATH}/hip;${ROCM_INSTALL_PATH}"
make MIOpen -j $(nproc)

# Build MIOpen package
make -j $(nproc) package

# clean up since CI runner was running out of disk space
rm -rf /usr/local/cget

if [[ ${IS_UBUNTU} == 1 ]]; then
  sudo dpkg -i miopen-hip*.deb
else
  yum install -y miopen-*.rpm
fi

popd
rm -rf MIOpen<|MERGE_RESOLUTION|>--- conflicted
+++ resolved
@@ -72,17 +72,11 @@
 -DMIOPEN_BUILD_DRIVER=OFF
 "
 # Pull MIOpen repo and set DMIOPEN_EMBED_DB based on ROCm version
-<<<<<<< HEAD
-if [[ $ROCM_INT -ge 60200 ]] && [[ $ROCM_INT -lt 60300 ]]; then
-    echo "ROCm 6.2 MIOpen does not need any patches, do not build from source"
-    exit 0
-=======
 if [[ $ROCM_INT -ge 60300 ]]; then
     echo "ROCm 6.3+ MIOpen does not need any patches, do not build from source"
     exit 0
 elif [[ $ROCM_INT -ge 60200 ]] && [[ $ROCM_INT -lt 60300 ]]; then
     MIOPEN_BRANCH="release/rocm-rel-6.2-staging"
->>>>>>> d1bb8e82
 elif [[ $ROCM_INT -ge 60100 ]] && [[ $ROCM_INT -lt 60200 ]]; then
     echo "ROCm 6.1 MIOpen does not need any patches, do not build from source"
     exit 0
