--- conflicted
+++ resolved
@@ -336,12 +336,9 @@
 onnxscript==0.1.0.dev20240817
 #Description: Required by mypy and test_public_bindings.py when checking torch.onnx._internal
 #Pinned versions:
-<<<<<<< HEAD
-=======
 #test that import:
 
 parameterized==0.8.1
 #Description: Parameterizes unittests, both the tests themselves and the entire testing class
 #Pinned versions:
->>>>>>> d1bb8e82
 #test that import: