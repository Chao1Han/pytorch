--- conflicted
+++ resolved
@@ -142,13 +142,8 @@
     class_name = backend_indices[backend_key].native_function_class_name()
 
     if impl_path is not None:
-<<<<<<< HEAD
         error_on_missing_or_invalid_kernels(native_functions, backend_indices, backend_key,
-                                    autograd_key, impl_path, full_codegen)
-=======
-        error_on_missing_kernels(native_functions, backend_indices, backend_key,
-                                 autograd_key, impl_path, full_codegen)
->>>>>>> ae6636bb
+                                            autograd_key, impl_path, full_codegen)
 
     assert class_name is not None
 
