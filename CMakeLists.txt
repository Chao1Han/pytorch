--- conflicted
+++ resolved
@@ -345,24 +345,6 @@
 cmake_dependent_option(USE_C10D_UCC "USE C10D UCC" ON "USE_DISTRIBUTED;USE_UCC"
                        OFF)
 cmake_dependent_option(
-<<<<<<< HEAD
-  USE_GLOO "Use Gloo. Only available if USE_DISTRIBUTED is on." ON
-  "USE_DISTRIBUTED" OFF)
-cmake_dependent_option(
-  USE_GLOO_WITH_OPENSSL
-  "Use Gloo with OpenSSL. Only available if USE_GLOO is on." OFF
-  "USE_GLOO AND LINUX AND NOT INTERN_BUILD_MOBILE" OFF)
-cmake_dependent_option(USE_C10D_GLOO "USE C10D GLOO" ON
-                       "USE_DISTRIBUTED;USE_GLOO" OFF)
-cmake_dependent_option(USE_C10D_NCCL "USE C10D NCCL" ON
-                       "USE_DISTRIBUTED;USE_NCCL" OFF)
-cmake_dependent_option(USE_C10D_XCCL "USE C10D XCCL" ON
-                       "USE_DISTRIBUTED;USE_XCCL" OFF)
-cmake_dependent_option(USE_C10D_MPI "USE C10D MPI" ON "USE_DISTRIBUTED;USE_MPI"
-                       OFF)
-cmake_dependent_option(
-=======
->>>>>>> 3179eb15
     USE_GLOO "Use Gloo. Only available if USE_DISTRIBUTED is on." ON
     "USE_DISTRIBUTED" OFF)
 cmake_dependent_option(
@@ -372,6 +354,8 @@
     USE_C10D_GLOO "USE C10D GLOO" ON "USE_DISTRIBUTED;USE_GLOO" OFF)
 cmake_dependent_option(
     USE_C10D_NCCL "USE C10D NCCL" ON "USE_DISTRIBUTED;USE_NCCL" OFF)
+cmake_dependent_option(
+    USE_C10D_XCCL "USE C10D XCCL" ON "USE_DISTRIBUTED;USE_XCCL" OFF)
 cmake_dependent_option(
     USE_C10D_MPI "USE C10D MPI" ON "USE_DISTRIBUTED;USE_MPI" OFF)
 cmake_dependent_option(
