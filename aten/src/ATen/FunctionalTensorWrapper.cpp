
#include <ATen/FunctionalTensorWrapper.h>

#include <ATen/FunctionalInverses.h>
#include <ATen/TensorUtils.h>
#include <ATen/WrapDimUtils.h>
#include <ATen/core/IListRef.h>
#include <ATen/core/LegacyTypeDispatch.h>
#include <c10/util/Exception.h>

#include <c10/util/irange.h>

namespace at {

void FunctionalTensorWrapper::set_constructor_metadata() {
  TORCH_INTERNAL_ASSERT(value_.defined());
  // Note: "level" is a concept that we don't know how to compute in core.
  // For now I'm retroactively setting this in functorch,
  // but once Open Multiple Dispatch lands we should be able to calculate this in core.
  level_ = -1;
  // shallow_copy_from overwrites the storage and dispatch keyset...
  auto functional_storage = storage_;
  shallow_copy_from(value_.getIntrusivePtr());
  storage_ = functional_storage;
  storage_access_should_throw_ = false;
  key_set_ = c10::DispatchKeySet(c10::DispatchKey::Functionalize) | value_.key_set();
  // All of the keys corresponding to functorch transforms should not be copied over.
  // Functorch transforms all have their own wrapper tensors (e.g. BatchedTensorImpl) which expect
  // to participate in the functorch transforms.
  key_set_ = key_set_ - c10::functorch_transforms_ks;
}

FunctionalTensorWrapper::FunctionalTensorWrapper(const Tensor& value)
  : c10::TensorImpl(
      c10::Storage(c10::make_intrusive<functionalization::FunctionalStorageImpl>(value)),
      c10::DispatchKeySet(DispatchKey::Functionalize) | value.key_set(),
      value.dtype()
    ),
    value_(value)
{
  set_constructor_metadata();
}

// Note [Functionalization: Alias Removal]
// When someone calls a view() op during the functionalization pass, e.g. 'b = a.view(...)',
// we link `b` and `a` to a shared Alias object to preserve the aliasing relationship.
//
// How do we do that?
//
// Every FunctionalTensorWrapper contains a dummy FunctionalStorageImpl, which subclasses from c10::StorageImpl.
// It doesn't contain any data (similar to MetaTensor storage), but it contains an Alias object that knows about the base tensor.
// When a tensor is created through a view operation, both the new and old tensor point to the same FunctionalStorageImpl.
//
// As mutations are applied to any of the views, we also queue each mutation up on the Alias object, so we can replay them.
// When the user requests a tensor that's had a view taken, we check if it's up to date.
// If it's not up to date, we first replay all of the queued up mutations onto the alias, and then re-apply the current view
// on top of the newly updated alias.
//
// Why do we queue up and lazily run mutations on the alias, instead of updating the alias eagerly?
// This behavior was taken from pytorch/xla, which the alias-removal logic was inspired from.
// One benefit of the laziness is that we save work in the cases where a user has multiple views and mutates one of them,
// but never uses the other views later in the program (in which case we'll never update the alias).
// It also has downsides though: repeatedly applying mutations to the same view without syncing
// will silently use up more and more memory as more mutations are queued up.
//
// Corresponding diagram:
//
// b = a.view(...)
//
//        a                                                    b
//        |                                                    |     If the user asks for b and it’s out of date,
//       \/                                                    \/    We regenerate b by replaying it’s views from the alias.
// . - - - - - - - - - - - - - .                    . - - - - - - - - - - - - - .
// |  FunctionalTensorWrapper  |                    |  FunctionalTensorWrapper  |
// . - - - - - - - - - - - - - .                    . - - - - - - - - - - - - - .
// |     value   |   storage   |                    |    storage    |   Value   |
// . - - - - - - - - - - - - - .                    . - - - - - - - - - - - - - .
//          |                   \                  /                      |
//          |                     \              /                        |
//          |                       . - - - - - - - - - - - - .           |
//          |                       |  FunctionalStorageImpl  |           |
//          |                       . - - - - - - - - - - - - .           |
//          |                       |         Alias           |           |
//          |                       . - - - - - - - - - - - - .           |
//          |                       /     mutations to a or b             |
//          |                     /       are queued onto Alias           |
//          |                   /                                         |
//         \/                 /                                           \/
// . - - - - - - - - - - - - - .                             . - - - - - - - - - - - - - - - .
// |        TensorImpl         |                             |             TensorImpl        |
// . - - - - - - - - - - - - - .                             . - - - - - - - - - - - - - - - .
// |   value   |   storage     |                             |    storage    |     Value     |
// . - - - - - - - - - - - - - .                             . - - - - - - - - - - - - - - - .
//          |                                                             |
//          |                                                             |
//          |                                                             |
//          |   In this picture the two tensor views their own storages,  |
//          |   have their own storages, but backends like functorch      |
//         \/   are allowed to re-alias underneath the pass               \/
// . - - - - - - - - - - - - - .                             . - - - - - - - - - - - - - - - .
// |    underyling_storage     |                             |      underyling_storage       |
// . - - - - - - - - - - - - - .                             . - - - - - - - - - - - - - - - .
//
// This constructor is only used by view ops.
// - view_value: The output tensor that we need to wrap.
// - base: The "base" of the view that `view_value` was generated from.
// See Note [Functionalization: Alias Removal Part 2] for more details on the mutation replay logic.
FunctionalTensorWrapper::FunctionalTensorWrapper(const Tensor& view_value, const FunctionalTensorWrapper* base, functionalization::ViewMeta meta)
  : c10::TensorImpl(
      c10::DispatchKeySet(DispatchKey::Functionalize),
      view_value.dtype(),
      view_value.device()
    ),
    value_(view_value)
{
  set_constructor_metadata();
  // Copy the original tensor's ViewMeta vector and push the current one.
  if (base->view_metas_.size() > 0) {
      view_metas_ = base->view_metas_;  // copy
  }
  view_metas_.push_back(meta);
  storage_ = base->storage_; // alias this tensor's storage with the base tensor's
}

functionalization::FunctionalStorageImpl* FunctionalTensorWrapper::functional_storage_impl() const {
  return static_cast<functionalization::FunctionalStorageImpl*>(storage_.unsafeGetStorageImpl());
}

void FunctionalTensorWrapper::commit_update() {
  auto storage_impl = functional_storage_impl();
  storage_impl->add_update(value_, view_metas_);
  // Invariant: commit_update() is called during an inplace operation.
  // Tensor inputs to the operation are synced before runnig the op,
  // so the current tensor must be up-to-date with its alias at this point.
  generation_ = storage_impl->generation();
}

bool FunctionalTensorWrapper::is_up_to_date() const {
  auto alias_generation = functional_storage_impl()->generation();
  return generation_ == alias_generation;
}

// See Note [Functionalization Pass - Inplace View Ops]
void FunctionalTensorWrapper::mutate_view_meta(at::functionalization::ViewMeta meta) {
  view_metas_.push_back(meta);
  // Note [Functionalization Pass - Inplace View Ops]
  // So, these ops are special - they're mutation AND view ops. They get special codegen.
  // An example is transpose_, e.g. `a.transpose_()`
  // Calling transpose_() should ensure that a gets an alias, and append the new ViewMeta to a's current list of ViewMetas.
  // We also need to force a sync (even if a is already up to date), because a's underlying tensor hasn't actually
  // been updated to reflect the new view yet.
  regenerate_from_base();
}

// Note [Functionalization: Mutation Removal]
// Mutation removal is used to take a program like this:
//
// a.add_(b)
//
// and replace it with a slightly different program that has the same semantics:
//
// tmp = a.add(b)
// a.replace_(tmp)
//
// Where the replace_() call is implemented directly in the functionalization pass, so it is transparent to the backend.
// This is useful for backends that aren't able to handle certain types of mutations, like functorch.
//
// Why do we need to wrap every tensor in a FunctionalTensorWrapper? Consider this program:
//
// Before:
// tensor.add_(batched_tensor)
//
// After:
// tmp = tensor.add(batched_tensor)
// tensor.replace_(tmp)
//
// In the above, tmp is a batched tensor (because adding a normal tensor to a batched tensor does broadcasting and creates a batched tensor).
// But we can't just replace the underlying memory backing `tensor` with `tmp` - a batched tensor takes up more space!
// Instead, every input, intermediate and output of the program is wrapped in a FunctionalTensorImpl, which wraps the underlying tensor.
void FunctionalTensorWrapper::replace_(const Tensor& other) {
  // TODO: going to need to change this if we want nested functionalize() transforms.
  TORCH_INTERNAL_ASSERT(!at::functionalization::impl::isFunctionalTensor(other));
  value_ = other;
  // out= ops are allowed to resize the output tensors, mutating both the data and metadata of the tensor.
  // We need to propagate that metadata mutation to the wrapper (new size).
  set_sizes_and_strides(value_.sizes(), value_.strides());
}


void FunctionalTensorWrapper::sync_() {
  if (is_up_to_date()) {
    return;
  }
  auto any_updates = apply_updates();
  if (any_updates) {
    regenerate_from_base();
  }
}

void FunctionalTensorWrapper::regenerate_from_base() {
  at::AutoDispatchSkipFunctionalize guard;
  auto storage_impl = functional_storage_impl();
  auto t = storage_impl->base();
  TORCH_INTERNAL_ASSERT(!at::functionalization::impl::isFunctionalTensor(t));
  // Reapply views to get the viewed tensor from the base in alias_
  for (auto& view_meta: view_metas_) {
    t = view_meta.forward_fn(t, view_meta.out_index);
  }
  TORCH_INTERNAL_ASSERT(!at::functionalization::impl::isFunctionalTensor(t));
  replace_(t);
  generation_ = storage_impl->generation();
}

bool FunctionalTensorWrapper::apply_updates() {
  // Apply all updates on alias_
  auto storage_impl = functional_storage_impl();
  return storage_impl->apply_updates();
}

const char* FunctionalTensorWrapper::tensorimpl_type_name() const {
    return "FunctionalTensorWrapper";
}

namespace functionalization {
namespace impl {

Tensor to_functional_tensor(const Tensor& tensor) {
  // Note [Wrapped Numbers <> Functionalization]
  if (tensor.unsafeGetTensorImpl()->is_wrapped_number()) {
      return tensor;
  }
  TORCH_INTERNAL_ASSERT_DEBUG_ONLY(!isFunctionalTensor(tensor));
  return at::detail::make_tensor<FunctionalTensorWrapper>(tensor);
}
c10::optional<Tensor> to_functional_tensor(const c10::optional<Tensor>& tensor) {
  if (tensor.has_value()) {
    return c10::make_optional<Tensor>(to_functional_tensor(*tensor));
  }
  return c10::nullopt;
}
c10::List<c10::optional<Tensor>> to_functional_tensor(const c10::List<c10::optional<Tensor>>& t_list) {
  c10::List<c10::optional<Tensor>> outputs;
  outputs.reserve(t_list.size());
  for (const auto i : c10::irange(t_list.size())) {
    outputs.push_back(to_functional_tensor(t_list[i]));
  }
  return outputs;
}
<<<<<<< HEAD
c10::List<Tensor> to_functional_tensor(ITensorListRef t_list) {
  c10::List<Tensor> outputs;
  outputs.reserve(t_list.size());
  for (const auto& tensor : t_list) {
    outputs.push_back(to_functional_tensor(tensor));
=======
std::vector<Tensor> to_functional_tensor(const std::vector<Tensor>& t_list) {
  std::vector<Tensor> outputs(t_list.size());
  for (const auto i : c10::irange(t_list.size())) {
    outputs[i] = to_functional_tensor(t_list[i]);
  }
  return outputs;
}
std::vector<Tensor> to_functional_tensor(const TensorList& t_list) {
  std::vector<Tensor> outputs(t_list.size());
  for (const auto i : c10::irange(t_list.size())) {
    outputs[i] = to_functional_tensor(t_list[i]);
>>>>>>> 0708630d
  }
  return outputs;
}

Tensor from_functional_tensor(const Tensor& tensor) {
  // Note [Wrapped Numbers <> Functionalization]
  if (tensor.unsafeGetTensorImpl()->is_wrapped_number()) {
      return tensor;
  }
  TORCH_INTERNAL_ASSERT_DEBUG_ONLY(isFunctionalTensor(tensor));
  auto impl = unsafeGetFunctionalWrapper(tensor);
  return impl->value();
}
c10::optional<Tensor> from_functional_tensor(const c10::optional<Tensor>& t) {
  if (t.has_value()) {
    return c10::make_optional<Tensor>(from_functional_tensor(*t));
  }
  return c10::nullopt;
}
std::vector<Tensor> from_functional_tensor(TensorList t_list) {
  std::vector<Tensor> outputs(t_list.size());
  for (const auto i : c10::irange(t_list.size())) {
    outputs.push_back(from_functional_tensor(t_list[i]));
  }
  return outputs;
}
c10::List<Tensor> from_functional_tensor(ITensorListRef t_list) {
  c10::List<Tensor> outputs;
  outputs.reserve(t_list.size());
  for (const auto& tensor : t_list) {
    outputs.push_back(from_functional_tensor(tensor));
  }
  return outputs;
}
<<<<<<< HEAD
c10::List<c10::optional<Tensor>> from_functional_tensor(const c10::List<c10::optional<Tensor>>& t_list) {
  c10::List<c10::optional<Tensor>> outputs;
  outputs.reserve(t_list.size());
=======
std::vector<Tensor> from_functional_tensor(const TensorList& t_list) {
  std::vector<Tensor> outputs(t_list.size());
>>>>>>> 0708630d
  for (const auto i : c10::irange(t_list.size())) {
    outputs[i] = from_functional_tensor(t_list[i]);
  }
  return outputs;
}

void sync(const Tensor& t) {
  if (t.unsafeGetTensorImpl()->is_wrapped_number()) {
    // Note [Wrapped Numbers <> Functionalization]
    // Unfortunately, we can't easily guarantee that wrapped numbers (scalar-tensors)
    // get wrapped up in a FunctionalTensorWrapper object, since they skip the dispatcher.
    // That shouldn't matter, since I don't think we're allowed to assign to wrapped numbers anyway.
    return;
  }
  // Not every tensor that hits a functionalization kernel is necessarily a functional tensor.
  // For example, xla_tensor.copy_(cpu_tensor) needs to hit the functionalization kernel
  // to sync xla_tensor, but not cpu_tensor.
  if (!at::functionalization::impl::isFunctionalTensor(t)) {
    return;
  }
  auto functional_impl = at::functionalization::impl::unsafeGetFunctionalWrapper(t);
  functional_impl->sync_();
}
void sync(const c10::optional<Tensor>& t) {
  if (t.has_value()) {
    sync(*t);
  }
}
void sync(ITensorListRef t_list) {
  for (const auto& t : t_list) {
    sync(t);
  }
}
void sync(const c10::List<c10::optional<Tensor>> t_list) {
  for (const auto i : c10::irange(t_list.size())) {
    sync(t_list[i]);
  }
}

void replace_(const Tensor& functional_tensor, const Tensor& other) {
  TORCH_INTERNAL_ASSERT_DEBUG_ONLY(isFunctionalTensor(functional_tensor));
  unsafeGetFunctionalWrapper(functional_tensor)->replace_(other);
}

void replace_(const TensorList functional_tensor, TensorList other) {
  TORCH_INTERNAL_ASSERT_DEBUG_ONLY(functional_tensor.size() == other.size());
  for (const auto i : c10::irange(functional_tensor.size())) {
    replace_(functional_tensor[i], other[i]);
  }
}


void commit_update(const Tensor& functional_tensor) {
  TORCH_INTERNAL_ASSERT_DEBUG_ONLY(isFunctionalTensor(functional_tensor));
  unsafeGetFunctionalWrapper(functional_tensor)->commit_update();
}

void commit_update(const TensorList functional_tensor) {
  for (const auto i : c10::irange(functional_tensor.size())) {
    commit_update(functional_tensor[i]);
  }
}

bool isFunctionalTensor(const at::Tensor& tensor) {
  return tensor.unsafeGetTensorImpl()->key_set().has(c10::DispatchKey::Functionalize);
}

bool isFunctionalTensor(const c10::optional<Tensor>& t) {
  if (t.has_value()) {
    return isFunctionalTensor(*t);
  } else {
    return false;
  }
}

bool isFunctionalTensor(const c10::List<c10::optional<Tensor>>& t_list) {
  if (t_list.size() == 0) return false;
  bool any_functional = isFunctionalTensor(t_list[0]);
  for (const auto i : c10::irange(1, t_list.size())) {
    auto curr_functional = isFunctionalTensor(t_list[i]);
    TORCH_INTERNAL_ASSERT(
         curr_functional == any_functional,
        "Functionalization encountered a list of tensors where some are functional",
        "and some are not, which is not currently unsupported.");
  }
  return any_functional;
}

bool isFunctionalTensor(ITensorListRef list) {
  return isFunctionalTensorIListRef(list);
}

template <typename T>
bool isFunctionalTensorIListRef(c10::IListRef<T> list) {
  if (list.size() == 0) return false;

  auto it = list.begin();
  bool any_functional = isFunctionalTensor(*it++);

  for (; it != list.end(); it++) {
    auto curr_functional = isFunctionalTensor(*it);
    TORCH_INTERNAL_ASSERT(
         curr_functional == any_functional,
        "Functionalization encountered a list of tensors where some are functional",
        "and some are not, which is not currently unsupported.");
  }

  return any_functional;
}

Tensor create_functional_tensor_with_view_meta(const at::Tensor& view_to_wrap, const at::Tensor& base, functionalization::ViewMeta meta, int64_t out_idx) {
  TORCH_INTERNAL_ASSERT(!at::functionalization::impl::isFunctionalTensor(view_to_wrap));
  TORCH_INTERNAL_ASSERT(at::functionalization::impl::isFunctionalTensor(base));
  auto functional_base_impl = at::functionalization::impl::unsafeGetFunctionalWrapper(base);
  if (out_idx != 0) {
    // Note [out_idx in ViewMeta]
    // When a view op outputs multiple tensors, each output needs its own separate ViewMeta.
    // Each ViewMeta also tracks the index of the particular output tensor, which is needed in the reverse function.
    meta = meta.to_out_idx(out_idx);
  }
  return at::detail::make_tensor<FunctionalTensorWrapper>(view_to_wrap, functional_base_impl, meta);
}

std::vector<Tensor> create_functional_tensor_with_view_meta(ITensorListRef view_to_wrap, const at::Tensor& base, functionalization::ViewMeta meta) {
  std::vector<Tensor> outputs(view_to_wrap.size());
  int64_t i = 0;
  for (const auto& tensor : view_to_wrap) {
    outputs[i] = create_functional_tensor_with_view_meta(tensor, base, meta, i);
    i++;
  }
  return outputs;
}

void mutate_view_meta(const at::Tensor& self, functionalization::ViewMeta meta) {
  TORCH_INTERNAL_ASSERT(at::functionalization::impl::isFunctionalTensor(self));
  auto self_impl = at::functionalization::impl::unsafeGetFunctionalWrapper(self);
  self_impl->mutate_view_meta(meta);
}

// Note [Propagating strides in the functionalization pass]
// In order to properly compute stride information, the functionalization pass
// calls each {view} reference implementations with meta tensors.
// The output meta tensor's stride info serves as a reference for what the correct strides should be.
void set_sizes_strides_offset(const Tensor& out, const Tensor& reference_out) {
  out.unsafeGetTensorImpl()->set_sizes_and_strides(reference_out.sizes(), reference_out.strides());
  out.unsafeGetTensorImpl()->set_storage_offset(reference_out.storage_offset());
}

void set_sizes_strides_offset(const std::vector<Tensor>& outs, const std::vector<Tensor>& reference_outs) {
  TORCH_INTERNAL_ASSERT(outs.size() == reference_outs.size());
  for (const auto i : c10::irange(reference_outs.size())) {
    set_sizes_strides_offset(outs[i], reference_outs[i]);
  }
}

thread_local bool _functionalizationReapplyViews;

bool getFunctionalizationReapplyViewsTLS() {
  return _functionalizationReapplyViews;
}
void setFunctionalizationReapplyViewsTLS(bool reapply_views) {
  _functionalizationReapplyViews = reapply_views;
}

} // namespace impl
} // namespace functionalization
} // namespace at<|MERGE_RESOLUTION|>--- conflicted
+++ resolved
@@ -246,25 +246,11 @@
   }
   return outputs;
 }
-<<<<<<< HEAD
-c10::List<Tensor> to_functional_tensor(ITensorListRef t_list) {
-  c10::List<Tensor> outputs;
+std::vector<Tensor> to_functional_tensor(ITensorListRef t_list) {
+  std::vector<Tensor> outputs(t_list.size());
   outputs.reserve(t_list.size());
   for (const auto& tensor : t_list) {
     outputs.push_back(to_functional_tensor(tensor));
-=======
-std::vector<Tensor> to_functional_tensor(const std::vector<Tensor>& t_list) {
-  std::vector<Tensor> outputs(t_list.size());
-  for (const auto i : c10::irange(t_list.size())) {
-    outputs[i] = to_functional_tensor(t_list[i]);
-  }
-  return outputs;
-}
-std::vector<Tensor> to_functional_tensor(const TensorList& t_list) {
-  std::vector<Tensor> outputs(t_list.size());
-  for (const auto i : c10::irange(t_list.size())) {
-    outputs[i] = to_functional_tensor(t_list[i]);
->>>>>>> 0708630d
   }
   return outputs;
 }
@@ -291,24 +277,18 @@
   }
   return outputs;
 }
-c10::List<Tensor> from_functional_tensor(ITensorListRef t_list) {
-  c10::List<Tensor> outputs;
-  outputs.reserve(t_list.size());
+std::vector<Tensor> from_functional_tensor(ITensorListRef t_list) {
+  std::vector<Tensor> outputs(t_list.size());
   for (const auto& tensor : t_list) {
     outputs.push_back(from_functional_tensor(tensor));
   }
   return outputs;
 }
-<<<<<<< HEAD
 c10::List<c10::optional<Tensor>> from_functional_tensor(const c10::List<c10::optional<Tensor>>& t_list) {
   c10::List<c10::optional<Tensor>> outputs;
   outputs.reserve(t_list.size());
-=======
-std::vector<Tensor> from_functional_tensor(const TensorList& t_list) {
-  std::vector<Tensor> outputs(t_list.size());
->>>>>>> 0708630d
   for (const auto i : c10::irange(t_list.size())) {
-    outputs[i] = from_functional_tensor(t_list[i]);
+    outputs.push_back(from_functional_tensor(t_list[i]));
   }
   return outputs;
 }
@@ -351,22 +331,23 @@
   unsafeGetFunctionalWrapper(functional_tensor)->replace_(other);
 }
 
-void replace_(const TensorList functional_tensor, TensorList other) {
+void replace_(const ITensorListRef functional_tensor, ITensorListRef other) {
   TORCH_INTERNAL_ASSERT_DEBUG_ONLY(functional_tensor.size() == other.size());
+  auto it_functional_tensor = functional_tensor.begin();
+  auto it_other = other.begin();
   for (const auto i : c10::irange(functional_tensor.size())) {
-    replace_(functional_tensor[i], other[i]);
-  }
-}
-
+      replace_(*it_functional_tensor++, *it_other++);
+  }
+}
 
 void commit_update(const Tensor& functional_tensor) {
   TORCH_INTERNAL_ASSERT_DEBUG_ONLY(isFunctionalTensor(functional_tensor));
   unsafeGetFunctionalWrapper(functional_tensor)->commit_update();
 }
 
-void commit_update(const TensorList functional_tensor) {
-  for (const auto i : c10::irange(functional_tensor.size())) {
-    commit_update(functional_tensor[i]);
+void commit_update(ITensorListRef functional_tensor) {
+  for (const auto& t : functional_tensor) {
+    commit_update(t);
   }
 }
 
