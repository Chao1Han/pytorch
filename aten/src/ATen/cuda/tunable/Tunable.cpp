// Original TunableOp is from onnxruntime.
// https://github.com/microsoft/onnxruntime/blob/main/onnxruntime/core/framework/tunable.h
// https://github.com/microsoft/onnxruntime/tree/main/onnxruntime/core/providers/rocm/tunable
// Copyright (c) Microsoft Corporation.
// Licensed under the MIT license.
//
// Adapting TunableOp into PyTorch
// Copyright (c) Advanced Micro Devices, Inc.
//
#include <cuda_runtime.h>

#include <ATen/cuda/CUDAContextLight.h>
#include <ATen/cuda/tunable/Tunable.h>
#include <c10/util/Exception.h>
#include <c10/util/StringUtil.h>
#include <torch/version.h>

#ifndef _WIN32
#include <cxxabi.h>
#endif

#include <chrono>
#include <fstream>
#include <functional>
#include <limits>
#include <memory>
#include <mutex>
#include <sstream>
#include <string>
#include <thread>
#include <type_traits>
#include <unordered_map>
#include <unordered_set>
#include <utility>
#include <vector>

// for validators
#ifdef USE_ROCM
#include <rocm-core/rocm_version.h>
#define ROCBLAS_BETA_FEATURES_API
#include <rocblas/rocblas.h>
#include <hipblaslt/hipblaslt.h>
#include <hipblaslt/hipblaslt-ext.hpp>
#endif

namespace at::cuda::tunable {

TuningContext* getTuningContext() {
  static TuningContext tuning_context;
  return &tuning_context;
}

std::ostream& operator<<(std::ostream& stream, const ResultEntry& entry) {
  return stream << entry.key_ << "," << entry.time_;
}

// TuningResultsManager

KernelMap TuningResultsManager::Lookup(const std::string& op_signature) {
  std::scoped_lock l{lock_};
  auto it = results_.find(op_signature);
  if (it == results_.cend()) {
    return {};
  }
  return it->second;  // copied
}

ResultEntry TuningResultsManager::Lookup(const std::string& op_signature, const std::string& params_signature) {
  std::scoped_lock l{lock_};
  auto kernel_map_it = results_.find(op_signature);
  if (kernel_map_it == results_.cend()) {
    TUNABLE_LOG3("missing op_signature, returning null ResultEntry for ", op_signature, ",", params_signature);
    return ResultEntry::Null();
  }

  const auto& km = kernel_map_it->second;
  auto it = km.find(params_signature);
  if (it == km.cend()) {
    TUNABLE_LOG3("missing params_signature, returning null ResultEntry for ", op_signature, ",", params_signature);
    return ResultEntry::Null();
  }
  TUNABLE_LOG3("ResultEntry found for ", op_signature, ",", params_signature);
  return it->second;
}

inline void TuningResultsManager::AddImpl(const std::string& op_signature,
    const std::string& params_signature,
    ResultEntry best,
    KernelMap& kernel_map) {
  auto it = kernel_map.find(params_signature);
  if (it != kernel_map.end()) {
    if (it->second != best) {
      TUNABLE_LOG1(op_signature, "(", params_signature, ") already has a best kernel ",
          "id=", it->second, " selected, want to add a different best kernel ", best,
          ", the new kernel id will be ignored.");
    }
    return;
  }

  TUNABLE_LOG2(op_signature, "(", params_signature, ") -> ", best);
  kernel_map.emplace(params_signature, best);
}

void TuningResultsManager::Add(const std::string& op_signature, const std::string& params_signature, ResultEntry best) {
  std::scoped_lock l{lock_};

  auto it = results_.find(op_signature);
  if (it == results_.end()) {
    it = results_.insert({op_signature, {}}).first;
  }

  AddImpl(op_signature, params_signature, best, it->second);
}

void TuningResultsManager::Delete(const std::string& op_signature, const std::string& params_signature) {
  std::scoped_lock l{lock_};

  auto it = results_.find(op_signature);
  if (it == results_.end()) {
    return;
  }

  auto it2 = it->second.find(params_signature);
  if (it2 == it->second.end()) {
    return;
  }

  TUNABLE_LOG2(op_signature, "(", params_signature, ")");
  it->second.erase(it2);
}

inline void TuningResultsManager::DisjointMergeImpl(
    const std::string& op_signature,
    const KernelMap& kernel_map,
    /*out*/ std::unordered_map<std::string, KernelMap>& results) {
  auto it = results.find(op_signature);
  if (it == results.end()) {
    for (const auto& [param_sig, kernel_id] : kernel_map) {
      TUNABLE_LOG2(op_signature, "(", param_sig, ") -> ", kernel_id);
    }
    results[op_signature] = kernel_map;
    return;
  }

  for (const auto& [params_signature, best] : kernel_map) {
    AddImpl(op_signature, params_signature, best, it->second);
  }
}

void TuningResultsManager::Load(const std::unordered_map<std::string, KernelMap>& results_to_load) {
  TUNABLE_LOG1("Loading results");
  std::scoped_lock l{lock_};
  for (const auto& [op_signature, kernel_map] : results_to_load) {
    DisjointMergeImpl(op_signature, kernel_map, results_);
  }
}

ResultsMap TuningResultsManager::Dump() {
  std::scoped_lock l{lock_};
  return results_;
}

void TuningResultsManager::DisjointMerge(const std::string& op_signature, const KernelMap& kernel_map) {
  std::scoped_lock l{lock_};
  DisjointMergeImpl(op_signature, kernel_map, results_);
}

size_t TuningResultsManager::GetSize() {
  size_t size = 0;
  std::scoped_lock l{lock_};
  for (const auto& [op_signature, kernel_map] : results_) {
    size += kernel_map.size();
  }
  return size;
}

// TuningResultsValidator

TuningResultsValidator::TuningResultsValidator() {
  RegisterValidator(
      "PT_VERSION",
      [this]() { return GetPyTorchVersion(); },
      [this](auto&& k) { return ValidatePyTorchVersion(std::forward<decltype(k)>(k)); });
#ifdef USE_ROCM
  // rocm
  {
    std::string rocm_version = ROCM_BUILD_INFO;
    RegisterValidator(
       "ROCM_VERSION",
       [rocm_version]() { return rocm_version; },
<<<<<<< HEAD
       [rocm_version](auto&& k) { return rocm_version == k ? OK : FAIL; });
=======
       [rocm_version](auto&& k) {
        TUNABLE_LOG1("ROCM_VERSION validation: expect ", k, " to match ", rocm_version);
        return rocm_version == k ? OK : FAIL;
      });
>>>>>>> d1bb8e82
  }
  // gfx arch
  {
    std::string gcn_arch_name = at::cuda::getCurrentDeviceProperties()->gcnArchName;
    RegisterValidator(
        "GCN_ARCH_NAME",
        [gcn_arch_name]() { return gcn_arch_name; },
<<<<<<< HEAD
        [gcn_arch_name](auto&& k) { return gcn_arch_name == k ? OK : FAIL; });
=======
        [gcn_arch_name](auto&& k) {
          TUNABLE_LOG1("GCN_ARCH_NAME validation: expect ", k, " to match ", gcn_arch_name);
          return gcn_arch_name == k ? OK : FAIL;
        });
>>>>>>> d1bb8e82
  }
  // rocblas
  {
#define STRINGIFY(s) #s
#define XSTRINGIFY(s) STRINGIFY(s)
    std::string rocblas_version = c10::str(
        XSTRINGIFY(ROCBLAS_VERSION_MAJOR), ".",
        XSTRINGIFY(ROCBLAS_VERSION_MINOR), ".",
        XSTRINGIFY(ROCBLAS_VERSION_PATCH), "-",
        XSTRINGIFY(ROCBLAS_VERSION_TWEAK));
#undef XSTRINGIFY
#undef STRINGIFY
    RegisterValidator(
        "ROCBLAS_VERSION",
        [rocblas_version]() { return rocblas_version; },
<<<<<<< HEAD
        [rocblas_version](auto&& k) { return rocblas_version == k ? OK : FAIL; });
=======
        [rocblas_version](auto&& k) {
          TUNABLE_LOG1("ROCBLAS_VERSION validation: expect ", k, " to match ", rocblas_version);
          return rocblas_version == k ? OK : FAIL;
        });
>>>>>>> d1bb8e82
  }
  // hipblaslt
  {
    int version;
    std::string revision(128, '\0');
    auto handle = at::cuda::getCurrentCUDABlasLtHandle();
    hipblasLtGetVersion(handle, &version);
    hipblasLtGetGitRevision(handle, revision.data());
    std::string hipblaslt_version =
        c10::str(version, "-", revision.c_str());
    RegisterValidator(
        "HIPBLASLT_VERSION",
        [hipblaslt_version]() { return hipblaslt_version; },
<<<<<<< HEAD
        [hipblaslt_version](auto&& k) { return hipblaslt_version == k ? OK : FAIL; });
=======
        [hipblaslt_version](auto&& k) {
          TUNABLE_LOG1("HIPBLASLT_VERSION validation: expect ", k, " to match ", hipblaslt_version);
          return hipblaslt_version == k ? OK : FAIL;
        });
>>>>>>> d1bb8e82
  }
#endif
}

std::unordered_map<std::string, std::string> TuningResultsValidator::GetAllValidators() const {
  std::unordered_map<std::string, std::string> ret;
  for (const auto& [key, get_validate_func_pair] : validators_) {
    const GetFunc& getter = get_validate_func_pair.first;
    ret[key] = getter();
  }
  return ret;
}

static bool CheckMandatoryKeys(
    const TuningResultsValidator::GetValidateFuncs& gv_funcs,
    const std::unordered_map<std::string, std::string>& to_check) {
  bool passed = true;
  for (const auto& k : TuningResultsValidator::mandatory_keys) {
    if (gv_funcs.find(k) == gv_funcs.end()) {
      passed = false;
      TUNABLE_LOG1("key=\"", k, "\" is not registered for Get and Validate. ");
    }

    if (to_check.find(k) == to_check.end()) {
      passed = false;
      TUNABLE_LOG1("key=\"", k, "\" is not provided for validation. ");
    }
  }
  return passed;
}

static bool CheckKeysMatching(
    const TuningResultsValidator::GetValidateFuncs& gv_funcs,
    const std::unordered_map<std::string, std::string>& to_check) {
  auto get_keys = [](const auto& it) -> std::string { return it.first; };
  std::vector<std::string> required_keys;
  std::vector<std::string> provided_keys;
  std::transform(gv_funcs.cbegin(), gv_funcs.cend(), std::back_inserter(required_keys), get_keys);
  std::transform(to_check.cbegin(), to_check.cend(), std::back_inserter(provided_keys), get_keys);
  std::sort(required_keys.begin(), required_keys.end());
  std::sort(provided_keys.begin(), provided_keys.end());

  std::unordered_set<std::string> intersection;
  std::set_intersection(required_keys.cbegin(), required_keys.cend(),
                        provided_keys.cbegin(), provided_keys.cend(),
                        std::inserter(intersection, intersection.end()));
  bool matched = true;
  if (intersection.size() != required_keys.size()) {
    matched = false;
    for (const auto& k : required_keys) {
      if (intersection.find(k) == intersection.end()) {
        TORCH_WARN("Unmatched validator: \"", k, "\" is required, but the tuning results does not provide it. ");
      }
    }
  }
  if (intersection.size() != provided_keys.size()) {
    matched = false;
    for (const auto& k : provided_keys) {
      if (intersection.find(k) == intersection.end()) {
        TORCH_WARN("Unmatched validator: \"", k, "\" is provided, but pytorch is unable to consume it. ");
      }
    }
  }
  return matched;
}

TuningStatus TuningResultsValidator::ValidateAll(
        const std::unordered_map<std::string, std::string>& to_validate) const {
  if (!CheckMandatoryKeys(validators_, to_validate)) {
    return FAIL;
  }
  if (!CheckKeysMatching(validators_, to_validate)) {
    return FAIL;
  }

  for (const auto& [key, value] : to_validate) {
    const auto& it = validators_.find(key);
    if (it == validators_.cend()) {
      TORCH_WARN("Failed to lookup validator using key ", key);
      for (const auto& [key2, val2] : validators_) {
        TORCH_WARN("available key ", key2);
      }
      return FAIL;
    }
    const ValidateFunc& validator = it->second.second;
    if (validator(value) != OK) {
      TORCH_WARN("Failed validator: ", key);
      return FAIL;
    }
  }

  return OK;
}

void TuningResultsValidator::RegisterValidator(const std::string& key, const GetFunc& gf, const ValidateFunc& vf) {
  if (validators_.find(key) != validators_.end()) {
    TORCH_WARN("Attempting to re-register validator with key ", key);
  }
  else {
    validators_[key] = std::make_pair(gf, vf);
  }
}

std::string TuningResultsValidator::GetPyTorchVersion() const {
  return TORCH_VERSION;
}

TuningStatus TuningResultsValidator::ValidatePyTorchVersion(const std::string& value) const {
  TUNABLE_LOG1("PT_VERSION validation: expect ", value, " to match ", GetPyTorchVersion());
  if (value == GetPyTorchVersion()) {
    return OK;
  }
  return FAIL;
}

// TuningContext

TuningContext::TuningContext() :
    enable_{false},
    tuning_enable_{true},
    manager_initialized_{false},
    write_file_on_exit_{true},
    numerics_check_enable_{false},
    max_tuning_duration_ms_{30},
    max_tuning_iterations_{100},
    max_warmup_duration_ms_{0},
    max_warmup_iterations_{0},
    icache_flush_{true},
    rotating_buffer_size_{-1},
    filename_{},
    results_count_from_input_file_{0}
{
}

TuningContext::~TuningContext() {
  if (!manager_initialized_) {
    // TuningResultsManager was never initialized, no tuning requested or performed.
    // This can happen in a DDP job where a python process spawns other workers
    // but doesn't do any computation itself.
    return;
  }
  auto filename = GetFilename();
  if (IsTunableOpEnabled() && IsTuningEnabled() && !filename.empty() && write_file_on_exit_) {
    if (results_count_from_input_file_ < GetTuningResultsManager().GetSize()) {
      if (results_count_from_input_file_ > 0) {
        TUNABLE_LOG1("additional tuning results available, rewriting file ", filename);
      }
      else {
        TUNABLE_LOG1("writing file ", filename);
      }
      if (!WriteFile(filename)) {
        TUNABLE_LOG1("failed to write file ", filename);
      }
    }
  }
}

void TuningContext::EnableTunableOp(bool value) {
  enable_ = value;
  if (value) {
    TUNABLE_LOG1("Enable TunableOp");
  }
  else {
    TUNABLE_LOG1("Disable TunableOp");
  }
}

bool TuningContext::IsTunableOpEnabled() const {
  static const char *env = std::getenv("PYTORCH_TUNABLEOP_ENABLED");
  if (env != nullptr && strcmp(env, "1") == 0) {
    return true;
  }
  return enable_;
}

void TuningContext::EnableTuning(bool value) {
  tuning_enable_ = value;
  if (value) {
    TUNABLE_LOG1("Enable Tuning for TunableOp");
  }
  else {
    TUNABLE_LOG1("Disable Tuning for TunableOp");
  }
}

bool TuningContext::IsTuningEnabled() const {
  static const char *env = std::getenv("PYTORCH_TUNABLEOP_TUNING");
  if (env != nullptr && strcmp(env, "0") == 0) {
    return false;
  }
  return tuning_enable_;
}

void TuningContext::WriteFileOnExit(bool value) {
  write_file_on_exit_ = value;
}

void TuningContext::EnableNumericsCheck(bool value) {
  numerics_check_enable_ = value;
}

bool TuningContext::IsNumericsCheckEnabled() const {
  const char *env = getenv("PYTORCH_TUNABLEOP_NUMERICAL_CHECK");
  if (env != nullptr && strcmp(env, "1") == 0) {
    return true;
  }
  return numerics_check_enable_;
}

void TuningContext::SetMaxTuningDurationMs(int max_duration_ms) {
  max_tuning_duration_ms_ = max_duration_ms < 0 ? 0 : max_duration_ms;
}

int TuningContext::GetMaxTuningDurationMs() const {
  static const char *env = std::getenv("PYTORCH_TUNABLEOP_MAX_TUNING_DURATION_MS");
  if (env != nullptr) {
    int val = atoi(env);
    return val < 0 ? 0 : val;
  }
  return max_tuning_duration_ms_;
}

void TuningContext::SetMaxTuningIterations(int max_iter) {
  max_tuning_iterations_ = max_iter < 0 ? 0 : max_iter;
}

int TuningContext::GetMaxTuningIterations() const {
  static const char *env = std::getenv("PYTORCH_TUNABLEOP_MAX_TUNING_ITERATIONS");
  if (env != nullptr) {
    int val = atoi(env);
    return val < 0 ? 0 : val;
  }
  return max_tuning_iterations_;
}

void TuningContext::SetMaxWarmupDurationMs(int max_duration_ms) {
  max_warmup_duration_ms_ = max_duration_ms < 0 ? 0 : max_duration_ms;
}

int TuningContext::GetMaxWarmupDurationMs() const {
  static const char *env = std::getenv("PYTORCH_TUNABLEOP_MAX_WARMUP_DURATION_MS");
  if (env != nullptr) {
    int val = atoi(env);
    return val < 0 ? 0 : val;
  }
  return max_warmup_duration_ms_;
}

void TuningContext::SetMaxWarmupIterations(int max_iter) {
  max_warmup_iterations_ = max_iter < 0 ? 0 : max_iter;
}

int TuningContext::GetMaxWarmupIterations() const {
  static const char *env = std::getenv("PYTORCH_TUNABLEOP_MAX_WARMUP_ITERATIONS");
  if (env != nullptr) {
    int val = atoi(env);
    return val < 0 ? 0 : val;
  }
  return max_warmup_iterations_;
}

void TuningContext::EnableICacheFlush(bool value) {
  icache_flush_ = value;
}

bool TuningContext::IsICacheFlushEnabled() const {
  static const char *env = std::getenv("PYTORCH_TUNABLEOP_ICACHE_FLUSH_ENABLED");
  if (env != nullptr && strcmp(env, "0") == 0) {
    return false;
  }
  return icache_flush_;
}

void TuningContext::SetRotatingBufferSize(int size) {
  rotating_buffer_size_ = size < 0 ? 0 : size;
}

int TuningContext::GetRotatingBufferSize() const {
  static const char *env = std::getenv("PYTORCH_TUNABLEOP_ROTATING_BUFFER_SIZE");
  if (env != nullptr) {
    constexpr int MB = 1024 * 1024;
    int val = atoi(env);
    return val < 0 ? 0 : val * MB;  // env var is specified as MB, returned as bytes
  }
  else {
    if (rotating_buffer_size_ < 0) {
      // negative buffer size (default) means query for L2 cache size
      int l2_cache_size = at::cuda::getCurrentDeviceProperties()->l2CacheSize;
      return l2_cache_size;
    }
    else {
      return rotating_buffer_size_;
    }
  }
}

TuningResultsManager& TuningContext::GetTuningResultsManager() {
  c10::call_once(manager_init_once_, [this]() {
    manager_initialized_ = true;
    if (GetFilename().empty()) {
      // if SetFilename() was not already called, call it now with the default or env var
      const char *env = std::getenv("PYTORCH_TUNABLEOP_FILENAME");
      std::string filename = (env == nullptr) ? "tunableop_results.csv" : env;
      SetFilename(filename, true);
    }
    auto filename = GetFilename();
    if (!filename.empty()) {
      ReadFile(filename);
      // attempt immediately to open file for writing to catch errors early
      std::ofstream file(filename, std::ios::out | std::ios::app);
      if (!file.good()) {
        TORCH_WARN("failed to open file '", filename, "' for writing; your tuning results will not be saved");
      }
    }
  });
  return manager_;
}

TuningResultsValidator& TuningContext::GetTuningResultsValidator() {
  return validator_;
}

TuningResults TuningContext::GetTuningResults() {
  TuningResults tr;
  tr.validators = GetTuningResultsValidator().GetAllValidators();
  tr.results = GetTuningResultsManager().Dump();
  return tr;
}

TuningStatus TuningContext::LoadTuningResults(const TuningResults& tr) {
  TORCH_CHECK(GetTuningResultsValidator().ValidateAll(tr.validators));
  GetTuningResultsManager().Load(tr.results);
  return OK;
}

void TuningContext::SetFilename(const std::string& filename, bool insert_device_ordinal) {
  filename_ = filename;

  if (filename_.empty()) {
    return;
  }

  if (insert_device_ordinal) {
    // differentiate filename based on device ordinal to avoid
    // use case of one process per device writing to same file
    std::string device = c10::str(int(c10::cuda::current_device()));

    // does filename contain %d to insert device ordinal in specific location?
    const std::string TOKEN("%d");
    std::size_t found = filename_.find(TOKEN);
    if (found != std::string::npos) {
      filename_.replace(found, TOKEN.length(), device);
    }
    else {
      // no %d present, so append device ordinal before final '.'
      found = filename_.rfind('.');
      if (found != std::string::npos) {
        filename_.insert(found, device);
      }
      else {
        // all else fails, just append
        filename_.append(device);
      }
    }
  }
}

std::string TuningContext::GetFilename() const {
  return filename_;
}

bool TuningContext::ReadFile(const std::string& filename_) {
  std::string filename = filename_.empty() ? GetFilename() : filename_;
  TUNABLE_LOG1("reading tuning results from ", filename);
  ResultsMap results;
  std::unordered_map<std::string, std::string> validators;
  std::string line;
  std::ifstream file(filename);
  if (!file) {
    TUNABLE_LOG1("could not open ", filename, " for reading tuning results");
    return false;
  }
  while (std::getline(file, line)) {
    if (line.empty()) {
      continue;
    }
    std::string part;
    std::vector<std::string> parts;
    std::stringstream line_as_stream(line);
    while (std::getline(line_as_stream, part, ',')) {
      parts.push_back(part);
    }
    if (parts[0] == "Validator" && parts.size() >= 3) {
      validators[parts[1]] = parts[2];
      TUNABLE_LOG1("Validator ", parts[1], "=", parts[2]);
    }
    else if (parts.size() >= 4) {
      results[parts[0]].emplace(parts[1], ResultEntry(parts[2], atof(parts[3].c_str())));
    }
    else if (parts.size() >= 3) {
      // the timestamp from the file is optional
      results[parts[0]].emplace(parts[1], ResultEntry(parts[2], 0));
    }
    else {
      TUNABLE_LOG1("could not parse line: ", line);
    }
  }
  if (GetTuningResultsValidator().ValidateAll(validators) != FAIL) {
    manager_.Load(results);
    results_count_from_input_file_ = manager_.GetSize();
  }
  else {
    TUNABLE_LOG1("results validator check failed");
    return false;
  }
  return true;
}

bool TuningContext::WriteFile(const std::string& filename_) {
  std::string filename = filename_.empty() ? GetFilename() : filename_;
  std::ofstream file(filename, std::ios::out | std::ios::trunc);
  if (!file.good()) {
    TUNABLE_LOG1("error opening tuning results file for writing ", filename);
    return false;
  }
  auto validators = GetTuningResultsValidator().GetAllValidators();
  for (const auto& [key, val] : validators) {
    file << "Validator," << key << "," << val << std::endl;
  }
  auto results = GetTuningResultsManager().Dump();
  for (const auto& [op_sig, kernelmap] : results) {
    for (const auto& [param_sig, result] : kernelmap) {
      file << op_sig << "," << param_sig << "," << result << std::endl;
    }
  }
  file.close();
  return true;
}

} // namespace at::cuda::tunable<|MERGE_RESOLUTION|>--- conflicted
+++ resolved
@@ -188,14 +188,10 @@
     RegisterValidator(
        "ROCM_VERSION",
        [rocm_version]() { return rocm_version; },
-<<<<<<< HEAD
-       [rocm_version](auto&& k) { return rocm_version == k ? OK : FAIL; });
-=======
        [rocm_version](auto&& k) {
         TUNABLE_LOG1("ROCM_VERSION validation: expect ", k, " to match ", rocm_version);
         return rocm_version == k ? OK : FAIL;
       });
->>>>>>> d1bb8e82
   }
   // gfx arch
   {
@@ -203,14 +199,10 @@
     RegisterValidator(
         "GCN_ARCH_NAME",
         [gcn_arch_name]() { return gcn_arch_name; },
-<<<<<<< HEAD
-        [gcn_arch_name](auto&& k) { return gcn_arch_name == k ? OK : FAIL; });
-=======
         [gcn_arch_name](auto&& k) {
           TUNABLE_LOG1("GCN_ARCH_NAME validation: expect ", k, " to match ", gcn_arch_name);
           return gcn_arch_name == k ? OK : FAIL;
         });
->>>>>>> d1bb8e82
   }
   // rocblas
   {
@@ -226,14 +218,10 @@
     RegisterValidator(
         "ROCBLAS_VERSION",
         [rocblas_version]() { return rocblas_version; },
-<<<<<<< HEAD
-        [rocblas_version](auto&& k) { return rocblas_version == k ? OK : FAIL; });
-=======
         [rocblas_version](auto&& k) {
           TUNABLE_LOG1("ROCBLAS_VERSION validation: expect ", k, " to match ", rocblas_version);
           return rocblas_version == k ? OK : FAIL;
         });
->>>>>>> d1bb8e82
   }
   // hipblaslt
   {
@@ -247,14 +235,10 @@
     RegisterValidator(
         "HIPBLASLT_VERSION",
         [hipblaslt_version]() { return hipblaslt_version; },
-<<<<<<< HEAD
-        [hipblaslt_version](auto&& k) { return hipblaslt_version == k ? OK : FAIL; });
-=======
         [hipblaslt_version](auto&& k) {
           TUNABLE_LOG1("HIPBLASLT_VERSION validation: expect ", k, " to match ", hipblaslt_version);
           return hipblaslt_version == k ? OK : FAIL;
         });
->>>>>>> d1bb8e82
   }
 #endif
 }
