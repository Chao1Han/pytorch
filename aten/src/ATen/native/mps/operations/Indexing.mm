//  Copyright © 2022 Apple Inc.
#define TORCH_ASSERT_ONLY_METHOD_OPERATORS
#include <ATen/native/mps/OperationUtils.h>

#include <ATen/AccumulateType.h>
#include <ATen/ExpandUtils.h>
#include <ATen/MemoryOverlap.h>
#include <ATen/WrapDimUtilsMulti.h>
#include <ATen/ceil_div.h>
#include <ATen/core/TensorBody.h>
#include <ATen/mps/MPSAllocatorInterface.h>
#include <ATen/mps/MPSProfiler.h>
#include <ATen/native/IndexKernel.h>
#include <ATen/native/IndexingUtils.h>
#include <ATen/native/LinearAlgebraUtils.h>
#include <ATen/native/Resize.h>
#include <ATen/native/TensorAdvancedIndexing.h>
#include <ATen/native/mps/MPSGraphVenturaOps.h>
#include <ATen/native/mps/operations/Indexing.h>
#include <c10/core/QScheme.h>
#include <c10/util/SmallVector.h>
#include <c10/util/irange.h>

#ifndef AT_PER_OPERATOR_HEADERS
#include <ATen/Functions.h>
#include <ATen/NativeFunctions.h>
#else
#include <ATen/ops/count_nonzero.h>
#include <ATen/ops/count_nonzero_native.h>
#include <ATen/ops/embedding_dense_backward_native.h>
#include <ATen/ops/flip_native.h>
#include <ATen/ops/index.h>
#include <ATen/ops/index_add_native.h>
#include <ATen/ops/index_fill_native.h>
#include <ATen/ops/index_put.h>
#include <ATen/ops/index_select_native.h>
#include <ATen/ops/masked_fill_native.h>
#include <ATen/ops/masked_scatter_native.h>
#include <ATen/ops/masked_select_native.h>
#include <ATen/ops/nonzero.h>
#include <ATen/ops/nonzero_native.h>
#include <ATen/ops/view_as_real.h>
#endif

constexpr auto nonZeroMaxSize = 1UL << 24;

namespace at::native {
namespace mps {
static std::string getBitSizeString(ScalarType scalar_type) {
  size_t scalarBitSize = c10::elementSize(scalar_type) * 8;
  TORCH_CHECK(scalarBitSize <= 64, "Unsupported data type: ", getMPSTypeString(scalar_type));
  return std::to_string(scalarBitSize) + "bit";
}
static std::string getIndexFunctionName(ScalarType scalar_type,
                                        bool index_select,
                                        bool accumulate,
                                        bool serial,
                                        bool use_64bit_indexing) {
  std::string indexFunction = index_select     ? "index_select_"
      : (accumulate && (scalar_type != kBool)) ? "index_put_accumulate_"
                                               : (serial ? "index_put_serial_" : "index_put_");

  indexFunction += getBitSizeString(scalar_type);
  if (accumulate) {
    TORCH_CHECK(scalar_type == ScalarType::Float || scalar_type == ScalarType::Int,
                "Unsupported data type for accumulate case: ",
                getMPSTypeString(scalar_type));
    string dtypeString = (scalar_type == ScalarType::Float) ? "_float" : "_int";
    indexFunction += dtypeString;
  }
  indexFunction += use_64bit_indexing ? "_idx64" : "_idx32";
  return indexFunction;
}

static bool dispatchIndexKernel(TensorIteratorBase& iter,
                                IntArrayRef index_size,
                                IntArrayRef index_stride,
                                bool index_select,
                                bool accumulate) {
  using namespace mps;

  if (iter.numel() == 0) {
    return true;
  }
  const bool serial_index_put = at::globalContext().deterministicAlgorithms() && !accumulate && !index_select;

  const Tensor& inputTensor = iter.tensor(1);
  Tensor outputTensor = iter.tensor(0);
  MPSStream* mpsStream = getCurrentMPSStream();
  id<MTLDevice> device = MPSDevice::getInstance()->device();

  dispatch_sync_with_rethrow(mpsStream->queue(), ^() {
    @autoreleasepool {
      NSError* error = nil;
      const int64_t num_indices = index_size.size();
      const uint32_t numIters = serial_index_put ? iter.numel() : 1;
      uint32_t numThreads = iter.numel();

      id<MTLComputeCommandEncoder> computeEncoder = mpsStream->commandEncoder();
      const bool use_64bit_indexing = !iter.can_use_32bit_indexing();
      auto kernelDataOffsets = generateKernelDataOffsets(computeEncoder, iter, use_64bit_indexing);

      auto indexFunction = getIndexFunctionName(
          inputTensor.scalar_type(), index_select, accumulate, serial_index_put, use_64bit_indexing);
      auto indexSelectPSO = MPSDevice::getInstance()->metalIndexingPSO(indexFunction);
      size_t argumentBufferLength = sizeof(uint64_t) * num_indices;
      auto indexAB = [[device newBufferWithLength:argumentBufferLength options:0] autorelease];
      uint64_t* indexABContents = (uint64_t*)(indexAB.contents);
      for (uint32_t idx = 0; idx < num_indices; idx++) {
        const Tensor& indexTensor = iter.tensor(idx + 2);
        indexABContents[idx] =
            getMTLBufferStorage(indexTensor).gpuAddress + (indexTensor.storage_offset() * indexTensor.element_size());
        TORCH_CHECK(indexTensor.scalar_type() == ScalarType::Long, "index(): Expected dtype int64 for Index");
        [computeEncoder useResource:getMTLBufferStorage(indexTensor) usage:MTLResourceUsageRead];
      }
      // this function call is a no-op if MPS Profiler is not enabled
      getMPSProfiler().beginProfileKernel(indexSelectPSO, indexFunction, {inputTensor});

      [computeEncoder setComputePipelineState:indexSelectPSO];
      [computeEncoder setBuffer:indexAB offset:0 atIndex:0];
      mtl_setBytes(computeEncoder, index_size, 1);
      mtl_setBytes(computeEncoder, index_stride, 2);
      [computeEncoder setBuffer:kernelDataOffsets offset:0 atIndex:3];
      mtl_setBuffer(computeEncoder, inputTensor, 4);
      mtl_setBuffer(computeEncoder, outputTensor, 5);
      mtl_setBytes(computeEncoder, num_indices, 6);
      MTLSize gridSize = MTLSizeMake(numThreads, 1, 1);
      if (serial_index_put) {
        mtl_setBytes(computeEncoder, numIters, 7);
        gridSize = MTLSizeMake(1, 1, 1);
        numThreads = 1;
      }

      NSUInteger tgSize = indexSelectPSO.maxTotalThreadsPerThreadgroup;
      if (tgSize > numThreads) {
        tgSize = numThreads;
      }

      MTLSize threadGroupSize = MTLSizeMake(tgSize, 1, 1);
      [computeEncoder dispatchThreads:gridSize threadsPerThreadgroup:threadGroupSize];

      getMPSProfiler().endProfileKernel(indexSelectPSO);
    }
  });

  return true;
}

static void validateInputData(const TensorIteratorBase& iter,
                              IntArrayRef index_size,
                              IntArrayRef index_stride,
                              const std::string& op,
                              bool accumulate) {
  using namespace mps;

  const auto num_indices = index_size.size();
  TORCH_CHECK(num_indices <= 16, "Current limit allows up to 16 indices to be used in MPS indexing kernels");

  AT_ASSERT(num_indices == index_stride.size());
  AT_ASSERT(static_cast<int>(num_indices) == iter.ntensors() - 2);
  const Tensor& inputTensor = iter.tensor(1);
  const auto scalar_type = inputTensor.scalar_type();

  if (accumulate) {
    // No atomic support for the rest of dtypes
    TORCH_CHECK(scalar_type == ScalarType::Float || inputTensor.scalar_type() == ScalarType::Int ||
                scalar_type == ScalarType::Bool);
  } else {
    TORCH_CHECK(c10::isIntegralType(scalar_type, /*includesBool=*/true) || supportedFloatingType(scalar_type) ||
                    scalar_type == ScalarType::ComplexFloat || scalar_type == ScalarType::ComplexHalf,
                getMPSTypeString(inputTensor) + std::string(" not supported for index.Tensor_out"));
  }
}

static Tensor& masked_select_out_mps_impl(Tensor& result, const Tensor& self, const Tensor& mask) {
  NoNamesGuard guard;

  TORCH_CHECK(mask.scalar_type() == ScalarType::Bool, "masked_select: expected BoolTensor for mask");
  TORCH_CHECK(self.scalar_type() == result.scalar_type(),
              "masked_select(): self and result must have the same scalar type");

  auto mask_temp =
      (mask.dim() == 0) ? c10::MaybeOwned<Tensor>::owned(mask.unsqueeze(0)) : c10::MaybeOwned<Tensor>::borrowed(mask);
  auto self_temp =
      (self.dim() == 0) ? c10::MaybeOwned<Tensor>::owned(self.unsqueeze(0)) : c10::MaybeOwned<Tensor>::borrowed(self);

  // Cannot reassign to mask_temp and self_temp here! if they are
  // owning and expand_outplace returns a borrow, the returned borrow
  // would dangle.
  auto mask_self_expanded = expand_outplace(*mask_temp, *self_temp);
  at::index_out(result,
                *std::get<1>(mask_self_expanded),
                c10::List<std::optional<at::Tensor>>({*std::move(std::get<0>(mask_self_expanded))}));

  return result;
}

static void index_kernel_mps(TensorIteratorBase& iter, IntArrayRef index_size, IntArrayRef index_stride) {
  @autoreleasepool {
    validateInputData(iter, index_size, index_stride, "index.Tensor_out", /*accumulate=*/false);
    dispatchIndexKernel(iter, index_size, index_stride, /*index_select=*/true, /*accumulate=*/false);
  }
}

static void index_put_kernel_mps(TensorIterator& iter,
                                 IntArrayRef index_size,
                                 IntArrayRef index_stride,
                                 bool accumulate) {
  @autoreleasepool {
    validateInputData(iter, index_size, index_stride, "index_put_impl", accumulate);
    dispatchIndexKernel(iter, index_size, index_stride, /*index_select=*/false, accumulate);
  }
}
} // namespace mps

static Tensor nonzero_fallback(const Tensor& self) {
  return at::nonzero(self.to("cpu")).to("mps");
}

static Tensor& nonzero_out_native_mps(const Tensor& self, Tensor& out_) {
  using namespace mps;

  int64_t nDim = self.dim();
  MPSStream* stream = getCurrentMPSStream();
  using CachedGraph = MPSUnaryCachedGraph;

  dispatch_sync(stream->queue(), ^() {
    stream->synchronize(SyncType::COMMIT_AND_WAIT);
  });
  int64_t total_nonzero = at::count_nonzero(self).item<int64_t>();
  at::native::resize_output(out_, {total_nonzero, nDim});
  if (out_.numel() == 0) {
    return out_;
  }

  bool contiguous_output = !needsGather(out_);
  Tensor out = out_;
  if (!contiguous_output) {
    out = at::empty_like(out_, MemoryFormat::Contiguous);
  }

  @autoreleasepool {
    string key = "nonzero_out_native_mps" + getTensorsStringKey(self);
    auto cachedGraph = LookUpOrCreateCachedGraph<CachedGraph>(key, [&](auto mpsGraph, auto newCachedGraph) {
      MPSGraphTensor* inputTensor = mpsGraphRankedPlaceHolder(mpsGraph, self);

      MPSGraphTensor* outputTensor = [mpsGraph nonZeroIndicesOfTensor:inputTensor name:nil];

      newCachedGraph->inputTensor_ = inputTensor;
      newCachedGraph->outputTensor_ = outputTensor;
    });

    Placeholder selfPlaceholder = Placeholder(cachedGraph->inputTensor_, self);
    Placeholder outputPlaceholder = Placeholder(cachedGraph->outputTensor_, out);
    auto feeds = dictionaryFromPlaceholders(selfPlaceholder);
    runMPSGraph(stream, cachedGraph->graph(), feeds, outputPlaceholder);
  }

  if (!contiguous_output) {
    out_.copy_(out);
  }

  return out_;
}

Tensor& nonzero_out_mps(const Tensor& self, Tensor& out_) {
  if (!is_macos_13_or_newer(MacOSVersion::MACOS_VER_14_0_PLUS)) {
    TORCH_WARN_ONCE("MPS: nonzero op is supported natively starting from macOS 14.0. ",
                    "Falling back on CPU. This may have performance implications.");
    Tensor out_fallback = nonzero_fallback(self);
    at::native::resize_output(out_, out_fallback.sizes());
    out_.copy_(out_fallback);
    return out_;
  } else if (self.is_complex()) {
    TORCH_WARN_ONCE("MPS: nonzero op is not supported for complex datatypes. ",
                    "Falling back on CPU. This may have performance implications.");
    Tensor out_fallback = nonzero_fallback(self);
    at::native::resize_output(out_, out_fallback.sizes());
    out_.copy_(out_fallback);
    return out_;
  }

  int64_t nDim = self.dim();
  if (self.numel() == 0) {
    at::native::resize_output(out_, {0, nDim});
    return out_;
  }

  using namespace mps;
  const uint32_t maxDimensions = 16;

  TORCH_CHECK(self.numel() < std::numeric_limits<int>::max(),
              "nonzero is not supported for tensors with more than INT_MAX elements, \
  See https://github.com/pytorch/pytorch/issues/51871");
  TORCH_CHECK(
      out_.dtype() == at::kLong, "Expected object of scalar type ", at::kLong, " as out, but got ", out_.dtype());
  TORCH_CHECK(self.device() == out_.device(),
              "expected self and out to be on the same device, but got out on ",
              out_.device(),
              " and self on ",
              self.device());
  TORCH_CHECK(self.dim() <= maxDimensions, "nonzero is not supported for tensor with more than ", 16, " dimensions");
  TORCH_CHECK(out_.is_mps());

  if (!is_macos_13_or_newer(MacOSVersion::MACOS_VER_15_0_PLUS) &&
      (self.numel() >= nonZeroMaxSize || self.is_complex())) {
<<<<<<< HEAD
  https: // github.com/pytorch/pytorch/issues/122916
=======
>>>>>>> d1bb8e82
    TORCH_WARN_ONCE("MPS: nonzero op is not natively supported for the provided input on MacOS14",
                    "Falling back on CPU. This may have performance implications.",
                    "See github.com/pytorch/pytorch/issues/122916 for further info");
    Tensor out_fallback = nonzero_fallback(self);
    at::native::resize_output(out_, out_fallback.sizes());
    out_.copy_(out_fallback);
    return out_;
  }

  MPSStream* stream = getCurrentMPSStream();
  using CachedGraph = MPSUnaryCachedGraph;

  dispatch_sync(stream->queue(), ^() {
    stream->synchronize(SyncType::COMMIT_AND_WAIT);
  });
  int64_t total_nonzero = at::count_nonzero(self).item<int64_t>();
  at::native::resize_output(out_, {total_nonzero, nDim});
  if (out_.numel() == 0) {
    return out_;
  }

  bool contiguous_output = !needsGather(out_);
  Tensor out = out_;
  if (!contiguous_output) {
    out = at::empty_like(out_, MemoryFormat::Contiguous);
  }

  @autoreleasepool {
    string key = "nonzero_out_native_mps" + getTensorsStringKey(self);
    auto cachedGraph = LookUpOrCreateCachedGraph<CachedGraph>(key, [&](auto mpsGraph, auto newCachedGraph) {
      MPSGraphTensor* inputTensor = mpsGraphRankedPlaceHolder(mpsGraph, self);

      MPSGraphTensor* outputTensor = [mpsGraph nonZeroIndicesOfTensor:inputTensor name:nil];

      newCachedGraph->inputTensor_ = inputTensor;
      newCachedGraph->outputTensor_ = outputTensor;
    });

    Placeholder selfPlaceholder = Placeholder(cachedGraph->inputTensor_, self);
    Placeholder outputPlaceholder = Placeholder(cachedGraph->outputTensor_, out);
    auto feeds = dictionaryFromPlaceholders(selfPlaceholder);
    runMPSGraph(stream, cachedGraph->graph(), feeds, outputPlaceholder);
  }

  if (!contiguous_output) {
    out_.copy_(out);
  }

  return out_;
}

Tensor nonzero_mps(const Tensor& self) {
  if (!is_macos_13_or_newer(MacOSVersion::MACOS_VER_14_0_PLUS)) {
    TORCH_WARN_ONCE("MPS: nonzero op is supported natively starting from macOS 14.0. ",
                    "Falling back on CPU. This may have performance implications.");
    return nonzero_fallback(self);
  } else if (self.is_complex()) {
    TORCH_WARN_ONCE("MPS: nonzero op is not supported for complex datatypes ",
                    "Falling back on CPU. This may have performance implications.");
    return nonzero_fallback(self);
  }

  Tensor out = at::empty({0}, self.options().dtype(kLong));
  return nonzero_out_mps(self, out);
}

Tensor masked_select_mps(const Tensor& self, const Tensor& mask) {
  namedinference::compute_broadcast_outnames(self, mask);
  Tensor result = at::empty({0}, self.options());
  return mps::masked_select_out_mps_impl(result, self, mask);
}

Tensor& masked_select_out_mps(const Tensor& self, const Tensor& mask, Tensor& result) {
  namedinference::compute_broadcast_outnames(self, mask);
  return mps::masked_select_out_mps_impl(result, self, mask);
}

Tensor flip_mps(const Tensor& self, IntArrayRef dims) {
  using namespace mps;

  Tensor result = at::empty(self.sizes(), self.scalar_type(), std::nullopt, kMPS, std::nullopt, std::nullopt);

  auto total_dims = self.dim();
  // It wraps the dims and checks that there are no repeated dims
  auto flip_dims_b = at::dim_list_to_bitset(dims, total_dims);
  NSMutableArray<NSNumber*>* ns_dims = [[NSMutableArray<NSNumber*> new] autorelease];

  for (const auto i : c10::irange(total_dims)) {
    if (flip_dims_b[i] && self.size(i) > 1 && self.stride(i) != 0) {
      [ns_dims addObject:[NSNumber numberWithInt:i]];
    }
  }

  // Nothing to do, we return fast
  if (self.numel() <= 1 || ns_dims.count == 0) {
    result.copy_(self);
    return result;
  }

  MPSStream* stream = getCurrentMPSStream();

  using CachedGraph = mps::MPSUnaryCachedGraph;

  MPSDataType inputDataType = getMPSScalarType(self.scalar_type());
  MPSDataType outputDataType = getMPSScalarType(self.scalar_type());
  @autoreleasepool {
    NSString* ns_dims_key = [[ns_dims valueForKey:@"description"] componentsJoinedByString:@","];
    // A key is used to identify the MPSGraph which was created once, and can be reused if the parameters, data types
    // etc match the earlier created MPSGraph
    string key = "flip_mps:" + getTensorsStringKey({self}) + ":" + string([ns_dims_key UTF8String]);
    auto cachedGraph = LookUpOrCreateCachedGraph<CachedGraph>(key, [&](auto mpsGraph, auto newCachedGraph) {
      MPSGraphTensor* inputTensor = mpsGraphRankedPlaceHolder(mpsGraph, inputDataType, getMPSShape(self));
      MPSGraphTensor* outputTensor = [mpsGraph reverseTensor:inputTensor axes:ns_dims name:nil];
      newCachedGraph->inputTensor_ = inputTensor;
      newCachedGraph->outputTensor_ = outputTensor;
    });

    // Create placeholders which use the keys of the CachedGraph to create inputs and outputs of the operation
    Placeholder inputPlaceholder =
        Placeholder(cachedGraph->inputTensor_, self, /*mpsShape*/ nil, /*gatherTensorData=*/true, inputDataType);
    Placeholder outputPlaceholder =
        Placeholder(cachedGraph->outputTensor_, result, /*mpsShape*/ nil, /*gatherTensorData=*/false, outputDataType);

    auto feeds = dictionaryFromPlaceholders(inputPlaceholder);
    runMPSGraph(stream, cachedGraph->graph(), feeds, outputPlaceholder);
  }

  return result;
}

TORCH_IMPL_FUNC(index_add_mps_out)
(const Tensor& self,
 int64_t dim,
 const Tensor& index,
 const Tensor& source,
 const Scalar& alpha,
 const Tensor& result) {
  using namespace mps;
  MPSStream* stream = getCurrentMPSStream();
  dim = maybe_wrap_dim(dim, self.dim());
  if (index.numel() == 0) {
    return;
  }

  TORCH_CHECK(source.scalar_type() != ScalarType::Long, "index_add(): Expected non int64 dtype for source.");
  auto casted_type = isFloatingType(source.scalar_type()) ? ScalarType::Float : ScalarType::Int;

  struct CachedGraph : public MPSCachedGraph {
    CachedGraph(MPSGraph* graph) : MPSCachedGraph(graph) {}
    MPSGraphTensor* inputTensor_ = nil;
    MPSGraphTensor* indexTensor_ = nil;
    MPSGraphTensor* sourceTensor_ = nil;
    MPSGraphTensor* alphaTensor_ = nil;
    MPSGraphTensor* outputTensor_ = nil;
  };

  @autoreleasepool {
    string key = "index_add_mps_out" + getTensorsStringKey({self, index, source}) + ":" + std::to_string(dim);
    auto cachedGraph = LookUpOrCreateCachedGraph<CachedGraph>(key, [&](auto mpsGraph, auto newCachedGraph) {
      MPSGraphTensor* inputTensor = mpsGraphRankedPlaceHolder(mpsGraph, self);
      MPSGraphTensor* indexTensor = mpsGraphRankedPlaceHolder(mpsGraph, index);
      MPSGraphTensor* sourceTensor = mpsGraphRankedPlaceHolder(mpsGraph, source);
      MPSGraphTensor* alphaTensor = mpsGraphScalarPlaceHolder(mpsGraph, getMPSScalarType(casted_type));
      MPSGraphTensor* castedInputTensor = inputTensor;
      MPSGraphTensor* castedSourceTensor = sourceTensor;
      if (source.scalar_type() != casted_type) {
        castedInputTensor = castMPSTensor(mpsGraph, castedInputTensor, casted_type);
        castedSourceTensor = castMPSTensor(mpsGraph, castedSourceTensor, casted_type);
      }
      MPSGraphTensor* alphaSourceSlice = [mpsGraph multiplicationWithPrimaryTensor:castedSourceTensor
                                                                   secondaryTensor:alphaTensor
                                                                              name:nil];

      MPSGraphTensor* outputTensor = [mpsGraph scatterWithDataTensor:castedInputTensor
                                                       updatesTensor:alphaSourceSlice
                                                       indicesTensor:indexTensor
                                                                axis:dim
                                                                mode:MPSGraphScatterModeAdd
                                                                name:nil];
      if (source.scalar_type() != casted_type) {
        outputTensor = castMPSTensor(mpsGraph, outputTensor, source.scalar_type());
      }
      newCachedGraph->inputTensor_ = inputTensor;
      newCachedGraph->indexTensor_ = indexTensor;
      newCachedGraph->sourceTensor_ = sourceTensor;
      newCachedGraph->alphaTensor_ = alphaTensor;
      newCachedGraph->outputTensor_ = outputTensor;
    });

    Placeholder selfPlaceholder = Placeholder(cachedGraph->inputTensor_, self);
    Placeholder indexPlaceholder = Placeholder(cachedGraph->indexTensor_, index);
    Placeholder sourcePlaceholder = Placeholder(cachedGraph->sourceTensor_, source);
    Placeholder outputPlaceholder = Placeholder(cachedGraph->outputTensor_, result);
    MPSScalar alpha_scalar = getMPSScalar(alpha, casted_type);

    NSDictionary<MPSGraphTensor*, MPSGraphTensorData*>* feeds = @{
      selfPlaceholder.getMPSGraphTensor() : selfPlaceholder.getMPSGraphTensorData(),
      indexPlaceholder.getMPSGraphTensor() : indexPlaceholder.getMPSGraphTensorData(),
      sourcePlaceholder.getMPSGraphTensor() : sourcePlaceholder.getMPSGraphTensorData(),
      cachedGraph->alphaTensor_ : getMPSGraphTensorFromScalar(stream, alpha_scalar),
    };
    runMPSGraph(stream, cachedGraph->graph(), feeds, outputPlaceholder);
  }
}

Tensor index_select_mps(const Tensor& self, int64_t dim, const Tensor& index) {
  IntArrayRef input_shape = self.sizes();
  auto num_input_dims = input_shape.size();

  auto num_indices = index.numel();
  TORCH_CHECK_INDEX(index.dim() <= 1, "index_select(): Index is supposed to be a vector");

  dim = maybe_wrap_dim(dim, self.dim());
  std::vector<int64_t> shape_data(num_input_dims);

  // Calculate new shape
  for (const auto i : c10::irange(num_input_dims)) {
    if (i == static_cast<decltype(i)>(dim)) {
      shape_data[i] = num_indices;
    } else {
      shape_data[i] = input_shape[i];
    }
  }

  IntArrayRef output_shape = IntArrayRef(shape_data.data(), num_input_dims);

  Tensor result = at::empty(output_shape, self.scalar_type(), std::nullopt, kMPS, std::nullopt, std::nullopt);

  index_select_out_mps(self, dim, index, result);
  return result;
}

Tensor& index_select_out_mps(const Tensor& self, int64_t dim, const Tensor& index, Tensor& output) {
  using namespace mps;
  MPSStream* stream = getCurrentMPSStream();
  auto num_indices = index.numel();
  dim = maybe_wrap_dim(dim, self.dim());

  // Checks
  TORCH_CHECK_INDEX(index.dim() <= 1, "index_select(): Index is supposed to be a vector");
  TORCH_CHECK(!(self.dim() == 0 && num_indices != 1),
              "index_select(): Index to scalar can have only 1 value, got ",
              num_indices,
              " value(s)");
  TORCH_CHECK(index.scalar_type() == ScalarType::Long || index.scalar_type() == ScalarType::Int,
              "index_select(): Expected dtype int32 or int64 for index");
  TORCH_CHECK(self.scalar_type() == output.scalar_type(),
              "index_select(): self and output must have the same scalar type");
  TORCH_CHECK(dim == 0 || dim < self.dim(), "index_select(): Indexing dim ", dim, " is out of bounds of tensor");
  TORCH_CHECK(output.dim() == 0 || index.size(-1) == output.size(dim),
              "index_select(): index and output must have the same size at `dim`th dimension, but got ",
              index.size(-1),
              " and ",
              output.size(dim),
              ".");

  for (const auto i : irange(self.dim())) {
    if (i == dim)
      continue;
    TORCH_CHECK(self.size(i) == output.size(i),
                "index_select(): self and output must have the same dimensions except for `dim`th dimension, but got ",
                self.size(i),
                " and ",
                output.size(i),
                " at dimension ",
                i,
                ".");
  }

  // Empty index
  if (num_indices == 0 || self.numel() == 0) {
    return output;
  }

  // Scalar input
  if (self.dim() == 0 && self.numel() == 1) {
    output.copy_(self);
    return output;
  }

  // As of MacOS 14.4 gatherWithUpdatesTensor: still does not support complex
  // So back to old view_as_real trick
  if (self.is_complex()) {
    auto out_view = at::view_as_real(output);
    index_select_out_mps(at::view_as_real(self), dim, index, out_view);
    return output;
  }

  // Derive from MPSCachedGraph
  struct CachedGraph : public MPSCachedGraph {
    CachedGraph(MPSGraph* graph) : MPSCachedGraph(graph) {}
    MPSGraphTensor* inputTensor_ = nil;
    MPSGraphTensor* indexTensor_ = nil;
    MPSGraphTensor* outputTensor_ = nil;
  };

  auto inputType = getMPSDataType(self);
  auto outputType = getMPSDataType(output);
  if (inputType == MPSDataTypeUInt8) {
    inputType = MPSDataTypeInt8;
  }
  if (outputType == MPSDataTypeUInt8) {
    outputType = MPSDataTypeInt8;
  }

  @autoreleasepool {
    string key = "index_select_out_mps" + getTensorsStringKey({self, index}) + ":" + std::to_string(dim);
    auto cachedGraph = LookUpOrCreateCachedGraph<CachedGraph>(key, [&](auto mpsGraph, auto newCachedGraph) {
      MPSGraphTensor* inputTensor = mpsGraphRankedPlaceHolder(mpsGraph, inputType, getMPSShape(self));
      MPSGraphTensor* indexTensor = mpsGraphRankedPlaceHolder(mpsGraph, index);

      MPSGraphTensor* outputTensor = [mpsGraph gatherWithUpdatesTensor:inputTensor
                                                         indicesTensor:indexTensor
                                                                  axis:dim
                                                       batchDimensions:0
                                                                  name:nil];

      newCachedGraph->inputTensor_ = inputTensor;
      newCachedGraph->indexTensor_ = indexTensor;
      newCachedGraph->outputTensor_ = outputTensor;
    });

    // MPS TODO: MPS Gather is failing with MPS strided API. Fallback to old gather.
    Placeholder selfPlaceholder = Placeholder(cachedGraph->inputTensor_,
                                              self,
                                              /*mpsShape=*/nullptr,
                                              /*gatherTensorData=*/true,
                                              /*dataType=*/inputType,
                                              /*useStridedAPI=*/false);
    Placeholder indexPlaceholder = Placeholder(cachedGraph->indexTensor_, index, nil, true, MPSDataTypeInvalid, false);
    Placeholder outputPlaceholder = Placeholder(cachedGraph->outputTensor_,
                                                output,
                                                /*mpsShape=*/nullptr,
                                                /*gatherTensorData=*/false,
                                                /*dataType=*/outputType,
                                                /*useStridedAPI=*/false);

    auto feeds = dictionaryFromPlaceholders(selfPlaceholder, indexPlaceholder);
    runMPSGraph(stream, cachedGraph->graph(), feeds, outputPlaceholder);
  }

  return output;
}

Tensor& masked_fill__mps(Tensor& self, const Tensor& mask, const Scalar& value) {
  using namespace mps;

  if (self.numel() == 0) {
    return self;
  }
  TORCH_CHECK(self.device() == mask.device(),
              "expected self and mask to be on the same device, but got mask on ",
              mask.device(),
              " and self on ",
              self.device());
  TORCH_CHECK(mask.scalar_type() == kBool, "expected mask dtype to be Bool but got ", mask.scalar_type());
  auto maybe_outnames = namedinference::broadcast_to_outnames(self, mask, "masked_fill_");

  c10::MaybeOwned<Tensor> b_mask = expand_inplace(self, mask, "masked_fill_");

  bool needs_output_copy = false;

  Tensor output;
  if (needsGather(self)) {
    output = at::empty(self.sizes(), self.scalar_type(), std::nullopt, kMPS, std::nullopt, std::nullopt);
    needs_output_copy = true;
  }

  struct CachedGraph : public MPSCachedGraph {
    CachedGraph(MPSGraph* graph) : MPSCachedGraph(graph) {}
    MPSGraphTensor* inputTensor_ = nil;
    MPSGraphTensor* maskTensor_ = nil;
    MPSGraphTensor* valueTensor_ = nil;
    MPSGraphTensor* outputTensor_ = nil;
  };

  MPSDataType inputDataType = getMPSScalarType(self.scalar_type());
  MPSDataType maskDataType = getMPSScalarType(b_mask->scalar_type());

  MPSStream* stream = getCurrentMPSStream();
  MPSScalar valueScalar = getMPSScalar(value, value.type());
  @autoreleasepool {
    string key = "masked_fill" + getTensorsStringKey({self, *b_mask}) + ":" + getMPSTypeString(value.type());
    auto cachedGraph = LookUpOrCreateCachedGraph<CachedGraph>(key, [&](auto mpsGraph, auto newCachedGraph) {
      MPSGraphTensor* inputTensor = mpsGraphRankedPlaceHolder(mpsGraph, inputDataType, getMPSShape(self));
      MPSGraphTensor* maskTensor = mpsGraphRankedPlaceHolder(mpsGraph, maskDataType, getMPSShape(*b_mask));
      MPSGraphTensor* valueTensor = mpsGraphScalarPlaceHolder(mpsGraph, value);

      MPSDataType valueType = getMPSScalarType(value.type());
      MPSGraphTensor* castValueTensor = valueTensor;
      if (valueType != inputDataType) {
        castValueTensor = [mpsGraph castTensor:valueTensor toType:inputDataType name:@"castValueTensor"];
      }

      MPSGraphTensor* outputTensor = [mpsGraph selectWithPredicateTensor:maskTensor
                                                     truePredicateTensor:castValueTensor
                                                    falsePredicateTensor:inputTensor
                                                                    name:nil];

      newCachedGraph->inputTensor_ = inputTensor;
      newCachedGraph->maskTensor_ = maskTensor;
      newCachedGraph->valueTensor_ = valueTensor;
      newCachedGraph->outputTensor_ = outputTensor;
    });

    Placeholder selfPlaceholder =
        Placeholder(cachedGraph->inputTensor_, self, /*mpsShape*/ nil, /*gatherTensorData=*/true, inputDataType);
    Placeholder maskPlaceholder =
        Placeholder(cachedGraph->maskTensor_, *b_mask, /*mpsShape*/ nil, /*gatherTensorData=*/true, maskDataType);
    Placeholder outputPlaceholder = Placeholder(cachedGraph->outputTensor_,
                                                needs_output_copy ? output : self,
                                                /*mpsShape*/ nil,
                                                /*gatherTensorData=*/false,
                                                inputDataType);

    // Create dictionary of inputs and outputs
    NSDictionary<MPSGraphTensor*, MPSGraphTensorData*>* feeds = @{
      selfPlaceholder.getMPSGraphTensor() : selfPlaceholder.getMPSGraphTensorData(),
      maskPlaceholder.getMPSGraphTensor() : maskPlaceholder.getMPSGraphTensorData(),
      cachedGraph->valueTensor_ : getMPSGraphTensorFromScalar(stream, valueScalar)
    };

    runMPSGraph(stream, cachedGraph->graph(), feeds, outputPlaceholder);
  }

  if (needs_output_copy) {
    self.copy_(output);
  }

  namedinference::propagate_names_if_nonempty(self, maybe_outnames);
  return self;
}

Tensor embedding_dense_backward_mps(const Tensor& grad_,
                                    const Tensor& indices,
                                    int64_t num_weights,
                                    int64_t padding_idx,
                                    bool scale_grad_by_freq) {
  // TODO: implement padding_idx & scale_grad_by_freq.
  using namespace at::native::mps;
  struct CachedGraph : public MPSCachedGraph {
    CachedGraph(MPSGraph* graph) : MPSCachedGraph(graph) {}
    MPSGraphTensor* incomingGradTensor_ = nil;
    MPSGraphTensor* indicesTensor_ = nil;
    MPSGraphTensor* outgoingGradTensor_ = nil;
  };

  IntArrayRef incoming_gradient_shape = grad_.sizes();
  int64_t num_incoming_gradient_dims = incoming_gradient_shape.size();

  IntArrayRef indices_shape = indices.sizes();
  int64_t num_indices_dims = indices_shape.size();

  int64_t D = incoming_gradient_shape[num_incoming_gradient_dims - 1];
  c10::SmallVector<int64_t, 2> outgoing_gradient_shape{num_weights, D};
  Tensor outgoing_gradient = at::empty(
      IntArrayRef(outgoing_gradient_shape), grad_.scalar_type(), std::nullopt, kMPS, std::nullopt, std::nullopt);

  if (outgoing_gradient.numel() == 0) {
    return outgoing_gradient;
  }

  auto stream = at::mps::getCurrentMPSStream();

  @autoreleasepool {
    string key = "edb_mps:" + getTensorsStringKey({grad_, indices}) + ":num_weights" + std::to_string(num_weights) +
        ":padding_idx" + std::to_string(padding_idx) + ":scaled" + std::to_string(scale_grad_by_freq);
    auto cachedGraph = LookUpOrCreateCachedGraph<CachedGraph>(key, [&](auto mpsGraph, auto newCachedGraph) {
      MPSGraphTensor* incomingGradTensor = mpsGraphUnrankedPlaceHolder(mpsGraph, getMPSDataType(grad_));

      MPSGraphTensor* indicesTensor = mpsGraphUnrankedPlaceHolder(mpsGraph, getMPSDataType(indices));

      MPSGraphTensor* reshapedIndicesTensor = indicesTensor;

      MPSGraphTensor* castGradTensor = incomingGradTensor;
      MPSDataType dataType = mps::getMPSDataType(grad_);
      // issue 105486100, scatterNDWithUpdatesTensor produces wrong result for float16
      if (dataType == MPSDataTypeFloat16) {
        castGradTensor = [mpsGraph castTensor:incomingGradTensor toType:MPSDataTypeFloat32 name:@"castGradTensor"];
      }
      if (num_indices_dims != 0) {
        reshapedIndicesTensor = [mpsGraph expandDimsOfTensor:indicesTensor axes:@[ @-1 ] name:nil];
      }

      auto outgoingGradTensor = [mpsGraph scatterNDWithUpdatesTensor:castGradTensor
                                                       indicesTensor:reshapedIndicesTensor
                                                               shape:getMPSShape(IntArrayRef(outgoing_gradient_shape))
                                                     batchDimensions:0
                                                                mode:MPSGraphScatterModeAdd
                                                                name:@"edb"];
      if (dataType == MPSDataTypeFloat16) {
        outgoingGradTensor = [mpsGraph castTensor:outgoingGradTensor toType:MPSDataTypeFloat16 name:@"castGradTensor"];
      }
      newCachedGraph->incomingGradTensor_ = incomingGradTensor;
      newCachedGraph->indicesTensor_ = indicesTensor;
      newCachedGraph->outgoingGradTensor_ = outgoingGradTensor;
    });
    auto incomingGradPlaceholder = Placeholder(cachedGraph->incomingGradTensor_, grad_);
    auto indicesPlaceholder = Placeholder(cachedGraph->indicesTensor_, indices);
    auto outgoingGradPlaceholder = Placeholder(cachedGraph->outgoingGradTensor_, outgoing_gradient);

    auto feeds = dictionaryFromPlaceholders(incomingGradPlaceholder, indicesPlaceholder);
    runMPSGraph(stream, cachedGraph->graph(), feeds, outgoingGradPlaceholder);
  }
  return outgoing_gradient;
}

Tensor& masked_fill__mps(Tensor& self, const Tensor& mask, const Tensor& value) {
  TORCH_CHECK(value.dim() == 0,
              "masked_fill_ only supports a 0-dimensional value tensor, but got tensor "
              "with ",
              value.dim(),
              " dimension(s).");
  return masked_fill__mps(self, mask, value.item());
}

Tensor& masked_scatter__mps(Tensor& self, const Tensor& mask, const Tensor& source) {
  at::assert_no_internal_overlap(self);
  TORCH_CHECK(self.scalar_type() == source.scalar_type(),
              "masked_scatter: expected self and source to have same dtypes but got",
              self.scalar_type(),
              " and ",
              source.scalar_type());

  if (self.numel() == 0) {
    return self;
  }

  TORCH_CHECK(mask.scalar_type() == ScalarType::Byte || mask.scalar_type() == ScalarType::Bool,
              "masked_scatter: expected BoolTensor or ByteTensor for mask");

  auto mask_temp =
      (mask.dim() == 0) ? c10::MaybeOwned<Tensor>::owned(mask.unsqueeze(0)) : c10::MaybeOwned<Tensor>::borrowed(mask);
  auto self_temp =
      (self.dim() == 0) ? c10::MaybeOwned<Tensor>::owned(self.unsqueeze(0)) : c10::MaybeOwned<Tensor>::borrowed(self);

  // Cannot reassign to mask_temp and self_temp here! if they are
  // owning and expand_outplace returns a borrow, the returned borrow
  // would dangle.
  auto mask_self_expanded = expand_outplace(*mask_temp, *self_temp);
  auto indices =
      at::native::expandTensors(*std::get<1>(mask_self_expanded),
                                c10::List<std::optional<at::Tensor>>({*std::move(std::get<0>(mask_self_expanded))}));
  // next broadcast all index tensors together
  try {
    indices = at::expand_outplace(indices);
  } catch (std::exception& e) {
    TORCH_CHECK_INDEX(false, "shape mismatch: indexing tensors could not be broadcast together");
  }

  if (!indices[0].has_storage() || indices[0].numel() == 0) {
    return self;
  }

  c10::List<std::optional<Tensor>> final_indices;
  final_indices.reserve(indices.size());

  for (const auto index : indices) {
    final_indices.push_back(index);
  }
  return at::index_put_out(self, *std::get<1>(mask_self_expanded), final_indices, source.resize_(indices[0].numel()));
}

Tensor& index_fill_mps_(Tensor& self, int64_t dim, const Tensor& index, const Tensor& source) {
  using namespace mps;
  MPSStream* stream = getCurrentMPSStream();
  auto num_indices = index.numel();
  dim = maybe_wrap_dim(dim, self.dim());

  // Checks
  TORCH_CHECK_INDEX(index.dim() <= 1, "index_fill_(): Index is supposed to be a vector");
  TORCH_CHECK(index.scalar_type() == ScalarType::Long || index.scalar_type() == ScalarType::Int,
              "index_fill_(): Expected dtype int32 or int64 for index");
  TORCH_CHECK(dim == 0 || dim < self.dim(), "index_fill_(): Indexing dim ", dim, " is out of bounds of tensor");

  // Empty index
  if (num_indices == 0) {
    return self;
  }

  // Scalar input
  if (self.dim() == 0 && self.numel() == 1) {
    return self.copy_(source);
  }

  // Derive from MPSCachedGraph
  struct CachedGraph : public MPSCachedGraph {
    CachedGraph(MPSGraph* graph) : MPSCachedGraph(graph) {}
    MPSGraphTensor* inputTensor_ = nil;
    MPSGraphTensor* indexTensor_ = nil;
    MPSGraphTensor* updateTensor_ = nil;
    MPSGraphTensor* outputTensor_ = nil;
  };

  auto inputType = getMPSDataType(self);
  auto sourceType = getMPSDataType(source);
  if (inputType == MPSDataTypeUInt8 || inputType == MPSDataTypeBool) {
    inputType = MPSDataTypeInt8;
  }

  std::vector<int64_t> source_shape(self.sizes().begin(), self.sizes().end());
  source_shape[dim] = index.numel();
  auto expanded_source = source.expand(source_shape);

  @autoreleasepool {
    string key = "index_fill_mps_" + getTensorsStringKey({self, index, expanded_source}) + ":" + std::to_string(dim);
    auto cachedGraph = LookUpOrCreateCachedGraph<CachedGraph>(key, [&](auto mpsGraph, auto newCachedGraph) {
      MPSGraphTensor* inputTensor = mpsGraphRankedPlaceHolder(mpsGraph, inputType, getMPSShape(self));
      MPSGraphTensor* indexTensor = mpsGraphRankedPlaceHolder(mpsGraph, index);
      MPSGraphTensor* updateTensor = mpsGraphRankedPlaceHolder(mpsGraph, expanded_source);
      MPSGraphTensor* castedUpdateTensor = updateTensor;
      if (inputType != sourceType) {
        castedUpdateTensor = castMPSTensor(mpsGraph, updateTensor, inputType);
      }
      MPSGraphTensor* outputTensor = [mpsGraph scatterWithDataTensor:inputTensor
                                                       updatesTensor:castedUpdateTensor
                                                       indicesTensor:indexTensor
                                                                axis:(NSInteger)dim
                                                                mode:MPSGraphScatterModeSet
                                                                name:nil];
      newCachedGraph->inputTensor_ = inputTensor;
      newCachedGraph->indexTensor_ = indexTensor;
      newCachedGraph->updateTensor_ = updateTensor;
      newCachedGraph->outputTensor_ = outputTensor;
    });

    Placeholder selfPlaceholder = Placeholder(cachedGraph->inputTensor_,
                                              self,
                                              /*mpsShape=*/nullptr,
                                              /*gatherTensorData=*/true,
                                              /*dataType=*/inputType);
    Placeholder indexPlaceholder = Placeholder(cachedGraph->indexTensor_, index);
    Placeholder updatePlaceholder = Placeholder(cachedGraph->updateTensor_,
                                                expanded_source,
                                                /*mpsShape=*/nullptr,
                                                /*gatherTensorData=*/true,
                                                /*dataType=*/sourceType);
    Placeholder outputPlaceholder = Placeholder(cachedGraph->outputTensor_,
                                                self,
                                                /*mpsShape=*/nullptr,
                                                /*gatherTensorData=*/false,
                                                /*dataType=*/inputType);

    auto feeds = dictionaryFromPlaceholders(selfPlaceholder, indexPlaceholder, updatePlaceholder);
    runMPSGraph(stream, cachedGraph->graph(), feeds, outputPlaceholder);
  }
  return self;
}

Tensor& index_fill_mps_(Tensor& self, int64_t dim, const Tensor& index, const Scalar& source) {
  return self.index_fill_(dim, index, mps::wrapped_scalar_tensor_mps(source, self.device()));
}

REGISTER_DISPATCH(index_stub, &mps::index_kernel_mps);
REGISTER_DISPATCH(index_put_stub, &mps::index_put_kernel_mps);
} // namespace at::native<|MERGE_RESOLUTION|>--- conflicted
+++ resolved
@@ -304,10 +304,6 @@
 
   if (!is_macos_13_or_newer(MacOSVersion::MACOS_VER_15_0_PLUS) &&
       (self.numel() >= nonZeroMaxSize || self.is_complex())) {
-<<<<<<< HEAD
-  https: // github.com/pytorch/pytorch/issues/122916
-=======
->>>>>>> d1bb8e82
     TORCH_WARN_ONCE("MPS: nonzero op is not natively supported for the provided input on MacOS14",
                     "Falling back on CPU. This may have performance implications.",
                     "See github.com/pytorch/pytorch/issues/122916 for further info");
