--- conflicted
+++ resolved
@@ -296,13 +296,9 @@
       newCachedGraph->runningVarInplaceUpdate_ = runningVarInplaceUpdate;
     });
 
-<<<<<<< HEAD
-    auto inputPlaceholder = Placeholder(cachedGraph->inputTensor_, self, input_shape);
-=======
     const auto needs_gather = memory_format != MemoryFormat::ChannelsLast;
     auto inputPlaceholder =
         Placeholder(cachedGraph->inputTensor_, self, input_shape, needs_gather, MPSDataTypeInvalid, needs_gather);
->>>>>>> d1bb8e82
     auto weightPlaceholder = Placeholder();
     if (has_weight)
       weightPlaceholder = Placeholder(cachedGraph->weightTensor_, weight_opt.value(), new_mean_shape);
