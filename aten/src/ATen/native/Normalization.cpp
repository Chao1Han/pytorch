--- conflicted
+++ resolved
@@ -74,9 +74,6 @@
   return t.is_contiguous() || t.is_contiguous(at::MemoryFormat::ChannelsLast);
 }
 
-<<<<<<< HEAD
-template<typename scalar_t, typename param_t>
-=======
 // For some ambiguous cases, it is possible a channels last contiguous Tensor has
 //   `suggest_memory_format` of Contiguous.
 // See https://github.com/pytorch/pytorch/issues/63224 for details.
@@ -84,8 +81,7 @@
   return t.is_contiguous() ? at::MemoryFormat::Contiguous : at::MemoryFormat::ChannelsLast;
 }
 
-template<typename scalar_t>
->>>>>>> 04a193e9
+template<typename scalar_t, typename param_t>
 std::tuple<Tensor,Tensor,Tensor> batch_norm_cpu_transform_input_template(
     const Tensor& input, const Tensor& weight, const Tensor& bias,
     const Tensor& save_mean /* optional */, const Tensor& save_invstd /* optional */,
@@ -664,27 +660,23 @@
 
   checkBackend("batch_norm_cpu", {self, weight, bias, running_mean, running_var}, Backend::CPU);
 
-<<<<<<< HEAD
   const bool mixed_type = is_mixed_type(self, weight, bias, running_mean, running_var);
   return AT_DISPATCH_FLOATING_TYPES_AND(ScalarType::BFloat16, self.scalar_type(), "batch_norm", [&] {
       if (mixed_type) {
         checkMixedDataTypes(self, weight, bias, running_mean, running_var, {}, {});
         if (!train) {
-          return batch_norm_cpu_transform_input_template<BFloat16, float>(self, weight, bias, {}, {}, running_mean, running_var, train, eps);
+          auto save_mean = at::empty({0}, self.options());
+          auto save_var = at::empty({0}, self.options());
+          return batch_norm_cpu_transform_input_template<BFloat16, float>(self, weight, bias, save_mean, save_var, running_mean, running_var, train, eps);
         } else {
           auto save_stats = batch_norm_cpu_update_stats_template<BFloat16, float, InvStd>(self, running_mean, running_var, momentum, eps);
           return batch_norm_cpu_transform_input_template<BFloat16, float>(self, weight, bias, std::get<0>(save_stats), std::get<1>(save_stats), running_mean, running_var, train, eps);
         }
-=======
-  return AT_DISPATCH_FLOATING_TYPES(self.scalar_type(), "batch_norm", [&] {
-      if (!train) {
-        auto save_mean = at::empty({0}, self.options());
-        auto save_var = at::empty({0}, self.options());
-        return batch_norm_cpu_transform_input_template<scalar_t>(self, weight, bias, save_mean, save_var, running_mean, running_var, train, eps);
->>>>>>> 04a193e9
       } else {
         if (!train) {
-          return batch_norm_cpu_transform_input_template<scalar_t, scalar_t>(self, weight, bias, {}, {}, running_mean, running_var, train, eps);
+          auto save_mean = at::empty({0}, self.options());
+          auto save_var = at::empty({0}, self.options());
+          return batch_norm_cpu_transform_input_template<scalar_t, scalar_t>(self, weight, bias, save_mean, save_var, running_mean, running_var, train, eps);
         } else {
           auto save_stats = batch_norm_cpu_update_stats_template<scalar_t, scalar_t, InvStd>(self, running_mean, running_var, momentum, eps);
           return batch_norm_cpu_transform_input_template<scalar_t, scalar_t>(self, weight, bias, std::get<0>(save_stats), std::get<1>(save_stats), running_mean, running_var, train, eps);
