--- conflicted
+++ resolved
@@ -436,20 +436,12 @@
 #endif // USE_FBGEMM
 }
 
-<<<<<<< HEAD
-at::Tensor wrapped_linear_prepack(const at::Tensor& weight,
-=======
 at::Tensor _wrapped_linear_prepack(const at::Tensor& weight,
->>>>>>> d1bb8e82
     const at::Tensor& weight_scale,
     const at::Tensor& weight_zero_point,
     const at::Tensor& bias);
 
-<<<<<<< HEAD
-at::Tensor wrapped_linear_prepack(const at::Tensor& weight,
-=======
 at::Tensor _wrapped_linear_prepack(const at::Tensor& weight,
->>>>>>> d1bb8e82
     const at::Tensor& weight_scale,
     const at::Tensor& weight_zero_point,
     const at::Tensor& bias) {
@@ -482,22 +474,14 @@
 #endif // USE_FBGEMM
 }
 
-<<<<<<< HEAD
-at::Tensor wrapped_quantized_linear_prepacked(const at::Tensor& input, const at::Tensor& input_scale,
-=======
 at::Tensor _wrapped_quantized_linear_prepacked(const at::Tensor& input, const at::Tensor& input_scale,
->>>>>>> d1bb8e82
     const at::Tensor& input_zero_point,
     const at::Tensor& packed_weight,
     const at::Tensor& output_scale,
     const at::Tensor& output_zero_point,
     [[maybe_unused]] const int64_t out_channel);
 
-<<<<<<< HEAD
-at::Tensor wrapped_quantized_linear_prepacked(const at::Tensor& input, const at::Tensor& input_scale,
-=======
 at::Tensor _wrapped_quantized_linear_prepacked(const at::Tensor& input, const at::Tensor& input_scale,
->>>>>>> d1bb8e82
     const at::Tensor& input_zero_point,
     const at::Tensor& packed_weight,
     const at::Tensor& output_scale,
@@ -523,20 +507,12 @@
 #endif // USE_FBGEMM
 }
 
-<<<<<<< HEAD
-at::Tensor wrapped_linear_prepack_meta(const at::Tensor& weight,
-=======
 at::Tensor _wrapped_linear_prepack_meta(const at::Tensor& weight,
->>>>>>> d1bb8e82
     [[maybe_unused]] const at::Tensor& weight_scale,
     [[maybe_unused]] const at::Tensor& weight_zero_point,
     [[maybe_unused]] const at::Tensor& bias);
 
-<<<<<<< HEAD
-at::Tensor wrapped_linear_prepack_meta(const at::Tensor& weight,
-=======
 at::Tensor _wrapped_linear_prepack_meta(const at::Tensor& weight,
->>>>>>> d1bb8e82
     [[maybe_unused]] const at::Tensor& weight_scale,
     [[maybe_unused]] const at::Tensor& weight_zero_point,
     [[maybe_unused]] const at::Tensor& bias) {
@@ -554,11 +530,7 @@
 #endif // USE_FBGEMM
 }
 
-<<<<<<< HEAD
-at::Tensor wrapped_quantized_linear_prepacked_meta(const at::Tensor& input,
-=======
 at::Tensor _wrapped_quantized_linear_prepacked_meta(const at::Tensor& input,
->>>>>>> d1bb8e82
     [[maybe_unused]] const at::Tensor& input_scale,
     [[maybe_unused]] const at::Tensor& input_zero_point,
     [[maybe_unused]] const at::Tensor& packed_weight,
@@ -566,11 +538,7 @@
     [[maybe_unused]] const at::Tensor& output_zero_point,
     const int64_t out_channel);
 
-<<<<<<< HEAD
-at::Tensor wrapped_quantized_linear_prepacked_meta(const at::Tensor& input,
-=======
 at::Tensor _wrapped_quantized_linear_prepacked_meta(const at::Tensor& input,
->>>>>>> d1bb8e82
     [[maybe_unused]] const at::Tensor& input_scale,
     [[maybe_unused]] const at::Tensor& input_zero_point,
     [[maybe_unused]] const at::Tensor& packed_weight,
@@ -727,37 +695,21 @@
   m.impl(TORCH_SELECTIVE_NAME("_quantized::linear_prepack_fp16_legacy"), TORCH_FN(QLinearPackWeightFp16Legacy::run));
   m.impl(TORCH_SELECTIVE_NAME("_quantized::wrapped_quantized_linear"), TORCH_FN(wrapped_quantized_linear));
   m.impl(
-<<<<<<< HEAD
-      TORCH_SELECTIVE_NAME("_quantized::wrapped_linear_prepack"),
-      wrapped_linear_prepack);
-  m.impl(
-      TORCH_SELECTIVE_NAME("_quantized::wrapped_quantized_linear_prepacked"),
-      wrapped_quantized_linear_prepacked);
-=======
       TORCH_SELECTIVE_NAME("_quantized::_wrapped_linear_prepack"),
       _wrapped_linear_prepack);
   m.impl(
       TORCH_SELECTIVE_NAME("_quantized::_wrapped_quantized_linear_prepacked"),
       _wrapped_quantized_linear_prepacked);
->>>>>>> d1bb8e82
 }
 
 TORCH_LIBRARY_IMPL(_quantized, Meta, m) {
   m.impl(TORCH_SELECTIVE_NAME("_quantized::wrapped_quantized_linear"), TORCH_FN(wrapped_quantized_linear_meta));
   m.impl(
-<<<<<<< HEAD
-      TORCH_SELECTIVE_NAME("_quantized::wrapped_linear_prepack"),
-      wrapped_linear_prepack_meta);
-  m.impl(
-      TORCH_SELECTIVE_NAME("_quantized::wrapped_quantized_linear_prepacked"),
-      wrapped_quantized_linear_prepacked_meta);
-=======
       TORCH_SELECTIVE_NAME("_quantized::_wrapped_linear_prepack"),
       _wrapped_linear_prepack_meta);
   m.impl(
       TORCH_SELECTIVE_NAME("_quantized::_wrapped_quantized_linear_prepacked"),
       _wrapped_quantized_linear_prepacked_meta);
->>>>>>> d1bb8e82
 }
 
 TORCH_LIBRARY_IMPL(onednn, CPU, m) {
