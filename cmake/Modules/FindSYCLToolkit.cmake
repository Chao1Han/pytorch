--- conflicted
+++ resolved
@@ -49,14 +49,6 @@
   )
 
 # Find SYCL library fullname.
-<<<<<<< HEAD
-find_library(
-  SYCL_LIBRARY
-  NAMES sycl
-  HINTS ${SYCL_LIBRARY_DIR}
-  NO_DEFAULT_PATH
-)
-=======
 # Don't use if(LINUX) here since this requires cmake>=3.25 and file is installed
 # and used by other projects.
 # See: https://cmake.org/cmake/help/v3.25/variable/LINUX.html
@@ -68,7 +60,6 @@
     NO_DEFAULT_PATH
   )
 endif()
->>>>>>> d1bb8e82
 # On Windows, currently there's no sycl.lib. Only sycl7.lib with version suffix,
 # where the current version of the SYCL runtime is 7.
 # Until oneAPI adds support to sycl.lib without the version suffix,
