name: xpu

on:
  push:
    tags:
      - ciflow/xpu/*
  workflow_dispatch:

concurrency:
  group: ${{ github.workflow }}-${{ github.event.pull_request.number || github.ref_name }}-${{ github.ref_type == 'branch' && github.sha }}-${{ github.event_name == 'workflow_dispatch' }}-${{ github.event_name == 'schedule' }}
  cancel-in-progress: true

jobs:

  get-label-type:
    name: get-label-type
    uses: ./.github/workflows/_runner-determinator.yml
    with:
      triggering_actor: ${{ github.triggering_actor }}
      issue_owner: ${{ github.event.pull_request.user.login || github.event.issue.user.login }}
      curr_branch: ${{ github.head_ref || github.ref_name }}
      curr_ref_type: ${{ github.ref_type }}

  linux-jammy-xpu-py3_9-build:
    name: linux-jammy-xpu-py3.9
    uses: ./.github/workflows/_linux-build.yml
    needs: get-label-type
    with:
      runner_prefix: ${{ needs.get-label-type.outputs.label-type }}
      build-environment: linux-jammy-xpu-py3.9
      docker-image-name: pytorch-linux-jammy-xpu-2024.0-py3
      runner: linux.12xlarge
      test-matrix: |
        { include: [
          { config: "default", shard: 1, num_shards: 4, runner: "linux.idc.xpu" },
          { config: "default", shard: 2, num_shards: 4, runner: "linux.idc.xpu" },
          { config: "default", shard: 3, num_shards: 4, runner: "linux.idc.xpu" },
          { config: "default", shard: 4, num_shards: 4, runner: "linux.idc.xpu" },
        ]}

  linux-jammy-xpu-py3_9-test:
    name: linux-jammy-xpu-py3.9
    uses: ./.github/workflows/_xpu-test.yml
    needs: linux-jammy-xpu-py3_9-build
    permissions:
      id-token: write
      contents: read
    with:
      build-environment: linux-jammy-xpu-py3.9
      docker-image: ${{ needs.linux-jammy-xpu-py3_9-build.outputs.docker-image }}
<<<<<<< HEAD
      test-matrix: ${{ needs.linux-jammy-xpu-py3_9-build.outputs.test-matrix }}
=======
      test-matrix: ${{ needs.linux-jammy-xpu-py3_9-build.outputs.test-matrix }}

  windows-xpu-build:
    name: win-vs2022-xpu-py3
    uses: ./.github/workflows/_win-build.yml
    with:
      build-environment: win-vs2022-xpu-py3
      cuda-version: cpu
      use-xpu: true
      vc-year: '2022'
>>>>>>> d1bb8e82
<|MERGE_RESOLUTION|>--- conflicted
+++ resolved
@@ -48,9 +48,6 @@
     with:
       build-environment: linux-jammy-xpu-py3.9
       docker-image: ${{ needs.linux-jammy-xpu-py3_9-build.outputs.docker-image }}
-<<<<<<< HEAD
-      test-matrix: ${{ needs.linux-jammy-xpu-py3_9-build.outputs.test-matrix }}
-=======
       test-matrix: ${{ needs.linux-jammy-xpu-py3_9-build.outputs.test-matrix }}
 
   windows-xpu-build:
@@ -60,5 +57,4 @@
       build-environment: win-vs2022-xpu-py3
       cuda-version: cpu
       use-xpu: true
-      vc-year: '2022'
->>>>>>> d1bb8e82
+      vc-year: '2022'