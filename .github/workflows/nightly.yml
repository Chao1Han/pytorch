--- conflicted
+++ resolved
@@ -31,15 +31,9 @@
     uses: ./.github/workflows/_linux-build.yml
     needs: get-label-type
     with:
-<<<<<<< HEAD
-      runner: "${{ needs.get-label-type.outputs.label-type }}amz2023.linux.2xlarge"
-      build-environment: linux-jammy-py3.8-gcc11
-      docker-image-name: pytorch-linux-jammy-py3.8-gcc11
-=======
       runner: "${{ needs.get-label-type.outputs.label-type }}linux.2xlarge"
       build-environment: linux-jammy-py3.9-gcc11
       docker-image-name: pytorch-linux-jammy-py3.9-gcc11
->>>>>>> d1bb8e82
 
   docs-push:
     name: docs push
@@ -48,13 +42,8 @@
       - docs-build
       - get-label-type
     with:
-<<<<<<< HEAD
-      runner_prefix: "${{ needs.get-label-type.outputs.label-type }}amz2023."
-      build-environment: linux-jammy-py3.8-gcc11
-=======
       runner_prefix: "${{ needs.get-label-type.outputs.label-type }}"
       build-environment: linux-jammy-py3.9-gcc11
->>>>>>> d1bb8e82
       docker-image: ${{ needs.docs-build.outputs.docker-image }}
       push: ${{ github.event_name == 'schedule' || github.event_name == 'workflow_dispatch' || startsWith(github.event.ref, 'refs/tags/v') }}
       run-doxygen: true
