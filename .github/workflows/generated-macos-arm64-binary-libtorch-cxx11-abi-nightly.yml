# @generated DO NOT EDIT MANUALLY

# Template is at:    .github/templates/macos_binary_build_workflow.yml.j2
# Generation script: .github/scripts/generate_ci_workflows.py
name: macos-arm64-binary-libtorch-cxx11-abi

on:
# TODO: Migrate to new ciflow trigger, reference https://github.com/pytorch/pytorch/pull/70321
  push:
    # NOTE: Meta Employees can trigger new nightlies using: https://fburl.com/trigger_pytorch_nightly_build
    branches:
      - nightly
    tags:
      # NOTE: Binary build pipelines should only get triggered on release candidate builds
      # Release candidate tags look like: v1.11.0-rc1
      - v[0-9]+.[0-9]+.[0-9]+-rc[0-9]+
      - 'ciflow/binaries/*'
      - 'ciflow/binaries_libtorch/*'
  workflow_dispatch:

env:
  # Needed for conda builds
  ALPINE_IMAGE: "308535385114.dkr.ecr.us-east-1.amazonaws.com/tool/alpine"
  ANACONDA_USER: pytorch
  AWS_DEFAULT_REGION: us-east-1
  BUILD_ENVIRONMENT: macos-arm64-binary-libtorch-cxx11-abi
  GITHUB_TOKEN: ${{ secrets.GITHUB_TOKEN }}
  PR_NUMBER: ${{ github.event.pull_request.number }}
  SKIP_ALL_TESTS: 0
concurrency:
  group: macos-arm64-binary-libtorch-cxx11-abi-${{ github.event.pull_request.number || github.ref_name }}-${{ github.ref_type == 'branch' && github.sha }}-${{ github.event_name == 'workflow_dispatch' }}
  cancel-in-progress: true

jobs:
  libtorch-cpu-shared-with-deps-cxx11-abi-build:
    if: ${{ github.repository_owner == 'pytorch' }}
    runs-on: macos-14-xlarge
    timeout-minutes: 240
    env:
      PYTORCH_ROOT: ${{ github.workspace }}/pytorch
      BUILDER_ROOT: ${{ github.workspace }}/builder
      PACKAGE_TYPE: libtorch
      # TODO: This is a legacy variable that we eventually want to get rid of in
      #       favor of GPU_ARCH_VERSION
      DESIRED_CUDA: cpu
      GPU_ARCH_TYPE: cpu
      SKIP_ALL_TESTS: 1
      LIBTORCH_VARIANT: shared-with-deps
      DESIRED_DEVTOOLSET: cxx11-abi
      # This is a dummy value for libtorch to work correctly with our batch scripts
      # without this value pip does not get installed for some reason
<<<<<<< HEAD
      DESIRED_PYTHON: "3.8"
=======
      DESIRED_PYTHON: "3.9"
>>>>>>> d1bb8e82
    steps:
      # NOTE: These environment variables are put here so that they can be applied on every job equally
      #       They are also here because setting them at a workflow level doesn't give us access to the
      #       runner.temp variable, which we need.
      - name: Populate binary env
        shell: bash
        run: |
          # shellcheck disable=SC2129
          echo "BINARY_ENV_FILE=${RUNNER_TEMP}/env" >> "${GITHUB_ENV}"
          # shellcheck disable=SC2129
          echo "PYTORCH_FINAL_PACKAGE_DIR=${RUNNER_TEMP}/artifacts" >> "${GITHUB_ENV}"
          # shellcheck disable=SC2129
          echo "MAC_PACKAGE_WORK_DIR=${RUNNER_TEMP}" >> "${GITHUB_ENV}"
      - name: Install conda and dependencies
        run: |
          # Install conda, setup-miniconda messes with the path that messes with the ruby stuff we do later on
          curl --retry 3 --retry-all-errors -o "${RUNNER_TEMP}/conda.sh" "https://repo.anaconda.com/miniconda/Miniconda3-py310_23.5.2-0-MacOSX-$(uname -m).sh"
          chmod +x "${RUNNER_TEMP}/conda.sh"
          /bin/bash "${RUNNER_TEMP}/conda.sh" -b -p "${RUNNER_TEMP}/anaconda"
          echo "${RUNNER_TEMP}/anaconda/bin" >> "${GITHUB_PATH}"
          if [ -d "/Applications/Xcode_14.3.1.app" ]; then
            echo "DEVELOPER_DIR=/Applications/Xcode_14.3.1.app/Contents/Developer" >> "${GITHUB_ENV}"
          elif [ -d "/Applications/Xcode_13.3.1.app" ]; then
            echo "DEVELOPER_DIR=/Applications/Xcode_13.3.1.app/Contents/Developer" >> "${GITHUB_ENV}"
          fi
      - name: Checkout PyTorch
        uses: malfet/checkout@silent-checkout
        with:
          ref: ${{ github.event_name == 'pull_request' && github.event.pull_request.head.sha || github.sha }}
          submodules: recursive
          path: pytorch
          quiet-checkout: true
      - name: Clean PyTorch checkout
        run: |
          # Remove any artifacts from the previous checkouts
          git clean -fxd
        working-directory: pytorch
      - name: Checkout pytorch/builder
        uses: malfet/checkout@silent-checkout
        with:
          ref: main
          submodules: recursive
          repository: pytorch/builder
          path: builder
          quiet-checkout: true
      - name: Clean pytorch/builder checkout
        run: |
          # Remove any artifacts from the previous checkouts
          git clean -fxd
        working-directory: builder
      - name: Install sccache (only for non-forked PRs, and pushes to trunk)
        uses: nick-fields/retry@v3.0.0
        if: ${{ github.event_name == 'push' || github.event.pull_request.head.repo.full_name == github.repository }}
        with:
          timeout_minutes: 5
          max_attempts: 3
          retry_wait_seconds: 90
          command: |
            sudo curl --retry 3 --retry-all-errors https://s3.amazonaws.com/ossci-macos/sccache_v2.15 --output /usr/local/bin/sccache
            sudo chmod +x /usr/local/bin/sccache
            echo "SCCACHE_BUCKET=ossci-compiler-cache-circleci-v2" >> "${GITHUB_ENV}"
      - name: Populate binary env
        run: |
          # shellcheck disable=SC1091
          source "${RUNNER_TEMP}/anaconda/bin/activate"
          "${PYTORCH_ROOT}/.circleci/scripts/binary_populate_env.sh"
      - name: Build PyTorch binary
        run: |
          # shellcheck disable=SC1091
          source "${RUNNER_TEMP}/anaconda/bin/activate"
          "${PYTORCH_ROOT}/.circleci/scripts/binary_macos_build.sh"
      - uses: actions/upload-artifact@v4.4.0
        if: always()
        with:
          name: libtorch-cpu-shared-with-deps-cxx11-abi
          retention-days: 14
          if-no-files-found: error
          path: "${{ env.PYTORCH_FINAL_PACKAGE_DIR }}"
  libtorch-cpu-shared-with-deps-cxx11-abi-upload:  # Uploading
    if: ${{ github.repository_owner == 'pytorch' }}
    permissions:
      id-token: write
      contents: read
    needs: libtorch-cpu-shared-with-deps-cxx11-abi-build
    with:
      PYTORCH_ROOT: /pytorch
      BUILDER_ROOT: /builder
      PACKAGE_TYPE: libtorch
      # TODO: This is a legacy variable that we eventually want to get rid of in
      #       favor of GPU_ARCH_VERSION
      DESIRED_CUDA: cpu
      GPU_ARCH_TYPE: cpu
      DOCKER_IMAGE: pytorch/libtorch-cxx11-builder:cpu-main
      LIBTORCH_VARIANT: shared-with-deps
      DESIRED_DEVTOOLSET: cxx11-abi
      build_name: libtorch-cpu-shared-with-deps-cxx11-abi
      use_s3: False
    secrets:
      github-token: ${{ secrets.GITHUB_TOKEN }}
      conda-pytorchbot-token: ${{ secrets.CONDA_PYTORCHBOT_TOKEN }}
      conda-pytorchbot-token-test: ${{ secrets.CONDA_PYTORCHBOT_TOKEN_TEST }}
    uses: ./.github/workflows/_binary-upload.yml<|MERGE_RESOLUTION|>--- conflicted
+++ resolved
@@ -49,11 +49,7 @@
       DESIRED_DEVTOOLSET: cxx11-abi
       # This is a dummy value for libtorch to work correctly with our batch scripts
       # without this value pip does not get installed for some reason
-<<<<<<< HEAD
-      DESIRED_PYTHON: "3.8"
-=======
       DESIRED_PYTHON: "3.9"
->>>>>>> d1bb8e82
     steps:
       # NOTE: These environment variables are put here so that they can be applied on every job equally
       #       They are also here because setting them at a workflow level doesn't give us access to the
