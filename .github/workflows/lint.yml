--- conflicted
+++ resolved
@@ -28,11 +28,7 @@
     needs: get-label-type
     with:
       timeout: 120
-<<<<<<< HEAD
-      runner: "${{ needs.get-label-type.outputs.label-type }}amz2023.linux.2xlarge"
-=======
-      runner: "${{ needs.get-label-type.outputs.label-type }}linux.2xlarge"
->>>>>>> d1bb8e82
+      runner: "${{ needs.get-label-type.outputs.label-type }}linux.2xlarge"
       docker-image: pytorch-linux-jammy-cuda11.8-cudnn9-py3.9-linter
       # NB: A shallow checkout won't work here because calculate-docker-image requires a full checkout
       # to run git rev-parse HEAD~:.ci/docker when a new image is needed
@@ -49,11 +45,7 @@
     needs: get-label-type
     with:
       timeout: 120
-<<<<<<< HEAD
-      runner: "${{ needs.get-label-type.outputs.label-type }}amz2023.linux.2xlarge"
-=======
-      runner: "${{ needs.get-label-type.outputs.label-type }}linux.2xlarge"
->>>>>>> d1bb8e82
+      runner: "${{ needs.get-label-type.outputs.label-type }}linux.2xlarge"
       docker-image: pytorch-linux-jammy-cuda11.8-cudnn9-py3.9-linter
       # NB: A shallow checkout won't work here because calculate-docker-image requires a full checkout
       # to run git rev-parse HEAD~:.ci/docker when a new image is needed
@@ -68,11 +60,7 @@
     uses: pytorch/test-infra/.github/workflows/linux_job.yml@main
     needs: get-label-type
     with:
-<<<<<<< HEAD
-      runner: "${{ needs.get-label-type.outputs.label-type }}amz2023.linux.2xlarge"
-=======
-      runner: "${{ needs.get-label-type.outputs.label-type }}linux.2xlarge"
->>>>>>> d1bb8e82
+      runner: "${{ needs.get-label-type.outputs.label-type }}linux.2xlarge"
       docker-image: pytorch-linux-focal-linter
       fetch-depth: 0
       ref: ${{ github.event_name == 'pull_request' && github.event.pull_request.head.sha || github.sha }}
@@ -107,11 +95,7 @@
   pr-sanity-checks:
     name: pr-sanity-checks
     needs: get-label-type
-<<<<<<< HEAD
-    runs-on: [self-hosted, "${{ needs.get-label-type.outputs.label-type }}amz2023.linux.large"]
-=======
     runs-on: [self-hosted, "${{ needs.get-label-type.outputs.label-type }}linux.large"]
->>>>>>> d1bb8e82
     # Only run this on pull requests. This check is simple enough to be done without a Docker image
     if: github.event_name == 'pull_request' && !contains(github.event.pull_request.labels.*.name, 'skip-pr-sanity-checks')
     steps:
@@ -132,11 +116,7 @@
     uses: pytorch/test-infra/.github/workflows/linux_job.yml@main
     needs: get-label-type
     with:
-<<<<<<< HEAD
-      runner: "${{ needs.get-label-type.outputs.label-type }}amz2023.linux.2xlarge"
-=======
-      runner: "${{ needs.get-label-type.outputs.label-type }}linux.2xlarge"
->>>>>>> d1bb8e82
+      runner: "${{ needs.get-label-type.outputs.label-type }}linux.2xlarge"
       docker-image: pytorch-linux-focal-linter
       fetch-depth: -1
       submodules: true
@@ -173,11 +153,7 @@
     uses: pytorch/test-infra/.github/workflows/linux_job.yml@main
     needs: get-label-type
     with:
-<<<<<<< HEAD
-      runner: "${{ needs.get-label-type.outputs.label-type }}amz2023.linux.2xlarge"
-=======
-      runner: "${{ needs.get-label-type.outputs.label-type }}linux.2xlarge"
->>>>>>> d1bb8e82
+      runner: "${{ needs.get-label-type.outputs.label-type }}linux.2xlarge"
       docker-image: pytorch-linux-focal-linter
       fetch-depth: 0
       ref: ${{ github.event_name == 'pull_request' && github.event.pull_request.head.sha || github.sha }}
@@ -216,11 +192,7 @@
     uses: pytorch/test-infra/.github/workflows/linux_job.yml@main
     needs: get-label-type
     with:
-<<<<<<< HEAD
-      runner: "${{ needs.get-label-type.outputs.label-type }}amz2023.linux.2xlarge"
-=======
-      runner: "${{ needs.get-label-type.outputs.label-type }}linux.2xlarge"
->>>>>>> d1bb8e82
+      runner: "${{ needs.get-label-type.outputs.label-type }}linux.2xlarge"
       docker-image: pytorch-linux-focal-linter
       fetch-depth: 0
       ref: ${{ github.event_name == 'pull_request' && github.event.pull_request.head.sha || github.sha }}
