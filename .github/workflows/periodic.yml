--- conflicted
+++ resolved
@@ -52,26 +52,16 @@
     uses: ./.github/workflows/_linux-build.yml
     needs: get-label-type
     with:
-<<<<<<< HEAD
-      runner_prefix: "${{ needs.get-label-type.outputs.label-type }}amz2023."
-=======
-      runner_prefix: "${{ needs.get-label-type.outputs.label-type }}"
->>>>>>> d1bb8e82
+      runner_prefix: "${{ needs.get-label-type.outputs.label-type }}"
       build-environment: linux-focal-cuda12.1-py3.10-gcc9
       docker-image-name: pytorch-linux-focal-cuda12.1-cudnn9-py3-gcc9
       test-matrix: |
         { include: [
-<<<<<<< HEAD
-          { config: "nogpu_AVX512", shard: 1, num_shards: 1, runner: "${{ needs.get-label-type.outputs.label-type }}amz2023.linux.2xlarge" },
-          { config: "nogpu_NO_AVX2", shard: 1, num_shards: 1, runner: "${{ needs.get-label-type.outputs.label-type }}amz2023.linux.2xlarge" },
-          { config: "jit_legacy", shard: 1, num_shards: 1, runner: "${{ needs.get-label-type.outputs.label-type }}amz2023.linux.4xlarge.nvidia.gpu" },
-=======
           { config: "nogpu_AVX512", shard: 1, num_shards: 2, runner: "${{ needs.get-label-type.outputs.label-type }}linux.2xlarge" },
           { config: "nogpu_AVX512", shard: 2, num_shards: 2, runner: "${{ needs.get-label-type.outputs.label-type }}linux.2xlarge" },
           { config: "nogpu_NO_AVX2", shard: 1, num_shards: 2, runner: "${{ needs.get-label-type.outputs.label-type }}linux.2xlarge" },
           { config: "nogpu_NO_AVX2", shard: 2, num_shards: 2, runner: "${{ needs.get-label-type.outputs.label-type }}linux.2xlarge" },
           { config: "jit_legacy", shard: 1, num_shards: 1, runner: "${{ needs.get-label-type.outputs.label-type }}linux.4xlarge.nvidia.gpu" },
->>>>>>> d1bb8e82
         ]}
   linux-focal-cuda12_1-py3_10-gcc9-test:
     name: linux-focal-cuda12.1-py3.10-gcc9
@@ -89,25 +79,11 @@
     uses: ./.github/workflows/_linux-build.yml
     needs: get-label-type
     with:
-<<<<<<< HEAD
-      runner_prefix: "${{ needs.get-label-type.outputs.label-type }}amz2023."
-=======
-      runner_prefix: "${{ needs.get-label-type.outputs.label-type }}"
->>>>>>> d1bb8e82
+      runner_prefix: "${{ needs.get-label-type.outputs.label-type }}"
       build-environment: linux-focal-cuda12.4-py3.10-gcc9
       docker-image-name: pytorch-linux-focal-cuda12.4-cudnn9-py3-gcc9
       test-matrix: |
         { include: [
-<<<<<<< HEAD
-          { config: "default", shard: 1, num_shards: 5, runner: "${{ needs.get-label-type.outputs.label-type }}amz2023.linux.4xlarge.nvidia.gpu" },
-          { config: "default", shard: 2, num_shards: 5, runner: "${{ needs.get-label-type.outputs.label-type }}amz2023.linux.4xlarge.nvidia.gpu" },
-          { config: "default", shard: 3, num_shards: 5, runner: "${{ needs.get-label-type.outputs.label-type }}amz2023.linux.4xlarge.nvidia.gpu" },
-          { config: "default", shard: 4, num_shards: 5, runner: "${{ needs.get-label-type.outputs.label-type }}amz2023.linux.4xlarge.nvidia.gpu" },
-          { config: "default", shard: 5, num_shards: 5, runner: "${{ needs.get-label-type.outputs.label-type }}amz2023.linux.4xlarge.nvidia.gpu" },
-          { config: "nogpu_AVX512", shard: 1, num_shards: 1, runner: "${{ needs.get-label-type.outputs.label-type }}amz2023.linux.2xlarge" },
-          { config: "nogpu_NO_AVX2", shard: 1, num_shards: 1, runner: "${{ needs.get-label-type.outputs.label-type }}amz2023.linux.2xlarge" },
-          { config: "jit_legacy", shard: 1, num_shards: 1, runner: "${{ needs.get-label-type.outputs.label-type }}amz2023.linux.4xlarge.nvidia.gpu" },
-=======
           { config: "default", shard: 1, num_shards: 5, runner: "${{ needs.get-label-type.outputs.label-type }}linux.4xlarge.nvidia.gpu" },
           { config: "default", shard: 2, num_shards: 5, runner: "${{ needs.get-label-type.outputs.label-type }}linux.4xlarge.nvidia.gpu" },
           { config: "default", shard: 3, num_shards: 5, runner: "${{ needs.get-label-type.outputs.label-type }}linux.4xlarge.nvidia.gpu" },
@@ -118,7 +94,6 @@
           { config: "nogpu_NO_AVX2", shard: 1, num_shards: 2, runner: "${{ needs.get-label-type.outputs.label-type }}linux.2xlarge" },
           { config: "nogpu_NO_AVX2", shard: 2, num_shards: 2, runner: "${{ needs.get-label-type.outputs.label-type }}linux.2xlarge" },
           { config: "jit_legacy", shard: 1, num_shards: 1, runner: "${{ needs.get-label-type.outputs.label-type }}linux.4xlarge.nvidia.gpu" },
->>>>>>> d1bb8e82
         ]}
 
   linux-focal-cuda12_4-py3_10-gcc9-test:
@@ -138,16 +113,6 @@
     uses: ./.github/workflows/_linux-build.yml
     needs: get-label-type
     with:
-<<<<<<< HEAD
-      runner_prefix: "${{ needs.get-label-type.outputs.label-type }}amz2023."
-      build-environment: parallelnative-linux-jammy-py3.8-gcc11
-      docker-image-name: pytorch-linux-jammy-py3.8-gcc11
-      test-matrix: |
-        { include: [
-          { config: "default", shard: 1, num_shards: 3, runner: "${{ needs.get-label-type.outputs.label-type }}amz2023.linux.2xlarge" },
-          { config: "default", shard: 2, num_shards: 3, runner: "${{ needs.get-label-type.outputs.label-type }}amz2023.linux.2xlarge" },
-          { config: "default", shard: 3, num_shards: 3, runner: "${{ needs.get-label-type.outputs.label-type }}amz2023.linux.2xlarge" },
-=======
       runner_prefix: "${{ needs.get-label-type.outputs.label-type }}"
       build-environment: parallelnative-linux-jammy-py3.9-gcc11
       docker-image-name: pytorch-linux-jammy-py3.9-gcc11
@@ -156,7 +121,6 @@
           { config: "default", shard: 1, num_shards: 3, runner: "${{ needs.get-label-type.outputs.label-type }}linux.2xlarge" },
           { config: "default", shard: 2, num_shards: 3, runner: "${{ needs.get-label-type.outputs.label-type }}linux.2xlarge" },
           { config: "default", shard: 3, num_shards: 3, runner: "${{ needs.get-label-type.outputs.label-type }}linux.2xlarge" },
->>>>>>> d1bb8e82
         ]}
 
   parallelnative-linux-jammy-py3_9-gcc11-test:
@@ -175,11 +139,7 @@
     uses: ./.github/workflows/_linux-build.yml
     needs: get-label-type
     with:
-<<<<<<< HEAD
-      runner_prefix: "${{ needs.get-label-type.outputs.label-type }}amz2023."
-=======
-      runner_prefix: "${{ needs.get-label-type.outputs.label-type }}"
->>>>>>> d1bb8e82
+      runner_prefix: "${{ needs.get-label-type.outputs.label-type }}"
       build-environment: linux-focal-cuda11.8-py3.9-gcc9
       docker-image-name: pytorch-linux-focal-cuda11.8-cudnn9-py3-gcc9
       cuda-arch-list: 8.6
@@ -203,11 +163,7 @@
     uses: ./.github/workflows/_linux-build.yml
     needs: get-label-type
     with:
-<<<<<<< HEAD
-      runner_prefix: "${{ needs.get-label-type.outputs.label-type }}amz2023."
-=======
-      runner_prefix: "${{ needs.get-label-type.outputs.label-type }}"
->>>>>>> d1bb8e82
+      runner_prefix: "${{ needs.get-label-type.outputs.label-type }}"
       build-environment: linux-focal-cuda11.8-py3.10-gcc9-debug
       docker-image-name: pytorch-linux-focal-cuda11.8-cudnn9-py3-gcc9
       build-with-debug: true
@@ -300,7 +256,6 @@
     name: buck-build-test
     uses: ./.github/workflows/_buck-build-test.yml
     with:
-      runner_prefix: "amz2023."
       test-matrix: |
         { include: [
           { config: "default", shard: 1, num_shards: 1, runner: "ubuntu-latest" },
@@ -310,7 +265,6 @@
     name: android-emulator-build-test
     uses: ./.github/workflows/_run_android_tests.yml
     with:
-      runner_prefix: "amz2023."
       test-matrix: |
         { include: [
           { config: 'default',
@@ -328,20 +282,12 @@
     uses: ./.github/workflows/_linux-build.yml
     needs: get-label-type
     with:
-<<<<<<< HEAD
-      runner_prefix: "${{ needs.get-label-type.outputs.label-type }}amz2023."
-=======
-      runner_prefix: "${{ needs.get-label-type.outputs.label-type }}"
->>>>>>> d1bb8e82
+      runner_prefix: "${{ needs.get-label-type.outputs.label-type }}"
       build-environment: linux-vulkan-focal-py3.11-clang10
       docker-image-name: pytorch-linux-focal-py3.11-clang10
       test-matrix: |
         { include: [
-<<<<<<< HEAD
-          { config: "default", shard: 1, num_shards: 1, runner: "${{ needs.get-label-type.outputs.label-type }}amz2023.linux.2xlarge" },
-=======
           { config: "default", shard: 1, num_shards: 1, runner: "${{ needs.get-label-type.outputs.label-type }}linux.2xlarge" },
->>>>>>> d1bb8e82
         ]}
 
   linux-vulkan-focal-py3_11-clang10-test:
@@ -358,13 +304,8 @@
     uses: ./.github/workflows/_linux-build.yml
     needs: get-label-type
     with:
-<<<<<<< HEAD
-      runner_prefix: "${{ needs.get-label-type.outputs.label-type }}amz2023."
-      build-environment: linux-focal-rocm6.1-py3.8
-=======
       runner_prefix: "${{ needs.get-label-type.outputs.label-type }}"
       build-environment: linux-focal-rocm6.2-py3.10
->>>>>>> d1bb8e82
       docker-image-name: pytorch-linux-focal-rocm-n-py3
       test-matrix: |
         { include: [
@@ -392,27 +333,17 @@
     uses: ./.github/workflows/_linux-build.yml
     needs: get-label-type
     with:
-<<<<<<< HEAD
-      runner_prefix: "${{ needs.get-label-type.outputs.label-type }}amz2023."
-=======
-      runner_prefix: "${{ needs.get-label-type.outputs.label-type }}"
->>>>>>> d1bb8e82
+      runner_prefix: "${{ needs.get-label-type.outputs.label-type }}"
       use_split_build: true
       build-environment: linux-focal-cuda12.1-py3.10-gcc9
       docker-image-name: pytorch-linux-focal-cuda12.1-cudnn9-py3-gcc9
       test-matrix: |
         { include: [
-<<<<<<< HEAD
-          { config: "nogpu_AVX512", shard: 1, num_shards: 1, runner: "${{ needs.get-label-type.outputs.label-type }}amz2023.linux.2xlarge" },
-          { config: "nogpu_NO_AVX2", shard: 1, num_shards: 1, runner: "${{ needs.get-label-type.outputs.label-type }}amz2023.linux.2xlarge" },
-          { config: "jit_legacy", shard: 1, num_shards: 1, runner: "${{ needs.get-label-type.outputs.label-type }}amz2023.linux.4xlarge.nvidia.gpu" },
-=======
           { config: "nogpu_AVX512", shard: 1, num_shards: 2, runner: "${{ needs.get-label-type.outputs.label-type }}linux.2xlarge" },
           { config: "nogpu_AVX512", shard: 2, num_shards: 2, runner: "${{ needs.get-label-type.outputs.label-type }}linux.2xlarge" },
           { config: "nogpu_NO_AVX2", shard: 1, num_shards: 2, runner: "${{ needs.get-label-type.outputs.label-type }}linux.2xlarge" },
           { config: "nogpu_NO_AVX2", shard: 2, num_shards: 2, runner: "${{ needs.get-label-type.outputs.label-type }}linux.2xlarge" },
           { config: "jit_legacy", shard: 1, num_shards: 1, runner: "${{ needs.get-label-type.outputs.label-type }}linux.4xlarge.nvidia.gpu" },
->>>>>>> d1bb8e82
         ]}
 
   linux-focal-cuda12_1-py3_10-gcc9-experimental-split-build-test:
@@ -432,11 +363,7 @@
     uses: ./.github/workflows/_linux-build.yml
     needs: get-label-type
     with:
-<<<<<<< HEAD
-      runner_prefix: "${{ needs.get-label-type.outputs.label-type }}amz2023."
-=======
-      runner_prefix: "${{ needs.get-label-type.outputs.label-type }}"
->>>>>>> d1bb8e82
+      runner_prefix: "${{ needs.get-label-type.outputs.label-type }}"
       use_split_build: true
       build-environment: linux-focal-cuda11.8-py3.9-gcc9
       docker-image-name: pytorch-linux-focal-cuda11.8-cudnn9-py3-gcc9
