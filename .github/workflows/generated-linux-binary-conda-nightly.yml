# @generated DO NOT EDIT MANUALLY

# Template is at:    .github/templates/linux_binary_build_workflow.yml.j2
# Generation script: .github/scripts/generate_ci_workflows.py
name: linux-binary-conda


on:
  push:
    # NOTE: Meta Employees can trigger new nightlies using: https://fburl.com/trigger_pytorch_nightly_build
    branches:
      - nightly
    tags:
      # NOTE: Binary build pipelines should only get triggered on release candidate builds
      # Release candidate tags look like: v1.11.0-rc1
      - v[0-9]+.[0-9]+.[0-9]+-rc[0-9]+
      - 'ciflow/binaries/*'
      - 'ciflow/binaries_conda/*'
  workflow_dispatch:

env:
  # Needed for conda builds
  ALPINE_IMAGE: "308535385114.dkr.ecr.us-east-1.amazonaws.com/tool/alpine"
  ANACONDA_USER: pytorch
  AWS_DEFAULT_REGION: us-east-1
  BINARY_ENV_FILE: /tmp/env
  BUILD_ENVIRONMENT: linux-binary-conda
  BUILDER_ROOT: /builder
  GITHUB_TOKEN: ${{ secrets.GITHUB_TOKEN }}
  PR_NUMBER: ${{ github.event.pull_request.number }}
  PYTORCH_FINAL_PACKAGE_DIR: /artifacts
  PYTORCH_ROOT: /pytorch
  SHA1: ${{ github.event.pull_request.head.sha || github.sha }}
  SKIP_ALL_TESTS: 0
concurrency:
  group: linux-binary-conda-${{ github.event.pull_request.number || github.ref_name }}-${{ github.ref_type == 'branch' && github.sha }}-${{ github.event_name == 'workflow_dispatch' }}
  cancel-in-progress: true

jobs:
  get-label-type:
    name: get-label-type
    uses: ./.github/workflows/_runner-determinator.yml
    with:
      triggering_actor: ${{ github.triggering_actor }}
      issue_owner: ${{ github.event.pull_request.user.login || github.event.issue.user.login }}
      curr_branch: ${{ github.head_ref || github.ref_name }}
      curr_ref_type: ${{ github.ref_type }}
  conda-py3_9-cpu-build:
    if: ${{ github.repository_owner == 'pytorch' }}
    uses: ./.github/workflows/_binary-build-linux.yml
    needs: get-label-type
    with:
      PYTORCH_ROOT: /pytorch
      BUILDER_ROOT: /builder
      PACKAGE_TYPE: conda
      # TODO: This is a legacy variable that we eventually want to get rid of in
      #       favor of GPU_ARCH_VERSION
      DESIRED_CUDA: cpu
      GPU_ARCH_TYPE: cpu
      DOCKER_IMAGE: pytorch/conda-builder:cpu-main
      DESIRED_PYTHON: "3.9"
<<<<<<< HEAD
      runner_prefix: "${{ needs.get-label-type.outputs.label-type }}amz2023."
=======
      runner_prefix: "${{ needs.get-label-type.outputs.label-type }}"
>>>>>>> d1bb8e82
      build_name: conda-py3_9-cpu
      build_environment: linux-binary-conda
    secrets:
      github-token: ${{ secrets.GITHUB_TOKEN }}
  conda-py3_9-cpu-test:  # Testing
    if: ${{ github.repository_owner == 'pytorch' }}
    needs:
      - conda-py3_9-cpu-build
      - get-label-type
    uses: ./.github/workflows/_binary-test-linux.yml
    with:
      PYTORCH_ROOT: /pytorch
      BUILDER_ROOT: /builder
      PACKAGE_TYPE: conda
      # TODO: This is a legacy variable that we eventually want to get rid of in
      #       favor of GPU_ARCH_VERSION
      DESIRED_CUDA: cpu
      GPU_ARCH_TYPE: cpu
      DOCKER_IMAGE: pytorch/conda-builder:cpu-main
      DESIRED_PYTHON: "3.9"
      build_name: conda-py3_9-cpu
      build_environment: linux-binary-conda
<<<<<<< HEAD
      runner_prefix: "${{ needs.get-label-type.outputs.label-type }}amz2023."
=======
      runner_prefix: "${{ needs.get-label-type.outputs.label-type }}"
>>>>>>> d1bb8e82
      runs_on: linux.4xlarge
    secrets:
      github-token: ${{ secrets.GITHUB_TOKEN }}
  conda-py3_9-cpu-upload:  # Uploading
    if: ${{ github.repository_owner == 'pytorch' }}
    permissions:
      id-token: write
      contents: read
    needs: conda-py3_9-cpu-test
    with:
      PYTORCH_ROOT: /pytorch
      BUILDER_ROOT: /builder
      PACKAGE_TYPE: conda
      # TODO: This is a legacy variable that we eventually want to get rid of in
      #       favor of GPU_ARCH_VERSION
      DESIRED_CUDA: cpu
      GPU_ARCH_TYPE: cpu
      DOCKER_IMAGE: pytorch/conda-builder:cpu-main
      DESIRED_PYTHON: "3.9"
      build_name: conda-py3_9-cpu
    secrets:
      github-token: ${{ secrets.GITHUB_TOKEN }}
      conda-pytorchbot-token: ${{ secrets.CONDA_PYTORCHBOT_TOKEN }}
      conda-pytorchbot-token-test: ${{ secrets.CONDA_PYTORCHBOT_TOKEN_TEST }}
    uses: ./.github/workflows/_binary-upload.yml

  conda-py3_9-cuda11_8-build:
    if: ${{ github.repository_owner == 'pytorch' }}
    uses: ./.github/workflows/_binary-build-linux.yml
    needs: get-label-type
    with:
      PYTORCH_ROOT: /pytorch
      BUILDER_ROOT: /builder
      PACKAGE_TYPE: conda
      # TODO: This is a legacy variable that we eventually want to get rid of in
      #       favor of GPU_ARCH_VERSION
      DESIRED_CUDA: cu118
      GPU_ARCH_VERSION: 11.8
      GPU_ARCH_TYPE: cuda
      DOCKER_IMAGE: pytorch/conda-builder:cuda11.8-main
      DESIRED_PYTHON: "3.9"
<<<<<<< HEAD
      runner_prefix: "${{ needs.get-label-type.outputs.label-type }}amz2023."
=======
      runner_prefix: "${{ needs.get-label-type.outputs.label-type }}"
>>>>>>> d1bb8e82
      runs_on: linux.24xlarge.ephemeral
      build_name: conda-py3_9-cuda11_8
      build_environment: linux-binary-conda
    secrets:
      github-token: ${{ secrets.GITHUB_TOKEN }}
  conda-py3_9-cuda11_8-test:  # Testing
    if: ${{ github.repository_owner == 'pytorch' }}
    needs:
      - conda-py3_9-cuda11_8-build
      - get-label-type
    uses: ./.github/workflows/_binary-test-linux.yml
    with:
      PYTORCH_ROOT: /pytorch
      BUILDER_ROOT: /builder
      PACKAGE_TYPE: conda
      # TODO: This is a legacy variable that we eventually want to get rid of in
      #       favor of GPU_ARCH_VERSION
      DESIRED_CUDA: cu118
      GPU_ARCH_VERSION: 11.8
      GPU_ARCH_TYPE: cuda
      DOCKER_IMAGE: pytorch/conda-builder:cuda11.8-main
      DESIRED_PYTHON: "3.9"
      build_name: conda-py3_9-cuda11_8
      build_environment: linux-binary-conda
<<<<<<< HEAD
      runner_prefix: "${{ needs.get-label-type.outputs.label-type }}amz2023."
=======
      runner_prefix: "${{ needs.get-label-type.outputs.label-type }}"
>>>>>>> d1bb8e82
      runs_on: linux.4xlarge.nvidia.gpu
    secrets:
      github-token: ${{ secrets.GITHUB_TOKEN }}
  conda-py3_9-cuda11_8-upload:  # Uploading
    if: ${{ github.repository_owner == 'pytorch' }}
    permissions:
      id-token: write
      contents: read
    needs: conda-py3_9-cuda11_8-test
    with:
      PYTORCH_ROOT: /pytorch
      BUILDER_ROOT: /builder
      PACKAGE_TYPE: conda
      # TODO: This is a legacy variable that we eventually want to get rid of in
      #       favor of GPU_ARCH_VERSION
      DESIRED_CUDA: cu118
      GPU_ARCH_VERSION: 11.8
      GPU_ARCH_TYPE: cuda
      DOCKER_IMAGE: pytorch/conda-builder:cuda11.8-main
      DESIRED_PYTHON: "3.9"
      build_name: conda-py3_9-cuda11_8
    secrets:
      github-token: ${{ secrets.GITHUB_TOKEN }}
      conda-pytorchbot-token: ${{ secrets.CONDA_PYTORCHBOT_TOKEN }}
      conda-pytorchbot-token-test: ${{ secrets.CONDA_PYTORCHBOT_TOKEN_TEST }}
    uses: ./.github/workflows/_binary-upload.yml

  conda-py3_9-cuda12_1-build:
    if: ${{ github.repository_owner == 'pytorch' }}
    uses: ./.github/workflows/_binary-build-linux.yml
    needs: get-label-type
    with:
      PYTORCH_ROOT: /pytorch
      BUILDER_ROOT: /builder
      PACKAGE_TYPE: conda
      # TODO: This is a legacy variable that we eventually want to get rid of in
      #       favor of GPU_ARCH_VERSION
      DESIRED_CUDA: cu121
      GPU_ARCH_VERSION: 12.1
      GPU_ARCH_TYPE: cuda
      DOCKER_IMAGE: pytorch/conda-builder:cuda12.1-main
      DESIRED_PYTHON: "3.9"
<<<<<<< HEAD
      runner_prefix: "${{ needs.get-label-type.outputs.label-type }}amz2023."
=======
      runner_prefix: "${{ needs.get-label-type.outputs.label-type }}"
>>>>>>> d1bb8e82
      runs_on: linux.24xlarge.ephemeral
      build_name: conda-py3_9-cuda12_1
      build_environment: linux-binary-conda
    secrets:
      github-token: ${{ secrets.GITHUB_TOKEN }}
  conda-py3_9-cuda12_1-test:  # Testing
    if: ${{ github.repository_owner == 'pytorch' }}
    needs:
      - conda-py3_9-cuda12_1-build
      - get-label-type
    uses: ./.github/workflows/_binary-test-linux.yml
    with:
      PYTORCH_ROOT: /pytorch
      BUILDER_ROOT: /builder
      PACKAGE_TYPE: conda
      # TODO: This is a legacy variable that we eventually want to get rid of in
      #       favor of GPU_ARCH_VERSION
      DESIRED_CUDA: cu121
      GPU_ARCH_VERSION: 12.1
      GPU_ARCH_TYPE: cuda
      DOCKER_IMAGE: pytorch/conda-builder:cuda12.1-main
      DESIRED_PYTHON: "3.9"
      build_name: conda-py3_9-cuda12_1
      build_environment: linux-binary-conda
<<<<<<< HEAD
      runner_prefix: "${{ needs.get-label-type.outputs.label-type }}amz2023."
=======
      runner_prefix: "${{ needs.get-label-type.outputs.label-type }}"
>>>>>>> d1bb8e82
      runs_on: linux.4xlarge.nvidia.gpu
    secrets:
      github-token: ${{ secrets.GITHUB_TOKEN }}
  conda-py3_9-cuda12_1-upload:  # Uploading
    if: ${{ github.repository_owner == 'pytorch' }}
    permissions:
      id-token: write
      contents: read
    needs: conda-py3_9-cuda12_1-test
    with:
      PYTORCH_ROOT: /pytorch
      BUILDER_ROOT: /builder
      PACKAGE_TYPE: conda
      # TODO: This is a legacy variable that we eventually want to get rid of in
      #       favor of GPU_ARCH_VERSION
      DESIRED_CUDA: cu121
      GPU_ARCH_VERSION: 12.1
      GPU_ARCH_TYPE: cuda
      DOCKER_IMAGE: pytorch/conda-builder:cuda12.1-main
      DESIRED_PYTHON: "3.9"
      build_name: conda-py3_9-cuda12_1
    secrets:
      github-token: ${{ secrets.GITHUB_TOKEN }}
      conda-pytorchbot-token: ${{ secrets.CONDA_PYTORCHBOT_TOKEN }}
      conda-pytorchbot-token-test: ${{ secrets.CONDA_PYTORCHBOT_TOKEN_TEST }}
    uses: ./.github/workflows/_binary-upload.yml

  conda-py3_9-cuda12_4-build:
    if: ${{ github.repository_owner == 'pytorch' }}
    uses: ./.github/workflows/_binary-build-linux.yml
    needs: get-label-type
    with:
      PYTORCH_ROOT: /pytorch
      BUILDER_ROOT: /builder
      PACKAGE_TYPE: conda
      # TODO: This is a legacy variable that we eventually want to get rid of in
      #       favor of GPU_ARCH_VERSION
      DESIRED_CUDA: cu124
      GPU_ARCH_VERSION: 12.4
      GPU_ARCH_TYPE: cuda
      DOCKER_IMAGE: pytorch/conda-builder:cuda12.4-main
      DESIRED_PYTHON: "3.9"
<<<<<<< HEAD
      runner_prefix: "${{ needs.get-label-type.outputs.label-type }}amz2023."
=======
      runner_prefix: "${{ needs.get-label-type.outputs.label-type }}"
>>>>>>> d1bb8e82
      runs_on: linux.24xlarge.ephemeral
      build_name: conda-py3_9-cuda12_4
      build_environment: linux-binary-conda
    secrets:
      github-token: ${{ secrets.GITHUB_TOKEN }}
  conda-py3_9-cuda12_4-test:  # Testing
    if: ${{ github.repository_owner == 'pytorch' }}
    needs:
      - conda-py3_9-cuda12_4-build
      - get-label-type
    uses: ./.github/workflows/_binary-test-linux.yml
    with:
      PYTORCH_ROOT: /pytorch
      BUILDER_ROOT: /builder
      PACKAGE_TYPE: conda
      # TODO: This is a legacy variable that we eventually want to get rid of in
      #       favor of GPU_ARCH_VERSION
      DESIRED_CUDA: cu124
      GPU_ARCH_VERSION: 12.4
      GPU_ARCH_TYPE: cuda
      DOCKER_IMAGE: pytorch/conda-builder:cuda12.4-main
      DESIRED_PYTHON: "3.9"
      build_name: conda-py3_9-cuda12_4
      build_environment: linux-binary-conda
<<<<<<< HEAD
      runner_prefix: "${{ needs.get-label-type.outputs.label-type }}amz2023."
=======
      runner_prefix: "${{ needs.get-label-type.outputs.label-type }}"
>>>>>>> d1bb8e82
      runs_on: linux.4xlarge.nvidia.gpu
    secrets:
      github-token: ${{ secrets.GITHUB_TOKEN }}
  conda-py3_9-cuda12_4-upload:  # Uploading
    if: ${{ github.repository_owner == 'pytorch' }}
    permissions:
      id-token: write
      contents: read
    needs: conda-py3_9-cuda12_4-test
    with:
      PYTORCH_ROOT: /pytorch
      BUILDER_ROOT: /builder
      PACKAGE_TYPE: conda
      # TODO: This is a legacy variable that we eventually want to get rid of in
      #       favor of GPU_ARCH_VERSION
      DESIRED_CUDA: cu124
      GPU_ARCH_VERSION: 12.4
      GPU_ARCH_TYPE: cuda
      DOCKER_IMAGE: pytorch/conda-builder:cuda12.4-main
      DESIRED_PYTHON: "3.9"
      build_name: conda-py3_9-cuda12_4
    secrets:
      github-token: ${{ secrets.GITHUB_TOKEN }}
      conda-pytorchbot-token: ${{ secrets.CONDA_PYTORCHBOT_TOKEN }}
      conda-pytorchbot-token-test: ${{ secrets.CONDA_PYTORCHBOT_TOKEN_TEST }}
    uses: ./.github/workflows/_binary-upload.yml

  conda-py3_10-cpu-build:
    if: ${{ github.repository_owner == 'pytorch' }}
    uses: ./.github/workflows/_binary-build-linux.yml
    needs: get-label-type
    with:
      PYTORCH_ROOT: /pytorch
      BUILDER_ROOT: /builder
      PACKAGE_TYPE: conda
      # TODO: This is a legacy variable that we eventually want to get rid of in
      #       favor of GPU_ARCH_VERSION
      DESIRED_CUDA: cpu
      GPU_ARCH_TYPE: cpu
      DOCKER_IMAGE: pytorch/conda-builder:cpu-main
      DESIRED_PYTHON: "3.10"
<<<<<<< HEAD
      runner_prefix: "${{ needs.get-label-type.outputs.label-type }}amz2023."
=======
      runner_prefix: "${{ needs.get-label-type.outputs.label-type }}"
>>>>>>> d1bb8e82
      build_name: conda-py3_10-cpu
      build_environment: linux-binary-conda
    secrets:
      github-token: ${{ secrets.GITHUB_TOKEN }}
  conda-py3_10-cpu-test:  # Testing
    if: ${{ github.repository_owner == 'pytorch' }}
    needs:
      - conda-py3_10-cpu-build
      - get-label-type
    uses: ./.github/workflows/_binary-test-linux.yml
    with:
      PYTORCH_ROOT: /pytorch
      BUILDER_ROOT: /builder
      PACKAGE_TYPE: conda
      # TODO: This is a legacy variable that we eventually want to get rid of in
      #       favor of GPU_ARCH_VERSION
      DESIRED_CUDA: cpu
      GPU_ARCH_TYPE: cpu
      DOCKER_IMAGE: pytorch/conda-builder:cpu-main
      DESIRED_PYTHON: "3.10"
      build_name: conda-py3_10-cpu
      build_environment: linux-binary-conda
<<<<<<< HEAD
      runner_prefix: "${{ needs.get-label-type.outputs.label-type }}amz2023."
=======
      runner_prefix: "${{ needs.get-label-type.outputs.label-type }}"
>>>>>>> d1bb8e82
      runs_on: linux.4xlarge
    secrets:
      github-token: ${{ secrets.GITHUB_TOKEN }}
  conda-py3_10-cpu-upload:  # Uploading
    if: ${{ github.repository_owner == 'pytorch' }}
    permissions:
      id-token: write
      contents: read
    needs: conda-py3_10-cpu-test
    with:
      PYTORCH_ROOT: /pytorch
      BUILDER_ROOT: /builder
      PACKAGE_TYPE: conda
      # TODO: This is a legacy variable that we eventually want to get rid of in
      #       favor of GPU_ARCH_VERSION
      DESIRED_CUDA: cpu
      GPU_ARCH_TYPE: cpu
      DOCKER_IMAGE: pytorch/conda-builder:cpu-main
      DESIRED_PYTHON: "3.10"
      build_name: conda-py3_10-cpu
    secrets:
      github-token: ${{ secrets.GITHUB_TOKEN }}
      conda-pytorchbot-token: ${{ secrets.CONDA_PYTORCHBOT_TOKEN }}
      conda-pytorchbot-token-test: ${{ secrets.CONDA_PYTORCHBOT_TOKEN_TEST }}
    uses: ./.github/workflows/_binary-upload.yml

  conda-py3_10-cuda11_8-build:
    if: ${{ github.repository_owner == 'pytorch' }}
    uses: ./.github/workflows/_binary-build-linux.yml
    needs: get-label-type
    with:
      PYTORCH_ROOT: /pytorch
      BUILDER_ROOT: /builder
      PACKAGE_TYPE: conda
      # TODO: This is a legacy variable that we eventually want to get rid of in
      #       favor of GPU_ARCH_VERSION
      DESIRED_CUDA: cu118
      GPU_ARCH_VERSION: 11.8
      GPU_ARCH_TYPE: cuda
      DOCKER_IMAGE: pytorch/conda-builder:cuda11.8-main
      DESIRED_PYTHON: "3.10"
<<<<<<< HEAD
      runner_prefix: "${{ needs.get-label-type.outputs.label-type }}amz2023."
=======
      runner_prefix: "${{ needs.get-label-type.outputs.label-type }}"
>>>>>>> d1bb8e82
      runs_on: linux.24xlarge.ephemeral
      build_name: conda-py3_10-cuda11_8
      build_environment: linux-binary-conda
    secrets:
      github-token: ${{ secrets.GITHUB_TOKEN }}
  conda-py3_10-cuda11_8-test:  # Testing
    if: ${{ github.repository_owner == 'pytorch' }}
    needs:
      - conda-py3_10-cuda11_8-build
      - get-label-type
    uses: ./.github/workflows/_binary-test-linux.yml
    with:
      PYTORCH_ROOT: /pytorch
      BUILDER_ROOT: /builder
      PACKAGE_TYPE: conda
      # TODO: This is a legacy variable that we eventually want to get rid of in
      #       favor of GPU_ARCH_VERSION
      DESIRED_CUDA: cu118
      GPU_ARCH_VERSION: 11.8
      GPU_ARCH_TYPE: cuda
      DOCKER_IMAGE: pytorch/conda-builder:cuda11.8-main
      DESIRED_PYTHON: "3.10"
      build_name: conda-py3_10-cuda11_8
      build_environment: linux-binary-conda
<<<<<<< HEAD
      runner_prefix: "${{ needs.get-label-type.outputs.label-type }}amz2023."
=======
      runner_prefix: "${{ needs.get-label-type.outputs.label-type }}"
>>>>>>> d1bb8e82
      runs_on: linux.4xlarge.nvidia.gpu
    secrets:
      github-token: ${{ secrets.GITHUB_TOKEN }}
  conda-py3_10-cuda11_8-upload:  # Uploading
    if: ${{ github.repository_owner == 'pytorch' }}
    permissions:
      id-token: write
      contents: read
    needs: conda-py3_10-cuda11_8-test
    with:
      PYTORCH_ROOT: /pytorch
      BUILDER_ROOT: /builder
      PACKAGE_TYPE: conda
      # TODO: This is a legacy variable that we eventually want to get rid of in
      #       favor of GPU_ARCH_VERSION
      DESIRED_CUDA: cu118
      GPU_ARCH_VERSION: 11.8
      GPU_ARCH_TYPE: cuda
      DOCKER_IMAGE: pytorch/conda-builder:cuda11.8-main
      DESIRED_PYTHON: "3.10"
      build_name: conda-py3_10-cuda11_8
    secrets:
      github-token: ${{ secrets.GITHUB_TOKEN }}
      conda-pytorchbot-token: ${{ secrets.CONDA_PYTORCHBOT_TOKEN }}
      conda-pytorchbot-token-test: ${{ secrets.CONDA_PYTORCHBOT_TOKEN_TEST }}
    uses: ./.github/workflows/_binary-upload.yml

  conda-py3_10-cuda12_1-build:
    if: ${{ github.repository_owner == 'pytorch' }}
    uses: ./.github/workflows/_binary-build-linux.yml
    needs: get-label-type
    with:
      PYTORCH_ROOT: /pytorch
      BUILDER_ROOT: /builder
      PACKAGE_TYPE: conda
      # TODO: This is a legacy variable that we eventually want to get rid of in
      #       favor of GPU_ARCH_VERSION
      DESIRED_CUDA: cu121
      GPU_ARCH_VERSION: 12.1
      GPU_ARCH_TYPE: cuda
      DOCKER_IMAGE: pytorch/conda-builder:cuda12.1-main
      DESIRED_PYTHON: "3.10"
<<<<<<< HEAD
      runner_prefix: "${{ needs.get-label-type.outputs.label-type }}amz2023."
=======
      runner_prefix: "${{ needs.get-label-type.outputs.label-type }}"
>>>>>>> d1bb8e82
      runs_on: linux.24xlarge.ephemeral
      build_name: conda-py3_10-cuda12_1
      build_environment: linux-binary-conda
    secrets:
      github-token: ${{ secrets.GITHUB_TOKEN }}
  conda-py3_10-cuda12_1-test:  # Testing
    if: ${{ github.repository_owner == 'pytorch' }}
    needs:
      - conda-py3_10-cuda12_1-build
      - get-label-type
    uses: ./.github/workflows/_binary-test-linux.yml
    with:
      PYTORCH_ROOT: /pytorch
      BUILDER_ROOT: /builder
      PACKAGE_TYPE: conda
      # TODO: This is a legacy variable that we eventually want to get rid of in
      #       favor of GPU_ARCH_VERSION
      DESIRED_CUDA: cu121
      GPU_ARCH_VERSION: 12.1
      GPU_ARCH_TYPE: cuda
      DOCKER_IMAGE: pytorch/conda-builder:cuda12.1-main
      DESIRED_PYTHON: "3.10"
      build_name: conda-py3_10-cuda12_1
      build_environment: linux-binary-conda
<<<<<<< HEAD
      runner_prefix: "${{ needs.get-label-type.outputs.label-type }}amz2023."
=======
      runner_prefix: "${{ needs.get-label-type.outputs.label-type }}"
>>>>>>> d1bb8e82
      runs_on: linux.4xlarge.nvidia.gpu
    secrets:
      github-token: ${{ secrets.GITHUB_TOKEN }}
  conda-py3_10-cuda12_1-upload:  # Uploading
    if: ${{ github.repository_owner == 'pytorch' }}
    permissions:
      id-token: write
      contents: read
    needs: conda-py3_10-cuda12_1-test
    with:
      PYTORCH_ROOT: /pytorch
      BUILDER_ROOT: /builder
      PACKAGE_TYPE: conda
      # TODO: This is a legacy variable that we eventually want to get rid of in
      #       favor of GPU_ARCH_VERSION
      DESIRED_CUDA: cu121
      GPU_ARCH_VERSION: 12.1
      GPU_ARCH_TYPE: cuda
      DOCKER_IMAGE: pytorch/conda-builder:cuda12.1-main
      DESIRED_PYTHON: "3.10"
      build_name: conda-py3_10-cuda12_1
    secrets:
      github-token: ${{ secrets.GITHUB_TOKEN }}
      conda-pytorchbot-token: ${{ secrets.CONDA_PYTORCHBOT_TOKEN }}
      conda-pytorchbot-token-test: ${{ secrets.CONDA_PYTORCHBOT_TOKEN_TEST }}
    uses: ./.github/workflows/_binary-upload.yml

  conda-py3_10-cuda12_4-build:
    if: ${{ github.repository_owner == 'pytorch' }}
    uses: ./.github/workflows/_binary-build-linux.yml
    needs: get-label-type
    with:
      PYTORCH_ROOT: /pytorch
      BUILDER_ROOT: /builder
      PACKAGE_TYPE: conda
      # TODO: This is a legacy variable that we eventually want to get rid of in
      #       favor of GPU_ARCH_VERSION
      DESIRED_CUDA: cu124
      GPU_ARCH_VERSION: 12.4
      GPU_ARCH_TYPE: cuda
      DOCKER_IMAGE: pytorch/conda-builder:cuda12.4-main
      DESIRED_PYTHON: "3.10"
<<<<<<< HEAD
      runner_prefix: "${{ needs.get-label-type.outputs.label-type }}amz2023."
=======
      runner_prefix: "${{ needs.get-label-type.outputs.label-type }}"
>>>>>>> d1bb8e82
      runs_on: linux.24xlarge.ephemeral
      build_name: conda-py3_10-cuda12_4
      build_environment: linux-binary-conda
    secrets:
      github-token: ${{ secrets.GITHUB_TOKEN }}
  conda-py3_10-cuda12_4-test:  # Testing
    if: ${{ github.repository_owner == 'pytorch' }}
    needs:
      - conda-py3_10-cuda12_4-build
      - get-label-type
    uses: ./.github/workflows/_binary-test-linux.yml
    with:
      PYTORCH_ROOT: /pytorch
      BUILDER_ROOT: /builder
      PACKAGE_TYPE: conda
      # TODO: This is a legacy variable that we eventually want to get rid of in
      #       favor of GPU_ARCH_VERSION
      DESIRED_CUDA: cu124
      GPU_ARCH_VERSION: 12.4
      GPU_ARCH_TYPE: cuda
      DOCKER_IMAGE: pytorch/conda-builder:cuda12.4-main
      DESIRED_PYTHON: "3.10"
      build_name: conda-py3_10-cuda12_4
      build_environment: linux-binary-conda
<<<<<<< HEAD
      runner_prefix: "${{ needs.get-label-type.outputs.label-type }}amz2023."
=======
      runner_prefix: "${{ needs.get-label-type.outputs.label-type }}"
>>>>>>> d1bb8e82
      runs_on: linux.4xlarge.nvidia.gpu
    secrets:
      github-token: ${{ secrets.GITHUB_TOKEN }}
  conda-py3_10-cuda12_4-upload:  # Uploading
    if: ${{ github.repository_owner == 'pytorch' }}
    permissions:
      id-token: write
      contents: read
    needs: conda-py3_10-cuda12_4-test
    with:
      PYTORCH_ROOT: /pytorch
      BUILDER_ROOT: /builder
      PACKAGE_TYPE: conda
      # TODO: This is a legacy variable that we eventually want to get rid of in
      #       favor of GPU_ARCH_VERSION
      DESIRED_CUDA: cu124
      GPU_ARCH_VERSION: 12.4
      GPU_ARCH_TYPE: cuda
      DOCKER_IMAGE: pytorch/conda-builder:cuda12.4-main
      DESIRED_PYTHON: "3.10"
      build_name: conda-py3_10-cuda12_4
    secrets:
      github-token: ${{ secrets.GITHUB_TOKEN }}
      conda-pytorchbot-token: ${{ secrets.CONDA_PYTORCHBOT_TOKEN }}
      conda-pytorchbot-token-test: ${{ secrets.CONDA_PYTORCHBOT_TOKEN_TEST }}
    uses: ./.github/workflows/_binary-upload.yml

  conda-py3_11-cpu-build:
    if: ${{ github.repository_owner == 'pytorch' }}
    uses: ./.github/workflows/_binary-build-linux.yml
    needs: get-label-type
    with:
      PYTORCH_ROOT: /pytorch
      BUILDER_ROOT: /builder
      PACKAGE_TYPE: conda
      # TODO: This is a legacy variable that we eventually want to get rid of in
      #       favor of GPU_ARCH_VERSION
      DESIRED_CUDA: cpu
      GPU_ARCH_TYPE: cpu
      DOCKER_IMAGE: pytorch/conda-builder:cpu-main
      DESIRED_PYTHON: "3.11"
<<<<<<< HEAD
      runner_prefix: "${{ needs.get-label-type.outputs.label-type }}amz2023."
=======
      runner_prefix: "${{ needs.get-label-type.outputs.label-type }}"
>>>>>>> d1bb8e82
      build_name: conda-py3_11-cpu
      build_environment: linux-binary-conda
    secrets:
      github-token: ${{ secrets.GITHUB_TOKEN }}
  conda-py3_11-cpu-test:  # Testing
    if: ${{ github.repository_owner == 'pytorch' }}
    needs:
      - conda-py3_11-cpu-build
      - get-label-type
    uses: ./.github/workflows/_binary-test-linux.yml
    with:
      PYTORCH_ROOT: /pytorch
      BUILDER_ROOT: /builder
      PACKAGE_TYPE: conda
      # TODO: This is a legacy variable that we eventually want to get rid of in
      #       favor of GPU_ARCH_VERSION
      DESIRED_CUDA: cpu
      GPU_ARCH_TYPE: cpu
      DOCKER_IMAGE: pytorch/conda-builder:cpu-main
      DESIRED_PYTHON: "3.11"
      build_name: conda-py3_11-cpu
      build_environment: linux-binary-conda
<<<<<<< HEAD
      runner_prefix: "${{ needs.get-label-type.outputs.label-type }}amz2023."
=======
      runner_prefix: "${{ needs.get-label-type.outputs.label-type }}"
>>>>>>> d1bb8e82
      runs_on: linux.4xlarge
    secrets:
      github-token: ${{ secrets.GITHUB_TOKEN }}
  conda-py3_11-cpu-upload:  # Uploading
    if: ${{ github.repository_owner == 'pytorch' }}
    permissions:
      id-token: write
      contents: read
    needs: conda-py3_11-cpu-test
    with:
      PYTORCH_ROOT: /pytorch
      BUILDER_ROOT: /builder
      PACKAGE_TYPE: conda
      # TODO: This is a legacy variable that we eventually want to get rid of in
      #       favor of GPU_ARCH_VERSION
      DESIRED_CUDA: cpu
      GPU_ARCH_TYPE: cpu
      DOCKER_IMAGE: pytorch/conda-builder:cpu-main
      DESIRED_PYTHON: "3.11"
      build_name: conda-py3_11-cpu
    secrets:
      github-token: ${{ secrets.GITHUB_TOKEN }}
      conda-pytorchbot-token: ${{ secrets.CONDA_PYTORCHBOT_TOKEN }}
      conda-pytorchbot-token-test: ${{ secrets.CONDA_PYTORCHBOT_TOKEN_TEST }}
    uses: ./.github/workflows/_binary-upload.yml

  conda-py3_11-cuda11_8-build:
    if: ${{ github.repository_owner == 'pytorch' }}
    uses: ./.github/workflows/_binary-build-linux.yml
    needs: get-label-type
    with:
      PYTORCH_ROOT: /pytorch
      BUILDER_ROOT: /builder
      PACKAGE_TYPE: conda
      # TODO: This is a legacy variable that we eventually want to get rid of in
      #       favor of GPU_ARCH_VERSION
      DESIRED_CUDA: cu118
      GPU_ARCH_VERSION: 11.8
      GPU_ARCH_TYPE: cuda
      DOCKER_IMAGE: pytorch/conda-builder:cuda11.8-main
      DESIRED_PYTHON: "3.11"
<<<<<<< HEAD
      runner_prefix: "${{ needs.get-label-type.outputs.label-type }}amz2023."
=======
      runner_prefix: "${{ needs.get-label-type.outputs.label-type }}"
>>>>>>> d1bb8e82
      runs_on: linux.24xlarge.ephemeral
      build_name: conda-py3_11-cuda11_8
      build_environment: linux-binary-conda
    secrets:
      github-token: ${{ secrets.GITHUB_TOKEN }}
  conda-py3_11-cuda11_8-test:  # Testing
    if: ${{ github.repository_owner == 'pytorch' }}
    needs:
      - conda-py3_11-cuda11_8-build
      - get-label-type
    uses: ./.github/workflows/_binary-test-linux.yml
    with:
      PYTORCH_ROOT: /pytorch
      BUILDER_ROOT: /builder
      PACKAGE_TYPE: conda
      # TODO: This is a legacy variable that we eventually want to get rid of in
      #       favor of GPU_ARCH_VERSION
      DESIRED_CUDA: cu118
      GPU_ARCH_VERSION: 11.8
      GPU_ARCH_TYPE: cuda
      DOCKER_IMAGE: pytorch/conda-builder:cuda11.8-main
      DESIRED_PYTHON: "3.11"
      build_name: conda-py3_11-cuda11_8
      build_environment: linux-binary-conda
<<<<<<< HEAD
      runner_prefix: "${{ needs.get-label-type.outputs.label-type }}amz2023."
=======
      runner_prefix: "${{ needs.get-label-type.outputs.label-type }}"
>>>>>>> d1bb8e82
      runs_on: linux.4xlarge.nvidia.gpu
    secrets:
      github-token: ${{ secrets.GITHUB_TOKEN }}
  conda-py3_11-cuda11_8-upload:  # Uploading
    if: ${{ github.repository_owner == 'pytorch' }}
    permissions:
      id-token: write
      contents: read
    needs: conda-py3_11-cuda11_8-test
    with:
      PYTORCH_ROOT: /pytorch
      BUILDER_ROOT: /builder
      PACKAGE_TYPE: conda
      # TODO: This is a legacy variable that we eventually want to get rid of in
      #       favor of GPU_ARCH_VERSION
      DESIRED_CUDA: cu118
      GPU_ARCH_VERSION: 11.8
      GPU_ARCH_TYPE: cuda
      DOCKER_IMAGE: pytorch/conda-builder:cuda11.8-main
      DESIRED_PYTHON: "3.11"
      build_name: conda-py3_11-cuda11_8
    secrets:
      github-token: ${{ secrets.GITHUB_TOKEN }}
      conda-pytorchbot-token: ${{ secrets.CONDA_PYTORCHBOT_TOKEN }}
      conda-pytorchbot-token-test: ${{ secrets.CONDA_PYTORCHBOT_TOKEN_TEST }}
    uses: ./.github/workflows/_binary-upload.yml

  conda-py3_11-cuda12_1-build:
    if: ${{ github.repository_owner == 'pytorch' }}
    uses: ./.github/workflows/_binary-build-linux.yml
    needs: get-label-type
    with:
      PYTORCH_ROOT: /pytorch
      BUILDER_ROOT: /builder
      PACKAGE_TYPE: conda
      # TODO: This is a legacy variable that we eventually want to get rid of in
      #       favor of GPU_ARCH_VERSION
      DESIRED_CUDA: cu121
      GPU_ARCH_VERSION: 12.1
      GPU_ARCH_TYPE: cuda
      DOCKER_IMAGE: pytorch/conda-builder:cuda12.1-main
      DESIRED_PYTHON: "3.11"
<<<<<<< HEAD
      runner_prefix: "${{ needs.get-label-type.outputs.label-type }}amz2023."
=======
      runner_prefix: "${{ needs.get-label-type.outputs.label-type }}"
>>>>>>> d1bb8e82
      runs_on: linux.24xlarge.ephemeral
      build_name: conda-py3_11-cuda12_1
      build_environment: linux-binary-conda
    secrets:
      github-token: ${{ secrets.GITHUB_TOKEN }}
  conda-py3_11-cuda12_1-test:  # Testing
    if: ${{ github.repository_owner == 'pytorch' }}
    needs:
      - conda-py3_11-cuda12_1-build
      - get-label-type
    uses: ./.github/workflows/_binary-test-linux.yml
    with:
      PYTORCH_ROOT: /pytorch
      BUILDER_ROOT: /builder
      PACKAGE_TYPE: conda
      # TODO: This is a legacy variable that we eventually want to get rid of in
      #       favor of GPU_ARCH_VERSION
      DESIRED_CUDA: cu121
      GPU_ARCH_VERSION: 12.1
      GPU_ARCH_TYPE: cuda
      DOCKER_IMAGE: pytorch/conda-builder:cuda12.1-main
      DESIRED_PYTHON: "3.11"
      build_name: conda-py3_11-cuda12_1
      build_environment: linux-binary-conda
<<<<<<< HEAD
      runner_prefix: "${{ needs.get-label-type.outputs.label-type }}amz2023."
=======
      runner_prefix: "${{ needs.get-label-type.outputs.label-type }}"
>>>>>>> d1bb8e82
      runs_on: linux.4xlarge.nvidia.gpu
    secrets:
      github-token: ${{ secrets.GITHUB_TOKEN }}
  conda-py3_11-cuda12_1-upload:  # Uploading
    if: ${{ github.repository_owner == 'pytorch' }}
    permissions:
      id-token: write
      contents: read
    needs: conda-py3_11-cuda12_1-test
    with:
      PYTORCH_ROOT: /pytorch
      BUILDER_ROOT: /builder
      PACKAGE_TYPE: conda
      # TODO: This is a legacy variable that we eventually want to get rid of in
      #       favor of GPU_ARCH_VERSION
      DESIRED_CUDA: cu121
      GPU_ARCH_VERSION: 12.1
      GPU_ARCH_TYPE: cuda
      DOCKER_IMAGE: pytorch/conda-builder:cuda12.1-main
      DESIRED_PYTHON: "3.11"
      build_name: conda-py3_11-cuda12_1
    secrets:
      github-token: ${{ secrets.GITHUB_TOKEN }}
      conda-pytorchbot-token: ${{ secrets.CONDA_PYTORCHBOT_TOKEN }}
      conda-pytorchbot-token-test: ${{ secrets.CONDA_PYTORCHBOT_TOKEN_TEST }}
    uses: ./.github/workflows/_binary-upload.yml

  conda-py3_11-cuda12_4-build:
    if: ${{ github.repository_owner == 'pytorch' }}
    uses: ./.github/workflows/_binary-build-linux.yml
    needs: get-label-type
    with:
      PYTORCH_ROOT: /pytorch
      BUILDER_ROOT: /builder
      PACKAGE_TYPE: conda
      # TODO: This is a legacy variable that we eventually want to get rid of in
      #       favor of GPU_ARCH_VERSION
      DESIRED_CUDA: cu124
      GPU_ARCH_VERSION: 12.4
      GPU_ARCH_TYPE: cuda
      DOCKER_IMAGE: pytorch/conda-builder:cuda12.4-main
      DESIRED_PYTHON: "3.11"
<<<<<<< HEAD
      runner_prefix: "${{ needs.get-label-type.outputs.label-type }}amz2023."
=======
      runner_prefix: "${{ needs.get-label-type.outputs.label-type }}"
>>>>>>> d1bb8e82
      runs_on: linux.24xlarge.ephemeral
      build_name: conda-py3_11-cuda12_4
      build_environment: linux-binary-conda
    secrets:
      github-token: ${{ secrets.GITHUB_TOKEN }}
  conda-py3_11-cuda12_4-test:  # Testing
    if: ${{ github.repository_owner == 'pytorch' }}
    needs:
      - conda-py3_11-cuda12_4-build
      - get-label-type
    uses: ./.github/workflows/_binary-test-linux.yml
    with:
      PYTORCH_ROOT: /pytorch
      BUILDER_ROOT: /builder
      PACKAGE_TYPE: conda
      # TODO: This is a legacy variable that we eventually want to get rid of in
      #       favor of GPU_ARCH_VERSION
      DESIRED_CUDA: cu124
      GPU_ARCH_VERSION: 12.4
      GPU_ARCH_TYPE: cuda
      DOCKER_IMAGE: pytorch/conda-builder:cuda12.4-main
      DESIRED_PYTHON: "3.11"
      build_name: conda-py3_11-cuda12_4
      build_environment: linux-binary-conda
<<<<<<< HEAD
      runner_prefix: "${{ needs.get-label-type.outputs.label-type }}amz2023."
=======
      runner_prefix: "${{ needs.get-label-type.outputs.label-type }}"
>>>>>>> d1bb8e82
      runs_on: linux.4xlarge.nvidia.gpu
    secrets:
      github-token: ${{ secrets.GITHUB_TOKEN }}
  conda-py3_11-cuda12_4-upload:  # Uploading
    if: ${{ github.repository_owner == 'pytorch' }}
    permissions:
      id-token: write
      contents: read
    needs: conda-py3_11-cuda12_4-test
    with:
      PYTORCH_ROOT: /pytorch
      BUILDER_ROOT: /builder
      PACKAGE_TYPE: conda
      # TODO: This is a legacy variable that we eventually want to get rid of in
      #       favor of GPU_ARCH_VERSION
      DESIRED_CUDA: cu124
      GPU_ARCH_VERSION: 12.4
      GPU_ARCH_TYPE: cuda
      DOCKER_IMAGE: pytorch/conda-builder:cuda12.4-main
      DESIRED_PYTHON: "3.11"
      build_name: conda-py3_11-cuda12_4
    secrets:
      github-token: ${{ secrets.GITHUB_TOKEN }}
      conda-pytorchbot-token: ${{ secrets.CONDA_PYTORCHBOT_TOKEN }}
      conda-pytorchbot-token-test: ${{ secrets.CONDA_PYTORCHBOT_TOKEN_TEST }}
    uses: ./.github/workflows/_binary-upload.yml

  conda-py3_12-cpu-build:
    if: ${{ github.repository_owner == 'pytorch' }}
    uses: ./.github/workflows/_binary-build-linux.yml
    needs: get-label-type
    with:
      PYTORCH_ROOT: /pytorch
      BUILDER_ROOT: /builder
      PACKAGE_TYPE: conda
      # TODO: This is a legacy variable that we eventually want to get rid of in
      #       favor of GPU_ARCH_VERSION
      DESIRED_CUDA: cpu
      GPU_ARCH_TYPE: cpu
      DOCKER_IMAGE: pytorch/conda-builder:cpu-main
      DESIRED_PYTHON: "3.12"
<<<<<<< HEAD
      runner_prefix: "${{ needs.get-label-type.outputs.label-type }}amz2023."
=======
      runner_prefix: "${{ needs.get-label-type.outputs.label-type }}"
>>>>>>> d1bb8e82
      build_name: conda-py3_12-cpu
      build_environment: linux-binary-conda
    secrets:
      github-token: ${{ secrets.GITHUB_TOKEN }}
  conda-py3_12-cpu-test:  # Testing
    if: ${{ github.repository_owner == 'pytorch' }}
    needs:
      - conda-py3_12-cpu-build
      - get-label-type
    uses: ./.github/workflows/_binary-test-linux.yml
    with:
      PYTORCH_ROOT: /pytorch
      BUILDER_ROOT: /builder
      PACKAGE_TYPE: conda
      # TODO: This is a legacy variable that we eventually want to get rid of in
      #       favor of GPU_ARCH_VERSION
      DESIRED_CUDA: cpu
      GPU_ARCH_TYPE: cpu
      DOCKER_IMAGE: pytorch/conda-builder:cpu-main
      DESIRED_PYTHON: "3.12"
      build_name: conda-py3_12-cpu
      build_environment: linux-binary-conda
<<<<<<< HEAD
      runner_prefix: "${{ needs.get-label-type.outputs.label-type }}amz2023."
=======
      runner_prefix: "${{ needs.get-label-type.outputs.label-type }}"
>>>>>>> d1bb8e82
      runs_on: linux.4xlarge
    secrets:
      github-token: ${{ secrets.GITHUB_TOKEN }}
  conda-py3_12-cpu-upload:  # Uploading
    if: ${{ github.repository_owner == 'pytorch' }}
    permissions:
      id-token: write
      contents: read
    needs: conda-py3_12-cpu-test
    with:
      PYTORCH_ROOT: /pytorch
      BUILDER_ROOT: /builder
      PACKAGE_TYPE: conda
      # TODO: This is a legacy variable that we eventually want to get rid of in
      #       favor of GPU_ARCH_VERSION
      DESIRED_CUDA: cpu
      GPU_ARCH_TYPE: cpu
      DOCKER_IMAGE: pytorch/conda-builder:cpu-main
      DESIRED_PYTHON: "3.12"
      build_name: conda-py3_12-cpu
    secrets:
      github-token: ${{ secrets.GITHUB_TOKEN }}
      conda-pytorchbot-token: ${{ secrets.CONDA_PYTORCHBOT_TOKEN }}
      conda-pytorchbot-token-test: ${{ secrets.CONDA_PYTORCHBOT_TOKEN_TEST }}
    uses: ./.github/workflows/_binary-upload.yml

  conda-py3_12-cuda11_8-build:
    if: ${{ github.repository_owner == 'pytorch' }}
    uses: ./.github/workflows/_binary-build-linux.yml
    needs: get-label-type
    with:
      PYTORCH_ROOT: /pytorch
      BUILDER_ROOT: /builder
      PACKAGE_TYPE: conda
      # TODO: This is a legacy variable that we eventually want to get rid of in
      #       favor of GPU_ARCH_VERSION
      DESIRED_CUDA: cu118
      GPU_ARCH_VERSION: 11.8
      GPU_ARCH_TYPE: cuda
      DOCKER_IMAGE: pytorch/conda-builder:cuda11.8-main
      DESIRED_PYTHON: "3.12"
<<<<<<< HEAD
      runner_prefix: "${{ needs.get-label-type.outputs.label-type }}amz2023."
=======
      runner_prefix: "${{ needs.get-label-type.outputs.label-type }}"
>>>>>>> d1bb8e82
      runs_on: linux.24xlarge.ephemeral
      build_name: conda-py3_12-cuda11_8
      build_environment: linux-binary-conda
    secrets:
      github-token: ${{ secrets.GITHUB_TOKEN }}
  conda-py3_12-cuda11_8-test:  # Testing
    if: ${{ github.repository_owner == 'pytorch' }}
    needs:
      - conda-py3_12-cuda11_8-build
      - get-label-type
    uses: ./.github/workflows/_binary-test-linux.yml
    with:
      PYTORCH_ROOT: /pytorch
      BUILDER_ROOT: /builder
      PACKAGE_TYPE: conda
      # TODO: This is a legacy variable that we eventually want to get rid of in
      #       favor of GPU_ARCH_VERSION
      DESIRED_CUDA: cu118
      GPU_ARCH_VERSION: 11.8
      GPU_ARCH_TYPE: cuda
      DOCKER_IMAGE: pytorch/conda-builder:cuda11.8-main
      DESIRED_PYTHON: "3.12"
      build_name: conda-py3_12-cuda11_8
      build_environment: linux-binary-conda
<<<<<<< HEAD
      runner_prefix: "${{ needs.get-label-type.outputs.label-type }}amz2023."
=======
      runner_prefix: "${{ needs.get-label-type.outputs.label-type }}"
>>>>>>> d1bb8e82
      runs_on: linux.4xlarge.nvidia.gpu
    secrets:
      github-token: ${{ secrets.GITHUB_TOKEN }}
  conda-py3_12-cuda11_8-upload:  # Uploading
    if: ${{ github.repository_owner == 'pytorch' }}
    permissions:
      id-token: write
      contents: read
    needs: conda-py3_12-cuda11_8-test
    with:
      PYTORCH_ROOT: /pytorch
      BUILDER_ROOT: /builder
      PACKAGE_TYPE: conda
      # TODO: This is a legacy variable that we eventually want to get rid of in
      #       favor of GPU_ARCH_VERSION
      DESIRED_CUDA: cu118
      GPU_ARCH_VERSION: 11.8
      GPU_ARCH_TYPE: cuda
      DOCKER_IMAGE: pytorch/conda-builder:cuda11.8-main
      DESIRED_PYTHON: "3.12"
      build_name: conda-py3_12-cuda11_8
    secrets:
      github-token: ${{ secrets.GITHUB_TOKEN }}
      conda-pytorchbot-token: ${{ secrets.CONDA_PYTORCHBOT_TOKEN }}
      conda-pytorchbot-token-test: ${{ secrets.CONDA_PYTORCHBOT_TOKEN_TEST }}
    uses: ./.github/workflows/_binary-upload.yml

  conda-py3_12-cuda12_1-build:
    if: ${{ github.repository_owner == 'pytorch' }}
    uses: ./.github/workflows/_binary-build-linux.yml
    needs: get-label-type
    with:
      PYTORCH_ROOT: /pytorch
      BUILDER_ROOT: /builder
      PACKAGE_TYPE: conda
      # TODO: This is a legacy variable that we eventually want to get rid of in
      #       favor of GPU_ARCH_VERSION
      DESIRED_CUDA: cu121
      GPU_ARCH_VERSION: 12.1
      GPU_ARCH_TYPE: cuda
      DOCKER_IMAGE: pytorch/conda-builder:cuda12.1-main
      DESIRED_PYTHON: "3.12"
<<<<<<< HEAD
      runner_prefix: "${{ needs.get-label-type.outputs.label-type }}amz2023."
=======
      runner_prefix: "${{ needs.get-label-type.outputs.label-type }}"
>>>>>>> d1bb8e82
      runs_on: linux.24xlarge.ephemeral
      build_name: conda-py3_12-cuda12_1
      build_environment: linux-binary-conda
    secrets:
      github-token: ${{ secrets.GITHUB_TOKEN }}
  conda-py3_12-cuda12_1-test:  # Testing
    if: ${{ github.repository_owner == 'pytorch' }}
    needs:
      - conda-py3_12-cuda12_1-build
      - get-label-type
    uses: ./.github/workflows/_binary-test-linux.yml
    with:
      PYTORCH_ROOT: /pytorch
      BUILDER_ROOT: /builder
      PACKAGE_TYPE: conda
      # TODO: This is a legacy variable that we eventually want to get rid of in
      #       favor of GPU_ARCH_VERSION
      DESIRED_CUDA: cu121
      GPU_ARCH_VERSION: 12.1
      GPU_ARCH_TYPE: cuda
      DOCKER_IMAGE: pytorch/conda-builder:cuda12.1-main
      DESIRED_PYTHON: "3.12"
      build_name: conda-py3_12-cuda12_1
      build_environment: linux-binary-conda
<<<<<<< HEAD
      runner_prefix: "${{ needs.get-label-type.outputs.label-type }}amz2023."
=======
      runner_prefix: "${{ needs.get-label-type.outputs.label-type }}"
>>>>>>> d1bb8e82
      runs_on: linux.4xlarge.nvidia.gpu
    secrets:
      github-token: ${{ secrets.GITHUB_TOKEN }}
  conda-py3_12-cuda12_1-upload:  # Uploading
    if: ${{ github.repository_owner == 'pytorch' }}
    permissions:
      id-token: write
      contents: read
    needs: conda-py3_12-cuda12_1-test
    with:
      PYTORCH_ROOT: /pytorch
      BUILDER_ROOT: /builder
      PACKAGE_TYPE: conda
      # TODO: This is a legacy variable that we eventually want to get rid of in
      #       favor of GPU_ARCH_VERSION
      DESIRED_CUDA: cu121
      GPU_ARCH_VERSION: 12.1
      GPU_ARCH_TYPE: cuda
      DOCKER_IMAGE: pytorch/conda-builder:cuda12.1-main
      DESIRED_PYTHON: "3.12"
      build_name: conda-py3_12-cuda12_1
    secrets:
      github-token: ${{ secrets.GITHUB_TOKEN }}
      conda-pytorchbot-token: ${{ secrets.CONDA_PYTORCHBOT_TOKEN }}
      conda-pytorchbot-token-test: ${{ secrets.CONDA_PYTORCHBOT_TOKEN_TEST }}
    uses: ./.github/workflows/_binary-upload.yml

  conda-py3_12-cuda12_4-build:
    if: ${{ github.repository_owner == 'pytorch' }}
    uses: ./.github/workflows/_binary-build-linux.yml
    needs: get-label-type
    with:
      PYTORCH_ROOT: /pytorch
      BUILDER_ROOT: /builder
      PACKAGE_TYPE: conda
      # TODO: This is a legacy variable that we eventually want to get rid of in
      #       favor of GPU_ARCH_VERSION
      DESIRED_CUDA: cu124
      GPU_ARCH_VERSION: 12.4
      GPU_ARCH_TYPE: cuda
      DOCKER_IMAGE: pytorch/conda-builder:cuda12.4-main
      DESIRED_PYTHON: "3.12"
<<<<<<< HEAD
      runner_prefix: "${{ needs.get-label-type.outputs.label-type }}amz2023."
=======
      runner_prefix: "${{ needs.get-label-type.outputs.label-type }}"
>>>>>>> d1bb8e82
      runs_on: linux.24xlarge.ephemeral
      build_name: conda-py3_12-cuda12_4
      build_environment: linux-binary-conda
    secrets:
      github-token: ${{ secrets.GITHUB_TOKEN }}
  conda-py3_12-cuda12_4-test:  # Testing
    if: ${{ github.repository_owner == 'pytorch' }}
    needs:
      - conda-py3_12-cuda12_4-build
      - get-label-type
    uses: ./.github/workflows/_binary-test-linux.yml
    with:
      PYTORCH_ROOT: /pytorch
      BUILDER_ROOT: /builder
      PACKAGE_TYPE: conda
      # TODO: This is a legacy variable that we eventually want to get rid of in
      #       favor of GPU_ARCH_VERSION
      DESIRED_CUDA: cu124
      GPU_ARCH_VERSION: 12.4
      GPU_ARCH_TYPE: cuda
      DOCKER_IMAGE: pytorch/conda-builder:cuda12.4-main
      DESIRED_PYTHON: "3.12"
      build_name: conda-py3_12-cuda12_4
      build_environment: linux-binary-conda
<<<<<<< HEAD
      runner_prefix: "${{ needs.get-label-type.outputs.label-type }}amz2023."
=======
      runner_prefix: "${{ needs.get-label-type.outputs.label-type }}"
>>>>>>> d1bb8e82
      runs_on: linux.4xlarge.nvidia.gpu
    secrets:
      github-token: ${{ secrets.GITHUB_TOKEN }}
  conda-py3_12-cuda12_4-upload:  # Uploading
    if: ${{ github.repository_owner == 'pytorch' }}
    permissions:
      id-token: write
      contents: read
    needs: conda-py3_12-cuda12_4-test
    with:
      PYTORCH_ROOT: /pytorch
      BUILDER_ROOT: /builder
      PACKAGE_TYPE: conda
      # TODO: This is a legacy variable that we eventually want to get rid of in
      #       favor of GPU_ARCH_VERSION
      DESIRED_CUDA: cu124
      GPU_ARCH_VERSION: 12.4
      GPU_ARCH_TYPE: cuda
      DOCKER_IMAGE: pytorch/conda-builder:cuda12.4-main
      DESIRED_PYTHON: "3.12"
      build_name: conda-py3_12-cuda12_4
    secrets:
      github-token: ${{ secrets.GITHUB_TOKEN }}
      conda-pytorchbot-token: ${{ secrets.CONDA_PYTORCHBOT_TOKEN }}
      conda-pytorchbot-token-test: ${{ secrets.CONDA_PYTORCHBOT_TOKEN_TEST }}
    uses: ./.github/workflows/_binary-upload.yml<|MERGE_RESOLUTION|>--- conflicted
+++ resolved
@@ -59,11 +59,7 @@
       GPU_ARCH_TYPE: cpu
       DOCKER_IMAGE: pytorch/conda-builder:cpu-main
       DESIRED_PYTHON: "3.9"
-<<<<<<< HEAD
-      runner_prefix: "${{ needs.get-label-type.outputs.label-type }}amz2023."
-=======
-      runner_prefix: "${{ needs.get-label-type.outputs.label-type }}"
->>>>>>> d1bb8e82
+      runner_prefix: "${{ needs.get-label-type.outputs.label-type }}"
       build_name: conda-py3_9-cpu
       build_environment: linux-binary-conda
     secrets:
@@ -86,11 +82,7 @@
       DESIRED_PYTHON: "3.9"
       build_name: conda-py3_9-cpu
       build_environment: linux-binary-conda
-<<<<<<< HEAD
-      runner_prefix: "${{ needs.get-label-type.outputs.label-type }}amz2023."
-=======
-      runner_prefix: "${{ needs.get-label-type.outputs.label-type }}"
->>>>>>> d1bb8e82
+      runner_prefix: "${{ needs.get-label-type.outputs.label-type }}"
       runs_on: linux.4xlarge
     secrets:
       github-token: ${{ secrets.GITHUB_TOKEN }}
@@ -132,11 +124,7 @@
       GPU_ARCH_TYPE: cuda
       DOCKER_IMAGE: pytorch/conda-builder:cuda11.8-main
       DESIRED_PYTHON: "3.9"
-<<<<<<< HEAD
-      runner_prefix: "${{ needs.get-label-type.outputs.label-type }}amz2023."
-=======
-      runner_prefix: "${{ needs.get-label-type.outputs.label-type }}"
->>>>>>> d1bb8e82
+      runner_prefix: "${{ needs.get-label-type.outputs.label-type }}"
       runs_on: linux.24xlarge.ephemeral
       build_name: conda-py3_9-cuda11_8
       build_environment: linux-binary-conda
@@ -161,11 +149,7 @@
       DESIRED_PYTHON: "3.9"
       build_name: conda-py3_9-cuda11_8
       build_environment: linux-binary-conda
-<<<<<<< HEAD
-      runner_prefix: "${{ needs.get-label-type.outputs.label-type }}amz2023."
-=======
-      runner_prefix: "${{ needs.get-label-type.outputs.label-type }}"
->>>>>>> d1bb8e82
+      runner_prefix: "${{ needs.get-label-type.outputs.label-type }}"
       runs_on: linux.4xlarge.nvidia.gpu
     secrets:
       github-token: ${{ secrets.GITHUB_TOKEN }}
@@ -208,11 +192,7 @@
       GPU_ARCH_TYPE: cuda
       DOCKER_IMAGE: pytorch/conda-builder:cuda12.1-main
       DESIRED_PYTHON: "3.9"
-<<<<<<< HEAD
-      runner_prefix: "${{ needs.get-label-type.outputs.label-type }}amz2023."
-=======
-      runner_prefix: "${{ needs.get-label-type.outputs.label-type }}"
->>>>>>> d1bb8e82
+      runner_prefix: "${{ needs.get-label-type.outputs.label-type }}"
       runs_on: linux.24xlarge.ephemeral
       build_name: conda-py3_9-cuda12_1
       build_environment: linux-binary-conda
@@ -237,11 +217,7 @@
       DESIRED_PYTHON: "3.9"
       build_name: conda-py3_9-cuda12_1
       build_environment: linux-binary-conda
-<<<<<<< HEAD
-      runner_prefix: "${{ needs.get-label-type.outputs.label-type }}amz2023."
-=======
-      runner_prefix: "${{ needs.get-label-type.outputs.label-type }}"
->>>>>>> d1bb8e82
+      runner_prefix: "${{ needs.get-label-type.outputs.label-type }}"
       runs_on: linux.4xlarge.nvidia.gpu
     secrets:
       github-token: ${{ secrets.GITHUB_TOKEN }}
@@ -284,11 +260,7 @@
       GPU_ARCH_TYPE: cuda
       DOCKER_IMAGE: pytorch/conda-builder:cuda12.4-main
       DESIRED_PYTHON: "3.9"
-<<<<<<< HEAD
-      runner_prefix: "${{ needs.get-label-type.outputs.label-type }}amz2023."
-=======
-      runner_prefix: "${{ needs.get-label-type.outputs.label-type }}"
->>>>>>> d1bb8e82
+      runner_prefix: "${{ needs.get-label-type.outputs.label-type }}"
       runs_on: linux.24xlarge.ephemeral
       build_name: conda-py3_9-cuda12_4
       build_environment: linux-binary-conda
@@ -313,11 +285,7 @@
       DESIRED_PYTHON: "3.9"
       build_name: conda-py3_9-cuda12_4
       build_environment: linux-binary-conda
-<<<<<<< HEAD
-      runner_prefix: "${{ needs.get-label-type.outputs.label-type }}amz2023."
-=======
-      runner_prefix: "${{ needs.get-label-type.outputs.label-type }}"
->>>>>>> d1bb8e82
+      runner_prefix: "${{ needs.get-label-type.outputs.label-type }}"
       runs_on: linux.4xlarge.nvidia.gpu
     secrets:
       github-token: ${{ secrets.GITHUB_TOKEN }}
@@ -359,11 +327,7 @@
       GPU_ARCH_TYPE: cpu
       DOCKER_IMAGE: pytorch/conda-builder:cpu-main
       DESIRED_PYTHON: "3.10"
-<<<<<<< HEAD
-      runner_prefix: "${{ needs.get-label-type.outputs.label-type }}amz2023."
-=======
-      runner_prefix: "${{ needs.get-label-type.outputs.label-type }}"
->>>>>>> d1bb8e82
+      runner_prefix: "${{ needs.get-label-type.outputs.label-type }}"
       build_name: conda-py3_10-cpu
       build_environment: linux-binary-conda
     secrets:
@@ -386,11 +350,7 @@
       DESIRED_PYTHON: "3.10"
       build_name: conda-py3_10-cpu
       build_environment: linux-binary-conda
-<<<<<<< HEAD
-      runner_prefix: "${{ needs.get-label-type.outputs.label-type }}amz2023."
-=======
-      runner_prefix: "${{ needs.get-label-type.outputs.label-type }}"
->>>>>>> d1bb8e82
+      runner_prefix: "${{ needs.get-label-type.outputs.label-type }}"
       runs_on: linux.4xlarge
     secrets:
       github-token: ${{ secrets.GITHUB_TOKEN }}
@@ -432,11 +392,7 @@
       GPU_ARCH_TYPE: cuda
       DOCKER_IMAGE: pytorch/conda-builder:cuda11.8-main
       DESIRED_PYTHON: "3.10"
-<<<<<<< HEAD
-      runner_prefix: "${{ needs.get-label-type.outputs.label-type }}amz2023."
-=======
-      runner_prefix: "${{ needs.get-label-type.outputs.label-type }}"
->>>>>>> d1bb8e82
+      runner_prefix: "${{ needs.get-label-type.outputs.label-type }}"
       runs_on: linux.24xlarge.ephemeral
       build_name: conda-py3_10-cuda11_8
       build_environment: linux-binary-conda
@@ -461,11 +417,7 @@
       DESIRED_PYTHON: "3.10"
       build_name: conda-py3_10-cuda11_8
       build_environment: linux-binary-conda
-<<<<<<< HEAD
-      runner_prefix: "${{ needs.get-label-type.outputs.label-type }}amz2023."
-=======
-      runner_prefix: "${{ needs.get-label-type.outputs.label-type }}"
->>>>>>> d1bb8e82
+      runner_prefix: "${{ needs.get-label-type.outputs.label-type }}"
       runs_on: linux.4xlarge.nvidia.gpu
     secrets:
       github-token: ${{ secrets.GITHUB_TOKEN }}
@@ -508,11 +460,7 @@
       GPU_ARCH_TYPE: cuda
       DOCKER_IMAGE: pytorch/conda-builder:cuda12.1-main
       DESIRED_PYTHON: "3.10"
-<<<<<<< HEAD
-      runner_prefix: "${{ needs.get-label-type.outputs.label-type }}amz2023."
-=======
-      runner_prefix: "${{ needs.get-label-type.outputs.label-type }}"
->>>>>>> d1bb8e82
+      runner_prefix: "${{ needs.get-label-type.outputs.label-type }}"
       runs_on: linux.24xlarge.ephemeral
       build_name: conda-py3_10-cuda12_1
       build_environment: linux-binary-conda
@@ -537,11 +485,7 @@
       DESIRED_PYTHON: "3.10"
       build_name: conda-py3_10-cuda12_1
       build_environment: linux-binary-conda
-<<<<<<< HEAD
-      runner_prefix: "${{ needs.get-label-type.outputs.label-type }}amz2023."
-=======
-      runner_prefix: "${{ needs.get-label-type.outputs.label-type }}"
->>>>>>> d1bb8e82
+      runner_prefix: "${{ needs.get-label-type.outputs.label-type }}"
       runs_on: linux.4xlarge.nvidia.gpu
     secrets:
       github-token: ${{ secrets.GITHUB_TOKEN }}
@@ -584,11 +528,7 @@
       GPU_ARCH_TYPE: cuda
       DOCKER_IMAGE: pytorch/conda-builder:cuda12.4-main
       DESIRED_PYTHON: "3.10"
-<<<<<<< HEAD
-      runner_prefix: "${{ needs.get-label-type.outputs.label-type }}amz2023."
-=======
-      runner_prefix: "${{ needs.get-label-type.outputs.label-type }}"
->>>>>>> d1bb8e82
+      runner_prefix: "${{ needs.get-label-type.outputs.label-type }}"
       runs_on: linux.24xlarge.ephemeral
       build_name: conda-py3_10-cuda12_4
       build_environment: linux-binary-conda
@@ -613,11 +553,7 @@
       DESIRED_PYTHON: "3.10"
       build_name: conda-py3_10-cuda12_4
       build_environment: linux-binary-conda
-<<<<<<< HEAD
-      runner_prefix: "${{ needs.get-label-type.outputs.label-type }}amz2023."
-=======
-      runner_prefix: "${{ needs.get-label-type.outputs.label-type }}"
->>>>>>> d1bb8e82
+      runner_prefix: "${{ needs.get-label-type.outputs.label-type }}"
       runs_on: linux.4xlarge.nvidia.gpu
     secrets:
       github-token: ${{ secrets.GITHUB_TOKEN }}
@@ -659,11 +595,7 @@
       GPU_ARCH_TYPE: cpu
       DOCKER_IMAGE: pytorch/conda-builder:cpu-main
       DESIRED_PYTHON: "3.11"
-<<<<<<< HEAD
-      runner_prefix: "${{ needs.get-label-type.outputs.label-type }}amz2023."
-=======
-      runner_prefix: "${{ needs.get-label-type.outputs.label-type }}"
->>>>>>> d1bb8e82
+      runner_prefix: "${{ needs.get-label-type.outputs.label-type }}"
       build_name: conda-py3_11-cpu
       build_environment: linux-binary-conda
     secrets:
@@ -686,11 +618,7 @@
       DESIRED_PYTHON: "3.11"
       build_name: conda-py3_11-cpu
       build_environment: linux-binary-conda
-<<<<<<< HEAD
-      runner_prefix: "${{ needs.get-label-type.outputs.label-type }}amz2023."
-=======
-      runner_prefix: "${{ needs.get-label-type.outputs.label-type }}"
->>>>>>> d1bb8e82
+      runner_prefix: "${{ needs.get-label-type.outputs.label-type }}"
       runs_on: linux.4xlarge
     secrets:
       github-token: ${{ secrets.GITHUB_TOKEN }}
@@ -732,11 +660,7 @@
       GPU_ARCH_TYPE: cuda
       DOCKER_IMAGE: pytorch/conda-builder:cuda11.8-main
       DESIRED_PYTHON: "3.11"
-<<<<<<< HEAD
-      runner_prefix: "${{ needs.get-label-type.outputs.label-type }}amz2023."
-=======
-      runner_prefix: "${{ needs.get-label-type.outputs.label-type }}"
->>>>>>> d1bb8e82
+      runner_prefix: "${{ needs.get-label-type.outputs.label-type }}"
       runs_on: linux.24xlarge.ephemeral
       build_name: conda-py3_11-cuda11_8
       build_environment: linux-binary-conda
@@ -761,11 +685,7 @@
       DESIRED_PYTHON: "3.11"
       build_name: conda-py3_11-cuda11_8
       build_environment: linux-binary-conda
-<<<<<<< HEAD
-      runner_prefix: "${{ needs.get-label-type.outputs.label-type }}amz2023."
-=======
-      runner_prefix: "${{ needs.get-label-type.outputs.label-type }}"
->>>>>>> d1bb8e82
+      runner_prefix: "${{ needs.get-label-type.outputs.label-type }}"
       runs_on: linux.4xlarge.nvidia.gpu
     secrets:
       github-token: ${{ secrets.GITHUB_TOKEN }}
@@ -808,11 +728,7 @@
       GPU_ARCH_TYPE: cuda
       DOCKER_IMAGE: pytorch/conda-builder:cuda12.1-main
       DESIRED_PYTHON: "3.11"
-<<<<<<< HEAD
-      runner_prefix: "${{ needs.get-label-type.outputs.label-type }}amz2023."
-=======
-      runner_prefix: "${{ needs.get-label-type.outputs.label-type }}"
->>>>>>> d1bb8e82
+      runner_prefix: "${{ needs.get-label-type.outputs.label-type }}"
       runs_on: linux.24xlarge.ephemeral
       build_name: conda-py3_11-cuda12_1
       build_environment: linux-binary-conda
@@ -837,11 +753,7 @@
       DESIRED_PYTHON: "3.11"
       build_name: conda-py3_11-cuda12_1
       build_environment: linux-binary-conda
-<<<<<<< HEAD
-      runner_prefix: "${{ needs.get-label-type.outputs.label-type }}amz2023."
-=======
-      runner_prefix: "${{ needs.get-label-type.outputs.label-type }}"
->>>>>>> d1bb8e82
+      runner_prefix: "${{ needs.get-label-type.outputs.label-type }}"
       runs_on: linux.4xlarge.nvidia.gpu
     secrets:
       github-token: ${{ secrets.GITHUB_TOKEN }}
@@ -884,11 +796,7 @@
       GPU_ARCH_TYPE: cuda
       DOCKER_IMAGE: pytorch/conda-builder:cuda12.4-main
       DESIRED_PYTHON: "3.11"
-<<<<<<< HEAD
-      runner_prefix: "${{ needs.get-label-type.outputs.label-type }}amz2023."
-=======
-      runner_prefix: "${{ needs.get-label-type.outputs.label-type }}"
->>>>>>> d1bb8e82
+      runner_prefix: "${{ needs.get-label-type.outputs.label-type }}"
       runs_on: linux.24xlarge.ephemeral
       build_name: conda-py3_11-cuda12_4
       build_environment: linux-binary-conda
@@ -913,11 +821,7 @@
       DESIRED_PYTHON: "3.11"
       build_name: conda-py3_11-cuda12_4
       build_environment: linux-binary-conda
-<<<<<<< HEAD
-      runner_prefix: "${{ needs.get-label-type.outputs.label-type }}amz2023."
-=======
-      runner_prefix: "${{ needs.get-label-type.outputs.label-type }}"
->>>>>>> d1bb8e82
+      runner_prefix: "${{ needs.get-label-type.outputs.label-type }}"
       runs_on: linux.4xlarge.nvidia.gpu
     secrets:
       github-token: ${{ secrets.GITHUB_TOKEN }}
@@ -959,11 +863,7 @@
       GPU_ARCH_TYPE: cpu
       DOCKER_IMAGE: pytorch/conda-builder:cpu-main
       DESIRED_PYTHON: "3.12"
-<<<<<<< HEAD
-      runner_prefix: "${{ needs.get-label-type.outputs.label-type }}amz2023."
-=======
-      runner_prefix: "${{ needs.get-label-type.outputs.label-type }}"
->>>>>>> d1bb8e82
+      runner_prefix: "${{ needs.get-label-type.outputs.label-type }}"
       build_name: conda-py3_12-cpu
       build_environment: linux-binary-conda
     secrets:
@@ -986,11 +886,7 @@
       DESIRED_PYTHON: "3.12"
       build_name: conda-py3_12-cpu
       build_environment: linux-binary-conda
-<<<<<<< HEAD
-      runner_prefix: "${{ needs.get-label-type.outputs.label-type }}amz2023."
-=======
-      runner_prefix: "${{ needs.get-label-type.outputs.label-type }}"
->>>>>>> d1bb8e82
+      runner_prefix: "${{ needs.get-label-type.outputs.label-type }}"
       runs_on: linux.4xlarge
     secrets:
       github-token: ${{ secrets.GITHUB_TOKEN }}
@@ -1032,11 +928,7 @@
       GPU_ARCH_TYPE: cuda
       DOCKER_IMAGE: pytorch/conda-builder:cuda11.8-main
       DESIRED_PYTHON: "3.12"
-<<<<<<< HEAD
-      runner_prefix: "${{ needs.get-label-type.outputs.label-type }}amz2023."
-=======
-      runner_prefix: "${{ needs.get-label-type.outputs.label-type }}"
->>>>>>> d1bb8e82
+      runner_prefix: "${{ needs.get-label-type.outputs.label-type }}"
       runs_on: linux.24xlarge.ephemeral
       build_name: conda-py3_12-cuda11_8
       build_environment: linux-binary-conda
@@ -1061,11 +953,7 @@
       DESIRED_PYTHON: "3.12"
       build_name: conda-py3_12-cuda11_8
       build_environment: linux-binary-conda
-<<<<<<< HEAD
-      runner_prefix: "${{ needs.get-label-type.outputs.label-type }}amz2023."
-=======
-      runner_prefix: "${{ needs.get-label-type.outputs.label-type }}"
->>>>>>> d1bb8e82
+      runner_prefix: "${{ needs.get-label-type.outputs.label-type }}"
       runs_on: linux.4xlarge.nvidia.gpu
     secrets:
       github-token: ${{ secrets.GITHUB_TOKEN }}
@@ -1108,11 +996,7 @@
       GPU_ARCH_TYPE: cuda
       DOCKER_IMAGE: pytorch/conda-builder:cuda12.1-main
       DESIRED_PYTHON: "3.12"
-<<<<<<< HEAD
-      runner_prefix: "${{ needs.get-label-type.outputs.label-type }}amz2023."
-=======
-      runner_prefix: "${{ needs.get-label-type.outputs.label-type }}"
->>>>>>> d1bb8e82
+      runner_prefix: "${{ needs.get-label-type.outputs.label-type }}"
       runs_on: linux.24xlarge.ephemeral
       build_name: conda-py3_12-cuda12_1
       build_environment: linux-binary-conda
@@ -1137,11 +1021,7 @@
       DESIRED_PYTHON: "3.12"
       build_name: conda-py3_12-cuda12_1
       build_environment: linux-binary-conda
-<<<<<<< HEAD
-      runner_prefix: "${{ needs.get-label-type.outputs.label-type }}amz2023."
-=======
-      runner_prefix: "${{ needs.get-label-type.outputs.label-type }}"
->>>>>>> d1bb8e82
+      runner_prefix: "${{ needs.get-label-type.outputs.label-type }}"
       runs_on: linux.4xlarge.nvidia.gpu
     secrets:
       github-token: ${{ secrets.GITHUB_TOKEN }}
@@ -1184,11 +1064,7 @@
       GPU_ARCH_TYPE: cuda
       DOCKER_IMAGE: pytorch/conda-builder:cuda12.4-main
       DESIRED_PYTHON: "3.12"
-<<<<<<< HEAD
-      runner_prefix: "${{ needs.get-label-type.outputs.label-type }}amz2023."
-=======
-      runner_prefix: "${{ needs.get-label-type.outputs.label-type }}"
->>>>>>> d1bb8e82
+      runner_prefix: "${{ needs.get-label-type.outputs.label-type }}"
       runs_on: linux.24xlarge.ephemeral
       build_name: conda-py3_12-cuda12_4
       build_environment: linux-binary-conda
@@ -1213,11 +1089,7 @@
       DESIRED_PYTHON: "3.12"
       build_name: conda-py3_12-cuda12_4
       build_environment: linux-binary-conda
-<<<<<<< HEAD
-      runner_prefix: "${{ needs.get-label-type.outputs.label-type }}amz2023."
-=======
-      runner_prefix: "${{ needs.get-label-type.outputs.label-type }}"
->>>>>>> d1bb8e82
+      runner_prefix: "${{ needs.get-label-type.outputs.label-type }}"
       runs_on: linux.4xlarge.nvidia.gpu
     secrets:
       github-token: ${{ secrets.GITHUB_TOKEN }}
