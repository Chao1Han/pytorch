# @generated DO NOT EDIT MANUALLY

# Template is at:    .github/templates/windows_binary_build_workflow.yml.j2
# Generation script: .github/scripts/generate_ci_workflows.py
name: windows-binary-libtorch-debug

on:
  push:
    # NOTE: Meta Employees can trigger new nightlies using: https://fburl.com/trigger_pytorch_nightly_build
    branches:
      - nightly
    tags:
      # NOTE: Binary build pipelines should only get triggered on release candidate builds
      # Release candidate tags look like: v1.11.0-rc1
      - v[0-9]+.[0-9]+.[0-9]+-rc[0-9]+
      - 'ciflow/binaries/*'
      - 'ciflow/binaries_libtorch/*'
  workflow_dispatch:

env:
  # Needed for conda builds
  ALPINE_IMAGE: "308535385114.dkr.ecr.us-east-1.amazonaws.com/tool/alpine"
  ANACONDA_USER: pytorch
  AWS_DEFAULT_REGION: us-east-1
  BUILD_ENVIRONMENT: windows-binary-libtorch-debug
  GITHUB_TOKEN: ${{ secrets.GITHUB_TOKEN }}
  PR_NUMBER: ${{ github.event.pull_request.number }}
  SHA1: ${{ github.event.pull_request.head.sha || github.sha }}
  SKIP_ALL_TESTS: 1
concurrency:
  group: windows-binary-libtorch-debug-${{ github.event.pull_request.number || github.ref_name }}-${{ github.ref_type == 'branch' && github.sha }}-${{ github.event_name == 'workflow_dispatch' }}
  cancel-in-progress: true

jobs:
  get-label-type:
    name: get-label-type
    uses: ./.github/workflows/_runner-determinator.yml
    with:
      triggering_actor: ${{ github.triggering_actor }}
      issue_owner: ${{ github.event.pull_request.user.login || github.event.issue.user.login }}
      curr_branch: ${{ github.head_ref || github.ref_name }}
      curr_ref_type: ${{ github.ref_type }}
  libtorch-cpu-shared-with-deps-debug-build:
    if: ${{ github.repository_owner == 'pytorch' }}
    needs: get-label-type
    runs-on: "${{ needs.get-label-type.outputs.label-type }}windows.4xlarge"
    timeout-minutes: 240
    env:
      PYTORCH_ROOT: ${{ github.workspace }}/pytorch
      BUILDER_ROOT: ${{ github.workspace }}/builder
      PACKAGE_TYPE: libtorch
      # TODO: This is a legacy variable that we eventually want to get rid of in
      #       favor of GPU_ARCH_VERSION
      DESIRED_CUDA: cpu
      GPU_ARCH_TYPE: cpu
      SKIP_ALL_TESTS: 1
      LIBTORCH_CONFIG: debug
      LIBTORCH_VARIANT: shared-with-deps
      # This is a dummy value for libtorch to work correctly with our batch scripts
      # without this value pip does not get installed for some reason
      DESIRED_PYTHON: "3.9"
    steps:
      - name: Display EC2 information
        shell: bash
        run: |
          set -euo pipefail
          function get_ec2_metadata() {
            # Pulled from instance metadata endpoint for EC2
            # see https://docs.aws.amazon.com/AWSEC2/latest/UserGuide/instancedata-data-retrieval.html
            category=$1
            curl -fsSL "http://169.254.169.254/latest/meta-data/${category}"
          }
          echo "ami-id: $(get_ec2_metadata ami-id)"
          echo "instance-id: $(get_ec2_metadata instance-id)"
          echo "instance-type: $(get_ec2_metadata instance-type)"
          echo "system info $(uname -a)"
      - name: "[FB EMPLOYEES] Enable SSH (Click me for login details)"
        uses: pytorch/test-infra/.github/actions/setup-ssh@main
        continue-on-error: true
        with:
          github-secret: ${{ secrets.GITHUB_TOKEN }}
      # Needed for binary builds, see: https://github.com/pytorch/pytorch/issues/73339#issuecomment-1058981560
      - name: Enable long paths on Windows
        shell: powershell
        run: |
          Set-ItemProperty -Path "HKLM:\\SYSTEM\CurrentControlSet\Control\FileSystem" -Name "LongPathsEnabled" -Value 1
      # Since it's just a defensive command, the workflow should continue even the command fails. This step can be
      # removed once Windows Defender is removed from the AMI
      - name: Disables Windows Defender scheduled and real-time scanning for files in directories used by PyTorch
        continue-on-error: true
        shell: powershell
        run: |
          Add-MpPreference -ExclusionPath $(Get-Location).tostring(),$Env:TEMP -ErrorAction Ignore
          # Let's both exclude the path and disable Windows Defender completely just to be sure
          # that it doesn't interfere
          Set-MpPreference -DisableRealtimeMonitoring $True -ErrorAction Ignore
      # NOTE: These environment variables are put here so that they can be applied on every job equally
      #       They are also here because setting them at a workflow level doesn't give us access to the
      #       runner.temp variable, which we need.
      - name: Populate binary env
        shell: bash
        run: |
          echo "BINARY_ENV_FILE=${RUNNER_TEMP}/env" >> "${GITHUB_ENV}"
          echo "PYTORCH_FINAL_PACKAGE_DIR=${RUNNER_TEMP}/artifacts" >> "${GITHUB_ENV}"
          echo "WIN_PACKAGE_WORK_DIR=${RUNNER_TEMP}"
      - name: Checkout PyTorch
        uses: malfet/checkout@silent-checkout
        with:
          ref: ${{ github.event_name == 'pull_request' && github.event.pull_request.head.sha || github.sha }}
          submodules: recursive
          path: pytorch
          quiet-checkout: true
      - name: Clean PyTorch checkout
        run: |
          # Remove any artifacts from the previous checkouts
          git clean -fxd
        working-directory: pytorch
      - name: Checkout pytorch/builder
        uses: malfet/checkout@silent-checkout
        with:
          ref: main
          submodules: recursive
          repository: pytorch/builder
          path: builder
          quiet-checkout: true
      - name: Clean pytorch/builder checkout
        run: |
          # Remove any artifacts from the previous checkouts
          git clean -fxd
        working-directory: builder
      - name: Populate binary env
        shell: bash
        run: |
          "${PYTORCH_ROOT}/.circleci/scripts/binary_populate_env.sh"
      - name: Build PyTorch binary
        shell: bash
        run: |
          "${PYTORCH_ROOT}/.circleci/scripts/binary_windows_build.sh"
      - uses: actions/upload-artifact@v4.4.0
        if: always()
        with:
          name: libtorch-cpu-shared-with-deps-debug
          retention-days: 14
          if-no-files-found: error
          path: "${{ env.PYTORCH_FINAL_PACKAGE_DIR }}"
      - name: Wait until all sessions have drained
        shell: powershell
        working-directory: pytorch
        if: always()
        timeout-minutes: 120
        run: |
          .github\scripts\wait_for_ssh_to_drain.ps1
      - name: Kill active ssh sessions if still around (Useful if workflow was cancelled)
        shell: powershell
        working-directory: pytorch
        if: always()
        run: |
          .github\scripts\kill_active_ssh_sessions.ps1
  libtorch-cpu-shared-with-deps-debug-test:  # Testing
    if: ${{ github.repository_owner == 'pytorch' }}
    needs:
      - libtorch-cpu-shared-with-deps-debug-build
      - get-label-type
    runs-on: "${{ needs.get-label-type.outputs.label-type }}windows.4xlarge.nonephemeral"
    timeout-minutes: 240
    env:
      PYTORCH_ROOT: ${{ github.workspace }}/pytorch
      BUILDER_ROOT: ${{ github.workspace }}/builder
      PACKAGE_TYPE: libtorch
      # TODO: This is a legacy variable that we eventually want to get rid of in
      #       favor of GPU_ARCH_VERSION
      DESIRED_CUDA: cpu
      GPU_ARCH_TYPE: cpu
      SKIP_ALL_TESTS: 1
      LIBTORCH_CONFIG: debug
      LIBTORCH_VARIANT: shared-with-deps
      # This is a dummy value for libtorch to work correctly with our batch scripts
      # without this value pip does not get installed for some reason
      DESIRED_PYTHON: "3.9"
    steps:
      - name: Display EC2 information
        shell: bash
        run: |
          set -euo pipefail
          function get_ec2_metadata() {
            # Pulled from instance metadata endpoint for EC2
            # see https://docs.aws.amazon.com/AWSEC2/latest/UserGuide/instancedata-data-retrieval.html
            category=$1
            curl -fsSL "http://169.254.169.254/latest/meta-data/${category}"
          }
          echo "ami-id: $(get_ec2_metadata ami-id)"
          echo "instance-id: $(get_ec2_metadata instance-id)"
          echo "instance-type: $(get_ec2_metadata instance-type)"
          echo "system info $(uname -a)"
      - name: "[FB EMPLOYEES] Enable SSH (Click me for login details)"
        uses: pytorch/test-infra/.github/actions/setup-ssh@main
        continue-on-error: true
        with:
          github-secret: ${{ secrets.GITHUB_TOKEN }}
      # Needed for binary builds, see: https://github.com/pytorch/pytorch/issues/73339#issuecomment-1058981560
      - name: Enable long paths on Windows
        shell: powershell
        run: |
          Set-ItemProperty -Path "HKLM:\\SYSTEM\CurrentControlSet\Control\FileSystem" -Name "LongPathsEnabled" -Value 1
      # Since it's just a defensive command, the workflow should continue even the command fails. This step can be
      # removed once Windows Defender is removed from the AMI
      - name: Disables Windows Defender scheduled and real-time scanning for files in directories used by PyTorch
        continue-on-error: true
        shell: powershell
        run: |
          Add-MpPreference -ExclusionPath $(Get-Location).tostring(),$Env:TEMP -ErrorAction Ignore
          # Let's both exclude the path and disable Windows Defender completely just to be sure
          # that it doesn't interfere
          Set-MpPreference -DisableRealtimeMonitoring $True -ErrorAction Ignore
      # NOTE: These environment variables are put here so that they can be applied on every job equally
      #       They are also here because setting them at a workflow level doesn't give us access to the
      #       runner.temp variable, which we need.
      - name: Populate binary env
        shell: bash
        run: |
          echo "BINARY_ENV_FILE=${RUNNER_TEMP}/env" >> "${GITHUB_ENV}"
          echo "PYTORCH_FINAL_PACKAGE_DIR=${RUNNER_TEMP}/artifacts" >> "${GITHUB_ENV}"
          echo "WIN_PACKAGE_WORK_DIR=${RUNNER_TEMP}"
      - uses: actions/download-artifact@v4.1.7
        name: Download Build Artifacts
        with:
          name: libtorch-cpu-shared-with-deps-debug
          path: "${{ env.PYTORCH_FINAL_PACKAGE_DIR }}"
      - name: Checkout PyTorch
        uses: malfet/checkout@silent-checkout
        with:
          ref: ${{ github.event_name == 'pull_request' && github.event.pull_request.head.sha || github.sha }}
          submodules: recursive
          path: pytorch
          quiet-checkout: true
      - name: Clean PyTorch checkout
        run: |
          # Remove any artifacts from the previous checkouts
          git clean -fxd
        working-directory: pytorch
      - name: Checkout pytorch/builder
        uses: malfet/checkout@silent-checkout
        with:
          ref: main
          submodules: recursive
          repository: pytorch/builder
          path: builder
          quiet-checkout: true
      - name: Clean pytorch/builder checkout
        run: |
          # Remove any artifacts from the previous checkouts
          git clean -fxd
        working-directory: builder
      - name: Populate binary env
        shell: bash
        run: |
          "${PYTORCH_ROOT}/.circleci/scripts/binary_populate_env.sh"
      - name: Test PyTorch binary
        shell: bash
        run: |
          "${PYTORCH_ROOT}/.circleci/scripts/binary_windows_test.sh"
      - name: Wait until all sessions have drained
        shell: powershell
        working-directory: pytorch
        if: always()
        timeout-minutes: 120
        run: |
          .github\scripts\wait_for_ssh_to_drain.ps1
      - name: Kill active ssh sessions if still around (Useful if workflow was cancelled)
        shell: powershell
        working-directory: pytorch
        if: always()
        run: |
          .github\scripts\kill_active_ssh_sessions.ps1
  libtorch-cpu-shared-with-deps-debug-upload:  # Uploading
    if: ${{ github.repository_owner == 'pytorch' }}
    permissions:
      id-token: write
      contents: read
    needs: libtorch-cpu-shared-with-deps-debug-test
    with:
      PYTORCH_ROOT: ${{ github.workspace }}/pytorch
      BUILDER_ROOT: ${{ github.workspace }}/builder
      PACKAGE_TYPE: libtorch
      # TODO: This is a legacy variable that we eventually want to get rid of in
      #       favor of GPU_ARCH_VERSION
      DESIRED_CUDA: cpu
      GPU_ARCH_TYPE: cpu
      LIBTORCH_CONFIG: debug
      LIBTORCH_VARIANT: shared-with-deps
      # This is a dummy value for libtorch to work correctly with our batch scripts
      # without this value pip does not get installed for some reason
      DESIRED_PYTHON: "3.9"
      build_name: libtorch-cpu-shared-with-deps-debug
    secrets:
      github-token: ${{ secrets.GITHUB_TOKEN }}
      conda-pytorchbot-token: ${{ secrets.CONDA_PYTORCHBOT_TOKEN }}
      conda-pytorchbot-token-test: ${{ secrets.CONDA_PYTORCHBOT_TOKEN_TEST }}
    uses: ./.github/workflows/_binary-upload.yml
  libtorch-cuda11_8-shared-with-deps-debug-build:
    if: ${{ github.repository_owner == 'pytorch' }}
    needs: get-label-type
    runs-on: "${{ needs.get-label-type.outputs.label-type }}windows.4xlarge"
    timeout-minutes: 240
    env:
      PYTORCH_ROOT: ${{ github.workspace }}/pytorch
      BUILDER_ROOT: ${{ github.workspace }}/builder
      PACKAGE_TYPE: libtorch
      # TODO: This is a legacy variable that we eventually want to get rid of in
      #       favor of GPU_ARCH_VERSION
      DESIRED_CUDA: cu118
      GPU_ARCH_VERSION: 11.8
      GPU_ARCH_TYPE: cuda
      SKIP_ALL_TESTS: 1
      LIBTORCH_CONFIG: debug
      LIBTORCH_VARIANT: shared-with-deps
      # This is a dummy value for libtorch to work correctly with our batch scripts
      # without this value pip does not get installed for some reason
      DESIRED_PYTHON: "3.9"
    steps:
      - name: Display EC2 information
        shell: bash
        run: |
          set -euo pipefail
          function get_ec2_metadata() {
            # Pulled from instance metadata endpoint for EC2
            # see https://docs.aws.amazon.com/AWSEC2/latest/UserGuide/instancedata-data-retrieval.html
            category=$1
            curl -fsSL "http://169.254.169.254/latest/meta-data/${category}"
          }
          echo "ami-id: $(get_ec2_metadata ami-id)"
          echo "instance-id: $(get_ec2_metadata instance-id)"
          echo "instance-type: $(get_ec2_metadata instance-type)"
          echo "system info $(uname -a)"
      - name: "[FB EMPLOYEES] Enable SSH (Click me for login details)"
        uses: pytorch/test-infra/.github/actions/setup-ssh@main
        continue-on-error: true
        with:
          github-secret: ${{ secrets.GITHUB_TOKEN }}
      # Needed for binary builds, see: https://github.com/pytorch/pytorch/issues/73339#issuecomment-1058981560
      - name: Enable long paths on Windows
        shell: powershell
        run: |
          Set-ItemProperty -Path "HKLM:\\SYSTEM\CurrentControlSet\Control\FileSystem" -Name "LongPathsEnabled" -Value 1
      # Since it's just a defensive command, the workflow should continue even the command fails. This step can be
      # removed once Windows Defender is removed from the AMI
      - name: Disables Windows Defender scheduled and real-time scanning for files in directories used by PyTorch
        continue-on-error: true
        shell: powershell
        run: |
          Add-MpPreference -ExclusionPath $(Get-Location).tostring(),$Env:TEMP -ErrorAction Ignore
          # Let's both exclude the path and disable Windows Defender completely just to be sure
          # that it doesn't interfere
          Set-MpPreference -DisableRealtimeMonitoring $True -ErrorAction Ignore
      # NOTE: These environment variables are put here so that they can be applied on every job equally
      #       They are also here because setting them at a workflow level doesn't give us access to the
      #       runner.temp variable, which we need.
      - name: Populate binary env
        shell: bash
        run: |
          echo "BINARY_ENV_FILE=${RUNNER_TEMP}/env" >> "${GITHUB_ENV}"
          echo "PYTORCH_FINAL_PACKAGE_DIR=${RUNNER_TEMP}/artifacts" >> "${GITHUB_ENV}"
          echo "WIN_PACKAGE_WORK_DIR=${RUNNER_TEMP}"
      - name: Checkout PyTorch
        uses: malfet/checkout@silent-checkout
        with:
          ref: ${{ github.event_name == 'pull_request' && github.event.pull_request.head.sha || github.sha }}
          submodules: recursive
          path: pytorch
          quiet-checkout: true
      - name: Clean PyTorch checkout
        run: |
          # Remove any artifacts from the previous checkouts
          git clean -fxd
        working-directory: pytorch
      - name: Checkout pytorch/builder
        uses: malfet/checkout@silent-checkout
        with:
          ref: main
          submodules: recursive
          repository: pytorch/builder
          path: builder
          quiet-checkout: true
      - name: Clean pytorch/builder checkout
        run: |
          # Remove any artifacts from the previous checkouts
          git clean -fxd
        working-directory: builder
      - name: Populate binary env
        shell: bash
        run: |
          "${PYTORCH_ROOT}/.circleci/scripts/binary_populate_env.sh"
      - name: Build PyTorch binary
        shell: bash
        run: |
          "${PYTORCH_ROOT}/.circleci/scripts/binary_windows_build.sh"
      - uses: actions/upload-artifact@v4.4.0
        if: always()
        with:
          name: libtorch-cuda11_8-shared-with-deps-debug
          retention-days: 14
          if-no-files-found: error
          path: "${{ env.PYTORCH_FINAL_PACKAGE_DIR }}"
      - name: Wait until all sessions have drained
        shell: powershell
        working-directory: pytorch
        if: always()
        timeout-minutes: 120
        run: |
          .github\scripts\wait_for_ssh_to_drain.ps1
      - name: Kill active ssh sessions if still around (Useful if workflow was cancelled)
        shell: powershell
        working-directory: pytorch
        if: always()
        run: |
          .github\scripts\kill_active_ssh_sessions.ps1
  libtorch-cuda11_8-shared-with-deps-debug-test:  # Testing
    if: ${{ github.repository_owner == 'pytorch' }}
    needs:
      - libtorch-cuda11_8-shared-with-deps-debug-build
      - get-label-type
<<<<<<< HEAD
    runs-on: "${{ needs.get-label-type.outputs.label-type }}windows.8xlarge.nvidia.gpu"
=======
    runs-on: "${{ needs.get-label-type.outputs.label-type }}windows.g4dn.xlarge"
>>>>>>> d1bb8e82
    timeout-minutes: 240
    env:
      PYTORCH_ROOT: ${{ github.workspace }}/pytorch
      BUILDER_ROOT: ${{ github.workspace }}/builder
      PACKAGE_TYPE: libtorch
      # TODO: This is a legacy variable that we eventually want to get rid of in
      #       favor of GPU_ARCH_VERSION
      DESIRED_CUDA: cu118
      GPU_ARCH_VERSION: 11.8
      GPU_ARCH_TYPE: cuda
      SKIP_ALL_TESTS: 1
      LIBTORCH_CONFIG: debug
      LIBTORCH_VARIANT: shared-with-deps
      # This is a dummy value for libtorch to work correctly with our batch scripts
      # without this value pip does not get installed for some reason
      DESIRED_PYTHON: "3.9"
    steps:
      - name: Display EC2 information
        shell: bash
        run: |
          set -euo pipefail
          function get_ec2_metadata() {
            # Pulled from instance metadata endpoint for EC2
            # see https://docs.aws.amazon.com/AWSEC2/latest/UserGuide/instancedata-data-retrieval.html
            category=$1
            curl -fsSL "http://169.254.169.254/latest/meta-data/${category}"
          }
          echo "ami-id: $(get_ec2_metadata ami-id)"
          echo "instance-id: $(get_ec2_metadata instance-id)"
          echo "instance-type: $(get_ec2_metadata instance-type)"
          echo "system info $(uname -a)"
      - name: "[FB EMPLOYEES] Enable SSH (Click me for login details)"
        uses: pytorch/test-infra/.github/actions/setup-ssh@main
        continue-on-error: true
        with:
          github-secret: ${{ secrets.GITHUB_TOKEN }}
      # Needed for binary builds, see: https://github.com/pytorch/pytorch/issues/73339#issuecomment-1058981560
      - name: Enable long paths on Windows
        shell: powershell
        run: |
          Set-ItemProperty -Path "HKLM:\\SYSTEM\CurrentControlSet\Control\FileSystem" -Name "LongPathsEnabled" -Value 1
      # Since it's just a defensive command, the workflow should continue even the command fails. This step can be
      # removed once Windows Defender is removed from the AMI
      - name: Disables Windows Defender scheduled and real-time scanning for files in directories used by PyTorch
        continue-on-error: true
        shell: powershell
        run: |
          Add-MpPreference -ExclusionPath $(Get-Location).tostring(),$Env:TEMP -ErrorAction Ignore
          # Let's both exclude the path and disable Windows Defender completely just to be sure
          # that it doesn't interfere
          Set-MpPreference -DisableRealtimeMonitoring $True -ErrorAction Ignore
      # NOTE: These environment variables are put here so that they can be applied on every job equally
      #       They are also here because setting them at a workflow level doesn't give us access to the
      #       runner.temp variable, which we need.
      - name: Populate binary env
        shell: bash
        run: |
          echo "BINARY_ENV_FILE=${RUNNER_TEMP}/env" >> "${GITHUB_ENV}"
          echo "PYTORCH_FINAL_PACKAGE_DIR=${RUNNER_TEMP}/artifacts" >> "${GITHUB_ENV}"
          echo "WIN_PACKAGE_WORK_DIR=${RUNNER_TEMP}"
      - uses: actions/download-artifact@v4.1.7
        name: Download Build Artifacts
        with:
          name: libtorch-cuda11_8-shared-with-deps-debug
          path: "${{ env.PYTORCH_FINAL_PACKAGE_DIR }}"
      - name: Checkout PyTorch
        uses: malfet/checkout@silent-checkout
        with:
          ref: ${{ github.event_name == 'pull_request' && github.event.pull_request.head.sha || github.sha }}
          submodules: recursive
          path: pytorch
          quiet-checkout: true
      - name: Clean PyTorch checkout
        run: |
          # Remove any artifacts from the previous checkouts
          git clean -fxd
        working-directory: pytorch
      - name: Checkout pytorch/builder
        uses: malfet/checkout@silent-checkout
        with:
          ref: main
          submodules: recursive
          repository: pytorch/builder
          path: builder
          quiet-checkout: true
      - name: Clean pytorch/builder checkout
        run: |
          # Remove any artifacts from the previous checkouts
          git clean -fxd
        working-directory: builder
      - name: Populate binary env
        shell: bash
        run: |
          "${PYTORCH_ROOT}/.circleci/scripts/binary_populate_env.sh"
      - name: Test PyTorch binary
        shell: bash
        run: |
          "${PYTORCH_ROOT}/.circleci/scripts/binary_windows_test.sh"
      - name: Wait until all sessions have drained
        shell: powershell
        working-directory: pytorch
        if: always()
        timeout-minutes: 120
        run: |
          .github\scripts\wait_for_ssh_to_drain.ps1
      - name: Kill active ssh sessions if still around (Useful if workflow was cancelled)
        shell: powershell
        working-directory: pytorch
        if: always()
        run: |
          .github\scripts\kill_active_ssh_sessions.ps1
  libtorch-cuda11_8-shared-with-deps-debug-upload:  # Uploading
    if: ${{ github.repository_owner == 'pytorch' }}
    permissions:
      id-token: write
      contents: read
    needs: libtorch-cuda11_8-shared-with-deps-debug-test
    with:
      PYTORCH_ROOT: ${{ github.workspace }}/pytorch
      BUILDER_ROOT: ${{ github.workspace }}/builder
      PACKAGE_TYPE: libtorch
      # TODO: This is a legacy variable that we eventually want to get rid of in
      #       favor of GPU_ARCH_VERSION
      DESIRED_CUDA: cu118
      GPU_ARCH_VERSION: 11.8
      GPU_ARCH_TYPE: cuda
      LIBTORCH_CONFIG: debug
      LIBTORCH_VARIANT: shared-with-deps
      # This is a dummy value for libtorch to work correctly with our batch scripts
      # without this value pip does not get installed for some reason
      DESIRED_PYTHON: "3.9"
      build_name: libtorch-cuda11_8-shared-with-deps-debug
    secrets:
      github-token: ${{ secrets.GITHUB_TOKEN }}
      conda-pytorchbot-token: ${{ secrets.CONDA_PYTORCHBOT_TOKEN }}
      conda-pytorchbot-token-test: ${{ secrets.CONDA_PYTORCHBOT_TOKEN_TEST }}
    uses: ./.github/workflows/_binary-upload.yml
  libtorch-cuda12_1-shared-with-deps-debug-build:
    if: ${{ github.repository_owner == 'pytorch' }}
    needs: get-label-type
    runs-on: "${{ needs.get-label-type.outputs.label-type }}windows.4xlarge"
    timeout-minutes: 240
    env:
      PYTORCH_ROOT: ${{ github.workspace }}/pytorch
      BUILDER_ROOT: ${{ github.workspace }}/builder
      PACKAGE_TYPE: libtorch
      # TODO: This is a legacy variable that we eventually want to get rid of in
      #       favor of GPU_ARCH_VERSION
      DESIRED_CUDA: cu121
      GPU_ARCH_VERSION: 12.1
      GPU_ARCH_TYPE: cuda
      SKIP_ALL_TESTS: 1
      LIBTORCH_CONFIG: debug
      LIBTORCH_VARIANT: shared-with-deps
      # This is a dummy value for libtorch to work correctly with our batch scripts
      # without this value pip does not get installed for some reason
      DESIRED_PYTHON: "3.9"
    steps:
      - name: Display EC2 information
        shell: bash
        run: |
          set -euo pipefail
          function get_ec2_metadata() {
            # Pulled from instance metadata endpoint for EC2
            # see https://docs.aws.amazon.com/AWSEC2/latest/UserGuide/instancedata-data-retrieval.html
            category=$1
            curl -fsSL "http://169.254.169.254/latest/meta-data/${category}"
          }
          echo "ami-id: $(get_ec2_metadata ami-id)"
          echo "instance-id: $(get_ec2_metadata instance-id)"
          echo "instance-type: $(get_ec2_metadata instance-type)"
          echo "system info $(uname -a)"
      - name: "[FB EMPLOYEES] Enable SSH (Click me for login details)"
        uses: pytorch/test-infra/.github/actions/setup-ssh@main
        continue-on-error: true
        with:
          github-secret: ${{ secrets.GITHUB_TOKEN }}
      # Needed for binary builds, see: https://github.com/pytorch/pytorch/issues/73339#issuecomment-1058981560
      - name: Enable long paths on Windows
        shell: powershell
        run: |
          Set-ItemProperty -Path "HKLM:\\SYSTEM\CurrentControlSet\Control\FileSystem" -Name "LongPathsEnabled" -Value 1
      # Since it's just a defensive command, the workflow should continue even the command fails. This step can be
      # removed once Windows Defender is removed from the AMI
      - name: Disables Windows Defender scheduled and real-time scanning for files in directories used by PyTorch
        continue-on-error: true
        shell: powershell
        run: |
          Add-MpPreference -ExclusionPath $(Get-Location).tostring(),$Env:TEMP -ErrorAction Ignore
          # Let's both exclude the path and disable Windows Defender completely just to be sure
          # that it doesn't interfere
          Set-MpPreference -DisableRealtimeMonitoring $True -ErrorAction Ignore
      # NOTE: These environment variables are put here so that they can be applied on every job equally
      #       They are also here because setting them at a workflow level doesn't give us access to the
      #       runner.temp variable, which we need.
      - name: Populate binary env
        shell: bash
        run: |
          echo "BINARY_ENV_FILE=${RUNNER_TEMP}/env" >> "${GITHUB_ENV}"
          echo "PYTORCH_FINAL_PACKAGE_DIR=${RUNNER_TEMP}/artifacts" >> "${GITHUB_ENV}"
          echo "WIN_PACKAGE_WORK_DIR=${RUNNER_TEMP}"
      - name: Checkout PyTorch
        uses: malfet/checkout@silent-checkout
        with:
          ref: ${{ github.event_name == 'pull_request' && github.event.pull_request.head.sha || github.sha }}
          submodules: recursive
          path: pytorch
          quiet-checkout: true
      - name: Clean PyTorch checkout
        run: |
          # Remove any artifacts from the previous checkouts
          git clean -fxd
        working-directory: pytorch
      - name: Checkout pytorch/builder
        uses: malfet/checkout@silent-checkout
        with:
          ref: main
          submodules: recursive
          repository: pytorch/builder
          path: builder
          quiet-checkout: true
      - name: Clean pytorch/builder checkout
        run: |
          # Remove any artifacts from the previous checkouts
          git clean -fxd
        working-directory: builder
      - name: Populate binary env
        shell: bash
        run: |
          "${PYTORCH_ROOT}/.circleci/scripts/binary_populate_env.sh"
      - name: Build PyTorch binary
        shell: bash
        run: |
          "${PYTORCH_ROOT}/.circleci/scripts/binary_windows_build.sh"
      - uses: actions/upload-artifact@v4.4.0
        if: always()
        with:
          name: libtorch-cuda12_1-shared-with-deps-debug
          retention-days: 14
          if-no-files-found: error
          path: "${{ env.PYTORCH_FINAL_PACKAGE_DIR }}"
      - name: Wait until all sessions have drained
        shell: powershell
        working-directory: pytorch
        if: always()
        timeout-minutes: 120
        run: |
          .github\scripts\wait_for_ssh_to_drain.ps1
      - name: Kill active ssh sessions if still around (Useful if workflow was cancelled)
        shell: powershell
        working-directory: pytorch
        if: always()
        run: |
          .github\scripts\kill_active_ssh_sessions.ps1
  libtorch-cuda12_1-shared-with-deps-debug-test:  # Testing
    if: ${{ github.repository_owner == 'pytorch' }}
    needs:
      - libtorch-cuda12_1-shared-with-deps-debug-build
      - get-label-type
<<<<<<< HEAD
    runs-on: "${{ needs.get-label-type.outputs.label-type }}windows.8xlarge.nvidia.gpu"
=======
    runs-on: "${{ needs.get-label-type.outputs.label-type }}windows.g4dn.xlarge"
>>>>>>> d1bb8e82
    timeout-minutes: 240
    env:
      PYTORCH_ROOT: ${{ github.workspace }}/pytorch
      BUILDER_ROOT: ${{ github.workspace }}/builder
      PACKAGE_TYPE: libtorch
      # TODO: This is a legacy variable that we eventually want to get rid of in
      #       favor of GPU_ARCH_VERSION
      DESIRED_CUDA: cu121
      GPU_ARCH_VERSION: 12.1
      GPU_ARCH_TYPE: cuda
      SKIP_ALL_TESTS: 1
      LIBTORCH_CONFIG: debug
      LIBTORCH_VARIANT: shared-with-deps
      # This is a dummy value for libtorch to work correctly with our batch scripts
      # without this value pip does not get installed for some reason
      DESIRED_PYTHON: "3.9"
    steps:
      - name: Display EC2 information
        shell: bash
        run: |
          set -euo pipefail
          function get_ec2_metadata() {
            # Pulled from instance metadata endpoint for EC2
            # see https://docs.aws.amazon.com/AWSEC2/latest/UserGuide/instancedata-data-retrieval.html
            category=$1
            curl -fsSL "http://169.254.169.254/latest/meta-data/${category}"
          }
          echo "ami-id: $(get_ec2_metadata ami-id)"
          echo "instance-id: $(get_ec2_metadata instance-id)"
          echo "instance-type: $(get_ec2_metadata instance-type)"
          echo "system info $(uname -a)"
      - name: "[FB EMPLOYEES] Enable SSH (Click me for login details)"
        uses: pytorch/test-infra/.github/actions/setup-ssh@main
        continue-on-error: true
        with:
          github-secret: ${{ secrets.GITHUB_TOKEN }}
      # Needed for binary builds, see: https://github.com/pytorch/pytorch/issues/73339#issuecomment-1058981560
      - name: Enable long paths on Windows
        shell: powershell
        run: |
          Set-ItemProperty -Path "HKLM:\\SYSTEM\CurrentControlSet\Control\FileSystem" -Name "LongPathsEnabled" -Value 1
      # Since it's just a defensive command, the workflow should continue even the command fails. This step can be
      # removed once Windows Defender is removed from the AMI
      - name: Disables Windows Defender scheduled and real-time scanning for files in directories used by PyTorch
        continue-on-error: true
        shell: powershell
        run: |
          Add-MpPreference -ExclusionPath $(Get-Location).tostring(),$Env:TEMP -ErrorAction Ignore
          # Let's both exclude the path and disable Windows Defender completely just to be sure
          # that it doesn't interfere
          Set-MpPreference -DisableRealtimeMonitoring $True -ErrorAction Ignore
      # NOTE: These environment variables are put here so that they can be applied on every job equally
      #       They are also here because setting them at a workflow level doesn't give us access to the
      #       runner.temp variable, which we need.
      - name: Populate binary env
        shell: bash
        run: |
          echo "BINARY_ENV_FILE=${RUNNER_TEMP}/env" >> "${GITHUB_ENV}"
          echo "PYTORCH_FINAL_PACKAGE_DIR=${RUNNER_TEMP}/artifacts" >> "${GITHUB_ENV}"
          echo "WIN_PACKAGE_WORK_DIR=${RUNNER_TEMP}"
      - uses: actions/download-artifact@v4.1.7
        name: Download Build Artifacts
        with:
          name: libtorch-cuda12_1-shared-with-deps-debug
          path: "${{ env.PYTORCH_FINAL_PACKAGE_DIR }}"
      - name: Checkout PyTorch
        uses: malfet/checkout@silent-checkout
        with:
          ref: ${{ github.event_name == 'pull_request' && github.event.pull_request.head.sha || github.sha }}
          submodules: recursive
          path: pytorch
          quiet-checkout: true
      - name: Clean PyTorch checkout
        run: |
          # Remove any artifacts from the previous checkouts
          git clean -fxd
        working-directory: pytorch
      - name: Checkout pytorch/builder
        uses: malfet/checkout@silent-checkout
        with:
          ref: main
          submodules: recursive
          repository: pytorch/builder
          path: builder
          quiet-checkout: true
      - name: Clean pytorch/builder checkout
        run: |
          # Remove any artifacts from the previous checkouts
          git clean -fxd
        working-directory: builder
      - name: Populate binary env
        shell: bash
        run: |
          "${PYTORCH_ROOT}/.circleci/scripts/binary_populate_env.sh"
      - name: Test PyTorch binary
        shell: bash
        run: |
          "${PYTORCH_ROOT}/.circleci/scripts/binary_windows_test.sh"
      - name: Wait until all sessions have drained
        shell: powershell
        working-directory: pytorch
        if: always()
        timeout-minutes: 120
        run: |
          .github\scripts\wait_for_ssh_to_drain.ps1
      - name: Kill active ssh sessions if still around (Useful if workflow was cancelled)
        shell: powershell
        working-directory: pytorch
        if: always()
        run: |
          .github\scripts\kill_active_ssh_sessions.ps1
  libtorch-cuda12_1-shared-with-deps-debug-upload:  # Uploading
    if: ${{ github.repository_owner == 'pytorch' }}
    permissions:
      id-token: write
      contents: read
    needs: libtorch-cuda12_1-shared-with-deps-debug-test
    with:
      PYTORCH_ROOT: ${{ github.workspace }}/pytorch
      BUILDER_ROOT: ${{ github.workspace }}/builder
      PACKAGE_TYPE: libtorch
      # TODO: This is a legacy variable that we eventually want to get rid of in
      #       favor of GPU_ARCH_VERSION
      DESIRED_CUDA: cu121
      GPU_ARCH_VERSION: 12.1
      GPU_ARCH_TYPE: cuda
      LIBTORCH_CONFIG: debug
      LIBTORCH_VARIANT: shared-with-deps
      # This is a dummy value for libtorch to work correctly with our batch scripts
      # without this value pip does not get installed for some reason
      DESIRED_PYTHON: "3.9"
      build_name: libtorch-cuda12_1-shared-with-deps-debug
    secrets:
      github-token: ${{ secrets.GITHUB_TOKEN }}
      conda-pytorchbot-token: ${{ secrets.CONDA_PYTORCHBOT_TOKEN }}
      conda-pytorchbot-token-test: ${{ secrets.CONDA_PYTORCHBOT_TOKEN_TEST }}
    uses: ./.github/workflows/_binary-upload.yml
  libtorch-cuda12_4-shared-with-deps-debug-build:
    if: ${{ github.repository_owner == 'pytorch' }}
    needs: get-label-type
    runs-on: "${{ needs.get-label-type.outputs.label-type }}windows.4xlarge"
    timeout-minutes: 240
    env:
      PYTORCH_ROOT: ${{ github.workspace }}/pytorch
      BUILDER_ROOT: ${{ github.workspace }}/builder
      PACKAGE_TYPE: libtorch
      # TODO: This is a legacy variable that we eventually want to get rid of in
      #       favor of GPU_ARCH_VERSION
      DESIRED_CUDA: cu124
      GPU_ARCH_VERSION: 12.4
      GPU_ARCH_TYPE: cuda
      SKIP_ALL_TESTS: 1
      LIBTORCH_CONFIG: debug
      LIBTORCH_VARIANT: shared-with-deps
      # This is a dummy value for libtorch to work correctly with our batch scripts
      # without this value pip does not get installed for some reason
      DESIRED_PYTHON: "3.9"
    steps:
      - name: Display EC2 information
        shell: bash
        run: |
          set -euo pipefail
          function get_ec2_metadata() {
            # Pulled from instance metadata endpoint for EC2
            # see https://docs.aws.amazon.com/AWSEC2/latest/UserGuide/instancedata-data-retrieval.html
            category=$1
            curl -fsSL "http://169.254.169.254/latest/meta-data/${category}"
          }
          echo "ami-id: $(get_ec2_metadata ami-id)"
          echo "instance-id: $(get_ec2_metadata instance-id)"
          echo "instance-type: $(get_ec2_metadata instance-type)"
          echo "system info $(uname -a)"
      - name: "[FB EMPLOYEES] Enable SSH (Click me for login details)"
        uses: pytorch/test-infra/.github/actions/setup-ssh@main
        continue-on-error: true
        with:
          github-secret: ${{ secrets.GITHUB_TOKEN }}
      # Needed for binary builds, see: https://github.com/pytorch/pytorch/issues/73339#issuecomment-1058981560
      - name: Enable long paths on Windows
        shell: powershell
        run: |
          Set-ItemProperty -Path "HKLM:\\SYSTEM\CurrentControlSet\Control\FileSystem" -Name "LongPathsEnabled" -Value 1
      # Since it's just a defensive command, the workflow should continue even the command fails. This step can be
      # removed once Windows Defender is removed from the AMI
      - name: Disables Windows Defender scheduled and real-time scanning for files in directories used by PyTorch
        continue-on-error: true
        shell: powershell
        run: |
          Add-MpPreference -ExclusionPath $(Get-Location).tostring(),$Env:TEMP -ErrorAction Ignore
          # Let's both exclude the path and disable Windows Defender completely just to be sure
          # that it doesn't interfere
          Set-MpPreference -DisableRealtimeMonitoring $True -ErrorAction Ignore
      # NOTE: These environment variables are put here so that they can be applied on every job equally
      #       They are also here because setting them at a workflow level doesn't give us access to the
      #       runner.temp variable, which we need.
      - name: Populate binary env
        shell: bash
        run: |
          echo "BINARY_ENV_FILE=${RUNNER_TEMP}/env" >> "${GITHUB_ENV}"
          echo "PYTORCH_FINAL_PACKAGE_DIR=${RUNNER_TEMP}/artifacts" >> "${GITHUB_ENV}"
          echo "WIN_PACKAGE_WORK_DIR=${RUNNER_TEMP}"
      - name: Checkout PyTorch
        uses: malfet/checkout@silent-checkout
        with:
          ref: ${{ github.event_name == 'pull_request' && github.event.pull_request.head.sha || github.sha }}
          submodules: recursive
          path: pytorch
          quiet-checkout: true
      - name: Clean PyTorch checkout
        run: |
          # Remove any artifacts from the previous checkouts
          git clean -fxd
        working-directory: pytorch
      - name: Checkout pytorch/builder
        uses: malfet/checkout@silent-checkout
        with:
          ref: main
          submodules: recursive
          repository: pytorch/builder
          path: builder
          quiet-checkout: true
      - name: Clean pytorch/builder checkout
        run: |
          # Remove any artifacts from the previous checkouts
          git clean -fxd
        working-directory: builder
      - name: Populate binary env
        shell: bash
        run: |
          "${PYTORCH_ROOT}/.circleci/scripts/binary_populate_env.sh"
      - name: Build PyTorch binary
        shell: bash
        run: |
          "${PYTORCH_ROOT}/.circleci/scripts/binary_windows_build.sh"
      - uses: actions/upload-artifact@v4.4.0
        if: always()
        with:
          name: libtorch-cuda12_4-shared-with-deps-debug
          retention-days: 14
          if-no-files-found: error
          path: "${{ env.PYTORCH_FINAL_PACKAGE_DIR }}"
      - name: Wait until all sessions have drained
        shell: powershell
        working-directory: pytorch
        if: always()
        timeout-minutes: 120
        run: |
          .github\scripts\wait_for_ssh_to_drain.ps1
      - name: Kill active ssh sessions if still around (Useful if workflow was cancelled)
        shell: powershell
        working-directory: pytorch
        if: always()
        run: |
          .github\scripts\kill_active_ssh_sessions.ps1
  libtorch-cuda12_4-shared-with-deps-debug-test:  # Testing
    if: ${{ github.repository_owner == 'pytorch' }}
    needs:
      - libtorch-cuda12_4-shared-with-deps-debug-build
      - get-label-type
<<<<<<< HEAD
    runs-on: "${{ needs.get-label-type.outputs.label-type }}windows.8xlarge.nvidia.gpu"
=======
    runs-on: "${{ needs.get-label-type.outputs.label-type }}windows.g4dn.xlarge"
>>>>>>> d1bb8e82
    timeout-minutes: 240
    env:
      PYTORCH_ROOT: ${{ github.workspace }}/pytorch
      BUILDER_ROOT: ${{ github.workspace }}/builder
      PACKAGE_TYPE: libtorch
      # TODO: This is a legacy variable that we eventually want to get rid of in
      #       favor of GPU_ARCH_VERSION
      DESIRED_CUDA: cu124
      GPU_ARCH_VERSION: 12.4
      GPU_ARCH_TYPE: cuda
      SKIP_ALL_TESTS: 1
      LIBTORCH_CONFIG: debug
      LIBTORCH_VARIANT: shared-with-deps
      # This is a dummy value for libtorch to work correctly with our batch scripts
      # without this value pip does not get installed for some reason
      DESIRED_PYTHON: "3.9"
    steps:
      - name: Display EC2 information
        shell: bash
        run: |
          set -euo pipefail
          function get_ec2_metadata() {
            # Pulled from instance metadata endpoint for EC2
            # see https://docs.aws.amazon.com/AWSEC2/latest/UserGuide/instancedata-data-retrieval.html
            category=$1
            curl -fsSL "http://169.254.169.254/latest/meta-data/${category}"
          }
          echo "ami-id: $(get_ec2_metadata ami-id)"
          echo "instance-id: $(get_ec2_metadata instance-id)"
          echo "instance-type: $(get_ec2_metadata instance-type)"
          echo "system info $(uname -a)"
      - name: "[FB EMPLOYEES] Enable SSH (Click me for login details)"
        uses: pytorch/test-infra/.github/actions/setup-ssh@main
        continue-on-error: true
        with:
          github-secret: ${{ secrets.GITHUB_TOKEN }}
      # Needed for binary builds, see: https://github.com/pytorch/pytorch/issues/73339#issuecomment-1058981560
      - name: Enable long paths on Windows
        shell: powershell
        run: |
          Set-ItemProperty -Path "HKLM:\\SYSTEM\CurrentControlSet\Control\FileSystem" -Name "LongPathsEnabled" -Value 1
      # Since it's just a defensive command, the workflow should continue even the command fails. This step can be
      # removed once Windows Defender is removed from the AMI
      - name: Disables Windows Defender scheduled and real-time scanning for files in directories used by PyTorch
        continue-on-error: true
        shell: powershell
        run: |
          Add-MpPreference -ExclusionPath $(Get-Location).tostring(),$Env:TEMP -ErrorAction Ignore
          # Let's both exclude the path and disable Windows Defender completely just to be sure
          # that it doesn't interfere
          Set-MpPreference -DisableRealtimeMonitoring $True -ErrorAction Ignore
      # NOTE: These environment variables are put here so that they can be applied on every job equally
      #       They are also here because setting them at a workflow level doesn't give us access to the
      #       runner.temp variable, which we need.
      - name: Populate binary env
        shell: bash
        run: |
          echo "BINARY_ENV_FILE=${RUNNER_TEMP}/env" >> "${GITHUB_ENV}"
          echo "PYTORCH_FINAL_PACKAGE_DIR=${RUNNER_TEMP}/artifacts" >> "${GITHUB_ENV}"
          echo "WIN_PACKAGE_WORK_DIR=${RUNNER_TEMP}"
      - uses: actions/download-artifact@v4.1.7
        name: Download Build Artifacts
        with:
          name: libtorch-cuda12_4-shared-with-deps-debug
          path: "${{ env.PYTORCH_FINAL_PACKAGE_DIR }}"
      - name: Checkout PyTorch
        uses: malfet/checkout@silent-checkout
        with:
          ref: ${{ github.event_name == 'pull_request' && github.event.pull_request.head.sha || github.sha }}
          submodules: recursive
          path: pytorch
          quiet-checkout: true
      - name: Clean PyTorch checkout
        run: |
          # Remove any artifacts from the previous checkouts
          git clean -fxd
        working-directory: pytorch
      - name: Checkout pytorch/builder
        uses: malfet/checkout@silent-checkout
        with:
          ref: main
          submodules: recursive
          repository: pytorch/builder
          path: builder
          quiet-checkout: true
      - name: Clean pytorch/builder checkout
        run: |
          # Remove any artifacts from the previous checkouts
          git clean -fxd
        working-directory: builder
      - name: Populate binary env
        shell: bash
        run: |
          "${PYTORCH_ROOT}/.circleci/scripts/binary_populate_env.sh"
      - name: Test PyTorch binary
        shell: bash
        run: |
          "${PYTORCH_ROOT}/.circleci/scripts/binary_windows_test.sh"
      - name: Wait until all sessions have drained
        shell: powershell
        working-directory: pytorch
        if: always()
        timeout-minutes: 120
        run: |
          .github\scripts\wait_for_ssh_to_drain.ps1
      - name: Kill active ssh sessions if still around (Useful if workflow was cancelled)
        shell: powershell
        working-directory: pytorch
        if: always()
        run: |
          .github\scripts\kill_active_ssh_sessions.ps1
  libtorch-cuda12_4-shared-with-deps-debug-upload:  # Uploading
    if: ${{ github.repository_owner == 'pytorch' }}
    permissions:
      id-token: write
      contents: read
    needs: libtorch-cuda12_4-shared-with-deps-debug-test
    with:
      PYTORCH_ROOT: ${{ github.workspace }}/pytorch
      BUILDER_ROOT: ${{ github.workspace }}/builder
      PACKAGE_TYPE: libtorch
      # TODO: This is a legacy variable that we eventually want to get rid of in
      #       favor of GPU_ARCH_VERSION
      DESIRED_CUDA: cu124
      GPU_ARCH_VERSION: 12.4
      GPU_ARCH_TYPE: cuda
      LIBTORCH_CONFIG: debug
      LIBTORCH_VARIANT: shared-with-deps
      # This is a dummy value for libtorch to work correctly with our batch scripts
      # without this value pip does not get installed for some reason
      DESIRED_PYTHON: "3.9"
      build_name: libtorch-cuda12_4-shared-with-deps-debug
    secrets:
      github-token: ${{ secrets.GITHUB_TOKEN }}
      conda-pytorchbot-token: ${{ secrets.CONDA_PYTORCHBOT_TOKEN }}
      conda-pytorchbot-token-test: ${{ secrets.CONDA_PYTORCHBOT_TOKEN_TEST }}
    uses: ./.github/workflows/_binary-upload.yml<|MERGE_RESOLUTION|>--- conflicted
+++ resolved
@@ -419,11 +419,7 @@
     needs:
       - libtorch-cuda11_8-shared-with-deps-debug-build
       - get-label-type
-<<<<<<< HEAD
-    runs-on: "${{ needs.get-label-type.outputs.label-type }}windows.8xlarge.nvidia.gpu"
-=======
     runs-on: "${{ needs.get-label-type.outputs.label-type }}windows.g4dn.xlarge"
->>>>>>> d1bb8e82
     timeout-minutes: 240
     env:
       PYTORCH_ROOT: ${{ github.workspace }}/pytorch
@@ -683,11 +679,7 @@
     needs:
       - libtorch-cuda12_1-shared-with-deps-debug-build
       - get-label-type
-<<<<<<< HEAD
-    runs-on: "${{ needs.get-label-type.outputs.label-type }}windows.8xlarge.nvidia.gpu"
-=======
     runs-on: "${{ needs.get-label-type.outputs.label-type }}windows.g4dn.xlarge"
->>>>>>> d1bb8e82
     timeout-minutes: 240
     env:
       PYTORCH_ROOT: ${{ github.workspace }}/pytorch
@@ -947,11 +939,7 @@
     needs:
       - libtorch-cuda12_4-shared-with-deps-debug-build
       - get-label-type
-<<<<<<< HEAD
-    runs-on: "${{ needs.get-label-type.outputs.label-type }}windows.8xlarge.nvidia.gpu"
-=======
     runs-on: "${{ needs.get-label-type.outputs.label-type }}windows.g4dn.xlarge"
->>>>>>> d1bb8e82
     timeout-minutes: 240
     env:
       PYTORCH_ROOT: ${{ github.workspace }}/pytorch
