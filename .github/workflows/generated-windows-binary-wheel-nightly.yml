# @generated DO NOT EDIT MANUALLY

# Template is at:    .github/templates/windows_binary_build_workflow.yml.j2
# Generation script: .github/scripts/generate_ci_workflows.py
name: windows-binary-wheel

on:
  push:
    # NOTE: Meta Employees can trigger new nightlies using: https://fburl.com/trigger_pytorch_nightly_build
    branches:
      - nightly
    tags:
      # NOTE: Binary build pipelines should only get triggered on release candidate builds
      # Release candidate tags look like: v1.11.0-rc1
      - v[0-9]+.[0-9]+.[0-9]+-rc[0-9]+
      - 'ciflow/binaries/*'
      - 'ciflow/binaries_wheel/*'
  workflow_dispatch:

env:
  # Needed for conda builds
  ALPINE_IMAGE: "308535385114.dkr.ecr.us-east-1.amazonaws.com/tool/alpine"
  ANACONDA_USER: pytorch
  AWS_DEFAULT_REGION: us-east-1
  BUILD_ENVIRONMENT: windows-binary-wheel
  GITHUB_TOKEN: ${{ secrets.GITHUB_TOKEN }}
  PR_NUMBER: ${{ github.event.pull_request.number }}
  SHA1: ${{ github.event.pull_request.head.sha || github.sha }}
  SKIP_ALL_TESTS: 1
concurrency:
  group: windows-binary-wheel-${{ github.event.pull_request.number || github.ref_name }}-${{ github.ref_type == 'branch' && github.sha }}-${{ github.event_name == 'workflow_dispatch' }}
  cancel-in-progress: true

jobs:
  get-label-type:
    name: get-label-type
    uses: ./.github/workflows/_runner-determinator.yml
    with:
      triggering_actor: ${{ github.triggering_actor }}
      issue_owner: ${{ github.event.pull_request.user.login || github.event.issue.user.login }}
      curr_branch: ${{ github.head_ref || github.ref_name }}
      curr_ref_type: ${{ github.ref_type }}
  wheel-py3_9-cpu-build:
    if: ${{ github.repository_owner == 'pytorch' }}
    needs: get-label-type
    runs-on: "${{ needs.get-label-type.outputs.label-type }}windows.4xlarge"
    timeout-minutes: 240
    env:
      PYTORCH_ROOT: ${{ github.workspace }}/pytorch
      BUILDER_ROOT: ${{ github.workspace }}/builder
      PACKAGE_TYPE: wheel
      # TODO: This is a legacy variable that we eventually want to get rid of in
      #       favor of GPU_ARCH_VERSION
      DESIRED_CUDA: cpu
      GPU_ARCH_TYPE: cpu
      SKIP_ALL_TESTS: 1
      DESIRED_PYTHON: "3.9"
      PYTORCH_EXTRA_INSTALL_REQUIREMENTS: nvidia-cuda-nvrtc-cu12==12.1.105; platform_system == 'Linux' and platform_machine == 'x86_64' | nvidia-cuda-runtime-cu12==12.1.105; platform_system == 'Linux' and platform_machine == 'x86_64' | nvidia-cuda-cupti-cu12==12.1.105; platform_system == 'Linux' and platform_machine == 'x86_64' | nvidia-cudnn-cu12==9.1.0.70; platform_system == 'Linux' and platform_machine == 'x86_64' | nvidia-cublas-cu12==12.1.3.1; platform_system == 'Linux' and platform_machine == 'x86_64' | nvidia-cufft-cu12==11.0.2.54; platform_system == 'Linux' and platform_machine == 'x86_64' | nvidia-curand-cu12==10.3.2.106; platform_system == 'Linux' and platform_machine == 'x86_64' | nvidia-cusolver-cu12==11.4.5.107; platform_system == 'Linux' and platform_machine == 'x86_64' | nvidia-cusparse-cu12==12.1.0.106; platform_system == 'Linux' and platform_machine == 'x86_64' | nvidia-nccl-cu12==2.21.5; platform_system == 'Linux' and platform_machine == 'x86_64' | nvidia-nvtx-cu12==12.1.105; platform_system == 'Linux' and platform_machine == 'x86_64'
    steps:
      - name: Display EC2 information
        shell: bash
        run: |
          set -euo pipefail
          function get_ec2_metadata() {
            # Pulled from instance metadata endpoint for EC2
            # see https://docs.aws.amazon.com/AWSEC2/latest/UserGuide/instancedata-data-retrieval.html
            category=$1
            curl -fsSL "http://169.254.169.254/latest/meta-data/${category}"
          }
          echo "ami-id: $(get_ec2_metadata ami-id)"
          echo "instance-id: $(get_ec2_metadata instance-id)"
          echo "instance-type: $(get_ec2_metadata instance-type)"
          echo "system info $(uname -a)"
      - name: "[FB EMPLOYEES] Enable SSH (Click me for login details)"
        uses: pytorch/test-infra/.github/actions/setup-ssh@main
        continue-on-error: true
        with:
          github-secret: ${{ secrets.GITHUB_TOKEN }}
      # Needed for binary builds, see: https://github.com/pytorch/pytorch/issues/73339#issuecomment-1058981560
      - name: Enable long paths on Windows
        shell: powershell
        run: |
          Set-ItemProperty -Path "HKLM:\\SYSTEM\CurrentControlSet\Control\FileSystem" -Name "LongPathsEnabled" -Value 1
      # Since it's just a defensive command, the workflow should continue even the command fails. This step can be
      # removed once Windows Defender is removed from the AMI
      - name: Disables Windows Defender scheduled and real-time scanning for files in directories used by PyTorch
        continue-on-error: true
        shell: powershell
        run: |
          Add-MpPreference -ExclusionPath $(Get-Location).tostring(),$Env:TEMP -ErrorAction Ignore
          # Let's both exclude the path and disable Windows Defender completely just to be sure
          # that it doesn't interfere
          Set-MpPreference -DisableRealtimeMonitoring $True -ErrorAction Ignore
      # NOTE: These environment variables are put here so that they can be applied on every job equally
      #       They are also here because setting them at a workflow level doesn't give us access to the
      #       runner.temp variable, which we need.
      - name: Populate binary env
        shell: bash
        run: |
          echo "BINARY_ENV_FILE=${RUNNER_TEMP}/env" >> "${GITHUB_ENV}"
          echo "PYTORCH_FINAL_PACKAGE_DIR=${RUNNER_TEMP}/artifacts" >> "${GITHUB_ENV}"
          echo "WIN_PACKAGE_WORK_DIR=${RUNNER_TEMP}"
      - name: Checkout PyTorch
        uses: malfet/checkout@silent-checkout
        with:
          ref: ${{ github.event_name == 'pull_request' && github.event.pull_request.head.sha || github.sha }}
          submodules: recursive
          path: pytorch
          quiet-checkout: true
      - name: Clean PyTorch checkout
        run: |
          # Remove any artifacts from the previous checkouts
          git clean -fxd
        working-directory: pytorch
      - name: Checkout pytorch/builder
        uses: malfet/checkout@silent-checkout
        with:
          ref: main
          submodules: recursive
          repository: pytorch/builder
          path: builder
          quiet-checkout: true
      - name: Clean pytorch/builder checkout
        run: |
          # Remove any artifacts from the previous checkouts
          git clean -fxd
        working-directory: builder
      - name: Populate binary env
        shell: bash
        run: |
          "${PYTORCH_ROOT}/.circleci/scripts/binary_populate_env.sh"
      - name: Build PyTorch binary
        shell: bash
        run: |
          "${PYTORCH_ROOT}/.circleci/scripts/binary_windows_build.sh"
      - uses: actions/upload-artifact@v4.4.0
        if: always()
        with:
          name: wheel-py3_9-cpu
          retention-days: 14
          if-no-files-found: error
          path: "${{ env.PYTORCH_FINAL_PACKAGE_DIR }}"
      - name: Wait until all sessions have drained
        shell: powershell
        working-directory: pytorch
        if: always()
        timeout-minutes: 120
        run: |
          .github\scripts\wait_for_ssh_to_drain.ps1
      - name: Kill active ssh sessions if still around (Useful if workflow was cancelled)
        shell: powershell
        working-directory: pytorch
        if: always()
        run: |
          .github\scripts\kill_active_ssh_sessions.ps1
  wheel-py3_9-cpu-test:  # Testing
    if: ${{ github.repository_owner == 'pytorch' }}
    needs:
      - wheel-py3_9-cpu-build
      - get-label-type
    runs-on: "${{ needs.get-label-type.outputs.label-type }}windows.4xlarge.nonephemeral"
    timeout-minutes: 240
    env:
      PYTORCH_ROOT: ${{ github.workspace }}/pytorch
      BUILDER_ROOT: ${{ github.workspace }}/builder
      PACKAGE_TYPE: wheel
      # TODO: This is a legacy variable that we eventually want to get rid of in
      #       favor of GPU_ARCH_VERSION
      DESIRED_CUDA: cpu
      GPU_ARCH_TYPE: cpu
      SKIP_ALL_TESTS: 1
      DESIRED_PYTHON: "3.9"
    steps:
      - name: Display EC2 information
        shell: bash
        run: |
          set -euo pipefail
          function get_ec2_metadata() {
            # Pulled from instance metadata endpoint for EC2
            # see https://docs.aws.amazon.com/AWSEC2/latest/UserGuide/instancedata-data-retrieval.html
            category=$1
            curl -fsSL "http://169.254.169.254/latest/meta-data/${category}"
          }
          echo "ami-id: $(get_ec2_metadata ami-id)"
          echo "instance-id: $(get_ec2_metadata instance-id)"
          echo "instance-type: $(get_ec2_metadata instance-type)"
          echo "system info $(uname -a)"
      - name: "[FB EMPLOYEES] Enable SSH (Click me for login details)"
        uses: pytorch/test-infra/.github/actions/setup-ssh@main
        continue-on-error: true
        with:
          github-secret: ${{ secrets.GITHUB_TOKEN }}
      # Needed for binary builds, see: https://github.com/pytorch/pytorch/issues/73339#issuecomment-1058981560
      - name: Enable long paths on Windows
        shell: powershell
        run: |
          Set-ItemProperty -Path "HKLM:\\SYSTEM\CurrentControlSet\Control\FileSystem" -Name "LongPathsEnabled" -Value 1
      # Since it's just a defensive command, the workflow should continue even the command fails. This step can be
      # removed once Windows Defender is removed from the AMI
      - name: Disables Windows Defender scheduled and real-time scanning for files in directories used by PyTorch
        continue-on-error: true
        shell: powershell
        run: |
          Add-MpPreference -ExclusionPath $(Get-Location).tostring(),$Env:TEMP -ErrorAction Ignore
          # Let's both exclude the path and disable Windows Defender completely just to be sure
          # that it doesn't interfere
          Set-MpPreference -DisableRealtimeMonitoring $True -ErrorAction Ignore
      # NOTE: These environment variables are put here so that they can be applied on every job equally
      #       They are also here because setting them at a workflow level doesn't give us access to the
      #       runner.temp variable, which we need.
      - name: Populate binary env
        shell: bash
        run: |
          echo "BINARY_ENV_FILE=${RUNNER_TEMP}/env" >> "${GITHUB_ENV}"
          echo "PYTORCH_FINAL_PACKAGE_DIR=${RUNNER_TEMP}/artifacts" >> "${GITHUB_ENV}"
          echo "WIN_PACKAGE_WORK_DIR=${RUNNER_TEMP}"
      - uses: actions/download-artifact@v4.1.7
        name: Download Build Artifacts
        with:
          name: wheel-py3_9-cpu
          path: "${{ env.PYTORCH_FINAL_PACKAGE_DIR }}"
      - name: Checkout PyTorch
        uses: malfet/checkout@silent-checkout
        with:
          ref: ${{ github.event_name == 'pull_request' && github.event.pull_request.head.sha || github.sha }}
          submodules: recursive
          path: pytorch
          quiet-checkout: true
      - name: Clean PyTorch checkout
        run: |
          # Remove any artifacts from the previous checkouts
          git clean -fxd
        working-directory: pytorch
      - name: Checkout pytorch/builder
        uses: malfet/checkout@silent-checkout
        with:
          ref: main
          submodules: recursive
          repository: pytorch/builder
          path: builder
          quiet-checkout: true
      - name: Clean pytorch/builder checkout
        run: |
          # Remove any artifacts from the previous checkouts
          git clean -fxd
        working-directory: builder
      - name: Populate binary env
        shell: bash
        run: |
          "${PYTORCH_ROOT}/.circleci/scripts/binary_populate_env.sh"
      - name: Test PyTorch binary
        shell: bash
        run: |
          "${PYTORCH_ROOT}/.circleci/scripts/binary_windows_test.sh"
      - name: Wait until all sessions have drained
        shell: powershell
        working-directory: pytorch
        if: always()
        timeout-minutes: 120
        run: |
          .github\scripts\wait_for_ssh_to_drain.ps1
      - name: Kill active ssh sessions if still around (Useful if workflow was cancelled)
        shell: powershell
        working-directory: pytorch
        if: always()
        run: |
          .github\scripts\kill_active_ssh_sessions.ps1
  wheel-py3_9-cpu-upload:  # Uploading
    if: ${{ github.repository_owner == 'pytorch' }}
    permissions:
      id-token: write
      contents: read
    needs: wheel-py3_9-cpu-test
    with:
      PYTORCH_ROOT: ${{ github.workspace }}/pytorch
      BUILDER_ROOT: ${{ github.workspace }}/builder
      PACKAGE_TYPE: wheel
      # TODO: This is a legacy variable that we eventually want to get rid of in
      #       favor of GPU_ARCH_VERSION
      DESIRED_CUDA: cpu
      GPU_ARCH_TYPE: cpu
      DESIRED_PYTHON: "3.9"
      build_name: wheel-py3_9-cpu
    secrets:
      github-token: ${{ secrets.GITHUB_TOKEN }}
      conda-pytorchbot-token: ${{ secrets.CONDA_PYTORCHBOT_TOKEN }}
      conda-pytorchbot-token-test: ${{ secrets.CONDA_PYTORCHBOT_TOKEN_TEST }}
    uses: ./.github/workflows/_binary-upload.yml
  wheel-py3_9-cuda11_8-build:
    if: ${{ github.repository_owner == 'pytorch' }}
    needs: get-label-type
    runs-on: "${{ needs.get-label-type.outputs.label-type }}windows.4xlarge"
    timeout-minutes: 240
    env:
      PYTORCH_ROOT: ${{ github.workspace }}/pytorch
      BUILDER_ROOT: ${{ github.workspace }}/builder
      PACKAGE_TYPE: wheel
      # TODO: This is a legacy variable that we eventually want to get rid of in
      #       favor of GPU_ARCH_VERSION
      DESIRED_CUDA: cu118
      GPU_ARCH_VERSION: 11.8
      GPU_ARCH_TYPE: cuda
      SKIP_ALL_TESTS: 1
      DESIRED_PYTHON: "3.9"
      PYTORCH_EXTRA_INSTALL_REQUIREMENTS: nvidia-cuda-nvrtc-cu12==12.1.105; platform_system == 'Linux' and platform_machine == 'x86_64' | nvidia-cuda-runtime-cu12==12.1.105; platform_system == 'Linux' and platform_machine == 'x86_64' | nvidia-cuda-cupti-cu12==12.1.105; platform_system == 'Linux' and platform_machine == 'x86_64' | nvidia-cudnn-cu12==9.1.0.70; platform_system == 'Linux' and platform_machine == 'x86_64' | nvidia-cublas-cu12==12.1.3.1; platform_system == 'Linux' and platform_machine == 'x86_64' | nvidia-cufft-cu12==11.0.2.54; platform_system == 'Linux' and platform_machine == 'x86_64' | nvidia-curand-cu12==10.3.2.106; platform_system == 'Linux' and platform_machine == 'x86_64' | nvidia-cusolver-cu12==11.4.5.107; platform_system == 'Linux' and platform_machine == 'x86_64' | nvidia-cusparse-cu12==12.1.0.106; platform_system == 'Linux' and platform_machine == 'x86_64' | nvidia-nccl-cu12==2.21.5; platform_system == 'Linux' and platform_machine == 'x86_64' | nvidia-nvtx-cu12==12.1.105; platform_system == 'Linux' and platform_machine == 'x86_64'
    steps:
      - name: Display EC2 information
        shell: bash
        run: |
          set -euo pipefail
          function get_ec2_metadata() {
            # Pulled from instance metadata endpoint for EC2
            # see https://docs.aws.amazon.com/AWSEC2/latest/UserGuide/instancedata-data-retrieval.html
            category=$1
            curl -fsSL "http://169.254.169.254/latest/meta-data/${category}"
          }
          echo "ami-id: $(get_ec2_metadata ami-id)"
          echo "instance-id: $(get_ec2_metadata instance-id)"
          echo "instance-type: $(get_ec2_metadata instance-type)"
          echo "system info $(uname -a)"
      - name: "[FB EMPLOYEES] Enable SSH (Click me for login details)"
        uses: pytorch/test-infra/.github/actions/setup-ssh@main
        continue-on-error: true
        with:
          github-secret: ${{ secrets.GITHUB_TOKEN }}
      # Needed for binary builds, see: https://github.com/pytorch/pytorch/issues/73339#issuecomment-1058981560
      - name: Enable long paths on Windows
        shell: powershell
        run: |
          Set-ItemProperty -Path "HKLM:\\SYSTEM\CurrentControlSet\Control\FileSystem" -Name "LongPathsEnabled" -Value 1
      # Since it's just a defensive command, the workflow should continue even the command fails. This step can be
      # removed once Windows Defender is removed from the AMI
      - name: Disables Windows Defender scheduled and real-time scanning for files in directories used by PyTorch
        continue-on-error: true
        shell: powershell
        run: |
          Add-MpPreference -ExclusionPath $(Get-Location).tostring(),$Env:TEMP -ErrorAction Ignore
          # Let's both exclude the path and disable Windows Defender completely just to be sure
          # that it doesn't interfere
          Set-MpPreference -DisableRealtimeMonitoring $True -ErrorAction Ignore
      # NOTE: These environment variables are put here so that they can be applied on every job equally
      #       They are also here because setting them at a workflow level doesn't give us access to the
      #       runner.temp variable, which we need.
      - name: Populate binary env
        shell: bash
        run: |
          echo "BINARY_ENV_FILE=${RUNNER_TEMP}/env" >> "${GITHUB_ENV}"
          echo "PYTORCH_FINAL_PACKAGE_DIR=${RUNNER_TEMP}/artifacts" >> "${GITHUB_ENV}"
          echo "WIN_PACKAGE_WORK_DIR=${RUNNER_TEMP}"
      - name: Checkout PyTorch
        uses: malfet/checkout@silent-checkout
        with:
          ref: ${{ github.event_name == 'pull_request' && github.event.pull_request.head.sha || github.sha }}
          submodules: recursive
          path: pytorch
          quiet-checkout: true
      - name: Clean PyTorch checkout
        run: |
          # Remove any artifacts from the previous checkouts
          git clean -fxd
        working-directory: pytorch
      - name: Checkout pytorch/builder
        uses: malfet/checkout@silent-checkout
        with:
          ref: main
          submodules: recursive
          repository: pytorch/builder
          path: builder
          quiet-checkout: true
      - name: Clean pytorch/builder checkout
        run: |
          # Remove any artifacts from the previous checkouts
          git clean -fxd
        working-directory: builder
      - name: Populate binary env
        shell: bash
        run: |
          "${PYTORCH_ROOT}/.circleci/scripts/binary_populate_env.sh"
      - name: Build PyTorch binary
        shell: bash
        run: |
          "${PYTORCH_ROOT}/.circleci/scripts/binary_windows_build.sh"
      - uses: actions/upload-artifact@v4.4.0
        if: always()
        with:
          name: wheel-py3_9-cuda11_8
          retention-days: 14
          if-no-files-found: error
          path: "${{ env.PYTORCH_FINAL_PACKAGE_DIR }}"
      - name: Wait until all sessions have drained
        shell: powershell
        working-directory: pytorch
        if: always()
        timeout-minutes: 120
        run: |
          .github\scripts\wait_for_ssh_to_drain.ps1
      - name: Kill active ssh sessions if still around (Useful if workflow was cancelled)
        shell: powershell
        working-directory: pytorch
        if: always()
        run: |
          .github\scripts\kill_active_ssh_sessions.ps1
  wheel-py3_9-cuda11_8-test:  # Testing
    if: ${{ github.repository_owner == 'pytorch' }}
    needs:
      - wheel-py3_9-cuda11_8-build
      - get-label-type
<<<<<<< HEAD
    runs-on: "${{ needs.get-label-type.outputs.label-type }}windows.8xlarge.nvidia.gpu"
=======
    runs-on: "${{ needs.get-label-type.outputs.label-type }}windows.g4dn.xlarge"
>>>>>>> d1bb8e82
    timeout-minutes: 240
    env:
      PYTORCH_ROOT: ${{ github.workspace }}/pytorch
      BUILDER_ROOT: ${{ github.workspace }}/builder
      PACKAGE_TYPE: wheel
      # TODO: This is a legacy variable that we eventually want to get rid of in
      #       favor of GPU_ARCH_VERSION
      DESIRED_CUDA: cu118
      GPU_ARCH_VERSION: 11.8
      GPU_ARCH_TYPE: cuda
      SKIP_ALL_TESTS: 1
      DESIRED_PYTHON: "3.9"
    steps:
      - name: Display EC2 information
        shell: bash
        run: |
          set -euo pipefail
          function get_ec2_metadata() {
            # Pulled from instance metadata endpoint for EC2
            # see https://docs.aws.amazon.com/AWSEC2/latest/UserGuide/instancedata-data-retrieval.html
            category=$1
            curl -fsSL "http://169.254.169.254/latest/meta-data/${category}"
          }
          echo "ami-id: $(get_ec2_metadata ami-id)"
          echo "instance-id: $(get_ec2_metadata instance-id)"
          echo "instance-type: $(get_ec2_metadata instance-type)"
          echo "system info $(uname -a)"
      - name: "[FB EMPLOYEES] Enable SSH (Click me for login details)"
        uses: pytorch/test-infra/.github/actions/setup-ssh@main
        continue-on-error: true
        with:
          github-secret: ${{ secrets.GITHUB_TOKEN }}
      # Needed for binary builds, see: https://github.com/pytorch/pytorch/issues/73339#issuecomment-1058981560
      - name: Enable long paths on Windows
        shell: powershell
        run: |
          Set-ItemProperty -Path "HKLM:\\SYSTEM\CurrentControlSet\Control\FileSystem" -Name "LongPathsEnabled" -Value 1
      # Since it's just a defensive command, the workflow should continue even the command fails. This step can be
      # removed once Windows Defender is removed from the AMI
      - name: Disables Windows Defender scheduled and real-time scanning for files in directories used by PyTorch
        continue-on-error: true
        shell: powershell
        run: |
          Add-MpPreference -ExclusionPath $(Get-Location).tostring(),$Env:TEMP -ErrorAction Ignore
          # Let's both exclude the path and disable Windows Defender completely just to be sure
          # that it doesn't interfere
          Set-MpPreference -DisableRealtimeMonitoring $True -ErrorAction Ignore
      # NOTE: These environment variables are put here so that they can be applied on every job equally
      #       They are also here because setting them at a workflow level doesn't give us access to the
      #       runner.temp variable, which we need.
      - name: Populate binary env
        shell: bash
        run: |
          echo "BINARY_ENV_FILE=${RUNNER_TEMP}/env" >> "${GITHUB_ENV}"
          echo "PYTORCH_FINAL_PACKAGE_DIR=${RUNNER_TEMP}/artifacts" >> "${GITHUB_ENV}"
          echo "WIN_PACKAGE_WORK_DIR=${RUNNER_TEMP}"
      - uses: actions/download-artifact@v4.1.7
        name: Download Build Artifacts
        with:
          name: wheel-py3_9-cuda11_8
          path: "${{ env.PYTORCH_FINAL_PACKAGE_DIR }}"
      - name: Checkout PyTorch
        uses: malfet/checkout@silent-checkout
        with:
          ref: ${{ github.event_name == 'pull_request' && github.event.pull_request.head.sha || github.sha }}
          submodules: recursive
          path: pytorch
          quiet-checkout: true
      - name: Clean PyTorch checkout
        run: |
          # Remove any artifacts from the previous checkouts
          git clean -fxd
        working-directory: pytorch
      - name: Checkout pytorch/builder
        uses: malfet/checkout@silent-checkout
        with:
          ref: main
          submodules: recursive
          repository: pytorch/builder
          path: builder
          quiet-checkout: true
      - name: Clean pytorch/builder checkout
        run: |
          # Remove any artifacts from the previous checkouts
          git clean -fxd
        working-directory: builder
      - name: Populate binary env
        shell: bash
        run: |
          "${PYTORCH_ROOT}/.circleci/scripts/binary_populate_env.sh"
      - name: Test PyTorch binary
        shell: bash
        run: |
          "${PYTORCH_ROOT}/.circleci/scripts/binary_windows_test.sh"
      - name: Wait until all sessions have drained
        shell: powershell
        working-directory: pytorch
        if: always()
        timeout-minutes: 120
        run: |
          .github\scripts\wait_for_ssh_to_drain.ps1
      - name: Kill active ssh sessions if still around (Useful if workflow was cancelled)
        shell: powershell
        working-directory: pytorch
        if: always()
        run: |
          .github\scripts\kill_active_ssh_sessions.ps1
  wheel-py3_9-cuda11_8-upload:  # Uploading
    if: ${{ github.repository_owner == 'pytorch' }}
    permissions:
      id-token: write
      contents: read
    needs: wheel-py3_9-cuda11_8-test
    with:
      PYTORCH_ROOT: ${{ github.workspace }}/pytorch
      BUILDER_ROOT: ${{ github.workspace }}/builder
      PACKAGE_TYPE: wheel
      # TODO: This is a legacy variable that we eventually want to get rid of in
      #       favor of GPU_ARCH_VERSION
      DESIRED_CUDA: cu118
      GPU_ARCH_VERSION: 11.8
      GPU_ARCH_TYPE: cuda
      DESIRED_PYTHON: "3.9"
      build_name: wheel-py3_9-cuda11_8
    secrets:
      github-token: ${{ secrets.GITHUB_TOKEN }}
      conda-pytorchbot-token: ${{ secrets.CONDA_PYTORCHBOT_TOKEN }}
      conda-pytorchbot-token-test: ${{ secrets.CONDA_PYTORCHBOT_TOKEN_TEST }}
    uses: ./.github/workflows/_binary-upload.yml
  wheel-py3_9-cuda12_1-build:
    if: ${{ github.repository_owner == 'pytorch' }}
    needs: get-label-type
    runs-on: "${{ needs.get-label-type.outputs.label-type }}windows.4xlarge"
    timeout-minutes: 240
    env:
      PYTORCH_ROOT: ${{ github.workspace }}/pytorch
      BUILDER_ROOT: ${{ github.workspace }}/builder
      PACKAGE_TYPE: wheel
      # TODO: This is a legacy variable that we eventually want to get rid of in
      #       favor of GPU_ARCH_VERSION
      DESIRED_CUDA: cu121
      GPU_ARCH_VERSION: 12.1
      GPU_ARCH_TYPE: cuda
      SKIP_ALL_TESTS: 1
      DESIRED_PYTHON: "3.9"
      PYTORCH_EXTRA_INSTALL_REQUIREMENTS: nvidia-cuda-nvrtc-cu12==12.1.105; platform_system == 'Linux' and platform_machine == 'x86_64' | nvidia-cuda-runtime-cu12==12.1.105; platform_system == 'Linux' and platform_machine == 'x86_64' | nvidia-cuda-cupti-cu12==12.1.105; platform_system == 'Linux' and platform_machine == 'x86_64' | nvidia-cudnn-cu12==9.1.0.70; platform_system == 'Linux' and platform_machine == 'x86_64' | nvidia-cublas-cu12==12.1.3.1; platform_system == 'Linux' and platform_machine == 'x86_64' | nvidia-cufft-cu12==11.0.2.54; platform_system == 'Linux' and platform_machine == 'x86_64' | nvidia-curand-cu12==10.3.2.106; platform_system == 'Linux' and platform_machine == 'x86_64' | nvidia-cusolver-cu12==11.4.5.107; platform_system == 'Linux' and platform_machine == 'x86_64' | nvidia-cusparse-cu12==12.1.0.106; platform_system == 'Linux' and platform_machine == 'x86_64' | nvidia-nccl-cu12==2.21.5; platform_system == 'Linux' and platform_machine == 'x86_64' | nvidia-nvtx-cu12==12.1.105; platform_system == 'Linux' and platform_machine == 'x86_64'
    steps:
      - name: Display EC2 information
        shell: bash
        run: |
          set -euo pipefail
          function get_ec2_metadata() {
            # Pulled from instance metadata endpoint for EC2
            # see https://docs.aws.amazon.com/AWSEC2/latest/UserGuide/instancedata-data-retrieval.html
            category=$1
            curl -fsSL "http://169.254.169.254/latest/meta-data/${category}"
          }
          echo "ami-id: $(get_ec2_metadata ami-id)"
          echo "instance-id: $(get_ec2_metadata instance-id)"
          echo "instance-type: $(get_ec2_metadata instance-type)"
          echo "system info $(uname -a)"
      - name: "[FB EMPLOYEES] Enable SSH (Click me for login details)"
        uses: pytorch/test-infra/.github/actions/setup-ssh@main
        continue-on-error: true
        with:
          github-secret: ${{ secrets.GITHUB_TOKEN }}
      # Needed for binary builds, see: https://github.com/pytorch/pytorch/issues/73339#issuecomment-1058981560
      - name: Enable long paths on Windows
        shell: powershell
        run: |
          Set-ItemProperty -Path "HKLM:\\SYSTEM\CurrentControlSet\Control\FileSystem" -Name "LongPathsEnabled" -Value 1
      # Since it's just a defensive command, the workflow should continue even the command fails. This step can be
      # removed once Windows Defender is removed from the AMI
      - name: Disables Windows Defender scheduled and real-time scanning for files in directories used by PyTorch
        continue-on-error: true
        shell: powershell
        run: |
          Add-MpPreference -ExclusionPath $(Get-Location).tostring(),$Env:TEMP -ErrorAction Ignore
          # Let's both exclude the path and disable Windows Defender completely just to be sure
          # that it doesn't interfere
          Set-MpPreference -DisableRealtimeMonitoring $True -ErrorAction Ignore
      # NOTE: These environment variables are put here so that they can be applied on every job equally
      #       They are also here because setting them at a workflow level doesn't give us access to the
      #       runner.temp variable, which we need.
      - name: Populate binary env
        shell: bash
        run: |
          echo "BINARY_ENV_FILE=${RUNNER_TEMP}/env" >> "${GITHUB_ENV}"
          echo "PYTORCH_FINAL_PACKAGE_DIR=${RUNNER_TEMP}/artifacts" >> "${GITHUB_ENV}"
          echo "WIN_PACKAGE_WORK_DIR=${RUNNER_TEMP}"
      - name: Checkout PyTorch
        uses: malfet/checkout@silent-checkout
        with:
          ref: ${{ github.event_name == 'pull_request' && github.event.pull_request.head.sha || github.sha }}
          submodules: recursive
          path: pytorch
          quiet-checkout: true
      - name: Clean PyTorch checkout
        run: |
          # Remove any artifacts from the previous checkouts
          git clean -fxd
        working-directory: pytorch
      - name: Checkout pytorch/builder
        uses: malfet/checkout@silent-checkout
        with:
          ref: main
          submodules: recursive
          repository: pytorch/builder
          path: builder
          quiet-checkout: true
      - name: Clean pytorch/builder checkout
        run: |
          # Remove any artifacts from the previous checkouts
          git clean -fxd
        working-directory: builder
      - name: Populate binary env
        shell: bash
        run: |
          "${PYTORCH_ROOT}/.circleci/scripts/binary_populate_env.sh"
      - name: Build PyTorch binary
        shell: bash
        run: |
          "${PYTORCH_ROOT}/.circleci/scripts/binary_windows_build.sh"
      - uses: actions/upload-artifact@v4.4.0
        if: always()
        with:
          name: wheel-py3_9-cuda12_1
          retention-days: 14
          if-no-files-found: error
          path: "${{ env.PYTORCH_FINAL_PACKAGE_DIR }}"
      - name: Wait until all sessions have drained
        shell: powershell
        working-directory: pytorch
        if: always()
        timeout-minutes: 120
        run: |
          .github\scripts\wait_for_ssh_to_drain.ps1
      - name: Kill active ssh sessions if still around (Useful if workflow was cancelled)
        shell: powershell
        working-directory: pytorch
        if: always()
        run: |
          .github\scripts\kill_active_ssh_sessions.ps1
  wheel-py3_9-cuda12_1-test:  # Testing
    if: ${{ github.repository_owner == 'pytorch' }}
    needs:
      - wheel-py3_9-cuda12_1-build
      - get-label-type
<<<<<<< HEAD
    runs-on: "${{ needs.get-label-type.outputs.label-type }}windows.8xlarge.nvidia.gpu"
=======
    runs-on: "${{ needs.get-label-type.outputs.label-type }}windows.g4dn.xlarge"
>>>>>>> d1bb8e82
    timeout-minutes: 240
    env:
      PYTORCH_ROOT: ${{ github.workspace }}/pytorch
      BUILDER_ROOT: ${{ github.workspace }}/builder
      PACKAGE_TYPE: wheel
      # TODO: This is a legacy variable that we eventually want to get rid of in
      #       favor of GPU_ARCH_VERSION
      DESIRED_CUDA: cu121
      GPU_ARCH_VERSION: 12.1
      GPU_ARCH_TYPE: cuda
      SKIP_ALL_TESTS: 1
      DESIRED_PYTHON: "3.9"
    steps:
      - name: Display EC2 information
        shell: bash
        run: |
          set -euo pipefail
          function get_ec2_metadata() {
            # Pulled from instance metadata endpoint for EC2
            # see https://docs.aws.amazon.com/AWSEC2/latest/UserGuide/instancedata-data-retrieval.html
            category=$1
            curl -fsSL "http://169.254.169.254/latest/meta-data/${category}"
          }
          echo "ami-id: $(get_ec2_metadata ami-id)"
          echo "instance-id: $(get_ec2_metadata instance-id)"
          echo "instance-type: $(get_ec2_metadata instance-type)"
          echo "system info $(uname -a)"
      - name: "[FB EMPLOYEES] Enable SSH (Click me for login details)"
        uses: pytorch/test-infra/.github/actions/setup-ssh@main
        continue-on-error: true
        with:
          github-secret: ${{ secrets.GITHUB_TOKEN }}
      # Needed for binary builds, see: https://github.com/pytorch/pytorch/issues/73339#issuecomment-1058981560
      - name: Enable long paths on Windows
        shell: powershell
        run: |
          Set-ItemProperty -Path "HKLM:\\SYSTEM\CurrentControlSet\Control\FileSystem" -Name "LongPathsEnabled" -Value 1
      # Since it's just a defensive command, the workflow should continue even the command fails. This step can be
      # removed once Windows Defender is removed from the AMI
      - name: Disables Windows Defender scheduled and real-time scanning for files in directories used by PyTorch
        continue-on-error: true
        shell: powershell
        run: |
          Add-MpPreference -ExclusionPath $(Get-Location).tostring(),$Env:TEMP -ErrorAction Ignore
          # Let's both exclude the path and disable Windows Defender completely just to be sure
          # that it doesn't interfere
          Set-MpPreference -DisableRealtimeMonitoring $True -ErrorAction Ignore
      # NOTE: These environment variables are put here so that they can be applied on every job equally
      #       They are also here because setting them at a workflow level doesn't give us access to the
      #       runner.temp variable, which we need.
      - name: Populate binary env
        shell: bash
        run: |
          echo "BINARY_ENV_FILE=${RUNNER_TEMP}/env" >> "${GITHUB_ENV}"
          echo "PYTORCH_FINAL_PACKAGE_DIR=${RUNNER_TEMP}/artifacts" >> "${GITHUB_ENV}"
          echo "WIN_PACKAGE_WORK_DIR=${RUNNER_TEMP}"
      - uses: actions/download-artifact@v4.1.7
        name: Download Build Artifacts
        with:
          name: wheel-py3_9-cuda12_1
          path: "${{ env.PYTORCH_FINAL_PACKAGE_DIR }}"
      - name: Checkout PyTorch
        uses: malfet/checkout@silent-checkout
        with:
          ref: ${{ github.event_name == 'pull_request' && github.event.pull_request.head.sha || github.sha }}
          submodules: recursive
          path: pytorch
          quiet-checkout: true
      - name: Clean PyTorch checkout
        run: |
          # Remove any artifacts from the previous checkouts
          git clean -fxd
        working-directory: pytorch
      - name: Checkout pytorch/builder
        uses: malfet/checkout@silent-checkout
        with:
          ref: main
          submodules: recursive
          repository: pytorch/builder
          path: builder
          quiet-checkout: true
      - name: Clean pytorch/builder checkout
        run: |
          # Remove any artifacts from the previous checkouts
          git clean -fxd
        working-directory: builder
      - name: Populate binary env
        shell: bash
        run: |
          "${PYTORCH_ROOT}/.circleci/scripts/binary_populate_env.sh"
      - name: Test PyTorch binary
        shell: bash
        run: |
          "${PYTORCH_ROOT}/.circleci/scripts/binary_windows_test.sh"
      - name: Wait until all sessions have drained
        shell: powershell
        working-directory: pytorch
        if: always()
        timeout-minutes: 120
        run: |
          .github\scripts\wait_for_ssh_to_drain.ps1
      - name: Kill active ssh sessions if still around (Useful if workflow was cancelled)
        shell: powershell
        working-directory: pytorch
        if: always()
        run: |
          .github\scripts\kill_active_ssh_sessions.ps1
  wheel-py3_9-cuda12_1-upload:  # Uploading
    if: ${{ github.repository_owner == 'pytorch' }}
    permissions:
      id-token: write
      contents: read
    needs: wheel-py3_9-cuda12_1-test
    with:
      PYTORCH_ROOT: ${{ github.workspace }}/pytorch
      BUILDER_ROOT: ${{ github.workspace }}/builder
      PACKAGE_TYPE: wheel
      # TODO: This is a legacy variable that we eventually want to get rid of in
      #       favor of GPU_ARCH_VERSION
      DESIRED_CUDA: cu121
      GPU_ARCH_VERSION: 12.1
      GPU_ARCH_TYPE: cuda
      DESIRED_PYTHON: "3.9"
      build_name: wheel-py3_9-cuda12_1
    secrets:
      github-token: ${{ secrets.GITHUB_TOKEN }}
      conda-pytorchbot-token: ${{ secrets.CONDA_PYTORCHBOT_TOKEN }}
      conda-pytorchbot-token-test: ${{ secrets.CONDA_PYTORCHBOT_TOKEN_TEST }}
    uses: ./.github/workflows/_binary-upload.yml
  wheel-py3_9-cuda12_4-build:
    if: ${{ github.repository_owner == 'pytorch' }}
    needs: get-label-type
    runs-on: "${{ needs.get-label-type.outputs.label-type }}windows.4xlarge"
    timeout-minutes: 240
    env:
      PYTORCH_ROOT: ${{ github.workspace }}/pytorch
      BUILDER_ROOT: ${{ github.workspace }}/builder
      PACKAGE_TYPE: wheel
      # TODO: This is a legacy variable that we eventually want to get rid of in
      #       favor of GPU_ARCH_VERSION
      DESIRED_CUDA: cu124
      GPU_ARCH_VERSION: 12.4
      GPU_ARCH_TYPE: cuda
      SKIP_ALL_TESTS: 1
      DESIRED_PYTHON: "3.9"
      PYTORCH_EXTRA_INSTALL_REQUIREMENTS: nvidia-cuda-nvrtc-cu12==12.1.105; platform_system == 'Linux' and platform_machine == 'x86_64' | nvidia-cuda-runtime-cu12==12.1.105; platform_system == 'Linux' and platform_machine == 'x86_64' | nvidia-cuda-cupti-cu12==12.1.105; platform_system == 'Linux' and platform_machine == 'x86_64' | nvidia-cudnn-cu12==9.1.0.70; platform_system == 'Linux' and platform_machine == 'x86_64' | nvidia-cublas-cu12==12.1.3.1; platform_system == 'Linux' and platform_machine == 'x86_64' | nvidia-cufft-cu12==11.0.2.54; platform_system == 'Linux' and platform_machine == 'x86_64' | nvidia-curand-cu12==10.3.2.106; platform_system == 'Linux' and platform_machine == 'x86_64' | nvidia-cusolver-cu12==11.4.5.107; platform_system == 'Linux' and platform_machine == 'x86_64' | nvidia-cusparse-cu12==12.1.0.106; platform_system == 'Linux' and platform_machine == 'x86_64' | nvidia-nccl-cu12==2.21.5; platform_system == 'Linux' and platform_machine == 'x86_64' | nvidia-nvtx-cu12==12.1.105; platform_system == 'Linux' and platform_machine == 'x86_64'
    steps:
      - name: Display EC2 information
        shell: bash
        run: |
          set -euo pipefail
          function get_ec2_metadata() {
            # Pulled from instance metadata endpoint for EC2
            # see https://docs.aws.amazon.com/AWSEC2/latest/UserGuide/instancedata-data-retrieval.html
            category=$1
            curl -fsSL "http://169.254.169.254/latest/meta-data/${category}"
          }
          echo "ami-id: $(get_ec2_metadata ami-id)"
          echo "instance-id: $(get_ec2_metadata instance-id)"
          echo "instance-type: $(get_ec2_metadata instance-type)"
          echo "system info $(uname -a)"
      - name: "[FB EMPLOYEES] Enable SSH (Click me for login details)"
        uses: pytorch/test-infra/.github/actions/setup-ssh@main
        continue-on-error: true
        with:
          github-secret: ${{ secrets.GITHUB_TOKEN }}
      # Needed for binary builds, see: https://github.com/pytorch/pytorch/issues/73339#issuecomment-1058981560
      - name: Enable long paths on Windows
        shell: powershell
        run: |
          Set-ItemProperty -Path "HKLM:\\SYSTEM\CurrentControlSet\Control\FileSystem" -Name "LongPathsEnabled" -Value 1
      # Since it's just a defensive command, the workflow should continue even the command fails. This step can be
      # removed once Windows Defender is removed from the AMI
      - name: Disables Windows Defender scheduled and real-time scanning for files in directories used by PyTorch
        continue-on-error: true
        shell: powershell
        run: |
          Add-MpPreference -ExclusionPath $(Get-Location).tostring(),$Env:TEMP -ErrorAction Ignore
          # Let's both exclude the path and disable Windows Defender completely just to be sure
          # that it doesn't interfere
          Set-MpPreference -DisableRealtimeMonitoring $True -ErrorAction Ignore
      # NOTE: These environment variables are put here so that they can be applied on every job equally
      #       They are also here because setting them at a workflow level doesn't give us access to the
      #       runner.temp variable, which we need.
      - name: Populate binary env
        shell: bash
        run: |
          echo "BINARY_ENV_FILE=${RUNNER_TEMP}/env" >> "${GITHUB_ENV}"
          echo "PYTORCH_FINAL_PACKAGE_DIR=${RUNNER_TEMP}/artifacts" >> "${GITHUB_ENV}"
          echo "WIN_PACKAGE_WORK_DIR=${RUNNER_TEMP}"
      - name: Checkout PyTorch
        uses: malfet/checkout@silent-checkout
        with:
          ref: ${{ github.event_name == 'pull_request' && github.event.pull_request.head.sha || github.sha }}
          submodules: recursive
          path: pytorch
          quiet-checkout: true
      - name: Clean PyTorch checkout
        run: |
          # Remove any artifacts from the previous checkouts
          git clean -fxd
        working-directory: pytorch
      - name: Checkout pytorch/builder
        uses: malfet/checkout@silent-checkout
        with:
          ref: main
          submodules: recursive
          repository: pytorch/builder
          path: builder
          quiet-checkout: true
      - name: Clean pytorch/builder checkout
        run: |
          # Remove any artifacts from the previous checkouts
          git clean -fxd
        working-directory: builder
      - name: Populate binary env
        shell: bash
        run: |
          "${PYTORCH_ROOT}/.circleci/scripts/binary_populate_env.sh"
      - name: Build PyTorch binary
        shell: bash
        run: |
          "${PYTORCH_ROOT}/.circleci/scripts/binary_windows_build.sh"
      - uses: actions/upload-artifact@v4.4.0
        if: always()
        with:
          name: wheel-py3_9-cuda12_4
          retention-days: 14
          if-no-files-found: error
          path: "${{ env.PYTORCH_FINAL_PACKAGE_DIR }}"
      - name: Wait until all sessions have drained
        shell: powershell
        working-directory: pytorch
        if: always()
        timeout-minutes: 120
        run: |
          .github\scripts\wait_for_ssh_to_drain.ps1
      - name: Kill active ssh sessions if still around (Useful if workflow was cancelled)
        shell: powershell
        working-directory: pytorch
        if: always()
        run: |
          .github\scripts\kill_active_ssh_sessions.ps1
  wheel-py3_9-cuda12_4-test:  # Testing
    if: ${{ github.repository_owner == 'pytorch' }}
    needs:
      - wheel-py3_9-cuda12_4-build
      - get-label-type
<<<<<<< HEAD
    runs-on: "${{ needs.get-label-type.outputs.label-type }}windows.8xlarge.nvidia.gpu"
=======
    runs-on: "${{ needs.get-label-type.outputs.label-type }}windows.g4dn.xlarge"
>>>>>>> d1bb8e82
    timeout-minutes: 240
    env:
      PYTORCH_ROOT: ${{ github.workspace }}/pytorch
      BUILDER_ROOT: ${{ github.workspace }}/builder
      PACKAGE_TYPE: wheel
      # TODO: This is a legacy variable that we eventually want to get rid of in
      #       favor of GPU_ARCH_VERSION
      DESIRED_CUDA: cu124
      GPU_ARCH_VERSION: 12.4
      GPU_ARCH_TYPE: cuda
      SKIP_ALL_TESTS: 1
      DESIRED_PYTHON: "3.9"
    steps:
      - name: Display EC2 information
        shell: bash
        run: |
          set -euo pipefail
          function get_ec2_metadata() {
            # Pulled from instance metadata endpoint for EC2
            # see https://docs.aws.amazon.com/AWSEC2/latest/UserGuide/instancedata-data-retrieval.html
            category=$1
            curl -fsSL "http://169.254.169.254/latest/meta-data/${category}"
          }
          echo "ami-id: $(get_ec2_metadata ami-id)"
          echo "instance-id: $(get_ec2_metadata instance-id)"
          echo "instance-type: $(get_ec2_metadata instance-type)"
          echo "system info $(uname -a)"
      - name: "[FB EMPLOYEES] Enable SSH (Click me for login details)"
        uses: pytorch/test-infra/.github/actions/setup-ssh@main
        continue-on-error: true
        with:
          github-secret: ${{ secrets.GITHUB_TOKEN }}
      # Needed for binary builds, see: https://github.com/pytorch/pytorch/issues/73339#issuecomment-1058981560
      - name: Enable long paths on Windows
        shell: powershell
        run: |
          Set-ItemProperty -Path "HKLM:\\SYSTEM\CurrentControlSet\Control\FileSystem" -Name "LongPathsEnabled" -Value 1
      # Since it's just a defensive command, the workflow should continue even the command fails. This step can be
      # removed once Windows Defender is removed from the AMI
      - name: Disables Windows Defender scheduled and real-time scanning for files in directories used by PyTorch
        continue-on-error: true
        shell: powershell
        run: |
          Add-MpPreference -ExclusionPath $(Get-Location).tostring(),$Env:TEMP -ErrorAction Ignore
          # Let's both exclude the path and disable Windows Defender completely just to be sure
          # that it doesn't interfere
          Set-MpPreference -DisableRealtimeMonitoring $True -ErrorAction Ignore
      # NOTE: These environment variables are put here so that they can be applied on every job equally
      #       They are also here because setting them at a workflow level doesn't give us access to the
      #       runner.temp variable, which we need.
      - name: Populate binary env
        shell: bash
        run: |
          echo "BINARY_ENV_FILE=${RUNNER_TEMP}/env" >> "${GITHUB_ENV}"
          echo "PYTORCH_FINAL_PACKAGE_DIR=${RUNNER_TEMP}/artifacts" >> "${GITHUB_ENV}"
          echo "WIN_PACKAGE_WORK_DIR=${RUNNER_TEMP}"
      - uses: actions/download-artifact@v4.1.7
        name: Download Build Artifacts
        with:
          name: wheel-py3_9-cuda12_4
          path: "${{ env.PYTORCH_FINAL_PACKAGE_DIR }}"
      - name: Checkout PyTorch
        uses: malfet/checkout@silent-checkout
        with:
          ref: ${{ github.event_name == 'pull_request' && github.event.pull_request.head.sha || github.sha }}
          submodules: recursive
          path: pytorch
          quiet-checkout: true
      - name: Clean PyTorch checkout
        run: |
          # Remove any artifacts from the previous checkouts
          git clean -fxd
        working-directory: pytorch
      - name: Checkout pytorch/builder
        uses: malfet/checkout@silent-checkout
        with:
          ref: main
          submodules: recursive
          repository: pytorch/builder
          path: builder
          quiet-checkout: true
      - name: Clean pytorch/builder checkout
        run: |
          # Remove any artifacts from the previous checkouts
          git clean -fxd
        working-directory: builder
      - name: Populate binary env
        shell: bash
        run: |
          "${PYTORCH_ROOT}/.circleci/scripts/binary_populate_env.sh"
      - name: Test PyTorch binary
        shell: bash
        run: |
          "${PYTORCH_ROOT}/.circleci/scripts/binary_windows_test.sh"
      - name: Wait until all sessions have drained
        shell: powershell
        working-directory: pytorch
        if: always()
        timeout-minutes: 120
        run: |
          .github\scripts\wait_for_ssh_to_drain.ps1
      - name: Kill active ssh sessions if still around (Useful if workflow was cancelled)
        shell: powershell
        working-directory: pytorch
        if: always()
        run: |
          .github\scripts\kill_active_ssh_sessions.ps1
  wheel-py3_9-cuda12_4-upload:  # Uploading
    if: ${{ github.repository_owner == 'pytorch' }}
    permissions:
      id-token: write
      contents: read
    needs: wheel-py3_9-cuda12_4-test
    with:
      PYTORCH_ROOT: ${{ github.workspace }}/pytorch
      BUILDER_ROOT: ${{ github.workspace }}/builder
      PACKAGE_TYPE: wheel
      # TODO: This is a legacy variable that we eventually want to get rid of in
      #       favor of GPU_ARCH_VERSION
      DESIRED_CUDA: cu124
      GPU_ARCH_VERSION: 12.4
      GPU_ARCH_TYPE: cuda
      DESIRED_PYTHON: "3.9"
      build_name: wheel-py3_9-cuda12_4
    secrets:
      github-token: ${{ secrets.GITHUB_TOKEN }}
      conda-pytorchbot-token: ${{ secrets.CONDA_PYTORCHBOT_TOKEN }}
      conda-pytorchbot-token-test: ${{ secrets.CONDA_PYTORCHBOT_TOKEN_TEST }}
    uses: ./.github/workflows/_binary-upload.yml
  wheel-py3_9-xpu-build:
    if: ${{ github.repository_owner == 'pytorch' }}
    needs: get-label-type
    runs-on: "${{ needs.get-label-type.outputs.label-type }}windows.4xlarge"
    timeout-minutes: 240
    env:
      PYTORCH_ROOT: ${{ github.workspace }}/pytorch
      BUILDER_ROOT: ${{ github.workspace }}/builder
      PACKAGE_TYPE: wheel
      # TODO: This is a legacy variable that we eventually want to get rid of in
      #       favor of GPU_ARCH_VERSION
      DESIRED_CUDA: xpu
      GPU_ARCH_TYPE: xpu
      SKIP_ALL_TESTS: 1
      DESIRED_PYTHON: "3.9"
    steps:
      - name: Display EC2 information
        shell: bash
        run: |
          set -euo pipefail
          function get_ec2_metadata() {
            # Pulled from instance metadata endpoint for EC2
            # see https://docs.aws.amazon.com/AWSEC2/latest/UserGuide/instancedata-data-retrieval.html
            category=$1
            curl -fsSL "http://169.254.169.254/latest/meta-data/${category}"
          }
          echo "ami-id: $(get_ec2_metadata ami-id)"
          echo "instance-id: $(get_ec2_metadata instance-id)"
          echo "instance-type: $(get_ec2_metadata instance-type)"
          echo "system info $(uname -a)"
      - name: "[FB EMPLOYEES] Enable SSH (Click me for login details)"
        uses: pytorch/test-infra/.github/actions/setup-ssh@main
        continue-on-error: true
        with:
          github-secret: ${{ secrets.GITHUB_TOKEN }}
      # Needed for binary builds, see: https://github.com/pytorch/pytorch/issues/73339#issuecomment-1058981560
      - name: Enable long paths on Windows
        shell: powershell
        run: |
          Set-ItemProperty -Path "HKLM:\\SYSTEM\CurrentControlSet\Control\FileSystem" -Name "LongPathsEnabled" -Value 1
      # Since it's just a defensive command, the workflow should continue even the command fails. This step can be
      # removed once Windows Defender is removed from the AMI
      - name: Disables Windows Defender scheduled and real-time scanning for files in directories used by PyTorch
        continue-on-error: true
        shell: powershell
        run: |
          Add-MpPreference -ExclusionPath $(Get-Location).tostring(),$Env:TEMP -ErrorAction Ignore
          # Let's both exclude the path and disable Windows Defender completely just to be sure
          # that it doesn't interfere
          Set-MpPreference -DisableRealtimeMonitoring $True -ErrorAction Ignore
      # NOTE: These environment variables are put here so that they can be applied on every job equally
      #       They are also here because setting them at a workflow level doesn't give us access to the
      #       runner.temp variable, which we need.
      - name: Populate binary env
        shell: bash
        run: |
          echo "BINARY_ENV_FILE=${RUNNER_TEMP}/env" >> "${GITHUB_ENV}"
          echo "PYTORCH_FINAL_PACKAGE_DIR=${RUNNER_TEMP}/artifacts" >> "${GITHUB_ENV}"
          echo "WIN_PACKAGE_WORK_DIR=${RUNNER_TEMP}"
      - name: Checkout PyTorch
        uses: malfet/checkout@silent-checkout
        with:
          ref: ${{ github.event_name == 'pull_request' && github.event.pull_request.head.sha || github.sha }}
          submodules: recursive
          path: pytorch
          quiet-checkout: true
      - name: Clean PyTorch checkout
        run: |
          # Remove any artifacts from the previous checkouts
          git clean -fxd
        working-directory: pytorch
      - name: Checkout pytorch/builder
        uses: malfet/checkout@silent-checkout
        with:
          ref: main
          submodules: recursive
          repository: pytorch/builder
          path: builder
          quiet-checkout: true
      - name: Clean pytorch/builder checkout
        run: |
          # Remove any artifacts from the previous checkouts
          git clean -fxd
        working-directory: builder
      - name: Populate binary env
        shell: bash
        run: |
          "${PYTORCH_ROOT}/.circleci/scripts/binary_populate_env.sh"
      - name: Build PyTorch binary
        shell: bash
        run: |
          "${PYTORCH_ROOT}/.circleci/scripts/binary_windows_build.sh"
      - uses: actions/upload-artifact@v4.4.0
        if: always()
        with:
          name: wheel-py3_9-xpu
          retention-days: 14
          if-no-files-found: error
          path: "${{ env.PYTORCH_FINAL_PACKAGE_DIR }}"
      - name: Wait until all sessions have drained
        shell: powershell
        working-directory: pytorch
        if: always()
        timeout-minutes: 120
        run: |
          .github\scripts\wait_for_ssh_to_drain.ps1
      - name: Kill active ssh sessions if still around (Useful if workflow was cancelled)
        shell: powershell
        working-directory: pytorch
        if: always()
        run: |
          .github\scripts\kill_active_ssh_sessions.ps1
  wheel-py3_9-xpu-test:  # Testing
    if: ${{ github.repository_owner == 'pytorch' }}
    needs:
<<<<<<< HEAD
      - wheel-py3_10-cpu-build
=======
      - wheel-py3_9-xpu-build
>>>>>>> d1bb8e82
      - get-label-type
    runs-on: "${{ needs.get-label-type.outputs.label-type }}windows.4xlarge.nonephemeral"
    timeout-minutes: 240
    env:
      PYTORCH_ROOT: ${{ github.workspace }}/pytorch
      BUILDER_ROOT: ${{ github.workspace }}/builder
      PACKAGE_TYPE: wheel
      # TODO: This is a legacy variable that we eventually want to get rid of in
      #       favor of GPU_ARCH_VERSION
      DESIRED_CUDA: xpu
      GPU_ARCH_TYPE: xpu
      SKIP_ALL_TESTS: 1
      DESIRED_PYTHON: "3.9"
    steps:
      - name: Display EC2 information
        shell: bash
        run: |
          set -euo pipefail
          function get_ec2_metadata() {
            # Pulled from instance metadata endpoint for EC2
            # see https://docs.aws.amazon.com/AWSEC2/latest/UserGuide/instancedata-data-retrieval.html
            category=$1
            curl -fsSL "http://169.254.169.254/latest/meta-data/${category}"
          }
          echo "ami-id: $(get_ec2_metadata ami-id)"
          echo "instance-id: $(get_ec2_metadata instance-id)"
          echo "instance-type: $(get_ec2_metadata instance-type)"
          echo "system info $(uname -a)"
      - name: "[FB EMPLOYEES] Enable SSH (Click me for login details)"
        uses: pytorch/test-infra/.github/actions/setup-ssh@main
        continue-on-error: true
        with:
          github-secret: ${{ secrets.GITHUB_TOKEN }}
      # Needed for binary builds, see: https://github.com/pytorch/pytorch/issues/73339#issuecomment-1058981560
      - name: Enable long paths on Windows
        shell: powershell
        run: |
          Set-ItemProperty -Path "HKLM:\\SYSTEM\CurrentControlSet\Control\FileSystem" -Name "LongPathsEnabled" -Value 1
      # Since it's just a defensive command, the workflow should continue even the command fails. This step can be
      # removed once Windows Defender is removed from the AMI
      - name: Disables Windows Defender scheduled and real-time scanning for files in directories used by PyTorch
        continue-on-error: true
        shell: powershell
        run: |
          Add-MpPreference -ExclusionPath $(Get-Location).tostring(),$Env:TEMP -ErrorAction Ignore
          # Let's both exclude the path and disable Windows Defender completely just to be sure
          # that it doesn't interfere
          Set-MpPreference -DisableRealtimeMonitoring $True -ErrorAction Ignore
      # NOTE: These environment variables are put here so that they can be applied on every job equally
      #       They are also here because setting them at a workflow level doesn't give us access to the
      #       runner.temp variable, which we need.
      - name: Populate binary env
        shell: bash
        run: |
          echo "BINARY_ENV_FILE=${RUNNER_TEMP}/env" >> "${GITHUB_ENV}"
          echo "PYTORCH_FINAL_PACKAGE_DIR=${RUNNER_TEMP}/artifacts" >> "${GITHUB_ENV}"
          echo "WIN_PACKAGE_WORK_DIR=${RUNNER_TEMP}"
      - uses: actions/download-artifact@v4.1.7
        name: Download Build Artifacts
        with:
          name: wheel-py3_9-xpu
          path: "${{ env.PYTORCH_FINAL_PACKAGE_DIR }}"
      - name: Checkout PyTorch
        uses: malfet/checkout@silent-checkout
        with:
          ref: ${{ github.event_name == 'pull_request' && github.event.pull_request.head.sha || github.sha }}
          submodules: recursive
          path: pytorch
          quiet-checkout: true
      - name: Clean PyTorch checkout
        run: |
          # Remove any artifacts from the previous checkouts
          git clean -fxd
        working-directory: pytorch
      - name: Checkout pytorch/builder
        uses: malfet/checkout@silent-checkout
        with:
          ref: main
          submodules: recursive
          repository: pytorch/builder
          path: builder
          quiet-checkout: true
      - name: Clean pytorch/builder checkout
        run: |
          # Remove any artifacts from the previous checkouts
          git clean -fxd
        working-directory: builder
      - name: Populate binary env
        shell: bash
        run: |
          "${PYTORCH_ROOT}/.circleci/scripts/binary_populate_env.sh"
      - name: Test PyTorch binary
        shell: bash
        run: |
          "${PYTORCH_ROOT}/.circleci/scripts/binary_windows_test.sh"
      - name: Wait until all sessions have drained
        shell: powershell
        working-directory: pytorch
        if: always()
        timeout-minutes: 120
        run: |
          .github\scripts\wait_for_ssh_to_drain.ps1
      - name: Kill active ssh sessions if still around (Useful if workflow was cancelled)
        shell: powershell
        working-directory: pytorch
        if: always()
        run: |
          .github\scripts\kill_active_ssh_sessions.ps1
  wheel-py3_9-xpu-upload:  # Uploading
    if: ${{ github.repository_owner == 'pytorch' }}
    permissions:
      id-token: write
      contents: read
    needs: wheel-py3_9-xpu-test
    with:
      PYTORCH_ROOT: ${{ github.workspace }}/pytorch
      BUILDER_ROOT: ${{ github.workspace }}/builder
      PACKAGE_TYPE: wheel
      # TODO: This is a legacy variable that we eventually want to get rid of in
      #       favor of GPU_ARCH_VERSION
      DESIRED_CUDA: xpu
      GPU_ARCH_TYPE: xpu
      DESIRED_PYTHON: "3.9"
      build_name: wheel-py3_9-xpu
    secrets:
      github-token: ${{ secrets.GITHUB_TOKEN }}
      conda-pytorchbot-token: ${{ secrets.CONDA_PYTORCHBOT_TOKEN }}
      conda-pytorchbot-token-test: ${{ secrets.CONDA_PYTORCHBOT_TOKEN_TEST }}
    uses: ./.github/workflows/_binary-upload.yml
  wheel-py3_10-cpu-build:
    if: ${{ github.repository_owner == 'pytorch' }}
    needs: get-label-type
    runs-on: "${{ needs.get-label-type.outputs.label-type }}windows.4xlarge"
    timeout-minutes: 240
    env:
      PYTORCH_ROOT: ${{ github.workspace }}/pytorch
      BUILDER_ROOT: ${{ github.workspace }}/builder
      PACKAGE_TYPE: wheel
      # TODO: This is a legacy variable that we eventually want to get rid of in
      #       favor of GPU_ARCH_VERSION
      DESIRED_CUDA: cpu
      GPU_ARCH_TYPE: cpu
      SKIP_ALL_TESTS: 1
      DESIRED_PYTHON: "3.10"
      PYTORCH_EXTRA_INSTALL_REQUIREMENTS: nvidia-cuda-nvrtc-cu12==12.1.105; platform_system == 'Linux' and platform_machine == 'x86_64' | nvidia-cuda-runtime-cu12==12.1.105; platform_system == 'Linux' and platform_machine == 'x86_64' | nvidia-cuda-cupti-cu12==12.1.105; platform_system == 'Linux' and platform_machine == 'x86_64' | nvidia-cudnn-cu12==9.1.0.70; platform_system == 'Linux' and platform_machine == 'x86_64' | nvidia-cublas-cu12==12.1.3.1; platform_system == 'Linux' and platform_machine == 'x86_64' | nvidia-cufft-cu12==11.0.2.54; platform_system == 'Linux' and platform_machine == 'x86_64' | nvidia-curand-cu12==10.3.2.106; platform_system == 'Linux' and platform_machine == 'x86_64' | nvidia-cusolver-cu12==11.4.5.107; platform_system == 'Linux' and platform_machine == 'x86_64' | nvidia-cusparse-cu12==12.1.0.106; platform_system == 'Linux' and platform_machine == 'x86_64' | nvidia-nccl-cu12==2.21.5; platform_system == 'Linux' and platform_machine == 'x86_64' | nvidia-nvtx-cu12==12.1.105; platform_system == 'Linux' and platform_machine == 'x86_64'
    steps:
      - name: Display EC2 information
        shell: bash
        run: |
          set -euo pipefail
          function get_ec2_metadata() {
            # Pulled from instance metadata endpoint for EC2
            # see https://docs.aws.amazon.com/AWSEC2/latest/UserGuide/instancedata-data-retrieval.html
            category=$1
            curl -fsSL "http://169.254.169.254/latest/meta-data/${category}"
          }
          echo "ami-id: $(get_ec2_metadata ami-id)"
          echo "instance-id: $(get_ec2_metadata instance-id)"
          echo "instance-type: $(get_ec2_metadata instance-type)"
          echo "system info $(uname -a)"
      - name: "[FB EMPLOYEES] Enable SSH (Click me for login details)"
        uses: pytorch/test-infra/.github/actions/setup-ssh@main
        continue-on-error: true
        with:
          github-secret: ${{ secrets.GITHUB_TOKEN }}
      # Needed for binary builds, see: https://github.com/pytorch/pytorch/issues/73339#issuecomment-1058981560
      - name: Enable long paths on Windows
        shell: powershell
        run: |
          Set-ItemProperty -Path "HKLM:\\SYSTEM\CurrentControlSet\Control\FileSystem" -Name "LongPathsEnabled" -Value 1
      # Since it's just a defensive command, the workflow should continue even the command fails. This step can be
      # removed once Windows Defender is removed from the AMI
      - name: Disables Windows Defender scheduled and real-time scanning for files in directories used by PyTorch
        continue-on-error: true
        shell: powershell
        run: |
          Add-MpPreference -ExclusionPath $(Get-Location).tostring(),$Env:TEMP -ErrorAction Ignore
          # Let's both exclude the path and disable Windows Defender completely just to be sure
          # that it doesn't interfere
          Set-MpPreference -DisableRealtimeMonitoring $True -ErrorAction Ignore
      # NOTE: These environment variables are put here so that they can be applied on every job equally
      #       They are also here because setting them at a workflow level doesn't give us access to the
      #       runner.temp variable, which we need.
      - name: Populate binary env
        shell: bash
        run: |
          echo "BINARY_ENV_FILE=${RUNNER_TEMP}/env" >> "${GITHUB_ENV}"
          echo "PYTORCH_FINAL_PACKAGE_DIR=${RUNNER_TEMP}/artifacts" >> "${GITHUB_ENV}"
          echo "WIN_PACKAGE_WORK_DIR=${RUNNER_TEMP}"
      - name: Checkout PyTorch
        uses: malfet/checkout@silent-checkout
        with:
          ref: ${{ github.event_name == 'pull_request' && github.event.pull_request.head.sha || github.sha }}
          submodules: recursive
          path: pytorch
          quiet-checkout: true
      - name: Clean PyTorch checkout
        run: |
          # Remove any artifacts from the previous checkouts
          git clean -fxd
        working-directory: pytorch
      - name: Checkout pytorch/builder
        uses: malfet/checkout@silent-checkout
        with:
          ref: main
          submodules: recursive
          repository: pytorch/builder
          path: builder
          quiet-checkout: true
      - name: Clean pytorch/builder checkout
        run: |
          # Remove any artifacts from the previous checkouts
          git clean -fxd
        working-directory: builder
      - name: Populate binary env
        shell: bash
        run: |
          "${PYTORCH_ROOT}/.circleci/scripts/binary_populate_env.sh"
      - name: Build PyTorch binary
        shell: bash
        run: |
          "${PYTORCH_ROOT}/.circleci/scripts/binary_windows_build.sh"
      - uses: actions/upload-artifact@v4.4.0
        if: always()
        with:
          name: wheel-py3_10-cpu
          retention-days: 14
          if-no-files-found: error
          path: "${{ env.PYTORCH_FINAL_PACKAGE_DIR }}"
      - name: Wait until all sessions have drained
        shell: powershell
        working-directory: pytorch
        if: always()
        timeout-minutes: 120
        run: |
          .github\scripts\wait_for_ssh_to_drain.ps1
      - name: Kill active ssh sessions if still around (Useful if workflow was cancelled)
        shell: powershell
        working-directory: pytorch
        if: always()
        run: |
          .github\scripts\kill_active_ssh_sessions.ps1
  wheel-py3_10-cpu-test:  # Testing
    if: ${{ github.repository_owner == 'pytorch' }}
    needs:
<<<<<<< HEAD
      - wheel-py3_10-cuda11_8-build
      - get-label-type
    runs-on: "${{ needs.get-label-type.outputs.label-type }}windows.8xlarge.nvidia.gpu"
=======
      - wheel-py3_10-cpu-build
      - get-label-type
    runs-on: "${{ needs.get-label-type.outputs.label-type }}windows.4xlarge.nonephemeral"
>>>>>>> d1bb8e82
    timeout-minutes: 240
    env:
      PYTORCH_ROOT: ${{ github.workspace }}/pytorch
      BUILDER_ROOT: ${{ github.workspace }}/builder
      PACKAGE_TYPE: wheel
      # TODO: This is a legacy variable that we eventually want to get rid of in
      #       favor of GPU_ARCH_VERSION
      DESIRED_CUDA: cpu
      GPU_ARCH_TYPE: cpu
      SKIP_ALL_TESTS: 1
      DESIRED_PYTHON: "3.10"
    steps:
      - name: Display EC2 information
        shell: bash
        run: |
          set -euo pipefail
          function get_ec2_metadata() {
            # Pulled from instance metadata endpoint for EC2
            # see https://docs.aws.amazon.com/AWSEC2/latest/UserGuide/instancedata-data-retrieval.html
            category=$1
            curl -fsSL "http://169.254.169.254/latest/meta-data/${category}"
          }
          echo "ami-id: $(get_ec2_metadata ami-id)"
          echo "instance-id: $(get_ec2_metadata instance-id)"
          echo "instance-type: $(get_ec2_metadata instance-type)"
          echo "system info $(uname -a)"
      - name: "[FB EMPLOYEES] Enable SSH (Click me for login details)"
        uses: pytorch/test-infra/.github/actions/setup-ssh@main
        continue-on-error: true
        with:
          github-secret: ${{ secrets.GITHUB_TOKEN }}
      # Needed for binary builds, see: https://github.com/pytorch/pytorch/issues/73339#issuecomment-1058981560
      - name: Enable long paths on Windows
        shell: powershell
        run: |
          Set-ItemProperty -Path "HKLM:\\SYSTEM\CurrentControlSet\Control\FileSystem" -Name "LongPathsEnabled" -Value 1
      # Since it's just a defensive command, the workflow should continue even the command fails. This step can be
      # removed once Windows Defender is removed from the AMI
      - name: Disables Windows Defender scheduled and real-time scanning for files in directories used by PyTorch
        continue-on-error: true
        shell: powershell
        run: |
          Add-MpPreference -ExclusionPath $(Get-Location).tostring(),$Env:TEMP -ErrorAction Ignore
          # Let's both exclude the path and disable Windows Defender completely just to be sure
          # that it doesn't interfere
          Set-MpPreference -DisableRealtimeMonitoring $True -ErrorAction Ignore
      # NOTE: These environment variables are put here so that they can be applied on every job equally
      #       They are also here because setting them at a workflow level doesn't give us access to the
      #       runner.temp variable, which we need.
      - name: Populate binary env
        shell: bash
        run: |
          echo "BINARY_ENV_FILE=${RUNNER_TEMP}/env" >> "${GITHUB_ENV}"
          echo "PYTORCH_FINAL_PACKAGE_DIR=${RUNNER_TEMP}/artifacts" >> "${GITHUB_ENV}"
          echo "WIN_PACKAGE_WORK_DIR=${RUNNER_TEMP}"
      - uses: actions/download-artifact@v4.1.7
        name: Download Build Artifacts
        with:
          name: wheel-py3_10-cpu
          path: "${{ env.PYTORCH_FINAL_PACKAGE_DIR }}"
      - name: Checkout PyTorch
        uses: malfet/checkout@silent-checkout
        with:
          ref: ${{ github.event_name == 'pull_request' && github.event.pull_request.head.sha || github.sha }}
          submodules: recursive
          path: pytorch
          quiet-checkout: true
      - name: Clean PyTorch checkout
        run: |
          # Remove any artifacts from the previous checkouts
          git clean -fxd
        working-directory: pytorch
      - name: Checkout pytorch/builder
        uses: malfet/checkout@silent-checkout
        with:
          ref: main
          submodules: recursive
          repository: pytorch/builder
          path: builder
          quiet-checkout: true
      - name: Clean pytorch/builder checkout
        run: |
          # Remove any artifacts from the previous checkouts
          git clean -fxd
        working-directory: builder
      - name: Populate binary env
        shell: bash
        run: |
          "${PYTORCH_ROOT}/.circleci/scripts/binary_populate_env.sh"
      - name: Test PyTorch binary
        shell: bash
        run: |
          "${PYTORCH_ROOT}/.circleci/scripts/binary_windows_test.sh"
      - name: Wait until all sessions have drained
        shell: powershell
        working-directory: pytorch
        if: always()
        timeout-minutes: 120
        run: |
          .github\scripts\wait_for_ssh_to_drain.ps1
      - name: Kill active ssh sessions if still around (Useful if workflow was cancelled)
        shell: powershell
        working-directory: pytorch
        if: always()
        run: |
          .github\scripts\kill_active_ssh_sessions.ps1
  wheel-py3_10-cpu-upload:  # Uploading
    if: ${{ github.repository_owner == 'pytorch' }}
    permissions:
      id-token: write
      contents: read
    needs: wheel-py3_10-cpu-test
    with:
      PYTORCH_ROOT: ${{ github.workspace }}/pytorch
      BUILDER_ROOT: ${{ github.workspace }}/builder
      PACKAGE_TYPE: wheel
      # TODO: This is a legacy variable that we eventually want to get rid of in
      #       favor of GPU_ARCH_VERSION
      DESIRED_CUDA: cpu
      GPU_ARCH_TYPE: cpu
      DESIRED_PYTHON: "3.10"
      build_name: wheel-py3_10-cpu
    secrets:
      github-token: ${{ secrets.GITHUB_TOKEN }}
      conda-pytorchbot-token: ${{ secrets.CONDA_PYTORCHBOT_TOKEN }}
      conda-pytorchbot-token-test: ${{ secrets.CONDA_PYTORCHBOT_TOKEN_TEST }}
    uses: ./.github/workflows/_binary-upload.yml
  wheel-py3_10-cuda11_8-build:
    if: ${{ github.repository_owner == 'pytorch' }}
    needs: get-label-type
    runs-on: "${{ needs.get-label-type.outputs.label-type }}windows.4xlarge"
    timeout-minutes: 240
    env:
      PYTORCH_ROOT: ${{ github.workspace }}/pytorch
      BUILDER_ROOT: ${{ github.workspace }}/builder
      PACKAGE_TYPE: wheel
      # TODO: This is a legacy variable that we eventually want to get rid of in
      #       favor of GPU_ARCH_VERSION
      DESIRED_CUDA: cu118
      GPU_ARCH_VERSION: 11.8
      GPU_ARCH_TYPE: cuda
      SKIP_ALL_TESTS: 1
      DESIRED_PYTHON: "3.10"
      PYTORCH_EXTRA_INSTALL_REQUIREMENTS: nvidia-cuda-nvrtc-cu12==12.1.105; platform_system == 'Linux' and platform_machine == 'x86_64' | nvidia-cuda-runtime-cu12==12.1.105; platform_system == 'Linux' and platform_machine == 'x86_64' | nvidia-cuda-cupti-cu12==12.1.105; platform_system == 'Linux' and platform_machine == 'x86_64' | nvidia-cudnn-cu12==9.1.0.70; platform_system == 'Linux' and platform_machine == 'x86_64' | nvidia-cublas-cu12==12.1.3.1; platform_system == 'Linux' and platform_machine == 'x86_64' | nvidia-cufft-cu12==11.0.2.54; platform_system == 'Linux' and platform_machine == 'x86_64' | nvidia-curand-cu12==10.3.2.106; platform_system == 'Linux' and platform_machine == 'x86_64' | nvidia-cusolver-cu12==11.4.5.107; platform_system == 'Linux' and platform_machine == 'x86_64' | nvidia-cusparse-cu12==12.1.0.106; platform_system == 'Linux' and platform_machine == 'x86_64' | nvidia-nccl-cu12==2.21.5; platform_system == 'Linux' and platform_machine == 'x86_64' | nvidia-nvtx-cu12==12.1.105; platform_system == 'Linux' and platform_machine == 'x86_64'
    steps:
      - name: Display EC2 information
        shell: bash
        run: |
          set -euo pipefail
          function get_ec2_metadata() {
            # Pulled from instance metadata endpoint for EC2
            # see https://docs.aws.amazon.com/AWSEC2/latest/UserGuide/instancedata-data-retrieval.html
            category=$1
            curl -fsSL "http://169.254.169.254/latest/meta-data/${category}"
          }
          echo "ami-id: $(get_ec2_metadata ami-id)"
          echo "instance-id: $(get_ec2_metadata instance-id)"
          echo "instance-type: $(get_ec2_metadata instance-type)"
          echo "system info $(uname -a)"
      - name: "[FB EMPLOYEES] Enable SSH (Click me for login details)"
        uses: pytorch/test-infra/.github/actions/setup-ssh@main
        continue-on-error: true
        with:
          github-secret: ${{ secrets.GITHUB_TOKEN }}
      # Needed for binary builds, see: https://github.com/pytorch/pytorch/issues/73339#issuecomment-1058981560
      - name: Enable long paths on Windows
        shell: powershell
        run: |
          Set-ItemProperty -Path "HKLM:\\SYSTEM\CurrentControlSet\Control\FileSystem" -Name "LongPathsEnabled" -Value 1
      # Since it's just a defensive command, the workflow should continue even the command fails. This step can be
      # removed once Windows Defender is removed from the AMI
      - name: Disables Windows Defender scheduled and real-time scanning for files in directories used by PyTorch
        continue-on-error: true
        shell: powershell
        run: |
          Add-MpPreference -ExclusionPath $(Get-Location).tostring(),$Env:TEMP -ErrorAction Ignore
          # Let's both exclude the path and disable Windows Defender completely just to be sure
          # that it doesn't interfere
          Set-MpPreference -DisableRealtimeMonitoring $True -ErrorAction Ignore
      # NOTE: These environment variables are put here so that they can be applied on every job equally
      #       They are also here because setting them at a workflow level doesn't give us access to the
      #       runner.temp variable, which we need.
      - name: Populate binary env
        shell: bash
        run: |
          echo "BINARY_ENV_FILE=${RUNNER_TEMP}/env" >> "${GITHUB_ENV}"
          echo "PYTORCH_FINAL_PACKAGE_DIR=${RUNNER_TEMP}/artifacts" >> "${GITHUB_ENV}"
          echo "WIN_PACKAGE_WORK_DIR=${RUNNER_TEMP}"
      - name: Checkout PyTorch
        uses: malfet/checkout@silent-checkout
        with:
          ref: ${{ github.event_name == 'pull_request' && github.event.pull_request.head.sha || github.sha }}
          submodules: recursive
          path: pytorch
          quiet-checkout: true
      - name: Clean PyTorch checkout
        run: |
          # Remove any artifacts from the previous checkouts
          git clean -fxd
        working-directory: pytorch
      - name: Checkout pytorch/builder
        uses: malfet/checkout@silent-checkout
        with:
          ref: main
          submodules: recursive
          repository: pytorch/builder
          path: builder
          quiet-checkout: true
      - name: Clean pytorch/builder checkout
        run: |
          # Remove any artifacts from the previous checkouts
          git clean -fxd
        working-directory: builder
      - name: Populate binary env
        shell: bash
        run: |
          "${PYTORCH_ROOT}/.circleci/scripts/binary_populate_env.sh"
      - name: Build PyTorch binary
        shell: bash
        run: |
          "${PYTORCH_ROOT}/.circleci/scripts/binary_windows_build.sh"
      - uses: actions/upload-artifact@v4.4.0
        if: always()
        with:
          name: wheel-py3_10-cuda11_8
          retention-days: 14
          if-no-files-found: error
          path: "${{ env.PYTORCH_FINAL_PACKAGE_DIR }}"
      - name: Wait until all sessions have drained
        shell: powershell
        working-directory: pytorch
        if: always()
        timeout-minutes: 120
        run: |
          .github\scripts\wait_for_ssh_to_drain.ps1
      - name: Kill active ssh sessions if still around (Useful if workflow was cancelled)
        shell: powershell
        working-directory: pytorch
        if: always()
        run: |
          .github\scripts\kill_active_ssh_sessions.ps1
  wheel-py3_10-cuda11_8-test:  # Testing
    if: ${{ github.repository_owner == 'pytorch' }}
    needs:
<<<<<<< HEAD
      - wheel-py3_10-cuda12_1-build
      - get-label-type
    runs-on: "${{ needs.get-label-type.outputs.label-type }}windows.8xlarge.nvidia.gpu"
=======
      - wheel-py3_10-cuda11_8-build
      - get-label-type
    runs-on: "${{ needs.get-label-type.outputs.label-type }}windows.g4dn.xlarge"
>>>>>>> d1bb8e82
    timeout-minutes: 240
    env:
      PYTORCH_ROOT: ${{ github.workspace }}/pytorch
      BUILDER_ROOT: ${{ github.workspace }}/builder
      PACKAGE_TYPE: wheel
      # TODO: This is a legacy variable that we eventually want to get rid of in
      #       favor of GPU_ARCH_VERSION
      DESIRED_CUDA: cu118
      GPU_ARCH_VERSION: 11.8
      GPU_ARCH_TYPE: cuda
      SKIP_ALL_TESTS: 1
      DESIRED_PYTHON: "3.10"
    steps:
      - name: Display EC2 information
        shell: bash
        run: |
          set -euo pipefail
          function get_ec2_metadata() {
            # Pulled from instance metadata endpoint for EC2
            # see https://docs.aws.amazon.com/AWSEC2/latest/UserGuide/instancedata-data-retrieval.html
            category=$1
            curl -fsSL "http://169.254.169.254/latest/meta-data/${category}"
          }
          echo "ami-id: $(get_ec2_metadata ami-id)"
          echo "instance-id: $(get_ec2_metadata instance-id)"
          echo "instance-type: $(get_ec2_metadata instance-type)"
          echo "system info $(uname -a)"
      - name: "[FB EMPLOYEES] Enable SSH (Click me for login details)"
        uses: pytorch/test-infra/.github/actions/setup-ssh@main
        continue-on-error: true
        with:
          github-secret: ${{ secrets.GITHUB_TOKEN }}
      # Needed for binary builds, see: https://github.com/pytorch/pytorch/issues/73339#issuecomment-1058981560
      - name: Enable long paths on Windows
        shell: powershell
        run: |
          Set-ItemProperty -Path "HKLM:\\SYSTEM\CurrentControlSet\Control\FileSystem" -Name "LongPathsEnabled" -Value 1
      # Since it's just a defensive command, the workflow should continue even the command fails. This step can be
      # removed once Windows Defender is removed from the AMI
      - name: Disables Windows Defender scheduled and real-time scanning for files in directories used by PyTorch
        continue-on-error: true
        shell: powershell
        run: |
          Add-MpPreference -ExclusionPath $(Get-Location).tostring(),$Env:TEMP -ErrorAction Ignore
          # Let's both exclude the path and disable Windows Defender completely just to be sure
          # that it doesn't interfere
          Set-MpPreference -DisableRealtimeMonitoring $True -ErrorAction Ignore
      # NOTE: These environment variables are put here so that they can be applied on every job equally
      #       They are also here because setting them at a workflow level doesn't give us access to the
      #       runner.temp variable, which we need.
      - name: Populate binary env
        shell: bash
        run: |
          echo "BINARY_ENV_FILE=${RUNNER_TEMP}/env" >> "${GITHUB_ENV}"
          echo "PYTORCH_FINAL_PACKAGE_DIR=${RUNNER_TEMP}/artifacts" >> "${GITHUB_ENV}"
          echo "WIN_PACKAGE_WORK_DIR=${RUNNER_TEMP}"
      - uses: actions/download-artifact@v4.1.7
        name: Download Build Artifacts
        with:
          name: wheel-py3_10-cuda11_8
          path: "${{ env.PYTORCH_FINAL_PACKAGE_DIR }}"
      - name: Checkout PyTorch
        uses: malfet/checkout@silent-checkout
        with:
          ref: ${{ github.event_name == 'pull_request' && github.event.pull_request.head.sha || github.sha }}
          submodules: recursive
          path: pytorch
          quiet-checkout: true
      - name: Clean PyTorch checkout
        run: |
          # Remove any artifacts from the previous checkouts
          git clean -fxd
        working-directory: pytorch
      - name: Checkout pytorch/builder
        uses: malfet/checkout@silent-checkout
        with:
          ref: main
          submodules: recursive
          repository: pytorch/builder
          path: builder
          quiet-checkout: true
      - name: Clean pytorch/builder checkout
        run: |
          # Remove any artifacts from the previous checkouts
          git clean -fxd
        working-directory: builder
      - name: Populate binary env
        shell: bash
        run: |
          "${PYTORCH_ROOT}/.circleci/scripts/binary_populate_env.sh"
      - name: Test PyTorch binary
        shell: bash
        run: |
          "${PYTORCH_ROOT}/.circleci/scripts/binary_windows_test.sh"
      - name: Wait until all sessions have drained
        shell: powershell
        working-directory: pytorch
        if: always()
        timeout-minutes: 120
        run: |
          .github\scripts\wait_for_ssh_to_drain.ps1
      - name: Kill active ssh sessions if still around (Useful if workflow was cancelled)
        shell: powershell
        working-directory: pytorch
        if: always()
        run: |
          .github\scripts\kill_active_ssh_sessions.ps1
  wheel-py3_10-cuda11_8-upload:  # Uploading
    if: ${{ github.repository_owner == 'pytorch' }}
    permissions:
      id-token: write
      contents: read
    needs: wheel-py3_10-cuda11_8-test
    with:
      PYTORCH_ROOT: ${{ github.workspace }}/pytorch
      BUILDER_ROOT: ${{ github.workspace }}/builder
      PACKAGE_TYPE: wheel
      # TODO: This is a legacy variable that we eventually want to get rid of in
      #       favor of GPU_ARCH_VERSION
      DESIRED_CUDA: cu118
      GPU_ARCH_VERSION: 11.8
      GPU_ARCH_TYPE: cuda
      DESIRED_PYTHON: "3.10"
      build_name: wheel-py3_10-cuda11_8
    secrets:
      github-token: ${{ secrets.GITHUB_TOKEN }}
      conda-pytorchbot-token: ${{ secrets.CONDA_PYTORCHBOT_TOKEN }}
      conda-pytorchbot-token-test: ${{ secrets.CONDA_PYTORCHBOT_TOKEN_TEST }}
    uses: ./.github/workflows/_binary-upload.yml
  wheel-py3_10-cuda12_1-build:
    if: ${{ github.repository_owner == 'pytorch' }}
    needs: get-label-type
    runs-on: "${{ needs.get-label-type.outputs.label-type }}windows.4xlarge"
    timeout-minutes: 240
    env:
      PYTORCH_ROOT: ${{ github.workspace }}/pytorch
      BUILDER_ROOT: ${{ github.workspace }}/builder
      PACKAGE_TYPE: wheel
      # TODO: This is a legacy variable that we eventually want to get rid of in
      #       favor of GPU_ARCH_VERSION
      DESIRED_CUDA: cu121
      GPU_ARCH_VERSION: 12.1
      GPU_ARCH_TYPE: cuda
      SKIP_ALL_TESTS: 1
      DESIRED_PYTHON: "3.10"
      PYTORCH_EXTRA_INSTALL_REQUIREMENTS: nvidia-cuda-nvrtc-cu12==12.1.105; platform_system == 'Linux' and platform_machine == 'x86_64' | nvidia-cuda-runtime-cu12==12.1.105; platform_system == 'Linux' and platform_machine == 'x86_64' | nvidia-cuda-cupti-cu12==12.1.105; platform_system == 'Linux' and platform_machine == 'x86_64' | nvidia-cudnn-cu12==9.1.0.70; platform_system == 'Linux' and platform_machine == 'x86_64' | nvidia-cublas-cu12==12.1.3.1; platform_system == 'Linux' and platform_machine == 'x86_64' | nvidia-cufft-cu12==11.0.2.54; platform_system == 'Linux' and platform_machine == 'x86_64' | nvidia-curand-cu12==10.3.2.106; platform_system == 'Linux' and platform_machine == 'x86_64' | nvidia-cusolver-cu12==11.4.5.107; platform_system == 'Linux' and platform_machine == 'x86_64' | nvidia-cusparse-cu12==12.1.0.106; platform_system == 'Linux' and platform_machine == 'x86_64' | nvidia-nccl-cu12==2.21.5; platform_system == 'Linux' and platform_machine == 'x86_64' | nvidia-nvtx-cu12==12.1.105; platform_system == 'Linux' and platform_machine == 'x86_64'
    steps:
      - name: Display EC2 information
        shell: bash
        run: |
          set -euo pipefail
          function get_ec2_metadata() {
            # Pulled from instance metadata endpoint for EC2
            # see https://docs.aws.amazon.com/AWSEC2/latest/UserGuide/instancedata-data-retrieval.html
            category=$1
            curl -fsSL "http://169.254.169.254/latest/meta-data/${category}"
          }
          echo "ami-id: $(get_ec2_metadata ami-id)"
          echo "instance-id: $(get_ec2_metadata instance-id)"
          echo "instance-type: $(get_ec2_metadata instance-type)"
          echo "system info $(uname -a)"
      - name: "[FB EMPLOYEES] Enable SSH (Click me for login details)"
        uses: pytorch/test-infra/.github/actions/setup-ssh@main
        continue-on-error: true
        with:
          github-secret: ${{ secrets.GITHUB_TOKEN }}
      # Needed for binary builds, see: https://github.com/pytorch/pytorch/issues/73339#issuecomment-1058981560
      - name: Enable long paths on Windows
        shell: powershell
        run: |
          Set-ItemProperty -Path "HKLM:\\SYSTEM\CurrentControlSet\Control\FileSystem" -Name "LongPathsEnabled" -Value 1
      # Since it's just a defensive command, the workflow should continue even the command fails. This step can be
      # removed once Windows Defender is removed from the AMI
      - name: Disables Windows Defender scheduled and real-time scanning for files in directories used by PyTorch
        continue-on-error: true
        shell: powershell
        run: |
          Add-MpPreference -ExclusionPath $(Get-Location).tostring(),$Env:TEMP -ErrorAction Ignore
          # Let's both exclude the path and disable Windows Defender completely just to be sure
          # that it doesn't interfere
          Set-MpPreference -DisableRealtimeMonitoring $True -ErrorAction Ignore
      # NOTE: These environment variables are put here so that they can be applied on every job equally
      #       They are also here because setting them at a workflow level doesn't give us access to the
      #       runner.temp variable, which we need.
      - name: Populate binary env
        shell: bash
        run: |
          echo "BINARY_ENV_FILE=${RUNNER_TEMP}/env" >> "${GITHUB_ENV}"
          echo "PYTORCH_FINAL_PACKAGE_DIR=${RUNNER_TEMP}/artifacts" >> "${GITHUB_ENV}"
          echo "WIN_PACKAGE_WORK_DIR=${RUNNER_TEMP}"
      - name: Checkout PyTorch
        uses: malfet/checkout@silent-checkout
        with:
          ref: ${{ github.event_name == 'pull_request' && github.event.pull_request.head.sha || github.sha }}
          submodules: recursive
          path: pytorch
          quiet-checkout: true
      - name: Clean PyTorch checkout
        run: |
          # Remove any artifacts from the previous checkouts
          git clean -fxd
        working-directory: pytorch
      - name: Checkout pytorch/builder
        uses: malfet/checkout@silent-checkout
        with:
          ref: main
          submodules: recursive
          repository: pytorch/builder
          path: builder
          quiet-checkout: true
      - name: Clean pytorch/builder checkout
        run: |
          # Remove any artifacts from the previous checkouts
          git clean -fxd
        working-directory: builder
      - name: Populate binary env
        shell: bash
        run: |
          "${PYTORCH_ROOT}/.circleci/scripts/binary_populate_env.sh"
      - name: Build PyTorch binary
        shell: bash
        run: |
          "${PYTORCH_ROOT}/.circleci/scripts/binary_windows_build.sh"
      - uses: actions/upload-artifact@v4.4.0
        if: always()
        with:
          name: wheel-py3_10-cuda12_1
          retention-days: 14
          if-no-files-found: error
          path: "${{ env.PYTORCH_FINAL_PACKAGE_DIR }}"
      - name: Wait until all sessions have drained
        shell: powershell
        working-directory: pytorch
        if: always()
        timeout-minutes: 120
        run: |
          .github\scripts\wait_for_ssh_to_drain.ps1
      - name: Kill active ssh sessions if still around (Useful if workflow was cancelled)
        shell: powershell
        working-directory: pytorch
        if: always()
        run: |
          .github\scripts\kill_active_ssh_sessions.ps1
  wheel-py3_10-cuda12_1-test:  # Testing
    if: ${{ github.repository_owner == 'pytorch' }}
    needs:
<<<<<<< HEAD
      - wheel-py3_10-cuda12_4-build
      - get-label-type
    runs-on: "${{ needs.get-label-type.outputs.label-type }}windows.8xlarge.nvidia.gpu"
=======
      - wheel-py3_10-cuda12_1-build
      - get-label-type
    runs-on: "${{ needs.get-label-type.outputs.label-type }}windows.g4dn.xlarge"
>>>>>>> d1bb8e82
    timeout-minutes: 240
    env:
      PYTORCH_ROOT: ${{ github.workspace }}/pytorch
      BUILDER_ROOT: ${{ github.workspace }}/builder
      PACKAGE_TYPE: wheel
      # TODO: This is a legacy variable that we eventually want to get rid of in
      #       favor of GPU_ARCH_VERSION
      DESIRED_CUDA: cu121
      GPU_ARCH_VERSION: 12.1
      GPU_ARCH_TYPE: cuda
      SKIP_ALL_TESTS: 1
      DESIRED_PYTHON: "3.10"
    steps:
      - name: Display EC2 information
        shell: bash
        run: |
          set -euo pipefail
          function get_ec2_metadata() {
            # Pulled from instance metadata endpoint for EC2
            # see https://docs.aws.amazon.com/AWSEC2/latest/UserGuide/instancedata-data-retrieval.html
            category=$1
            curl -fsSL "http://169.254.169.254/latest/meta-data/${category}"
          }
          echo "ami-id: $(get_ec2_metadata ami-id)"
          echo "instance-id: $(get_ec2_metadata instance-id)"
          echo "instance-type: $(get_ec2_metadata instance-type)"
          echo "system info $(uname -a)"
      - name: "[FB EMPLOYEES] Enable SSH (Click me for login details)"
        uses: pytorch/test-infra/.github/actions/setup-ssh@main
        continue-on-error: true
        with:
          github-secret: ${{ secrets.GITHUB_TOKEN }}
      # Needed for binary builds, see: https://github.com/pytorch/pytorch/issues/73339#issuecomment-1058981560
      - name: Enable long paths on Windows
        shell: powershell
        run: |
          Set-ItemProperty -Path "HKLM:\\SYSTEM\CurrentControlSet\Control\FileSystem" -Name "LongPathsEnabled" -Value 1
      # Since it's just a defensive command, the workflow should continue even the command fails. This step can be
      # removed once Windows Defender is removed from the AMI
      - name: Disables Windows Defender scheduled and real-time scanning for files in directories used by PyTorch
        continue-on-error: true
        shell: powershell
        run: |
          Add-MpPreference -ExclusionPath $(Get-Location).tostring(),$Env:TEMP -ErrorAction Ignore
          # Let's both exclude the path and disable Windows Defender completely just to be sure
          # that it doesn't interfere
          Set-MpPreference -DisableRealtimeMonitoring $True -ErrorAction Ignore
      # NOTE: These environment variables are put here so that they can be applied on every job equally
      #       They are also here because setting them at a workflow level doesn't give us access to the
      #       runner.temp variable, which we need.
      - name: Populate binary env
        shell: bash
        run: |
          echo "BINARY_ENV_FILE=${RUNNER_TEMP}/env" >> "${GITHUB_ENV}"
          echo "PYTORCH_FINAL_PACKAGE_DIR=${RUNNER_TEMP}/artifacts" >> "${GITHUB_ENV}"
          echo "WIN_PACKAGE_WORK_DIR=${RUNNER_TEMP}"
      - uses: actions/download-artifact@v4.1.7
        name: Download Build Artifacts
        with:
          name: wheel-py3_10-cuda12_1
          path: "${{ env.PYTORCH_FINAL_PACKAGE_DIR }}"
      - name: Checkout PyTorch
        uses: malfet/checkout@silent-checkout
        with:
          ref: ${{ github.event_name == 'pull_request' && github.event.pull_request.head.sha || github.sha }}
          submodules: recursive
          path: pytorch
          quiet-checkout: true
      - name: Clean PyTorch checkout
        run: |
          # Remove any artifacts from the previous checkouts
          git clean -fxd
        working-directory: pytorch
      - name: Checkout pytorch/builder
        uses: malfet/checkout@silent-checkout
        with:
          ref: main
          submodules: recursive
          repository: pytorch/builder
          path: builder
          quiet-checkout: true
      - name: Clean pytorch/builder checkout
        run: |
          # Remove any artifacts from the previous checkouts
          git clean -fxd
        working-directory: builder
      - name: Populate binary env
        shell: bash
        run: |
          "${PYTORCH_ROOT}/.circleci/scripts/binary_populate_env.sh"
      - name: Test PyTorch binary
        shell: bash
        run: |
          "${PYTORCH_ROOT}/.circleci/scripts/binary_windows_test.sh"
      - name: Wait until all sessions have drained
        shell: powershell
        working-directory: pytorch
        if: always()
        timeout-minutes: 120
        run: |
          .github\scripts\wait_for_ssh_to_drain.ps1
      - name: Kill active ssh sessions if still around (Useful if workflow was cancelled)
        shell: powershell
        working-directory: pytorch
        if: always()
        run: |
          .github\scripts\kill_active_ssh_sessions.ps1
  wheel-py3_10-cuda12_1-upload:  # Uploading
    if: ${{ github.repository_owner == 'pytorch' }}
    permissions:
      id-token: write
      contents: read
    needs: wheel-py3_10-cuda12_1-test
    with:
      PYTORCH_ROOT: ${{ github.workspace }}/pytorch
      BUILDER_ROOT: ${{ github.workspace }}/builder
      PACKAGE_TYPE: wheel
      # TODO: This is a legacy variable that we eventually want to get rid of in
      #       favor of GPU_ARCH_VERSION
      DESIRED_CUDA: cu121
      GPU_ARCH_VERSION: 12.1
      GPU_ARCH_TYPE: cuda
      DESIRED_PYTHON: "3.10"
      build_name: wheel-py3_10-cuda12_1
    secrets:
      github-token: ${{ secrets.GITHUB_TOKEN }}
      conda-pytorchbot-token: ${{ secrets.CONDA_PYTORCHBOT_TOKEN }}
      conda-pytorchbot-token-test: ${{ secrets.CONDA_PYTORCHBOT_TOKEN_TEST }}
    uses: ./.github/workflows/_binary-upload.yml
  wheel-py3_10-cuda12_4-build:
    if: ${{ github.repository_owner == 'pytorch' }}
    needs: get-label-type
    runs-on: "${{ needs.get-label-type.outputs.label-type }}windows.4xlarge"
    timeout-minutes: 240
    env:
      PYTORCH_ROOT: ${{ github.workspace }}/pytorch
      BUILDER_ROOT: ${{ github.workspace }}/builder
      PACKAGE_TYPE: wheel
      # TODO: This is a legacy variable that we eventually want to get rid of in
      #       favor of GPU_ARCH_VERSION
      DESIRED_CUDA: cu124
      GPU_ARCH_VERSION: 12.4
      GPU_ARCH_TYPE: cuda
      SKIP_ALL_TESTS: 1
      DESIRED_PYTHON: "3.10"
      PYTORCH_EXTRA_INSTALL_REQUIREMENTS: nvidia-cuda-nvrtc-cu12==12.1.105; platform_system == 'Linux' and platform_machine == 'x86_64' | nvidia-cuda-runtime-cu12==12.1.105; platform_system == 'Linux' and platform_machine == 'x86_64' | nvidia-cuda-cupti-cu12==12.1.105; platform_system == 'Linux' and platform_machine == 'x86_64' | nvidia-cudnn-cu12==9.1.0.70; platform_system == 'Linux' and platform_machine == 'x86_64' | nvidia-cublas-cu12==12.1.3.1; platform_system == 'Linux' and platform_machine == 'x86_64' | nvidia-cufft-cu12==11.0.2.54; platform_system == 'Linux' and platform_machine == 'x86_64' | nvidia-curand-cu12==10.3.2.106; platform_system == 'Linux' and platform_machine == 'x86_64' | nvidia-cusolver-cu12==11.4.5.107; platform_system == 'Linux' and platform_machine == 'x86_64' | nvidia-cusparse-cu12==12.1.0.106; platform_system == 'Linux' and platform_machine == 'x86_64' | nvidia-nccl-cu12==2.21.5; platform_system == 'Linux' and platform_machine == 'x86_64' | nvidia-nvtx-cu12==12.1.105; platform_system == 'Linux' and platform_machine == 'x86_64'
    steps:
      - name: Display EC2 information
        shell: bash
        run: |
          set -euo pipefail
          function get_ec2_metadata() {
            # Pulled from instance metadata endpoint for EC2
            # see https://docs.aws.amazon.com/AWSEC2/latest/UserGuide/instancedata-data-retrieval.html
            category=$1
            curl -fsSL "http://169.254.169.254/latest/meta-data/${category}"
          }
          echo "ami-id: $(get_ec2_metadata ami-id)"
          echo "instance-id: $(get_ec2_metadata instance-id)"
          echo "instance-type: $(get_ec2_metadata instance-type)"
          echo "system info $(uname -a)"
      - name: "[FB EMPLOYEES] Enable SSH (Click me for login details)"
        uses: pytorch/test-infra/.github/actions/setup-ssh@main
        continue-on-error: true
        with:
          github-secret: ${{ secrets.GITHUB_TOKEN }}
      # Needed for binary builds, see: https://github.com/pytorch/pytorch/issues/73339#issuecomment-1058981560
      - name: Enable long paths on Windows
        shell: powershell
        run: |
          Set-ItemProperty -Path "HKLM:\\SYSTEM\CurrentControlSet\Control\FileSystem" -Name "LongPathsEnabled" -Value 1
      # Since it's just a defensive command, the workflow should continue even the command fails. This step can be
      # removed once Windows Defender is removed from the AMI
      - name: Disables Windows Defender scheduled and real-time scanning for files in directories used by PyTorch
        continue-on-error: true
        shell: powershell
        run: |
          Add-MpPreference -ExclusionPath $(Get-Location).tostring(),$Env:TEMP -ErrorAction Ignore
          # Let's both exclude the path and disable Windows Defender completely just to be sure
          # that it doesn't interfere
          Set-MpPreference -DisableRealtimeMonitoring $True -ErrorAction Ignore
      # NOTE: These environment variables are put here so that they can be applied on every job equally
      #       They are also here because setting them at a workflow level doesn't give us access to the
      #       runner.temp variable, which we need.
      - name: Populate binary env
        shell: bash
        run: |
          echo "BINARY_ENV_FILE=${RUNNER_TEMP}/env" >> "${GITHUB_ENV}"
          echo "PYTORCH_FINAL_PACKAGE_DIR=${RUNNER_TEMP}/artifacts" >> "${GITHUB_ENV}"
          echo "WIN_PACKAGE_WORK_DIR=${RUNNER_TEMP}"
      - name: Checkout PyTorch
        uses: malfet/checkout@silent-checkout
        with:
          ref: ${{ github.event_name == 'pull_request' && github.event.pull_request.head.sha || github.sha }}
          submodules: recursive
          path: pytorch
          quiet-checkout: true
      - name: Clean PyTorch checkout
        run: |
          # Remove any artifacts from the previous checkouts
          git clean -fxd
        working-directory: pytorch
      - name: Checkout pytorch/builder
        uses: malfet/checkout@silent-checkout
        with:
          ref: main
          submodules: recursive
          repository: pytorch/builder
          path: builder
          quiet-checkout: true
      - name: Clean pytorch/builder checkout
        run: |
          # Remove any artifacts from the previous checkouts
          git clean -fxd
        working-directory: builder
      - name: Populate binary env
        shell: bash
        run: |
          "${PYTORCH_ROOT}/.circleci/scripts/binary_populate_env.sh"
      - name: Build PyTorch binary
        shell: bash
        run: |
          "${PYTORCH_ROOT}/.circleci/scripts/binary_windows_build.sh"
      - uses: actions/upload-artifact@v4.4.0
        if: always()
        with:
          name: wheel-py3_10-cuda12_4
          retention-days: 14
          if-no-files-found: error
          path: "${{ env.PYTORCH_FINAL_PACKAGE_DIR }}"
      - name: Wait until all sessions have drained
        shell: powershell
        working-directory: pytorch
        if: always()
        timeout-minutes: 120
        run: |
          .github\scripts\wait_for_ssh_to_drain.ps1
      - name: Kill active ssh sessions if still around (Useful if workflow was cancelled)
        shell: powershell
        working-directory: pytorch
        if: always()
        run: |
          .github\scripts\kill_active_ssh_sessions.ps1
  wheel-py3_10-cuda12_4-test:  # Testing
    if: ${{ github.repository_owner == 'pytorch' }}
    needs:
<<<<<<< HEAD
      - wheel-py3_11-cpu-build
      - get-label-type
    runs-on: "${{ needs.get-label-type.outputs.label-type }}windows.4xlarge.nonephemeral"
=======
      - wheel-py3_10-cuda12_4-build
      - get-label-type
    runs-on: "${{ needs.get-label-type.outputs.label-type }}windows.g4dn.xlarge"
>>>>>>> d1bb8e82
    timeout-minutes: 240
    env:
      PYTORCH_ROOT: ${{ github.workspace }}/pytorch
      BUILDER_ROOT: ${{ github.workspace }}/builder
      PACKAGE_TYPE: wheel
      # TODO: This is a legacy variable that we eventually want to get rid of in
      #       favor of GPU_ARCH_VERSION
      DESIRED_CUDA: cu124
      GPU_ARCH_VERSION: 12.4
      GPU_ARCH_TYPE: cuda
      SKIP_ALL_TESTS: 1
      DESIRED_PYTHON: "3.10"
    steps:
      - name: Display EC2 information
        shell: bash
        run: |
          set -euo pipefail
          function get_ec2_metadata() {
            # Pulled from instance metadata endpoint for EC2
            # see https://docs.aws.amazon.com/AWSEC2/latest/UserGuide/instancedata-data-retrieval.html
            category=$1
            curl -fsSL "http://169.254.169.254/latest/meta-data/${category}"
          }
          echo "ami-id: $(get_ec2_metadata ami-id)"
          echo "instance-id: $(get_ec2_metadata instance-id)"
          echo "instance-type: $(get_ec2_metadata instance-type)"
          echo "system info $(uname -a)"
      - name: "[FB EMPLOYEES] Enable SSH (Click me for login details)"
        uses: pytorch/test-infra/.github/actions/setup-ssh@main
        continue-on-error: true
        with:
          github-secret: ${{ secrets.GITHUB_TOKEN }}
      # Needed for binary builds, see: https://github.com/pytorch/pytorch/issues/73339#issuecomment-1058981560
      - name: Enable long paths on Windows
        shell: powershell
        run: |
          Set-ItemProperty -Path "HKLM:\\SYSTEM\CurrentControlSet\Control\FileSystem" -Name "LongPathsEnabled" -Value 1
      # Since it's just a defensive command, the workflow should continue even the command fails. This step can be
      # removed once Windows Defender is removed from the AMI
      - name: Disables Windows Defender scheduled and real-time scanning for files in directories used by PyTorch
        continue-on-error: true
        shell: powershell
        run: |
          Add-MpPreference -ExclusionPath $(Get-Location).tostring(),$Env:TEMP -ErrorAction Ignore
          # Let's both exclude the path and disable Windows Defender completely just to be sure
          # that it doesn't interfere
          Set-MpPreference -DisableRealtimeMonitoring $True -ErrorAction Ignore
      # NOTE: These environment variables are put here so that they can be applied on every job equally
      #       They are also here because setting them at a workflow level doesn't give us access to the
      #       runner.temp variable, which we need.
      - name: Populate binary env
        shell: bash
        run: |
          echo "BINARY_ENV_FILE=${RUNNER_TEMP}/env" >> "${GITHUB_ENV}"
          echo "PYTORCH_FINAL_PACKAGE_DIR=${RUNNER_TEMP}/artifacts" >> "${GITHUB_ENV}"
          echo "WIN_PACKAGE_WORK_DIR=${RUNNER_TEMP}"
      - uses: actions/download-artifact@v4.1.7
        name: Download Build Artifacts
        with:
          name: wheel-py3_10-cuda12_4
          path: "${{ env.PYTORCH_FINAL_PACKAGE_DIR }}"
      - name: Checkout PyTorch
        uses: malfet/checkout@silent-checkout
        with:
          ref: ${{ github.event_name == 'pull_request' && github.event.pull_request.head.sha || github.sha }}
          submodules: recursive
          path: pytorch
          quiet-checkout: true
      - name: Clean PyTorch checkout
        run: |
          # Remove any artifacts from the previous checkouts
          git clean -fxd
        working-directory: pytorch
      - name: Checkout pytorch/builder
        uses: malfet/checkout@silent-checkout
        with:
          ref: main
          submodules: recursive
          repository: pytorch/builder
          path: builder
          quiet-checkout: true
      - name: Clean pytorch/builder checkout
        run: |
          # Remove any artifacts from the previous checkouts
          git clean -fxd
        working-directory: builder
      - name: Populate binary env
        shell: bash
        run: |
          "${PYTORCH_ROOT}/.circleci/scripts/binary_populate_env.sh"
      - name: Test PyTorch binary
        shell: bash
        run: |
          "${PYTORCH_ROOT}/.circleci/scripts/binary_windows_test.sh"
      - name: Wait until all sessions have drained
        shell: powershell
        working-directory: pytorch
        if: always()
        timeout-minutes: 120
        run: |
          .github\scripts\wait_for_ssh_to_drain.ps1
      - name: Kill active ssh sessions if still around (Useful if workflow was cancelled)
        shell: powershell
        working-directory: pytorch
        if: always()
        run: |
          .github\scripts\kill_active_ssh_sessions.ps1
  wheel-py3_10-cuda12_4-upload:  # Uploading
    if: ${{ github.repository_owner == 'pytorch' }}
    permissions:
      id-token: write
      contents: read
    needs: wheel-py3_10-cuda12_4-test
    with:
      PYTORCH_ROOT: ${{ github.workspace }}/pytorch
      BUILDER_ROOT: ${{ github.workspace }}/builder
      PACKAGE_TYPE: wheel
      # TODO: This is a legacy variable that we eventually want to get rid of in
      #       favor of GPU_ARCH_VERSION
      DESIRED_CUDA: cu124
      GPU_ARCH_VERSION: 12.4
      GPU_ARCH_TYPE: cuda
      DESIRED_PYTHON: "3.10"
      build_name: wheel-py3_10-cuda12_4
    secrets:
      github-token: ${{ secrets.GITHUB_TOKEN }}
      conda-pytorchbot-token: ${{ secrets.CONDA_PYTORCHBOT_TOKEN }}
      conda-pytorchbot-token-test: ${{ secrets.CONDA_PYTORCHBOT_TOKEN_TEST }}
    uses: ./.github/workflows/_binary-upload.yml
  wheel-py3_10-xpu-build:
    if: ${{ github.repository_owner == 'pytorch' }}
    needs: get-label-type
    runs-on: "${{ needs.get-label-type.outputs.label-type }}windows.4xlarge"
    timeout-minutes: 240
    env:
      PYTORCH_ROOT: ${{ github.workspace }}/pytorch
      BUILDER_ROOT: ${{ github.workspace }}/builder
      PACKAGE_TYPE: wheel
      # TODO: This is a legacy variable that we eventually want to get rid of in
      #       favor of GPU_ARCH_VERSION
      DESIRED_CUDA: xpu
      GPU_ARCH_TYPE: xpu
      SKIP_ALL_TESTS: 1
      DESIRED_PYTHON: "3.10"
    steps:
      - name: Display EC2 information
        shell: bash
        run: |
          set -euo pipefail
          function get_ec2_metadata() {
            # Pulled from instance metadata endpoint for EC2
            # see https://docs.aws.amazon.com/AWSEC2/latest/UserGuide/instancedata-data-retrieval.html
            category=$1
            curl -fsSL "http://169.254.169.254/latest/meta-data/${category}"
          }
          echo "ami-id: $(get_ec2_metadata ami-id)"
          echo "instance-id: $(get_ec2_metadata instance-id)"
          echo "instance-type: $(get_ec2_metadata instance-type)"
          echo "system info $(uname -a)"
      - name: "[FB EMPLOYEES] Enable SSH (Click me for login details)"
        uses: pytorch/test-infra/.github/actions/setup-ssh@main
        continue-on-error: true
        with:
          github-secret: ${{ secrets.GITHUB_TOKEN }}
      # Needed for binary builds, see: https://github.com/pytorch/pytorch/issues/73339#issuecomment-1058981560
      - name: Enable long paths on Windows
        shell: powershell
        run: |
          Set-ItemProperty -Path "HKLM:\\SYSTEM\CurrentControlSet\Control\FileSystem" -Name "LongPathsEnabled" -Value 1
      # Since it's just a defensive command, the workflow should continue even the command fails. This step can be
      # removed once Windows Defender is removed from the AMI
      - name: Disables Windows Defender scheduled and real-time scanning for files in directories used by PyTorch
        continue-on-error: true
        shell: powershell
        run: |
          Add-MpPreference -ExclusionPath $(Get-Location).tostring(),$Env:TEMP -ErrorAction Ignore
          # Let's both exclude the path and disable Windows Defender completely just to be sure
          # that it doesn't interfere
          Set-MpPreference -DisableRealtimeMonitoring $True -ErrorAction Ignore
      # NOTE: These environment variables are put here so that they can be applied on every job equally
      #       They are also here because setting them at a workflow level doesn't give us access to the
      #       runner.temp variable, which we need.
      - name: Populate binary env
        shell: bash
        run: |
          echo "BINARY_ENV_FILE=${RUNNER_TEMP}/env" >> "${GITHUB_ENV}"
          echo "PYTORCH_FINAL_PACKAGE_DIR=${RUNNER_TEMP}/artifacts" >> "${GITHUB_ENV}"
          echo "WIN_PACKAGE_WORK_DIR=${RUNNER_TEMP}"
      - name: Checkout PyTorch
        uses: malfet/checkout@silent-checkout
        with:
          ref: ${{ github.event_name == 'pull_request' && github.event.pull_request.head.sha || github.sha }}
          submodules: recursive
          path: pytorch
          quiet-checkout: true
      - name: Clean PyTorch checkout
        run: |
          # Remove any artifacts from the previous checkouts
          git clean -fxd
        working-directory: pytorch
      - name: Checkout pytorch/builder
        uses: malfet/checkout@silent-checkout
        with:
          ref: main
          submodules: recursive
          repository: pytorch/builder
          path: builder
          quiet-checkout: true
      - name: Clean pytorch/builder checkout
        run: |
          # Remove any artifacts from the previous checkouts
          git clean -fxd
        working-directory: builder
      - name: Populate binary env
        shell: bash
        run: |
          "${PYTORCH_ROOT}/.circleci/scripts/binary_populate_env.sh"
      - name: Build PyTorch binary
        shell: bash
        run: |
          "${PYTORCH_ROOT}/.circleci/scripts/binary_windows_build.sh"
      - uses: actions/upload-artifact@v4.4.0
        if: always()
        with:
          name: wheel-py3_10-xpu
          retention-days: 14
          if-no-files-found: error
          path: "${{ env.PYTORCH_FINAL_PACKAGE_DIR }}"
      - name: Wait until all sessions have drained
        shell: powershell
        working-directory: pytorch
        if: always()
        timeout-minutes: 120
        run: |
          .github\scripts\wait_for_ssh_to_drain.ps1
      - name: Kill active ssh sessions if still around (Useful if workflow was cancelled)
        shell: powershell
        working-directory: pytorch
        if: always()
        run: |
          .github\scripts\kill_active_ssh_sessions.ps1
  wheel-py3_10-xpu-test:  # Testing
    if: ${{ github.repository_owner == 'pytorch' }}
    needs:
<<<<<<< HEAD
      - wheel-py3_11-cuda11_8-build
      - get-label-type
    runs-on: "${{ needs.get-label-type.outputs.label-type }}windows.8xlarge.nvidia.gpu"
=======
      - wheel-py3_10-xpu-build
      - get-label-type
    runs-on: "${{ needs.get-label-type.outputs.label-type }}windows.4xlarge.nonephemeral"
>>>>>>> d1bb8e82
    timeout-minutes: 240
    env:
      PYTORCH_ROOT: ${{ github.workspace }}/pytorch
      BUILDER_ROOT: ${{ github.workspace }}/builder
      PACKAGE_TYPE: wheel
      # TODO: This is a legacy variable that we eventually want to get rid of in
      #       favor of GPU_ARCH_VERSION
      DESIRED_CUDA: xpu
      GPU_ARCH_TYPE: xpu
      SKIP_ALL_TESTS: 1
      DESIRED_PYTHON: "3.10"
    steps:
      - name: Display EC2 information
        shell: bash
        run: |
          set -euo pipefail
          function get_ec2_metadata() {
            # Pulled from instance metadata endpoint for EC2
            # see https://docs.aws.amazon.com/AWSEC2/latest/UserGuide/instancedata-data-retrieval.html
            category=$1
            curl -fsSL "http://169.254.169.254/latest/meta-data/${category}"
          }
          echo "ami-id: $(get_ec2_metadata ami-id)"
          echo "instance-id: $(get_ec2_metadata instance-id)"
          echo "instance-type: $(get_ec2_metadata instance-type)"
          echo "system info $(uname -a)"
      - name: "[FB EMPLOYEES] Enable SSH (Click me for login details)"
        uses: pytorch/test-infra/.github/actions/setup-ssh@main
        continue-on-error: true
        with:
          github-secret: ${{ secrets.GITHUB_TOKEN }}
      # Needed for binary builds, see: https://github.com/pytorch/pytorch/issues/73339#issuecomment-1058981560
      - name: Enable long paths on Windows
        shell: powershell
        run: |
          Set-ItemProperty -Path "HKLM:\\SYSTEM\CurrentControlSet\Control\FileSystem" -Name "LongPathsEnabled" -Value 1
      # Since it's just a defensive command, the workflow should continue even the command fails. This step can be
      # removed once Windows Defender is removed from the AMI
      - name: Disables Windows Defender scheduled and real-time scanning for files in directories used by PyTorch
        continue-on-error: true
        shell: powershell
        run: |
          Add-MpPreference -ExclusionPath $(Get-Location).tostring(),$Env:TEMP -ErrorAction Ignore
          # Let's both exclude the path and disable Windows Defender completely just to be sure
          # that it doesn't interfere
          Set-MpPreference -DisableRealtimeMonitoring $True -ErrorAction Ignore
      # NOTE: These environment variables are put here so that they can be applied on every job equally
      #       They are also here because setting them at a workflow level doesn't give us access to the
      #       runner.temp variable, which we need.
      - name: Populate binary env
        shell: bash
        run: |
          echo "BINARY_ENV_FILE=${RUNNER_TEMP}/env" >> "${GITHUB_ENV}"
          echo "PYTORCH_FINAL_PACKAGE_DIR=${RUNNER_TEMP}/artifacts" >> "${GITHUB_ENV}"
          echo "WIN_PACKAGE_WORK_DIR=${RUNNER_TEMP}"
      - uses: actions/download-artifact@v4.1.7
        name: Download Build Artifacts
        with:
          name: wheel-py3_10-xpu
          path: "${{ env.PYTORCH_FINAL_PACKAGE_DIR }}"
      - name: Checkout PyTorch
        uses: malfet/checkout@silent-checkout
        with:
          ref: ${{ github.event_name == 'pull_request' && github.event.pull_request.head.sha || github.sha }}
          submodules: recursive
          path: pytorch
          quiet-checkout: true
      - name: Clean PyTorch checkout
        run: |
          # Remove any artifacts from the previous checkouts
          git clean -fxd
        working-directory: pytorch
      - name: Checkout pytorch/builder
        uses: malfet/checkout@silent-checkout
        with:
          ref: main
          submodules: recursive
          repository: pytorch/builder
          path: builder
          quiet-checkout: true
      - name: Clean pytorch/builder checkout
        run: |
          # Remove any artifacts from the previous checkouts
          git clean -fxd
        working-directory: builder
      - name: Populate binary env
        shell: bash
        run: |
          "${PYTORCH_ROOT}/.circleci/scripts/binary_populate_env.sh"
      - name: Test PyTorch binary
        shell: bash
        run: |
          "${PYTORCH_ROOT}/.circleci/scripts/binary_windows_test.sh"
      - name: Wait until all sessions have drained
        shell: powershell
        working-directory: pytorch
        if: always()
        timeout-minutes: 120
        run: |
          .github\scripts\wait_for_ssh_to_drain.ps1
      - name: Kill active ssh sessions if still around (Useful if workflow was cancelled)
        shell: powershell
        working-directory: pytorch
        if: always()
        run: |
          .github\scripts\kill_active_ssh_sessions.ps1
  wheel-py3_10-xpu-upload:  # Uploading
    if: ${{ github.repository_owner == 'pytorch' }}
    permissions:
      id-token: write
      contents: read
    needs: wheel-py3_10-xpu-test
    with:
      PYTORCH_ROOT: ${{ github.workspace }}/pytorch
      BUILDER_ROOT: ${{ github.workspace }}/builder
      PACKAGE_TYPE: wheel
      # TODO: This is a legacy variable that we eventually want to get rid of in
      #       favor of GPU_ARCH_VERSION
      DESIRED_CUDA: xpu
      GPU_ARCH_TYPE: xpu
      DESIRED_PYTHON: "3.10"
      build_name: wheel-py3_10-xpu
    secrets:
      github-token: ${{ secrets.GITHUB_TOKEN }}
      conda-pytorchbot-token: ${{ secrets.CONDA_PYTORCHBOT_TOKEN }}
      conda-pytorchbot-token-test: ${{ secrets.CONDA_PYTORCHBOT_TOKEN_TEST }}
    uses: ./.github/workflows/_binary-upload.yml
  wheel-py3_11-cpu-build:
    if: ${{ github.repository_owner == 'pytorch' }}
    needs: get-label-type
    runs-on: "${{ needs.get-label-type.outputs.label-type }}windows.4xlarge"
    timeout-minutes: 240
    env:
      PYTORCH_ROOT: ${{ github.workspace }}/pytorch
      BUILDER_ROOT: ${{ github.workspace }}/builder
      PACKAGE_TYPE: wheel
      # TODO: This is a legacy variable that we eventually want to get rid of in
      #       favor of GPU_ARCH_VERSION
      DESIRED_CUDA: cpu
      GPU_ARCH_TYPE: cpu
      SKIP_ALL_TESTS: 1
      DESIRED_PYTHON: "3.11"
      PYTORCH_EXTRA_INSTALL_REQUIREMENTS: nvidia-cuda-nvrtc-cu12==12.1.105; platform_system == 'Linux' and platform_machine == 'x86_64' | nvidia-cuda-runtime-cu12==12.1.105; platform_system == 'Linux' and platform_machine == 'x86_64' | nvidia-cuda-cupti-cu12==12.1.105; platform_system == 'Linux' and platform_machine == 'x86_64' | nvidia-cudnn-cu12==9.1.0.70; platform_system == 'Linux' and platform_machine == 'x86_64' | nvidia-cublas-cu12==12.1.3.1; platform_system == 'Linux' and platform_machine == 'x86_64' | nvidia-cufft-cu12==11.0.2.54; platform_system == 'Linux' and platform_machine == 'x86_64' | nvidia-curand-cu12==10.3.2.106; platform_system == 'Linux' and platform_machine == 'x86_64' | nvidia-cusolver-cu12==11.4.5.107; platform_system == 'Linux' and platform_machine == 'x86_64' | nvidia-cusparse-cu12==12.1.0.106; platform_system == 'Linux' and platform_machine == 'x86_64' | nvidia-nccl-cu12==2.21.5; platform_system == 'Linux' and platform_machine == 'x86_64' | nvidia-nvtx-cu12==12.1.105; platform_system == 'Linux' and platform_machine == 'x86_64'
    steps:
      - name: Display EC2 information
        shell: bash
        run: |
          set -euo pipefail
          function get_ec2_metadata() {
            # Pulled from instance metadata endpoint for EC2
            # see https://docs.aws.amazon.com/AWSEC2/latest/UserGuide/instancedata-data-retrieval.html
            category=$1
            curl -fsSL "http://169.254.169.254/latest/meta-data/${category}"
          }
          echo "ami-id: $(get_ec2_metadata ami-id)"
          echo "instance-id: $(get_ec2_metadata instance-id)"
          echo "instance-type: $(get_ec2_metadata instance-type)"
          echo "system info $(uname -a)"
      - name: "[FB EMPLOYEES] Enable SSH (Click me for login details)"
        uses: pytorch/test-infra/.github/actions/setup-ssh@main
        continue-on-error: true
        with:
          github-secret: ${{ secrets.GITHUB_TOKEN }}
      # Needed for binary builds, see: https://github.com/pytorch/pytorch/issues/73339#issuecomment-1058981560
      - name: Enable long paths on Windows
        shell: powershell
        run: |
          Set-ItemProperty -Path "HKLM:\\SYSTEM\CurrentControlSet\Control\FileSystem" -Name "LongPathsEnabled" -Value 1
      # Since it's just a defensive command, the workflow should continue even the command fails. This step can be
      # removed once Windows Defender is removed from the AMI
      - name: Disables Windows Defender scheduled and real-time scanning for files in directories used by PyTorch
        continue-on-error: true
        shell: powershell
        run: |
          Add-MpPreference -ExclusionPath $(Get-Location).tostring(),$Env:TEMP -ErrorAction Ignore
          # Let's both exclude the path and disable Windows Defender completely just to be sure
          # that it doesn't interfere
          Set-MpPreference -DisableRealtimeMonitoring $True -ErrorAction Ignore
      # NOTE: These environment variables are put here so that they can be applied on every job equally
      #       They are also here because setting them at a workflow level doesn't give us access to the
      #       runner.temp variable, which we need.
      - name: Populate binary env
        shell: bash
        run: |
          echo "BINARY_ENV_FILE=${RUNNER_TEMP}/env" >> "${GITHUB_ENV}"
          echo "PYTORCH_FINAL_PACKAGE_DIR=${RUNNER_TEMP}/artifacts" >> "${GITHUB_ENV}"
          echo "WIN_PACKAGE_WORK_DIR=${RUNNER_TEMP}"
      - name: Checkout PyTorch
        uses: malfet/checkout@silent-checkout
        with:
          ref: ${{ github.event_name == 'pull_request' && github.event.pull_request.head.sha || github.sha }}
          submodules: recursive
          path: pytorch
          quiet-checkout: true
      - name: Clean PyTorch checkout
        run: |
          # Remove any artifacts from the previous checkouts
          git clean -fxd
        working-directory: pytorch
      - name: Checkout pytorch/builder
        uses: malfet/checkout@silent-checkout
        with:
          ref: main
          submodules: recursive
          repository: pytorch/builder
          path: builder
          quiet-checkout: true
      - name: Clean pytorch/builder checkout
        run: |
          # Remove any artifacts from the previous checkouts
          git clean -fxd
        working-directory: builder
      - name: Populate binary env
        shell: bash
        run: |
          "${PYTORCH_ROOT}/.circleci/scripts/binary_populate_env.sh"
      - name: Build PyTorch binary
        shell: bash
        run: |
          "${PYTORCH_ROOT}/.circleci/scripts/binary_windows_build.sh"
      - uses: actions/upload-artifact@v4.4.0
        if: always()
        with:
          name: wheel-py3_11-cpu
          retention-days: 14
          if-no-files-found: error
          path: "${{ env.PYTORCH_FINAL_PACKAGE_DIR }}"
      - name: Wait until all sessions have drained
        shell: powershell
        working-directory: pytorch
        if: always()
        timeout-minutes: 120
        run: |
          .github\scripts\wait_for_ssh_to_drain.ps1
      - name: Kill active ssh sessions if still around (Useful if workflow was cancelled)
        shell: powershell
        working-directory: pytorch
        if: always()
        run: |
          .github\scripts\kill_active_ssh_sessions.ps1
  wheel-py3_11-cpu-test:  # Testing
    if: ${{ github.repository_owner == 'pytorch' }}
    needs:
<<<<<<< HEAD
      - wheel-py3_11-cuda12_1-build
      - get-label-type
    runs-on: "${{ needs.get-label-type.outputs.label-type }}windows.8xlarge.nvidia.gpu"
=======
      - wheel-py3_11-cpu-build
      - get-label-type
    runs-on: "${{ needs.get-label-type.outputs.label-type }}windows.4xlarge.nonephemeral"
>>>>>>> d1bb8e82
    timeout-minutes: 240
    env:
      PYTORCH_ROOT: ${{ github.workspace }}/pytorch
      BUILDER_ROOT: ${{ github.workspace }}/builder
      PACKAGE_TYPE: wheel
      # TODO: This is a legacy variable that we eventually want to get rid of in
      #       favor of GPU_ARCH_VERSION
      DESIRED_CUDA: cpu
      GPU_ARCH_TYPE: cpu
      SKIP_ALL_TESTS: 1
      DESIRED_PYTHON: "3.11"
    steps:
      - name: Display EC2 information
        shell: bash
        run: |
          set -euo pipefail
          function get_ec2_metadata() {
            # Pulled from instance metadata endpoint for EC2
            # see https://docs.aws.amazon.com/AWSEC2/latest/UserGuide/instancedata-data-retrieval.html
            category=$1
            curl -fsSL "http://169.254.169.254/latest/meta-data/${category}"
          }
          echo "ami-id: $(get_ec2_metadata ami-id)"
          echo "instance-id: $(get_ec2_metadata instance-id)"
          echo "instance-type: $(get_ec2_metadata instance-type)"
          echo "system info $(uname -a)"
      - name: "[FB EMPLOYEES] Enable SSH (Click me for login details)"
        uses: pytorch/test-infra/.github/actions/setup-ssh@main
        continue-on-error: true
        with:
          github-secret: ${{ secrets.GITHUB_TOKEN }}
      # Needed for binary builds, see: https://github.com/pytorch/pytorch/issues/73339#issuecomment-1058981560
      - name: Enable long paths on Windows
        shell: powershell
        run: |
          Set-ItemProperty -Path "HKLM:\\SYSTEM\CurrentControlSet\Control\FileSystem" -Name "LongPathsEnabled" -Value 1
      # Since it's just a defensive command, the workflow should continue even the command fails. This step can be
      # removed once Windows Defender is removed from the AMI
      - name: Disables Windows Defender scheduled and real-time scanning for files in directories used by PyTorch
        continue-on-error: true
        shell: powershell
        run: |
          Add-MpPreference -ExclusionPath $(Get-Location).tostring(),$Env:TEMP -ErrorAction Ignore
          # Let's both exclude the path and disable Windows Defender completely just to be sure
          # that it doesn't interfere
          Set-MpPreference -DisableRealtimeMonitoring $True -ErrorAction Ignore
      # NOTE: These environment variables are put here so that they can be applied on every job equally
      #       They are also here because setting them at a workflow level doesn't give us access to the
      #       runner.temp variable, which we need.
      - name: Populate binary env
        shell: bash
        run: |
          echo "BINARY_ENV_FILE=${RUNNER_TEMP}/env" >> "${GITHUB_ENV}"
          echo "PYTORCH_FINAL_PACKAGE_DIR=${RUNNER_TEMP}/artifacts" >> "${GITHUB_ENV}"
          echo "WIN_PACKAGE_WORK_DIR=${RUNNER_TEMP}"
      - uses: actions/download-artifact@v4.1.7
        name: Download Build Artifacts
        with:
          name: wheel-py3_11-cpu
          path: "${{ env.PYTORCH_FINAL_PACKAGE_DIR }}"
      - name: Checkout PyTorch
        uses: malfet/checkout@silent-checkout
        with:
          ref: ${{ github.event_name == 'pull_request' && github.event.pull_request.head.sha || github.sha }}
          submodules: recursive
          path: pytorch
          quiet-checkout: true
      - name: Clean PyTorch checkout
        run: |
          # Remove any artifacts from the previous checkouts
          git clean -fxd
        working-directory: pytorch
      - name: Checkout pytorch/builder
        uses: malfet/checkout@silent-checkout
        with:
          ref: main
          submodules: recursive
          repository: pytorch/builder
          path: builder
          quiet-checkout: true
      - name: Clean pytorch/builder checkout
        run: |
          # Remove any artifacts from the previous checkouts
          git clean -fxd
        working-directory: builder
      - name: Populate binary env
        shell: bash
        run: |
          "${PYTORCH_ROOT}/.circleci/scripts/binary_populate_env.sh"
      - name: Test PyTorch binary
        shell: bash
        run: |
          "${PYTORCH_ROOT}/.circleci/scripts/binary_windows_test.sh"
      - name: Wait until all sessions have drained
        shell: powershell
        working-directory: pytorch
        if: always()
        timeout-minutes: 120
        run: |
          .github\scripts\wait_for_ssh_to_drain.ps1
      - name: Kill active ssh sessions if still around (Useful if workflow was cancelled)
        shell: powershell
        working-directory: pytorch
        if: always()
        run: |
          .github\scripts\kill_active_ssh_sessions.ps1
  wheel-py3_11-cpu-upload:  # Uploading
    if: ${{ github.repository_owner == 'pytorch' }}
    permissions:
      id-token: write
      contents: read
    needs: wheel-py3_11-cpu-test
    with:
      PYTORCH_ROOT: ${{ github.workspace }}/pytorch
      BUILDER_ROOT: ${{ github.workspace }}/builder
      PACKAGE_TYPE: wheel
      # TODO: This is a legacy variable that we eventually want to get rid of in
      #       favor of GPU_ARCH_VERSION
      DESIRED_CUDA: cpu
      GPU_ARCH_TYPE: cpu
      DESIRED_PYTHON: "3.11"
      build_name: wheel-py3_11-cpu
    secrets:
      github-token: ${{ secrets.GITHUB_TOKEN }}
      conda-pytorchbot-token: ${{ secrets.CONDA_PYTORCHBOT_TOKEN }}
      conda-pytorchbot-token-test: ${{ secrets.CONDA_PYTORCHBOT_TOKEN_TEST }}
    uses: ./.github/workflows/_binary-upload.yml
  wheel-py3_11-cuda11_8-build:
    if: ${{ github.repository_owner == 'pytorch' }}
    needs: get-label-type
    runs-on: "${{ needs.get-label-type.outputs.label-type }}windows.4xlarge"
    timeout-minutes: 240
    env:
      PYTORCH_ROOT: ${{ github.workspace }}/pytorch
      BUILDER_ROOT: ${{ github.workspace }}/builder
      PACKAGE_TYPE: wheel
      # TODO: This is a legacy variable that we eventually want to get rid of in
      #       favor of GPU_ARCH_VERSION
      DESIRED_CUDA: cu118
      GPU_ARCH_VERSION: 11.8
      GPU_ARCH_TYPE: cuda
      SKIP_ALL_TESTS: 1
      DESIRED_PYTHON: "3.11"
      PYTORCH_EXTRA_INSTALL_REQUIREMENTS: nvidia-cuda-nvrtc-cu12==12.1.105; platform_system == 'Linux' and platform_machine == 'x86_64' | nvidia-cuda-runtime-cu12==12.1.105; platform_system == 'Linux' and platform_machine == 'x86_64' | nvidia-cuda-cupti-cu12==12.1.105; platform_system == 'Linux' and platform_machine == 'x86_64' | nvidia-cudnn-cu12==9.1.0.70; platform_system == 'Linux' and platform_machine == 'x86_64' | nvidia-cublas-cu12==12.1.3.1; platform_system == 'Linux' and platform_machine == 'x86_64' | nvidia-cufft-cu12==11.0.2.54; platform_system == 'Linux' and platform_machine == 'x86_64' | nvidia-curand-cu12==10.3.2.106; platform_system == 'Linux' and platform_machine == 'x86_64' | nvidia-cusolver-cu12==11.4.5.107; platform_system == 'Linux' and platform_machine == 'x86_64' | nvidia-cusparse-cu12==12.1.0.106; platform_system == 'Linux' and platform_machine == 'x86_64' | nvidia-nccl-cu12==2.21.5; platform_system == 'Linux' and platform_machine == 'x86_64' | nvidia-nvtx-cu12==12.1.105; platform_system == 'Linux' and platform_machine == 'x86_64'
    steps:
      - name: Display EC2 information
        shell: bash
        run: |
          set -euo pipefail
          function get_ec2_metadata() {
            # Pulled from instance metadata endpoint for EC2
            # see https://docs.aws.amazon.com/AWSEC2/latest/UserGuide/instancedata-data-retrieval.html
            category=$1
            curl -fsSL "http://169.254.169.254/latest/meta-data/${category}"
          }
          echo "ami-id: $(get_ec2_metadata ami-id)"
          echo "instance-id: $(get_ec2_metadata instance-id)"
          echo "instance-type: $(get_ec2_metadata instance-type)"
          echo "system info $(uname -a)"
      - name: "[FB EMPLOYEES] Enable SSH (Click me for login details)"
        uses: pytorch/test-infra/.github/actions/setup-ssh@main
        continue-on-error: true
        with:
          github-secret: ${{ secrets.GITHUB_TOKEN }}
      # Needed for binary builds, see: https://github.com/pytorch/pytorch/issues/73339#issuecomment-1058981560
      - name: Enable long paths on Windows
        shell: powershell
        run: |
          Set-ItemProperty -Path "HKLM:\\SYSTEM\CurrentControlSet\Control\FileSystem" -Name "LongPathsEnabled" -Value 1
      # Since it's just a defensive command, the workflow should continue even the command fails. This step can be
      # removed once Windows Defender is removed from the AMI
      - name: Disables Windows Defender scheduled and real-time scanning for files in directories used by PyTorch
        continue-on-error: true
        shell: powershell
        run: |
          Add-MpPreference -ExclusionPath $(Get-Location).tostring(),$Env:TEMP -ErrorAction Ignore
          # Let's both exclude the path and disable Windows Defender completely just to be sure
          # that it doesn't interfere
          Set-MpPreference -DisableRealtimeMonitoring $True -ErrorAction Ignore
      # NOTE: These environment variables are put here so that they can be applied on every job equally
      #       They are also here because setting them at a workflow level doesn't give us access to the
      #       runner.temp variable, which we need.
      - name: Populate binary env
        shell: bash
        run: |
          echo "BINARY_ENV_FILE=${RUNNER_TEMP}/env" >> "${GITHUB_ENV}"
          echo "PYTORCH_FINAL_PACKAGE_DIR=${RUNNER_TEMP}/artifacts" >> "${GITHUB_ENV}"
          echo "WIN_PACKAGE_WORK_DIR=${RUNNER_TEMP}"
      - name: Checkout PyTorch
        uses: malfet/checkout@silent-checkout
        with:
          ref: ${{ github.event_name == 'pull_request' && github.event.pull_request.head.sha || github.sha }}
          submodules: recursive
          path: pytorch
          quiet-checkout: true
      - name: Clean PyTorch checkout
        run: |
          # Remove any artifacts from the previous checkouts
          git clean -fxd
        working-directory: pytorch
      - name: Checkout pytorch/builder
        uses: malfet/checkout@silent-checkout
        with:
          ref: main
          submodules: recursive
          repository: pytorch/builder
          path: builder
          quiet-checkout: true
      - name: Clean pytorch/builder checkout
        run: |
          # Remove any artifacts from the previous checkouts
          git clean -fxd
        working-directory: builder
      - name: Populate binary env
        shell: bash
        run: |
          "${PYTORCH_ROOT}/.circleci/scripts/binary_populate_env.sh"
      - name: Build PyTorch binary
        shell: bash
        run: |
          "${PYTORCH_ROOT}/.circleci/scripts/binary_windows_build.sh"
      - uses: actions/upload-artifact@v4.4.0
        if: always()
        with:
          name: wheel-py3_11-cuda11_8
          retention-days: 14
          if-no-files-found: error
          path: "${{ env.PYTORCH_FINAL_PACKAGE_DIR }}"
      - name: Wait until all sessions have drained
        shell: powershell
        working-directory: pytorch
        if: always()
        timeout-minutes: 120
        run: |
          .github\scripts\wait_for_ssh_to_drain.ps1
      - name: Kill active ssh sessions if still around (Useful if workflow was cancelled)
        shell: powershell
        working-directory: pytorch
        if: always()
        run: |
          .github\scripts\kill_active_ssh_sessions.ps1
  wheel-py3_11-cuda11_8-test:  # Testing
    if: ${{ github.repository_owner == 'pytorch' }}
    needs:
<<<<<<< HEAD
      - wheel-py3_11-cuda12_4-build
      - get-label-type
    runs-on: "${{ needs.get-label-type.outputs.label-type }}windows.8xlarge.nvidia.gpu"
=======
      - wheel-py3_11-cuda11_8-build
      - get-label-type
    runs-on: "${{ needs.get-label-type.outputs.label-type }}windows.g4dn.xlarge"
>>>>>>> d1bb8e82
    timeout-minutes: 240
    env:
      PYTORCH_ROOT: ${{ github.workspace }}/pytorch
      BUILDER_ROOT: ${{ github.workspace }}/builder
      PACKAGE_TYPE: wheel
      # TODO: This is a legacy variable that we eventually want to get rid of in
      #       favor of GPU_ARCH_VERSION
      DESIRED_CUDA: cu118
      GPU_ARCH_VERSION: 11.8
      GPU_ARCH_TYPE: cuda
      SKIP_ALL_TESTS: 1
      DESIRED_PYTHON: "3.11"
    steps:
      - name: Display EC2 information
        shell: bash
        run: |
          set -euo pipefail
          function get_ec2_metadata() {
            # Pulled from instance metadata endpoint for EC2
            # see https://docs.aws.amazon.com/AWSEC2/latest/UserGuide/instancedata-data-retrieval.html
            category=$1
            curl -fsSL "http://169.254.169.254/latest/meta-data/${category}"
          }
          echo "ami-id: $(get_ec2_metadata ami-id)"
          echo "instance-id: $(get_ec2_metadata instance-id)"
          echo "instance-type: $(get_ec2_metadata instance-type)"
          echo "system info $(uname -a)"
      - name: "[FB EMPLOYEES] Enable SSH (Click me for login details)"
        uses: pytorch/test-infra/.github/actions/setup-ssh@main
        continue-on-error: true
        with:
          github-secret: ${{ secrets.GITHUB_TOKEN }}
      # Needed for binary builds, see: https://github.com/pytorch/pytorch/issues/73339#issuecomment-1058981560
      - name: Enable long paths on Windows
        shell: powershell
        run: |
          Set-ItemProperty -Path "HKLM:\\SYSTEM\CurrentControlSet\Control\FileSystem" -Name "LongPathsEnabled" -Value 1
      # Since it's just a defensive command, the workflow should continue even the command fails. This step can be
      # removed once Windows Defender is removed from the AMI
      - name: Disables Windows Defender scheduled and real-time scanning for files in directories used by PyTorch
        continue-on-error: true
        shell: powershell
        run: |
          Add-MpPreference -ExclusionPath $(Get-Location).tostring(),$Env:TEMP -ErrorAction Ignore
          # Let's both exclude the path and disable Windows Defender completely just to be sure
          # that it doesn't interfere
          Set-MpPreference -DisableRealtimeMonitoring $True -ErrorAction Ignore
      # NOTE: These environment variables are put here so that they can be applied on every job equally
      #       They are also here because setting them at a workflow level doesn't give us access to the
      #       runner.temp variable, which we need.
      - name: Populate binary env
        shell: bash
        run: |
          echo "BINARY_ENV_FILE=${RUNNER_TEMP}/env" >> "${GITHUB_ENV}"
          echo "PYTORCH_FINAL_PACKAGE_DIR=${RUNNER_TEMP}/artifacts" >> "${GITHUB_ENV}"
          echo "WIN_PACKAGE_WORK_DIR=${RUNNER_TEMP}"
      - uses: actions/download-artifact@v4.1.7
        name: Download Build Artifacts
        with:
          name: wheel-py3_11-cuda11_8
          path: "${{ env.PYTORCH_FINAL_PACKAGE_DIR }}"
      - name: Checkout PyTorch
        uses: malfet/checkout@silent-checkout
        with:
          ref: ${{ github.event_name == 'pull_request' && github.event.pull_request.head.sha || github.sha }}
          submodules: recursive
          path: pytorch
          quiet-checkout: true
      - name: Clean PyTorch checkout
        run: |
          # Remove any artifacts from the previous checkouts
          git clean -fxd
        working-directory: pytorch
      - name: Checkout pytorch/builder
        uses: malfet/checkout@silent-checkout
        with:
          ref: main
          submodules: recursive
          repository: pytorch/builder
          path: builder
          quiet-checkout: true
      - name: Clean pytorch/builder checkout
        run: |
          # Remove any artifacts from the previous checkouts
          git clean -fxd
        working-directory: builder
      - name: Populate binary env
        shell: bash
        run: |
          "${PYTORCH_ROOT}/.circleci/scripts/binary_populate_env.sh"
      - name: Test PyTorch binary
        shell: bash
        run: |
          "${PYTORCH_ROOT}/.circleci/scripts/binary_windows_test.sh"
      - name: Wait until all sessions have drained
        shell: powershell
        working-directory: pytorch
        if: always()
        timeout-minutes: 120
        run: |
          .github\scripts\wait_for_ssh_to_drain.ps1
      - name: Kill active ssh sessions if still around (Useful if workflow was cancelled)
        shell: powershell
        working-directory: pytorch
        if: always()
        run: |
          .github\scripts\kill_active_ssh_sessions.ps1
  wheel-py3_11-cuda11_8-upload:  # Uploading
    if: ${{ github.repository_owner == 'pytorch' }}
    permissions:
      id-token: write
      contents: read
    needs: wheel-py3_11-cuda11_8-test
    with:
      PYTORCH_ROOT: ${{ github.workspace }}/pytorch
      BUILDER_ROOT: ${{ github.workspace }}/builder
      PACKAGE_TYPE: wheel
      # TODO: This is a legacy variable that we eventually want to get rid of in
      #       favor of GPU_ARCH_VERSION
      DESIRED_CUDA: cu118
      GPU_ARCH_VERSION: 11.8
      GPU_ARCH_TYPE: cuda
      DESIRED_PYTHON: "3.11"
      build_name: wheel-py3_11-cuda11_8
    secrets:
      github-token: ${{ secrets.GITHUB_TOKEN }}
      conda-pytorchbot-token: ${{ secrets.CONDA_PYTORCHBOT_TOKEN }}
      conda-pytorchbot-token-test: ${{ secrets.CONDA_PYTORCHBOT_TOKEN_TEST }}
    uses: ./.github/workflows/_binary-upload.yml
  wheel-py3_11-cuda12_1-build:
    if: ${{ github.repository_owner == 'pytorch' }}
    needs: get-label-type
    runs-on: "${{ needs.get-label-type.outputs.label-type }}windows.4xlarge"
    timeout-minutes: 240
    env:
      PYTORCH_ROOT: ${{ github.workspace }}/pytorch
      BUILDER_ROOT: ${{ github.workspace }}/builder
      PACKAGE_TYPE: wheel
      # TODO: This is a legacy variable that we eventually want to get rid of in
      #       favor of GPU_ARCH_VERSION
      DESIRED_CUDA: cu121
      GPU_ARCH_VERSION: 12.1
      GPU_ARCH_TYPE: cuda
      SKIP_ALL_TESTS: 1
      DESIRED_PYTHON: "3.11"
      PYTORCH_EXTRA_INSTALL_REQUIREMENTS: nvidia-cuda-nvrtc-cu12==12.1.105; platform_system == 'Linux' and platform_machine == 'x86_64' | nvidia-cuda-runtime-cu12==12.1.105; platform_system == 'Linux' and platform_machine == 'x86_64' | nvidia-cuda-cupti-cu12==12.1.105; platform_system == 'Linux' and platform_machine == 'x86_64' | nvidia-cudnn-cu12==9.1.0.70; platform_system == 'Linux' and platform_machine == 'x86_64' | nvidia-cublas-cu12==12.1.3.1; platform_system == 'Linux' and platform_machine == 'x86_64' | nvidia-cufft-cu12==11.0.2.54; platform_system == 'Linux' and platform_machine == 'x86_64' | nvidia-curand-cu12==10.3.2.106; platform_system == 'Linux' and platform_machine == 'x86_64' | nvidia-cusolver-cu12==11.4.5.107; platform_system == 'Linux' and platform_machine == 'x86_64' | nvidia-cusparse-cu12==12.1.0.106; platform_system == 'Linux' and platform_machine == 'x86_64' | nvidia-nccl-cu12==2.21.5; platform_system == 'Linux' and platform_machine == 'x86_64' | nvidia-nvtx-cu12==12.1.105; platform_system == 'Linux' and platform_machine == 'x86_64'
    steps:
      - name: Display EC2 information
        shell: bash
        run: |
          set -euo pipefail
          function get_ec2_metadata() {
            # Pulled from instance metadata endpoint for EC2
            # see https://docs.aws.amazon.com/AWSEC2/latest/UserGuide/instancedata-data-retrieval.html
            category=$1
            curl -fsSL "http://169.254.169.254/latest/meta-data/${category}"
          }
          echo "ami-id: $(get_ec2_metadata ami-id)"
          echo "instance-id: $(get_ec2_metadata instance-id)"
          echo "instance-type: $(get_ec2_metadata instance-type)"
          echo "system info $(uname -a)"
      - name: "[FB EMPLOYEES] Enable SSH (Click me for login details)"
        uses: pytorch/test-infra/.github/actions/setup-ssh@main
        continue-on-error: true
        with:
          github-secret: ${{ secrets.GITHUB_TOKEN }}
      # Needed for binary builds, see: https://github.com/pytorch/pytorch/issues/73339#issuecomment-1058981560
      - name: Enable long paths on Windows
        shell: powershell
        run: |
          Set-ItemProperty -Path "HKLM:\\SYSTEM\CurrentControlSet\Control\FileSystem" -Name "LongPathsEnabled" -Value 1
      # Since it's just a defensive command, the workflow should continue even the command fails. This step can be
      # removed once Windows Defender is removed from the AMI
      - name: Disables Windows Defender scheduled and real-time scanning for files in directories used by PyTorch
        continue-on-error: true
        shell: powershell
        run: |
          Add-MpPreference -ExclusionPath $(Get-Location).tostring(),$Env:TEMP -ErrorAction Ignore
          # Let's both exclude the path and disable Windows Defender completely just to be sure
          # that it doesn't interfere
          Set-MpPreference -DisableRealtimeMonitoring $True -ErrorAction Ignore
      # NOTE: These environment variables are put here so that they can be applied on every job equally
      #       They are also here because setting them at a workflow level doesn't give us access to the
      #       runner.temp variable, which we need.
      - name: Populate binary env
        shell: bash
        run: |
          echo "BINARY_ENV_FILE=${RUNNER_TEMP}/env" >> "${GITHUB_ENV}"
          echo "PYTORCH_FINAL_PACKAGE_DIR=${RUNNER_TEMP}/artifacts" >> "${GITHUB_ENV}"
          echo "WIN_PACKAGE_WORK_DIR=${RUNNER_TEMP}"
      - name: Checkout PyTorch
        uses: malfet/checkout@silent-checkout
        with:
          ref: ${{ github.event_name == 'pull_request' && github.event.pull_request.head.sha || github.sha }}
          submodules: recursive
          path: pytorch
          quiet-checkout: true
      - name: Clean PyTorch checkout
        run: |
          # Remove any artifacts from the previous checkouts
          git clean -fxd
        working-directory: pytorch
      - name: Checkout pytorch/builder
        uses: malfet/checkout@silent-checkout
        with:
          ref: main
          submodules: recursive
          repository: pytorch/builder
          path: builder
          quiet-checkout: true
      - name: Clean pytorch/builder checkout
        run: |
          # Remove any artifacts from the previous checkouts
          git clean -fxd
        working-directory: builder
      - name: Populate binary env
        shell: bash
        run: |
          "${PYTORCH_ROOT}/.circleci/scripts/binary_populate_env.sh"
      - name: Build PyTorch binary
        shell: bash
        run: |
          "${PYTORCH_ROOT}/.circleci/scripts/binary_windows_build.sh"
      - uses: actions/upload-artifact@v4.4.0
        if: always()
        with:
          name: wheel-py3_11-cuda12_1
          retention-days: 14
          if-no-files-found: error
          path: "${{ env.PYTORCH_FINAL_PACKAGE_DIR }}"
      - name: Wait until all sessions have drained
        shell: powershell
        working-directory: pytorch
        if: always()
        timeout-minutes: 120
        run: |
          .github\scripts\wait_for_ssh_to_drain.ps1
      - name: Kill active ssh sessions if still around (Useful if workflow was cancelled)
        shell: powershell
        working-directory: pytorch
        if: always()
        run: |
          .github\scripts\kill_active_ssh_sessions.ps1
  wheel-py3_11-cuda12_1-test:  # Testing
    if: ${{ github.repository_owner == 'pytorch' }}
    needs:
<<<<<<< HEAD
      - wheel-py3_12-cpu-build
      - get-label-type
    runs-on: "${{ needs.get-label-type.outputs.label-type }}windows.4xlarge.nonephemeral"
=======
      - wheel-py3_11-cuda12_1-build
      - get-label-type
    runs-on: "${{ needs.get-label-type.outputs.label-type }}windows.g4dn.xlarge"
>>>>>>> d1bb8e82
    timeout-minutes: 240
    env:
      PYTORCH_ROOT: ${{ github.workspace }}/pytorch
      BUILDER_ROOT: ${{ github.workspace }}/builder
      PACKAGE_TYPE: wheel
      # TODO: This is a legacy variable that we eventually want to get rid of in
      #       favor of GPU_ARCH_VERSION
      DESIRED_CUDA: cu121
      GPU_ARCH_VERSION: 12.1
      GPU_ARCH_TYPE: cuda
      SKIP_ALL_TESTS: 1
      DESIRED_PYTHON: "3.11"
    steps:
      - name: Display EC2 information
        shell: bash
        run: |
          set -euo pipefail
          function get_ec2_metadata() {
            # Pulled from instance metadata endpoint for EC2
            # see https://docs.aws.amazon.com/AWSEC2/latest/UserGuide/instancedata-data-retrieval.html
            category=$1
            curl -fsSL "http://169.254.169.254/latest/meta-data/${category}"
          }
          echo "ami-id: $(get_ec2_metadata ami-id)"
          echo "instance-id: $(get_ec2_metadata instance-id)"
          echo "instance-type: $(get_ec2_metadata instance-type)"
          echo "system info $(uname -a)"
      - name: "[FB EMPLOYEES] Enable SSH (Click me for login details)"
        uses: pytorch/test-infra/.github/actions/setup-ssh@main
        continue-on-error: true
        with:
          github-secret: ${{ secrets.GITHUB_TOKEN }}
      # Needed for binary builds, see: https://github.com/pytorch/pytorch/issues/73339#issuecomment-1058981560
      - name: Enable long paths on Windows
        shell: powershell
        run: |
          Set-ItemProperty -Path "HKLM:\\SYSTEM\CurrentControlSet\Control\FileSystem" -Name "LongPathsEnabled" -Value 1
      # Since it's just a defensive command, the workflow should continue even the command fails. This step can be
      # removed once Windows Defender is removed from the AMI
      - name: Disables Windows Defender scheduled and real-time scanning for files in directories used by PyTorch
        continue-on-error: true
        shell: powershell
        run: |
          Add-MpPreference -ExclusionPath $(Get-Location).tostring(),$Env:TEMP -ErrorAction Ignore
          # Let's both exclude the path and disable Windows Defender completely just to be sure
          # that it doesn't interfere
          Set-MpPreference -DisableRealtimeMonitoring $True -ErrorAction Ignore
      # NOTE: These environment variables are put here so that they can be applied on every job equally
      #       They are also here because setting them at a workflow level doesn't give us access to the
      #       runner.temp variable, which we need.
      - name: Populate binary env
        shell: bash
        run: |
          echo "BINARY_ENV_FILE=${RUNNER_TEMP}/env" >> "${GITHUB_ENV}"
          echo "PYTORCH_FINAL_PACKAGE_DIR=${RUNNER_TEMP}/artifacts" >> "${GITHUB_ENV}"
          echo "WIN_PACKAGE_WORK_DIR=${RUNNER_TEMP}"
      - uses: actions/download-artifact@v4.1.7
        name: Download Build Artifacts
        with:
          name: wheel-py3_11-cuda12_1
          path: "${{ env.PYTORCH_FINAL_PACKAGE_DIR }}"
      - name: Checkout PyTorch
        uses: malfet/checkout@silent-checkout
        with:
          ref: ${{ github.event_name == 'pull_request' && github.event.pull_request.head.sha || github.sha }}
          submodules: recursive
          path: pytorch
          quiet-checkout: true
      - name: Clean PyTorch checkout
        run: |
          # Remove any artifacts from the previous checkouts
          git clean -fxd
        working-directory: pytorch
      - name: Checkout pytorch/builder
        uses: malfet/checkout@silent-checkout
        with:
          ref: main
          submodules: recursive
          repository: pytorch/builder
          path: builder
          quiet-checkout: true
      - name: Clean pytorch/builder checkout
        run: |
          # Remove any artifacts from the previous checkouts
          git clean -fxd
        working-directory: builder
      - name: Populate binary env
        shell: bash
        run: |
          "${PYTORCH_ROOT}/.circleci/scripts/binary_populate_env.sh"
      - name: Test PyTorch binary
        shell: bash
        run: |
          "${PYTORCH_ROOT}/.circleci/scripts/binary_windows_test.sh"
      - name: Wait until all sessions have drained
        shell: powershell
        working-directory: pytorch
        if: always()
        timeout-minutes: 120
        run: |
          .github\scripts\wait_for_ssh_to_drain.ps1
      - name: Kill active ssh sessions if still around (Useful if workflow was cancelled)
        shell: powershell
        working-directory: pytorch
        if: always()
        run: |
          .github\scripts\kill_active_ssh_sessions.ps1
  wheel-py3_11-cuda12_1-upload:  # Uploading
    if: ${{ github.repository_owner == 'pytorch' }}
    permissions:
      id-token: write
      contents: read
    needs: wheel-py3_11-cuda12_1-test
    with:
      PYTORCH_ROOT: ${{ github.workspace }}/pytorch
      BUILDER_ROOT: ${{ github.workspace }}/builder
      PACKAGE_TYPE: wheel
      # TODO: This is a legacy variable that we eventually want to get rid of in
      #       favor of GPU_ARCH_VERSION
      DESIRED_CUDA: cu121
      GPU_ARCH_VERSION: 12.1
      GPU_ARCH_TYPE: cuda
      DESIRED_PYTHON: "3.11"
      build_name: wheel-py3_11-cuda12_1
    secrets:
      github-token: ${{ secrets.GITHUB_TOKEN }}
      conda-pytorchbot-token: ${{ secrets.CONDA_PYTORCHBOT_TOKEN }}
      conda-pytorchbot-token-test: ${{ secrets.CONDA_PYTORCHBOT_TOKEN_TEST }}
    uses: ./.github/workflows/_binary-upload.yml
  wheel-py3_11-cuda12_4-build:
    if: ${{ github.repository_owner == 'pytorch' }}
    needs: get-label-type
    runs-on: "${{ needs.get-label-type.outputs.label-type }}windows.4xlarge"
    timeout-minutes: 240
    env:
      PYTORCH_ROOT: ${{ github.workspace }}/pytorch
      BUILDER_ROOT: ${{ github.workspace }}/builder
      PACKAGE_TYPE: wheel
      # TODO: This is a legacy variable that we eventually want to get rid of in
      #       favor of GPU_ARCH_VERSION
      DESIRED_CUDA: cu124
      GPU_ARCH_VERSION: 12.4
      GPU_ARCH_TYPE: cuda
      SKIP_ALL_TESTS: 1
      DESIRED_PYTHON: "3.11"
      PYTORCH_EXTRA_INSTALL_REQUIREMENTS: nvidia-cuda-nvrtc-cu12==12.1.105; platform_system == 'Linux' and platform_machine == 'x86_64' | nvidia-cuda-runtime-cu12==12.1.105; platform_system == 'Linux' and platform_machine == 'x86_64' | nvidia-cuda-cupti-cu12==12.1.105; platform_system == 'Linux' and platform_machine == 'x86_64' | nvidia-cudnn-cu12==9.1.0.70; platform_system == 'Linux' and platform_machine == 'x86_64' | nvidia-cublas-cu12==12.1.3.1; platform_system == 'Linux' and platform_machine == 'x86_64' | nvidia-cufft-cu12==11.0.2.54; platform_system == 'Linux' and platform_machine == 'x86_64' | nvidia-curand-cu12==10.3.2.106; platform_system == 'Linux' and platform_machine == 'x86_64' | nvidia-cusolver-cu12==11.4.5.107; platform_system == 'Linux' and platform_machine == 'x86_64' | nvidia-cusparse-cu12==12.1.0.106; platform_system == 'Linux' and platform_machine == 'x86_64' | nvidia-nccl-cu12==2.21.5; platform_system == 'Linux' and platform_machine == 'x86_64' | nvidia-nvtx-cu12==12.1.105; platform_system == 'Linux' and platform_machine == 'x86_64'
    steps:
      - name: Display EC2 information
        shell: bash
        run: |
          set -euo pipefail
          function get_ec2_metadata() {
            # Pulled from instance metadata endpoint for EC2
            # see https://docs.aws.amazon.com/AWSEC2/latest/UserGuide/instancedata-data-retrieval.html
            category=$1
            curl -fsSL "http://169.254.169.254/latest/meta-data/${category}"
          }
          echo "ami-id: $(get_ec2_metadata ami-id)"
          echo "instance-id: $(get_ec2_metadata instance-id)"
          echo "instance-type: $(get_ec2_metadata instance-type)"
          echo "system info $(uname -a)"
      - name: "[FB EMPLOYEES] Enable SSH (Click me for login details)"
        uses: pytorch/test-infra/.github/actions/setup-ssh@main
        continue-on-error: true
        with:
          github-secret: ${{ secrets.GITHUB_TOKEN }}
      # Needed for binary builds, see: https://github.com/pytorch/pytorch/issues/73339#issuecomment-1058981560
      - name: Enable long paths on Windows
        shell: powershell
        run: |
          Set-ItemProperty -Path "HKLM:\\SYSTEM\CurrentControlSet\Control\FileSystem" -Name "LongPathsEnabled" -Value 1
      # Since it's just a defensive command, the workflow should continue even the command fails. This step can be
      # removed once Windows Defender is removed from the AMI
      - name: Disables Windows Defender scheduled and real-time scanning for files in directories used by PyTorch
        continue-on-error: true
        shell: powershell
        run: |
          Add-MpPreference -ExclusionPath $(Get-Location).tostring(),$Env:TEMP -ErrorAction Ignore
          # Let's both exclude the path and disable Windows Defender completely just to be sure
          # that it doesn't interfere
          Set-MpPreference -DisableRealtimeMonitoring $True -ErrorAction Ignore
      # NOTE: These environment variables are put here so that they can be applied on every job equally
      #       They are also here because setting them at a workflow level doesn't give us access to the
      #       runner.temp variable, which we need.
      - name: Populate binary env
        shell: bash
        run: |
          echo "BINARY_ENV_FILE=${RUNNER_TEMP}/env" >> "${GITHUB_ENV}"
          echo "PYTORCH_FINAL_PACKAGE_DIR=${RUNNER_TEMP}/artifacts" >> "${GITHUB_ENV}"
          echo "WIN_PACKAGE_WORK_DIR=${RUNNER_TEMP}"
      - name: Checkout PyTorch
        uses: malfet/checkout@silent-checkout
        with:
          ref: ${{ github.event_name == 'pull_request' && github.event.pull_request.head.sha || github.sha }}
          submodules: recursive
          path: pytorch
          quiet-checkout: true
      - name: Clean PyTorch checkout
        run: |
          # Remove any artifacts from the previous checkouts
          git clean -fxd
        working-directory: pytorch
      - name: Checkout pytorch/builder
        uses: malfet/checkout@silent-checkout
        with:
          ref: main
          submodules: recursive
          repository: pytorch/builder
          path: builder
          quiet-checkout: true
      - name: Clean pytorch/builder checkout
        run: |
          # Remove any artifacts from the previous checkouts
          git clean -fxd
        working-directory: builder
      - name: Populate binary env
        shell: bash
        run: |
          "${PYTORCH_ROOT}/.circleci/scripts/binary_populate_env.sh"
      - name: Build PyTorch binary
        shell: bash
        run: |
          "${PYTORCH_ROOT}/.circleci/scripts/binary_windows_build.sh"
      - uses: actions/upload-artifact@v4.4.0
        if: always()
        with:
          name: wheel-py3_11-cuda12_4
          retention-days: 14
          if-no-files-found: error
          path: "${{ env.PYTORCH_FINAL_PACKAGE_DIR }}"
      - name: Wait until all sessions have drained
        shell: powershell
        working-directory: pytorch
        if: always()
        timeout-minutes: 120
        run: |
          .github\scripts\wait_for_ssh_to_drain.ps1
      - name: Kill active ssh sessions if still around (Useful if workflow was cancelled)
        shell: powershell
        working-directory: pytorch
        if: always()
        run: |
          .github\scripts\kill_active_ssh_sessions.ps1
  wheel-py3_11-cuda12_4-test:  # Testing
    if: ${{ github.repository_owner == 'pytorch' }}
    needs:
      - wheel-py3_11-cuda12_4-build
      - get-label-type
    runs-on: "${{ needs.get-label-type.outputs.label-type }}windows.g4dn.xlarge"
    timeout-minutes: 240
    env:
      PYTORCH_ROOT: ${{ github.workspace }}/pytorch
      BUILDER_ROOT: ${{ github.workspace }}/builder
      PACKAGE_TYPE: wheel
      # TODO: This is a legacy variable that we eventually want to get rid of in
      #       favor of GPU_ARCH_VERSION
      DESIRED_CUDA: cu124
      GPU_ARCH_VERSION: 12.4
      GPU_ARCH_TYPE: cuda
      SKIP_ALL_TESTS: 1
      DESIRED_PYTHON: "3.11"
    steps:
      - name: Display EC2 information
        shell: bash
        run: |
          set -euo pipefail
          function get_ec2_metadata() {
            # Pulled from instance metadata endpoint for EC2
            # see https://docs.aws.amazon.com/AWSEC2/latest/UserGuide/instancedata-data-retrieval.html
            category=$1
            curl -fsSL "http://169.254.169.254/latest/meta-data/${category}"
          }
          echo "ami-id: $(get_ec2_metadata ami-id)"
          echo "instance-id: $(get_ec2_metadata instance-id)"
          echo "instance-type: $(get_ec2_metadata instance-type)"
          echo "system info $(uname -a)"
      - name: "[FB EMPLOYEES] Enable SSH (Click me for login details)"
        uses: pytorch/test-infra/.github/actions/setup-ssh@main
        continue-on-error: true
        with:
          github-secret: ${{ secrets.GITHUB_TOKEN }}
      # Needed for binary builds, see: https://github.com/pytorch/pytorch/issues/73339#issuecomment-1058981560
      - name: Enable long paths on Windows
        shell: powershell
        run: |
          Set-ItemProperty -Path "HKLM:\\SYSTEM\CurrentControlSet\Control\FileSystem" -Name "LongPathsEnabled" -Value 1
      # Since it's just a defensive command, the workflow should continue even the command fails. This step can be
      # removed once Windows Defender is removed from the AMI
      - name: Disables Windows Defender scheduled and real-time scanning for files in directories used by PyTorch
        continue-on-error: true
        shell: powershell
        run: |
          Add-MpPreference -ExclusionPath $(Get-Location).tostring(),$Env:TEMP -ErrorAction Ignore
          # Let's both exclude the path and disable Windows Defender completely just to be sure
          # that it doesn't interfere
          Set-MpPreference -DisableRealtimeMonitoring $True -ErrorAction Ignore
      # NOTE: These environment variables are put here so that they can be applied on every job equally
      #       They are also here because setting them at a workflow level doesn't give us access to the
      #       runner.temp variable, which we need.
      - name: Populate binary env
        shell: bash
        run: |
          echo "BINARY_ENV_FILE=${RUNNER_TEMP}/env" >> "${GITHUB_ENV}"
          echo "PYTORCH_FINAL_PACKAGE_DIR=${RUNNER_TEMP}/artifacts" >> "${GITHUB_ENV}"
          echo "WIN_PACKAGE_WORK_DIR=${RUNNER_TEMP}"
      - uses: actions/download-artifact@v4.1.7
        name: Download Build Artifacts
        with:
          name: wheel-py3_11-cuda12_4
          path: "${{ env.PYTORCH_FINAL_PACKAGE_DIR }}"
      - name: Checkout PyTorch
        uses: malfet/checkout@silent-checkout
        with:
          ref: ${{ github.event_name == 'pull_request' && github.event.pull_request.head.sha || github.sha }}
          submodules: recursive
          path: pytorch
          quiet-checkout: true
      - name: Clean PyTorch checkout
        run: |
          # Remove any artifacts from the previous checkouts
          git clean -fxd
        working-directory: pytorch
      - name: Checkout pytorch/builder
        uses: malfet/checkout@silent-checkout
        with:
          ref: main
          submodules: recursive
          repository: pytorch/builder
          path: builder
          quiet-checkout: true
      - name: Clean pytorch/builder checkout
        run: |
          # Remove any artifacts from the previous checkouts
          git clean -fxd
        working-directory: builder
      - name: Populate binary env
        shell: bash
        run: |
          "${PYTORCH_ROOT}/.circleci/scripts/binary_populate_env.sh"
      - name: Test PyTorch binary
        shell: bash
        run: |
          "${PYTORCH_ROOT}/.circleci/scripts/binary_windows_test.sh"
      - name: Wait until all sessions have drained
        shell: powershell
        working-directory: pytorch
        if: always()
        timeout-minutes: 120
        run: |
          .github\scripts\wait_for_ssh_to_drain.ps1
      - name: Kill active ssh sessions if still around (Useful if workflow was cancelled)
        shell: powershell
        working-directory: pytorch
        if: always()
        run: |
          .github\scripts\kill_active_ssh_sessions.ps1
  wheel-py3_11-cuda12_4-upload:  # Uploading
    if: ${{ github.repository_owner == 'pytorch' }}
    permissions:
      id-token: write
      contents: read
    needs: wheel-py3_11-cuda12_4-test
    with:
      PYTORCH_ROOT: ${{ github.workspace }}/pytorch
      BUILDER_ROOT: ${{ github.workspace }}/builder
      PACKAGE_TYPE: wheel
      # TODO: This is a legacy variable that we eventually want to get rid of in
      #       favor of GPU_ARCH_VERSION
      DESIRED_CUDA: cu124
      GPU_ARCH_VERSION: 12.4
      GPU_ARCH_TYPE: cuda
      DESIRED_PYTHON: "3.11"
      build_name: wheel-py3_11-cuda12_4
    secrets:
      github-token: ${{ secrets.GITHUB_TOKEN }}
      conda-pytorchbot-token: ${{ secrets.CONDA_PYTORCHBOT_TOKEN }}
      conda-pytorchbot-token-test: ${{ secrets.CONDA_PYTORCHBOT_TOKEN_TEST }}
    uses: ./.github/workflows/_binary-upload.yml
  wheel-py3_11-xpu-build:
    if: ${{ github.repository_owner == 'pytorch' }}
    needs: get-label-type
    runs-on: "${{ needs.get-label-type.outputs.label-type }}windows.4xlarge"
    timeout-minutes: 240
    env:
      PYTORCH_ROOT: ${{ github.workspace }}/pytorch
      BUILDER_ROOT: ${{ github.workspace }}/builder
      PACKAGE_TYPE: wheel
      # TODO: This is a legacy variable that we eventually want to get rid of in
      #       favor of GPU_ARCH_VERSION
      DESIRED_CUDA: xpu
      GPU_ARCH_TYPE: xpu
      SKIP_ALL_TESTS: 1
      DESIRED_PYTHON: "3.11"
    steps:
      - name: Display EC2 information
        shell: bash
        run: |
          set -euo pipefail
          function get_ec2_metadata() {
            # Pulled from instance metadata endpoint for EC2
            # see https://docs.aws.amazon.com/AWSEC2/latest/UserGuide/instancedata-data-retrieval.html
            category=$1
            curl -fsSL "http://169.254.169.254/latest/meta-data/${category}"
          }
          echo "ami-id: $(get_ec2_metadata ami-id)"
          echo "instance-id: $(get_ec2_metadata instance-id)"
          echo "instance-type: $(get_ec2_metadata instance-type)"
          echo "system info $(uname -a)"
      - name: "[FB EMPLOYEES] Enable SSH (Click me for login details)"
        uses: pytorch/test-infra/.github/actions/setup-ssh@main
        continue-on-error: true
        with:
          github-secret: ${{ secrets.GITHUB_TOKEN }}
      # Needed for binary builds, see: https://github.com/pytorch/pytorch/issues/73339#issuecomment-1058981560
      - name: Enable long paths on Windows
        shell: powershell
        run: |
          Set-ItemProperty -Path "HKLM:\\SYSTEM\CurrentControlSet\Control\FileSystem" -Name "LongPathsEnabled" -Value 1
      # Since it's just a defensive command, the workflow should continue even the command fails. This step can be
      # removed once Windows Defender is removed from the AMI
      - name: Disables Windows Defender scheduled and real-time scanning for files in directories used by PyTorch
        continue-on-error: true
        shell: powershell
        run: |
          Add-MpPreference -ExclusionPath $(Get-Location).tostring(),$Env:TEMP -ErrorAction Ignore
          # Let's both exclude the path and disable Windows Defender completely just to be sure
          # that it doesn't interfere
          Set-MpPreference -DisableRealtimeMonitoring $True -ErrorAction Ignore
      # NOTE: These environment variables are put here so that they can be applied on every job equally
      #       They are also here because setting them at a workflow level doesn't give us access to the
      #       runner.temp variable, which we need.
      - name: Populate binary env
        shell: bash
        run: |
          echo "BINARY_ENV_FILE=${RUNNER_TEMP}/env" >> "${GITHUB_ENV}"
          echo "PYTORCH_FINAL_PACKAGE_DIR=${RUNNER_TEMP}/artifacts" >> "${GITHUB_ENV}"
          echo "WIN_PACKAGE_WORK_DIR=${RUNNER_TEMP}"
      - name: Checkout PyTorch
        uses: malfet/checkout@silent-checkout
        with:
          ref: ${{ github.event_name == 'pull_request' && github.event.pull_request.head.sha || github.sha }}
          submodules: recursive
          path: pytorch
          quiet-checkout: true
      - name: Clean PyTorch checkout
        run: |
          # Remove any artifacts from the previous checkouts
          git clean -fxd
        working-directory: pytorch
      - name: Checkout pytorch/builder
        uses: malfet/checkout@silent-checkout
        with:
          ref: main
          submodules: recursive
          repository: pytorch/builder
          path: builder
          quiet-checkout: true
      - name: Clean pytorch/builder checkout
        run: |
          # Remove any artifacts from the previous checkouts
          git clean -fxd
        working-directory: builder
      - name: Populate binary env
        shell: bash
        run: |
          "${PYTORCH_ROOT}/.circleci/scripts/binary_populate_env.sh"
      - name: Build PyTorch binary
        shell: bash
        run: |
          "${PYTORCH_ROOT}/.circleci/scripts/binary_windows_build.sh"
      - uses: actions/upload-artifact@v4.4.0
        if: always()
        with:
          name: wheel-py3_11-xpu
          retention-days: 14
          if-no-files-found: error
          path: "${{ env.PYTORCH_FINAL_PACKAGE_DIR }}"
      - name: Wait until all sessions have drained
        shell: powershell
        working-directory: pytorch
        if: always()
        timeout-minutes: 120
        run: |
          .github\scripts\wait_for_ssh_to_drain.ps1
      - name: Kill active ssh sessions if still around (Useful if workflow was cancelled)
        shell: powershell
        working-directory: pytorch
        if: always()
        run: |
          .github\scripts\kill_active_ssh_sessions.ps1
  wheel-py3_11-xpu-test:  # Testing
    if: ${{ github.repository_owner == 'pytorch' }}
    needs:
      - wheel-py3_11-xpu-build
      - get-label-type
    runs-on: "${{ needs.get-label-type.outputs.label-type }}windows.4xlarge.nonephemeral"
    timeout-minutes: 240
    env:
      PYTORCH_ROOT: ${{ github.workspace }}/pytorch
      BUILDER_ROOT: ${{ github.workspace }}/builder
      PACKAGE_TYPE: wheel
      # TODO: This is a legacy variable that we eventually want to get rid of in
      #       favor of GPU_ARCH_VERSION
      DESIRED_CUDA: xpu
      GPU_ARCH_TYPE: xpu
      SKIP_ALL_TESTS: 1
      DESIRED_PYTHON: "3.11"
    steps:
      - name: Display EC2 information
        shell: bash
        run: |
          set -euo pipefail
          function get_ec2_metadata() {
            # Pulled from instance metadata endpoint for EC2
            # see https://docs.aws.amazon.com/AWSEC2/latest/UserGuide/instancedata-data-retrieval.html
            category=$1
            curl -fsSL "http://169.254.169.254/latest/meta-data/${category}"
          }
          echo "ami-id: $(get_ec2_metadata ami-id)"
          echo "instance-id: $(get_ec2_metadata instance-id)"
          echo "instance-type: $(get_ec2_metadata instance-type)"
          echo "system info $(uname -a)"
      - name: "[FB EMPLOYEES] Enable SSH (Click me for login details)"
        uses: pytorch/test-infra/.github/actions/setup-ssh@main
        continue-on-error: true
        with:
          github-secret: ${{ secrets.GITHUB_TOKEN }}
      # Needed for binary builds, see: https://github.com/pytorch/pytorch/issues/73339#issuecomment-1058981560
      - name: Enable long paths on Windows
        shell: powershell
        run: |
          Set-ItemProperty -Path "HKLM:\\SYSTEM\CurrentControlSet\Control\FileSystem" -Name "LongPathsEnabled" -Value 1
      # Since it's just a defensive command, the workflow should continue even the command fails. This step can be
      # removed once Windows Defender is removed from the AMI
      - name: Disables Windows Defender scheduled and real-time scanning for files in directories used by PyTorch
        continue-on-error: true
        shell: powershell
        run: |
          Add-MpPreference -ExclusionPath $(Get-Location).tostring(),$Env:TEMP -ErrorAction Ignore
          # Let's both exclude the path and disable Windows Defender completely just to be sure
          # that it doesn't interfere
          Set-MpPreference -DisableRealtimeMonitoring $True -ErrorAction Ignore
      # NOTE: These environment variables are put here so that they can be applied on every job equally
      #       They are also here because setting them at a workflow level doesn't give us access to the
      #       runner.temp variable, which we need.
      - name: Populate binary env
        shell: bash
        run: |
          echo "BINARY_ENV_FILE=${RUNNER_TEMP}/env" >> "${GITHUB_ENV}"
          echo "PYTORCH_FINAL_PACKAGE_DIR=${RUNNER_TEMP}/artifacts" >> "${GITHUB_ENV}"
          echo "WIN_PACKAGE_WORK_DIR=${RUNNER_TEMP}"
      - uses: actions/download-artifact@v4.1.7
        name: Download Build Artifacts
        with:
          name: wheel-py3_11-xpu
          path: "${{ env.PYTORCH_FINAL_PACKAGE_DIR }}"
      - name: Checkout PyTorch
        uses: malfet/checkout@silent-checkout
        with:
          ref: ${{ github.event_name == 'pull_request' && github.event.pull_request.head.sha || github.sha }}
          submodules: recursive
          path: pytorch
          quiet-checkout: true
      - name: Clean PyTorch checkout
        run: |
          # Remove any artifacts from the previous checkouts
          git clean -fxd
        working-directory: pytorch
      - name: Checkout pytorch/builder
        uses: malfet/checkout@silent-checkout
        with:
          ref: main
          submodules: recursive
          repository: pytorch/builder
          path: builder
          quiet-checkout: true
      - name: Clean pytorch/builder checkout
        run: |
          # Remove any artifacts from the previous checkouts
          git clean -fxd
        working-directory: builder
      - name: Populate binary env
        shell: bash
        run: |
          "${PYTORCH_ROOT}/.circleci/scripts/binary_populate_env.sh"
      - name: Test PyTorch binary
        shell: bash
        run: |
          "${PYTORCH_ROOT}/.circleci/scripts/binary_windows_test.sh"
      - name: Wait until all sessions have drained
        shell: powershell
        working-directory: pytorch
        if: always()
        timeout-minutes: 120
        run: |
          .github\scripts\wait_for_ssh_to_drain.ps1
      - name: Kill active ssh sessions if still around (Useful if workflow was cancelled)
        shell: powershell
        working-directory: pytorch
        if: always()
        run: |
          .github\scripts\kill_active_ssh_sessions.ps1
  wheel-py3_11-xpu-upload:  # Uploading
    if: ${{ github.repository_owner == 'pytorch' }}
    permissions:
      id-token: write
      contents: read
    needs: wheel-py3_11-xpu-test
    with:
      PYTORCH_ROOT: ${{ github.workspace }}/pytorch
      BUILDER_ROOT: ${{ github.workspace }}/builder
      PACKAGE_TYPE: wheel
      # TODO: This is a legacy variable that we eventually want to get rid of in
      #       favor of GPU_ARCH_VERSION
      DESIRED_CUDA: xpu
      GPU_ARCH_TYPE: xpu
      DESIRED_PYTHON: "3.11"
      build_name: wheel-py3_11-xpu
    secrets:
      github-token: ${{ secrets.GITHUB_TOKEN }}
      conda-pytorchbot-token: ${{ secrets.CONDA_PYTORCHBOT_TOKEN }}
      conda-pytorchbot-token-test: ${{ secrets.CONDA_PYTORCHBOT_TOKEN_TEST }}
    uses: ./.github/workflows/_binary-upload.yml
  wheel-py3_12-cpu-build:
    if: ${{ github.repository_owner == 'pytorch' }}
    needs: get-label-type
    runs-on: "${{ needs.get-label-type.outputs.label-type }}windows.4xlarge"
    timeout-minutes: 240
    env:
      PYTORCH_ROOT: ${{ github.workspace }}/pytorch
      BUILDER_ROOT: ${{ github.workspace }}/builder
      PACKAGE_TYPE: wheel
      # TODO: This is a legacy variable that we eventually want to get rid of in
      #       favor of GPU_ARCH_VERSION
      DESIRED_CUDA: cpu
      GPU_ARCH_TYPE: cpu
      SKIP_ALL_TESTS: 1
      DESIRED_PYTHON: "3.12"
      PYTORCH_EXTRA_INSTALL_REQUIREMENTS: nvidia-cuda-nvrtc-cu12==12.1.105; platform_system == 'Linux' and platform_machine == 'x86_64' | nvidia-cuda-runtime-cu12==12.1.105; platform_system == 'Linux' and platform_machine == 'x86_64' | nvidia-cuda-cupti-cu12==12.1.105; platform_system == 'Linux' and platform_machine == 'x86_64' | nvidia-cudnn-cu12==9.1.0.70; platform_system == 'Linux' and platform_machine == 'x86_64' | nvidia-cublas-cu12==12.1.3.1; platform_system == 'Linux' and platform_machine == 'x86_64' | nvidia-cufft-cu12==11.0.2.54; platform_system == 'Linux' and platform_machine == 'x86_64' | nvidia-curand-cu12==10.3.2.106; platform_system == 'Linux' and platform_machine == 'x86_64' | nvidia-cusolver-cu12==11.4.5.107; platform_system == 'Linux' and platform_machine == 'x86_64' | nvidia-cusparse-cu12==12.1.0.106; platform_system == 'Linux' and platform_machine == 'x86_64' | nvidia-nccl-cu12==2.21.5; platform_system == 'Linux' and platform_machine == 'x86_64' | nvidia-nvtx-cu12==12.1.105; platform_system == 'Linux' and platform_machine == 'x86_64'
    steps:
      - name: Display EC2 information
        shell: bash
        run: |
          set -euo pipefail
          function get_ec2_metadata() {
            # Pulled from instance metadata endpoint for EC2
            # see https://docs.aws.amazon.com/AWSEC2/latest/UserGuide/instancedata-data-retrieval.html
            category=$1
            curl -fsSL "http://169.254.169.254/latest/meta-data/${category}"
          }
          echo "ami-id: $(get_ec2_metadata ami-id)"
          echo "instance-id: $(get_ec2_metadata instance-id)"
          echo "instance-type: $(get_ec2_metadata instance-type)"
          echo "system info $(uname -a)"
      - name: "[FB EMPLOYEES] Enable SSH (Click me for login details)"
        uses: pytorch/test-infra/.github/actions/setup-ssh@main
        continue-on-error: true
        with:
          github-secret: ${{ secrets.GITHUB_TOKEN }}
      # Needed for binary builds, see: https://github.com/pytorch/pytorch/issues/73339#issuecomment-1058981560
      - name: Enable long paths on Windows
        shell: powershell
        run: |
          Set-ItemProperty -Path "HKLM:\\SYSTEM\CurrentControlSet\Control\FileSystem" -Name "LongPathsEnabled" -Value 1
      # Since it's just a defensive command, the workflow should continue even the command fails. This step can be
      # removed once Windows Defender is removed from the AMI
      - name: Disables Windows Defender scheduled and real-time scanning for files in directories used by PyTorch
        continue-on-error: true
        shell: powershell
        run: |
          Add-MpPreference -ExclusionPath $(Get-Location).tostring(),$Env:TEMP -ErrorAction Ignore
          # Let's both exclude the path and disable Windows Defender completely just to be sure
          # that it doesn't interfere
          Set-MpPreference -DisableRealtimeMonitoring $True -ErrorAction Ignore
      # NOTE: These environment variables are put here so that they can be applied on every job equally
      #       They are also here because setting them at a workflow level doesn't give us access to the
      #       runner.temp variable, which we need.
      - name: Populate binary env
        shell: bash
        run: |
          echo "BINARY_ENV_FILE=${RUNNER_TEMP}/env" >> "${GITHUB_ENV}"
          echo "PYTORCH_FINAL_PACKAGE_DIR=${RUNNER_TEMP}/artifacts" >> "${GITHUB_ENV}"
          echo "WIN_PACKAGE_WORK_DIR=${RUNNER_TEMP}"
      - name: Checkout PyTorch
        uses: malfet/checkout@silent-checkout
        with:
          ref: ${{ github.event_name == 'pull_request' && github.event.pull_request.head.sha || github.sha }}
          submodules: recursive
          path: pytorch
          quiet-checkout: true
      - name: Clean PyTorch checkout
        run: |
          # Remove any artifacts from the previous checkouts
          git clean -fxd
        working-directory: pytorch
      - name: Checkout pytorch/builder
        uses: malfet/checkout@silent-checkout
        with:
          ref: main
          submodules: recursive
          repository: pytorch/builder
          path: builder
          quiet-checkout: true
      - name: Clean pytorch/builder checkout
        run: |
          # Remove any artifacts from the previous checkouts
          git clean -fxd
        working-directory: builder
      - name: Populate binary env
        shell: bash
        run: |
          "${PYTORCH_ROOT}/.circleci/scripts/binary_populate_env.sh"
      - name: Build PyTorch binary
        shell: bash
        run: |
          "${PYTORCH_ROOT}/.circleci/scripts/binary_windows_build.sh"
      - uses: actions/upload-artifact@v4.4.0
        if: always()
        with:
          name: wheel-py3_12-cpu
          retention-days: 14
          if-no-files-found: error
          path: "${{ env.PYTORCH_FINAL_PACKAGE_DIR }}"
      - name: Wait until all sessions have drained
        shell: powershell
        working-directory: pytorch
        if: always()
        timeout-minutes: 120
        run: |
          .github\scripts\wait_for_ssh_to_drain.ps1
      - name: Kill active ssh sessions if still around (Useful if workflow was cancelled)
        shell: powershell
        working-directory: pytorch
        if: always()
        run: |
          .github\scripts\kill_active_ssh_sessions.ps1
  wheel-py3_12-cpu-test:  # Testing
    if: ${{ github.repository_owner == 'pytorch' }}
    needs:
      - wheel-py3_12-cpu-build
      - get-label-type
    runs-on: "${{ needs.get-label-type.outputs.label-type }}windows.4xlarge.nonephemeral"
    timeout-minutes: 240
    env:
      PYTORCH_ROOT: ${{ github.workspace }}/pytorch
      BUILDER_ROOT: ${{ github.workspace }}/builder
      PACKAGE_TYPE: wheel
      # TODO: This is a legacy variable that we eventually want to get rid of in
      #       favor of GPU_ARCH_VERSION
      DESIRED_CUDA: cpu
      GPU_ARCH_TYPE: cpu
      SKIP_ALL_TESTS: 1
      DESIRED_PYTHON: "3.12"
    steps:
      - name: Display EC2 information
        shell: bash
        run: |
          set -euo pipefail
          function get_ec2_metadata() {
            # Pulled from instance metadata endpoint for EC2
            # see https://docs.aws.amazon.com/AWSEC2/latest/UserGuide/instancedata-data-retrieval.html
            category=$1
            curl -fsSL "http://169.254.169.254/latest/meta-data/${category}"
          }
          echo "ami-id: $(get_ec2_metadata ami-id)"
          echo "instance-id: $(get_ec2_metadata instance-id)"
          echo "instance-type: $(get_ec2_metadata instance-type)"
          echo "system info $(uname -a)"
      - name: "[FB EMPLOYEES] Enable SSH (Click me for login details)"
        uses: pytorch/test-infra/.github/actions/setup-ssh@main
        continue-on-error: true
        with:
          github-secret: ${{ secrets.GITHUB_TOKEN }}
      # Needed for binary builds, see: https://github.com/pytorch/pytorch/issues/73339#issuecomment-1058981560
      - name: Enable long paths on Windows
        shell: powershell
        run: |
          Set-ItemProperty -Path "HKLM:\\SYSTEM\CurrentControlSet\Control\FileSystem" -Name "LongPathsEnabled" -Value 1
      # Since it's just a defensive command, the workflow should continue even the command fails. This step can be
      # removed once Windows Defender is removed from the AMI
      - name: Disables Windows Defender scheduled and real-time scanning for files in directories used by PyTorch
        continue-on-error: true
        shell: powershell
        run: |
          Add-MpPreference -ExclusionPath $(Get-Location).tostring(),$Env:TEMP -ErrorAction Ignore
          # Let's both exclude the path and disable Windows Defender completely just to be sure
          # that it doesn't interfere
          Set-MpPreference -DisableRealtimeMonitoring $True -ErrorAction Ignore
      # NOTE: These environment variables are put here so that they can be applied on every job equally
      #       They are also here because setting them at a workflow level doesn't give us access to the
      #       runner.temp variable, which we need.
      - name: Populate binary env
        shell: bash
        run: |
          echo "BINARY_ENV_FILE=${RUNNER_TEMP}/env" >> "${GITHUB_ENV}"
          echo "PYTORCH_FINAL_PACKAGE_DIR=${RUNNER_TEMP}/artifacts" >> "${GITHUB_ENV}"
          echo "WIN_PACKAGE_WORK_DIR=${RUNNER_TEMP}"
      - uses: actions/download-artifact@v4.1.7
        name: Download Build Artifacts
        with:
          name: wheel-py3_12-cpu
          path: "${{ env.PYTORCH_FINAL_PACKAGE_DIR }}"
      - name: Checkout PyTorch
        uses: malfet/checkout@silent-checkout
        with:
          ref: ${{ github.event_name == 'pull_request' && github.event.pull_request.head.sha || github.sha }}
          submodules: recursive
          path: pytorch
          quiet-checkout: true
      - name: Clean PyTorch checkout
        run: |
          # Remove any artifacts from the previous checkouts
          git clean -fxd
        working-directory: pytorch
      - name: Checkout pytorch/builder
        uses: malfet/checkout@silent-checkout
        with:
          ref: main
          submodules: recursive
          repository: pytorch/builder
          path: builder
          quiet-checkout: true
      - name: Clean pytorch/builder checkout
        run: |
          # Remove any artifacts from the previous checkouts
          git clean -fxd
        working-directory: builder
      - name: Populate binary env
        shell: bash
        run: |
          "${PYTORCH_ROOT}/.circleci/scripts/binary_populate_env.sh"
      - name: Test PyTorch binary
        shell: bash
        run: |
          "${PYTORCH_ROOT}/.circleci/scripts/binary_windows_test.sh"
      - name: Wait until all sessions have drained
        shell: powershell
        working-directory: pytorch
        if: always()
        timeout-minutes: 120
        run: |
          .github\scripts\wait_for_ssh_to_drain.ps1
      - name: Kill active ssh sessions if still around (Useful if workflow was cancelled)
        shell: powershell
        working-directory: pytorch
        if: always()
        run: |
          .github\scripts\kill_active_ssh_sessions.ps1
  wheel-py3_12-cpu-upload:  # Uploading
    if: ${{ github.repository_owner == 'pytorch' }}
    permissions:
      id-token: write
      contents: read
    needs: wheel-py3_12-cpu-test
    with:
      PYTORCH_ROOT: ${{ github.workspace }}/pytorch
      BUILDER_ROOT: ${{ github.workspace }}/builder
      PACKAGE_TYPE: wheel
      # TODO: This is a legacy variable that we eventually want to get rid of in
      #       favor of GPU_ARCH_VERSION
      DESIRED_CUDA: cpu
      GPU_ARCH_TYPE: cpu
      DESIRED_PYTHON: "3.12"
      build_name: wheel-py3_12-cpu
    secrets:
      github-token: ${{ secrets.GITHUB_TOKEN }}
      conda-pytorchbot-token: ${{ secrets.CONDA_PYTORCHBOT_TOKEN }}
      conda-pytorchbot-token-test: ${{ secrets.CONDA_PYTORCHBOT_TOKEN_TEST }}
    uses: ./.github/workflows/_binary-upload.yml
  wheel-py3_12-cuda11_8-build:
    if: ${{ github.repository_owner == 'pytorch' }}
    needs: get-label-type
    runs-on: "${{ needs.get-label-type.outputs.label-type }}windows.4xlarge"
    timeout-minutes: 240
    env:
      PYTORCH_ROOT: ${{ github.workspace }}/pytorch
      BUILDER_ROOT: ${{ github.workspace }}/builder
      PACKAGE_TYPE: wheel
      # TODO: This is a legacy variable that we eventually want to get rid of in
      #       favor of GPU_ARCH_VERSION
      DESIRED_CUDA: cu118
      GPU_ARCH_VERSION: 11.8
      GPU_ARCH_TYPE: cuda
      SKIP_ALL_TESTS: 1
      DESIRED_PYTHON: "3.12"
      PYTORCH_EXTRA_INSTALL_REQUIREMENTS: nvidia-cuda-nvrtc-cu12==12.1.105; platform_system == 'Linux' and platform_machine == 'x86_64' | nvidia-cuda-runtime-cu12==12.1.105; platform_system == 'Linux' and platform_machine == 'x86_64' | nvidia-cuda-cupti-cu12==12.1.105; platform_system == 'Linux' and platform_machine == 'x86_64' | nvidia-cudnn-cu12==9.1.0.70; platform_system == 'Linux' and platform_machine == 'x86_64' | nvidia-cublas-cu12==12.1.3.1; platform_system == 'Linux' and platform_machine == 'x86_64' | nvidia-cufft-cu12==11.0.2.54; platform_system == 'Linux' and platform_machine == 'x86_64' | nvidia-curand-cu12==10.3.2.106; platform_system == 'Linux' and platform_machine == 'x86_64' | nvidia-cusolver-cu12==11.4.5.107; platform_system == 'Linux' and platform_machine == 'x86_64' | nvidia-cusparse-cu12==12.1.0.106; platform_system == 'Linux' and platform_machine == 'x86_64' | nvidia-nccl-cu12==2.21.5; platform_system == 'Linux' and platform_machine == 'x86_64' | nvidia-nvtx-cu12==12.1.105; platform_system == 'Linux' and platform_machine == 'x86_64'
    steps:
      - name: Display EC2 information
        shell: bash
        run: |
          set -euo pipefail
          function get_ec2_metadata() {
            # Pulled from instance metadata endpoint for EC2
            # see https://docs.aws.amazon.com/AWSEC2/latest/UserGuide/instancedata-data-retrieval.html
            category=$1
            curl -fsSL "http://169.254.169.254/latest/meta-data/${category}"
          }
          echo "ami-id: $(get_ec2_metadata ami-id)"
          echo "instance-id: $(get_ec2_metadata instance-id)"
          echo "instance-type: $(get_ec2_metadata instance-type)"
          echo "system info $(uname -a)"
      - name: "[FB EMPLOYEES] Enable SSH (Click me for login details)"
        uses: pytorch/test-infra/.github/actions/setup-ssh@main
        continue-on-error: true
        with:
          github-secret: ${{ secrets.GITHUB_TOKEN }}
      # Needed for binary builds, see: https://github.com/pytorch/pytorch/issues/73339#issuecomment-1058981560
      - name: Enable long paths on Windows
        shell: powershell
        run: |
          Set-ItemProperty -Path "HKLM:\\SYSTEM\CurrentControlSet\Control\FileSystem" -Name "LongPathsEnabled" -Value 1
      # Since it's just a defensive command, the workflow should continue even the command fails. This step can be
      # removed once Windows Defender is removed from the AMI
      - name: Disables Windows Defender scheduled and real-time scanning for files in directories used by PyTorch
        continue-on-error: true
        shell: powershell
        run: |
          Add-MpPreference -ExclusionPath $(Get-Location).tostring(),$Env:TEMP -ErrorAction Ignore
          # Let's both exclude the path and disable Windows Defender completely just to be sure
          # that it doesn't interfere
          Set-MpPreference -DisableRealtimeMonitoring $True -ErrorAction Ignore
      # NOTE: These environment variables are put here so that they can be applied on every job equally
      #       They are also here because setting them at a workflow level doesn't give us access to the
      #       runner.temp variable, which we need.
      - name: Populate binary env
        shell: bash
        run: |
          echo "BINARY_ENV_FILE=${RUNNER_TEMP}/env" >> "${GITHUB_ENV}"
          echo "PYTORCH_FINAL_PACKAGE_DIR=${RUNNER_TEMP}/artifacts" >> "${GITHUB_ENV}"
          echo "WIN_PACKAGE_WORK_DIR=${RUNNER_TEMP}"
      - name: Checkout PyTorch
        uses: malfet/checkout@silent-checkout
        with:
          ref: ${{ github.event_name == 'pull_request' && github.event.pull_request.head.sha || github.sha }}
          submodules: recursive
          path: pytorch
          quiet-checkout: true
      - name: Clean PyTorch checkout
        run: |
          # Remove any artifacts from the previous checkouts
          git clean -fxd
        working-directory: pytorch
      - name: Checkout pytorch/builder
        uses: malfet/checkout@silent-checkout
        with:
          ref: main
          submodules: recursive
          repository: pytorch/builder
          path: builder
          quiet-checkout: true
      - name: Clean pytorch/builder checkout
        run: |
          # Remove any artifacts from the previous checkouts
          git clean -fxd
        working-directory: builder
      - name: Populate binary env
        shell: bash
        run: |
          "${PYTORCH_ROOT}/.circleci/scripts/binary_populate_env.sh"
      - name: Build PyTorch binary
        shell: bash
        run: |
          "${PYTORCH_ROOT}/.circleci/scripts/binary_windows_build.sh"
      - uses: actions/upload-artifact@v4.4.0
        if: always()
        with:
          name: wheel-py3_12-cuda11_8
          retention-days: 14
          if-no-files-found: error
          path: "${{ env.PYTORCH_FINAL_PACKAGE_DIR }}"
      - name: Wait until all sessions have drained
        shell: powershell
        working-directory: pytorch
        if: always()
        timeout-minutes: 120
        run: |
          .github\scripts\wait_for_ssh_to_drain.ps1
      - name: Kill active ssh sessions if still around (Useful if workflow was cancelled)
        shell: powershell
        working-directory: pytorch
        if: always()
        run: |
          .github\scripts\kill_active_ssh_sessions.ps1
  wheel-py3_12-cuda11_8-test:  # Testing
    if: ${{ github.repository_owner == 'pytorch' }}
    needs:
      - wheel-py3_12-cuda11_8-build
      - get-label-type
<<<<<<< HEAD
    runs-on: "${{ needs.get-label-type.outputs.label-type }}windows.8xlarge.nvidia.gpu"
=======
    runs-on: "${{ needs.get-label-type.outputs.label-type }}windows.g4dn.xlarge"
>>>>>>> d1bb8e82
    timeout-minutes: 240
    env:
      PYTORCH_ROOT: ${{ github.workspace }}/pytorch
      BUILDER_ROOT: ${{ github.workspace }}/builder
      PACKAGE_TYPE: wheel
      # TODO: This is a legacy variable that we eventually want to get rid of in
      #       favor of GPU_ARCH_VERSION
      DESIRED_CUDA: cu118
      GPU_ARCH_VERSION: 11.8
      GPU_ARCH_TYPE: cuda
      SKIP_ALL_TESTS: 1
      DESIRED_PYTHON: "3.12"
    steps:
      - name: Display EC2 information
        shell: bash
        run: |
          set -euo pipefail
          function get_ec2_metadata() {
            # Pulled from instance metadata endpoint for EC2
            # see https://docs.aws.amazon.com/AWSEC2/latest/UserGuide/instancedata-data-retrieval.html
            category=$1
            curl -fsSL "http://169.254.169.254/latest/meta-data/${category}"
          }
          echo "ami-id: $(get_ec2_metadata ami-id)"
          echo "instance-id: $(get_ec2_metadata instance-id)"
          echo "instance-type: $(get_ec2_metadata instance-type)"
          echo "system info $(uname -a)"
      - name: "[FB EMPLOYEES] Enable SSH (Click me for login details)"
        uses: pytorch/test-infra/.github/actions/setup-ssh@main
        continue-on-error: true
        with:
          github-secret: ${{ secrets.GITHUB_TOKEN }}
      # Needed for binary builds, see: https://github.com/pytorch/pytorch/issues/73339#issuecomment-1058981560
      - name: Enable long paths on Windows
        shell: powershell
        run: |
          Set-ItemProperty -Path "HKLM:\\SYSTEM\CurrentControlSet\Control\FileSystem" -Name "LongPathsEnabled" -Value 1
      # Since it's just a defensive command, the workflow should continue even the command fails. This step can be
      # removed once Windows Defender is removed from the AMI
      - name: Disables Windows Defender scheduled and real-time scanning for files in directories used by PyTorch
        continue-on-error: true
        shell: powershell
        run: |
          Add-MpPreference -ExclusionPath $(Get-Location).tostring(),$Env:TEMP -ErrorAction Ignore
          # Let's both exclude the path and disable Windows Defender completely just to be sure
          # that it doesn't interfere
          Set-MpPreference -DisableRealtimeMonitoring $True -ErrorAction Ignore
      # NOTE: These environment variables are put here so that they can be applied on every job equally
      #       They are also here because setting them at a workflow level doesn't give us access to the
      #       runner.temp variable, which we need.
      - name: Populate binary env
        shell: bash
        run: |
          echo "BINARY_ENV_FILE=${RUNNER_TEMP}/env" >> "${GITHUB_ENV}"
          echo "PYTORCH_FINAL_PACKAGE_DIR=${RUNNER_TEMP}/artifacts" >> "${GITHUB_ENV}"
          echo "WIN_PACKAGE_WORK_DIR=${RUNNER_TEMP}"
      - uses: actions/download-artifact@v4.1.7
        name: Download Build Artifacts
        with:
          name: wheel-py3_12-cuda11_8
          path: "${{ env.PYTORCH_FINAL_PACKAGE_DIR }}"
      - name: Checkout PyTorch
        uses: malfet/checkout@silent-checkout
        with:
          ref: ${{ github.event_name == 'pull_request' && github.event.pull_request.head.sha || github.sha }}
          submodules: recursive
          path: pytorch
          quiet-checkout: true
      - name: Clean PyTorch checkout
        run: |
          # Remove any artifacts from the previous checkouts
          git clean -fxd
        working-directory: pytorch
      - name: Checkout pytorch/builder
        uses: malfet/checkout@silent-checkout
        with:
          ref: main
          submodules: recursive
          repository: pytorch/builder
          path: builder
          quiet-checkout: true
      - name: Clean pytorch/builder checkout
        run: |
          # Remove any artifacts from the previous checkouts
          git clean -fxd
        working-directory: builder
      - name: Populate binary env
        shell: bash
        run: |
          "${PYTORCH_ROOT}/.circleci/scripts/binary_populate_env.sh"
      - name: Test PyTorch binary
        shell: bash
        run: |
          "${PYTORCH_ROOT}/.circleci/scripts/binary_windows_test.sh"
      - name: Wait until all sessions have drained
        shell: powershell
        working-directory: pytorch
        if: always()
        timeout-minutes: 120
        run: |
          .github\scripts\wait_for_ssh_to_drain.ps1
      - name: Kill active ssh sessions if still around (Useful if workflow was cancelled)
        shell: powershell
        working-directory: pytorch
        if: always()
        run: |
          .github\scripts\kill_active_ssh_sessions.ps1
  wheel-py3_12-cuda11_8-upload:  # Uploading
    if: ${{ github.repository_owner == 'pytorch' }}
    permissions:
      id-token: write
      contents: read
    needs: wheel-py3_12-cuda11_8-test
    with:
      PYTORCH_ROOT: ${{ github.workspace }}/pytorch
      BUILDER_ROOT: ${{ github.workspace }}/builder
      PACKAGE_TYPE: wheel
      # TODO: This is a legacy variable that we eventually want to get rid of in
      #       favor of GPU_ARCH_VERSION
      DESIRED_CUDA: cu118
      GPU_ARCH_VERSION: 11.8
      GPU_ARCH_TYPE: cuda
      DESIRED_PYTHON: "3.12"
      build_name: wheel-py3_12-cuda11_8
    secrets:
      github-token: ${{ secrets.GITHUB_TOKEN }}
      conda-pytorchbot-token: ${{ secrets.CONDA_PYTORCHBOT_TOKEN }}
      conda-pytorchbot-token-test: ${{ secrets.CONDA_PYTORCHBOT_TOKEN_TEST }}
    uses: ./.github/workflows/_binary-upload.yml
  wheel-py3_12-cuda12_1-build:
    if: ${{ github.repository_owner == 'pytorch' }}
    needs: get-label-type
    runs-on: "${{ needs.get-label-type.outputs.label-type }}windows.4xlarge"
    timeout-minutes: 240
    env:
      PYTORCH_ROOT: ${{ github.workspace }}/pytorch
      BUILDER_ROOT: ${{ github.workspace }}/builder
      PACKAGE_TYPE: wheel
      # TODO: This is a legacy variable that we eventually want to get rid of in
      #       favor of GPU_ARCH_VERSION
      DESIRED_CUDA: cu121
      GPU_ARCH_VERSION: 12.1
      GPU_ARCH_TYPE: cuda
      SKIP_ALL_TESTS: 1
      DESIRED_PYTHON: "3.12"
      PYTORCH_EXTRA_INSTALL_REQUIREMENTS: nvidia-cuda-nvrtc-cu12==12.1.105; platform_system == 'Linux' and platform_machine == 'x86_64' | nvidia-cuda-runtime-cu12==12.1.105; platform_system == 'Linux' and platform_machine == 'x86_64' | nvidia-cuda-cupti-cu12==12.1.105; platform_system == 'Linux' and platform_machine == 'x86_64' | nvidia-cudnn-cu12==9.1.0.70; platform_system == 'Linux' and platform_machine == 'x86_64' | nvidia-cublas-cu12==12.1.3.1; platform_system == 'Linux' and platform_machine == 'x86_64' | nvidia-cufft-cu12==11.0.2.54; platform_system == 'Linux' and platform_machine == 'x86_64' | nvidia-curand-cu12==10.3.2.106; platform_system == 'Linux' and platform_machine == 'x86_64' | nvidia-cusolver-cu12==11.4.5.107; platform_system == 'Linux' and platform_machine == 'x86_64' | nvidia-cusparse-cu12==12.1.0.106; platform_system == 'Linux' and platform_machine == 'x86_64' | nvidia-nccl-cu12==2.21.5; platform_system == 'Linux' and platform_machine == 'x86_64' | nvidia-nvtx-cu12==12.1.105; platform_system == 'Linux' and platform_machine == 'x86_64'
    steps:
      - name: Display EC2 information
        shell: bash
        run: |
          set -euo pipefail
          function get_ec2_metadata() {
            # Pulled from instance metadata endpoint for EC2
            # see https://docs.aws.amazon.com/AWSEC2/latest/UserGuide/instancedata-data-retrieval.html
            category=$1
            curl -fsSL "http://169.254.169.254/latest/meta-data/${category}"
          }
          echo "ami-id: $(get_ec2_metadata ami-id)"
          echo "instance-id: $(get_ec2_metadata instance-id)"
          echo "instance-type: $(get_ec2_metadata instance-type)"
          echo "system info $(uname -a)"
      - name: "[FB EMPLOYEES] Enable SSH (Click me for login details)"
        uses: pytorch/test-infra/.github/actions/setup-ssh@main
        continue-on-error: true
        with:
          github-secret: ${{ secrets.GITHUB_TOKEN }}
      # Needed for binary builds, see: https://github.com/pytorch/pytorch/issues/73339#issuecomment-1058981560
      - name: Enable long paths on Windows
        shell: powershell
        run: |
          Set-ItemProperty -Path "HKLM:\\SYSTEM\CurrentControlSet\Control\FileSystem" -Name "LongPathsEnabled" -Value 1
      # Since it's just a defensive command, the workflow should continue even the command fails. This step can be
      # removed once Windows Defender is removed from the AMI
      - name: Disables Windows Defender scheduled and real-time scanning for files in directories used by PyTorch
        continue-on-error: true
        shell: powershell
        run: |
          Add-MpPreference -ExclusionPath $(Get-Location).tostring(),$Env:TEMP -ErrorAction Ignore
          # Let's both exclude the path and disable Windows Defender completely just to be sure
          # that it doesn't interfere
          Set-MpPreference -DisableRealtimeMonitoring $True -ErrorAction Ignore
      # NOTE: These environment variables are put here so that they can be applied on every job equally
      #       They are also here because setting them at a workflow level doesn't give us access to the
      #       runner.temp variable, which we need.
      - name: Populate binary env
        shell: bash
        run: |
          echo "BINARY_ENV_FILE=${RUNNER_TEMP}/env" >> "${GITHUB_ENV}"
          echo "PYTORCH_FINAL_PACKAGE_DIR=${RUNNER_TEMP}/artifacts" >> "${GITHUB_ENV}"
          echo "WIN_PACKAGE_WORK_DIR=${RUNNER_TEMP}"
      - name: Checkout PyTorch
        uses: malfet/checkout@silent-checkout
        with:
          ref: ${{ github.event_name == 'pull_request' && github.event.pull_request.head.sha || github.sha }}
          submodules: recursive
          path: pytorch
          quiet-checkout: true
      - name: Clean PyTorch checkout
        run: |
          # Remove any artifacts from the previous checkouts
          git clean -fxd
        working-directory: pytorch
      - name: Checkout pytorch/builder
        uses: malfet/checkout@silent-checkout
        with:
          ref: main
          submodules: recursive
          repository: pytorch/builder
          path: builder
          quiet-checkout: true
      - name: Clean pytorch/builder checkout
        run: |
          # Remove any artifacts from the previous checkouts
          git clean -fxd
        working-directory: builder
      - name: Populate binary env
        shell: bash
        run: |
          "${PYTORCH_ROOT}/.circleci/scripts/binary_populate_env.sh"
      - name: Build PyTorch binary
        shell: bash
        run: |
          "${PYTORCH_ROOT}/.circleci/scripts/binary_windows_build.sh"
      - uses: actions/upload-artifact@v4.4.0
        if: always()
        with:
          name: wheel-py3_12-cuda12_1
          retention-days: 14
          if-no-files-found: error
          path: "${{ env.PYTORCH_FINAL_PACKAGE_DIR }}"
      - name: Wait until all sessions have drained
        shell: powershell
        working-directory: pytorch
        if: always()
        timeout-minutes: 120
        run: |
          .github\scripts\wait_for_ssh_to_drain.ps1
      - name: Kill active ssh sessions if still around (Useful if workflow was cancelled)
        shell: powershell
        working-directory: pytorch
        if: always()
        run: |
          .github\scripts\kill_active_ssh_sessions.ps1
  wheel-py3_12-cuda12_1-test:  # Testing
    if: ${{ github.repository_owner == 'pytorch' }}
    needs:
      - wheel-py3_12-cuda12_1-build
      - get-label-type
<<<<<<< HEAD
    runs-on: "${{ needs.get-label-type.outputs.label-type }}windows.8xlarge.nvidia.gpu"
=======
    runs-on: "${{ needs.get-label-type.outputs.label-type }}windows.g4dn.xlarge"
>>>>>>> d1bb8e82
    timeout-minutes: 240
    env:
      PYTORCH_ROOT: ${{ github.workspace }}/pytorch
      BUILDER_ROOT: ${{ github.workspace }}/builder
      PACKAGE_TYPE: wheel
      # TODO: This is a legacy variable that we eventually want to get rid of in
      #       favor of GPU_ARCH_VERSION
      DESIRED_CUDA: cu121
      GPU_ARCH_VERSION: 12.1
      GPU_ARCH_TYPE: cuda
      SKIP_ALL_TESTS: 1
      DESIRED_PYTHON: "3.12"
    steps:
      - name: Display EC2 information
        shell: bash
        run: |
          set -euo pipefail
          function get_ec2_metadata() {
            # Pulled from instance metadata endpoint for EC2
            # see https://docs.aws.amazon.com/AWSEC2/latest/UserGuide/instancedata-data-retrieval.html
            category=$1
            curl -fsSL "http://169.254.169.254/latest/meta-data/${category}"
          }
          echo "ami-id: $(get_ec2_metadata ami-id)"
          echo "instance-id: $(get_ec2_metadata instance-id)"
          echo "instance-type: $(get_ec2_metadata instance-type)"
          echo "system info $(uname -a)"
      - name: "[FB EMPLOYEES] Enable SSH (Click me for login details)"
        uses: pytorch/test-infra/.github/actions/setup-ssh@main
        continue-on-error: true
        with:
          github-secret: ${{ secrets.GITHUB_TOKEN }}
      # Needed for binary builds, see: https://github.com/pytorch/pytorch/issues/73339#issuecomment-1058981560
      - name: Enable long paths on Windows
        shell: powershell
        run: |
          Set-ItemProperty -Path "HKLM:\\SYSTEM\CurrentControlSet\Control\FileSystem" -Name "LongPathsEnabled" -Value 1
      # Since it's just a defensive command, the workflow should continue even the command fails. This step can be
      # removed once Windows Defender is removed from the AMI
      - name: Disables Windows Defender scheduled and real-time scanning for files in directories used by PyTorch
        continue-on-error: true
        shell: powershell
        run: |
          Add-MpPreference -ExclusionPath $(Get-Location).tostring(),$Env:TEMP -ErrorAction Ignore
          # Let's both exclude the path and disable Windows Defender completely just to be sure
          # that it doesn't interfere
          Set-MpPreference -DisableRealtimeMonitoring $True -ErrorAction Ignore
      # NOTE: These environment variables are put here so that they can be applied on every job equally
      #       They are also here because setting them at a workflow level doesn't give us access to the
      #       runner.temp variable, which we need.
      - name: Populate binary env
        shell: bash
        run: |
          echo "BINARY_ENV_FILE=${RUNNER_TEMP}/env" >> "${GITHUB_ENV}"
          echo "PYTORCH_FINAL_PACKAGE_DIR=${RUNNER_TEMP}/artifacts" >> "${GITHUB_ENV}"
          echo "WIN_PACKAGE_WORK_DIR=${RUNNER_TEMP}"
      - uses: actions/download-artifact@v4.1.7
        name: Download Build Artifacts
        with:
          name: wheel-py3_12-cuda12_1
          path: "${{ env.PYTORCH_FINAL_PACKAGE_DIR }}"
      - name: Checkout PyTorch
        uses: malfet/checkout@silent-checkout
        with:
          ref: ${{ github.event_name == 'pull_request' && github.event.pull_request.head.sha || github.sha }}
          submodules: recursive
          path: pytorch
          quiet-checkout: true
      - name: Clean PyTorch checkout
        run: |
          # Remove any artifacts from the previous checkouts
          git clean -fxd
        working-directory: pytorch
      - name: Checkout pytorch/builder
        uses: malfet/checkout@silent-checkout
        with:
          ref: main
          submodules: recursive
          repository: pytorch/builder
          path: builder
          quiet-checkout: true
      - name: Clean pytorch/builder checkout
        run: |
          # Remove any artifacts from the previous checkouts
          git clean -fxd
        working-directory: builder
      - name: Populate binary env
        shell: bash
        run: |
          "${PYTORCH_ROOT}/.circleci/scripts/binary_populate_env.sh"
      - name: Test PyTorch binary
        shell: bash
        run: |
          "${PYTORCH_ROOT}/.circleci/scripts/binary_windows_test.sh"
      - name: Wait until all sessions have drained
        shell: powershell
        working-directory: pytorch
        if: always()
        timeout-minutes: 120
        run: |
          .github\scripts\wait_for_ssh_to_drain.ps1
      - name: Kill active ssh sessions if still around (Useful if workflow was cancelled)
        shell: powershell
        working-directory: pytorch
        if: always()
        run: |
          .github\scripts\kill_active_ssh_sessions.ps1
  wheel-py3_12-cuda12_1-upload:  # Uploading
    if: ${{ github.repository_owner == 'pytorch' }}
    permissions:
      id-token: write
      contents: read
    needs: wheel-py3_12-cuda12_1-test
    with:
      PYTORCH_ROOT: ${{ github.workspace }}/pytorch
      BUILDER_ROOT: ${{ github.workspace }}/builder
      PACKAGE_TYPE: wheel
      # TODO: This is a legacy variable that we eventually want to get rid of in
      #       favor of GPU_ARCH_VERSION
      DESIRED_CUDA: cu121
      GPU_ARCH_VERSION: 12.1
      GPU_ARCH_TYPE: cuda
      DESIRED_PYTHON: "3.12"
      build_name: wheel-py3_12-cuda12_1
    secrets:
      github-token: ${{ secrets.GITHUB_TOKEN }}
      conda-pytorchbot-token: ${{ secrets.CONDA_PYTORCHBOT_TOKEN }}
      conda-pytorchbot-token-test: ${{ secrets.CONDA_PYTORCHBOT_TOKEN_TEST }}
    uses: ./.github/workflows/_binary-upload.yml
  wheel-py3_12-cuda12_4-build:
    if: ${{ github.repository_owner == 'pytorch' }}
    needs: get-label-type
    runs-on: "${{ needs.get-label-type.outputs.label-type }}windows.4xlarge"
    timeout-minutes: 240
    env:
      PYTORCH_ROOT: ${{ github.workspace }}/pytorch
      BUILDER_ROOT: ${{ github.workspace }}/builder
      PACKAGE_TYPE: wheel
      # TODO: This is a legacy variable that we eventually want to get rid of in
      #       favor of GPU_ARCH_VERSION
      DESIRED_CUDA: cu124
      GPU_ARCH_VERSION: 12.4
      GPU_ARCH_TYPE: cuda
      SKIP_ALL_TESTS: 1
      DESIRED_PYTHON: "3.12"
      PYTORCH_EXTRA_INSTALL_REQUIREMENTS: nvidia-cuda-nvrtc-cu12==12.1.105; platform_system == 'Linux' and platform_machine == 'x86_64' | nvidia-cuda-runtime-cu12==12.1.105; platform_system == 'Linux' and platform_machine == 'x86_64' | nvidia-cuda-cupti-cu12==12.1.105; platform_system == 'Linux' and platform_machine == 'x86_64' | nvidia-cudnn-cu12==9.1.0.70; platform_system == 'Linux' and platform_machine == 'x86_64' | nvidia-cublas-cu12==12.1.3.1; platform_system == 'Linux' and platform_machine == 'x86_64' | nvidia-cufft-cu12==11.0.2.54; platform_system == 'Linux' and platform_machine == 'x86_64' | nvidia-curand-cu12==10.3.2.106; platform_system == 'Linux' and platform_machine == 'x86_64' | nvidia-cusolver-cu12==11.4.5.107; platform_system == 'Linux' and platform_machine == 'x86_64' | nvidia-cusparse-cu12==12.1.0.106; platform_system == 'Linux' and platform_machine == 'x86_64' | nvidia-nccl-cu12==2.21.5; platform_system == 'Linux' and platform_machine == 'x86_64' | nvidia-nvtx-cu12==12.1.105; platform_system == 'Linux' and platform_machine == 'x86_64'
    steps:
      - name: Display EC2 information
        shell: bash
        run: |
          set -euo pipefail
          function get_ec2_metadata() {
            # Pulled from instance metadata endpoint for EC2
            # see https://docs.aws.amazon.com/AWSEC2/latest/UserGuide/instancedata-data-retrieval.html
            category=$1
            curl -fsSL "http://169.254.169.254/latest/meta-data/${category}"
          }
          echo "ami-id: $(get_ec2_metadata ami-id)"
          echo "instance-id: $(get_ec2_metadata instance-id)"
          echo "instance-type: $(get_ec2_metadata instance-type)"
          echo "system info $(uname -a)"
      - name: "[FB EMPLOYEES] Enable SSH (Click me for login details)"
        uses: pytorch/test-infra/.github/actions/setup-ssh@main
        continue-on-error: true
        with:
          github-secret: ${{ secrets.GITHUB_TOKEN }}
      # Needed for binary builds, see: https://github.com/pytorch/pytorch/issues/73339#issuecomment-1058981560
      - name: Enable long paths on Windows
        shell: powershell
        run: |
          Set-ItemProperty -Path "HKLM:\\SYSTEM\CurrentControlSet\Control\FileSystem" -Name "LongPathsEnabled" -Value 1
      # Since it's just a defensive command, the workflow should continue even the command fails. This step can be
      # removed once Windows Defender is removed from the AMI
      - name: Disables Windows Defender scheduled and real-time scanning for files in directories used by PyTorch
        continue-on-error: true
        shell: powershell
        run: |
          Add-MpPreference -ExclusionPath $(Get-Location).tostring(),$Env:TEMP -ErrorAction Ignore
          # Let's both exclude the path and disable Windows Defender completely just to be sure
          # that it doesn't interfere
          Set-MpPreference -DisableRealtimeMonitoring $True -ErrorAction Ignore
      # NOTE: These environment variables are put here so that they can be applied on every job equally
      #       They are also here because setting them at a workflow level doesn't give us access to the
      #       runner.temp variable, which we need.
      - name: Populate binary env
        shell: bash
        run: |
          echo "BINARY_ENV_FILE=${RUNNER_TEMP}/env" >> "${GITHUB_ENV}"
          echo "PYTORCH_FINAL_PACKAGE_DIR=${RUNNER_TEMP}/artifacts" >> "${GITHUB_ENV}"
          echo "WIN_PACKAGE_WORK_DIR=${RUNNER_TEMP}"
      - name: Checkout PyTorch
        uses: malfet/checkout@silent-checkout
        with:
          ref: ${{ github.event_name == 'pull_request' && github.event.pull_request.head.sha || github.sha }}
          submodules: recursive
          path: pytorch
          quiet-checkout: true
      - name: Clean PyTorch checkout
        run: |
          # Remove any artifacts from the previous checkouts
          git clean -fxd
        working-directory: pytorch
      - name: Checkout pytorch/builder
        uses: malfet/checkout@silent-checkout
        with:
          ref: main
          submodules: recursive
          repository: pytorch/builder
          path: builder
          quiet-checkout: true
      - name: Clean pytorch/builder checkout
        run: |
          # Remove any artifacts from the previous checkouts
          git clean -fxd
        working-directory: builder
      - name: Populate binary env
        shell: bash
        run: |
          "${PYTORCH_ROOT}/.circleci/scripts/binary_populate_env.sh"
      - name: Build PyTorch binary
        shell: bash
        run: |
          "${PYTORCH_ROOT}/.circleci/scripts/binary_windows_build.sh"
      - uses: actions/upload-artifact@v4.4.0
        if: always()
        with:
          name: wheel-py3_12-cuda12_4
          retention-days: 14
          if-no-files-found: error
          path: "${{ env.PYTORCH_FINAL_PACKAGE_DIR }}"
      - name: Wait until all sessions have drained
        shell: powershell
        working-directory: pytorch
        if: always()
        timeout-minutes: 120
        run: |
          .github\scripts\wait_for_ssh_to_drain.ps1
      - name: Kill active ssh sessions if still around (Useful if workflow was cancelled)
        shell: powershell
        working-directory: pytorch
        if: always()
        run: |
          .github\scripts\kill_active_ssh_sessions.ps1
  wheel-py3_12-cuda12_4-test:  # Testing
    if: ${{ github.repository_owner == 'pytorch' }}
    needs:
      - wheel-py3_12-cuda12_4-build
      - get-label-type
<<<<<<< HEAD
    runs-on: "${{ needs.get-label-type.outputs.label-type }}windows.8xlarge.nvidia.gpu"
=======
    runs-on: "${{ needs.get-label-type.outputs.label-type }}windows.g4dn.xlarge"
>>>>>>> d1bb8e82
    timeout-minutes: 240
    env:
      PYTORCH_ROOT: ${{ github.workspace }}/pytorch
      BUILDER_ROOT: ${{ github.workspace }}/builder
      PACKAGE_TYPE: wheel
      # TODO: This is a legacy variable that we eventually want to get rid of in
      #       favor of GPU_ARCH_VERSION
      DESIRED_CUDA: cu124
      GPU_ARCH_VERSION: 12.4
      GPU_ARCH_TYPE: cuda
      SKIP_ALL_TESTS: 1
      DESIRED_PYTHON: "3.12"
    steps:
      - name: Display EC2 information
        shell: bash
        run: |
          set -euo pipefail
          function get_ec2_metadata() {
            # Pulled from instance metadata endpoint for EC2
            # see https://docs.aws.amazon.com/AWSEC2/latest/UserGuide/instancedata-data-retrieval.html
            category=$1
            curl -fsSL "http://169.254.169.254/latest/meta-data/${category}"
          }
          echo "ami-id: $(get_ec2_metadata ami-id)"
          echo "instance-id: $(get_ec2_metadata instance-id)"
          echo "instance-type: $(get_ec2_metadata instance-type)"
          echo "system info $(uname -a)"
      - name: "[FB EMPLOYEES] Enable SSH (Click me for login details)"
        uses: pytorch/test-infra/.github/actions/setup-ssh@main
        continue-on-error: true
        with:
          github-secret: ${{ secrets.GITHUB_TOKEN }}
      # Needed for binary builds, see: https://github.com/pytorch/pytorch/issues/73339#issuecomment-1058981560
      - name: Enable long paths on Windows
        shell: powershell
        run: |
          Set-ItemProperty -Path "HKLM:\\SYSTEM\CurrentControlSet\Control\FileSystem" -Name "LongPathsEnabled" -Value 1
      # Since it's just a defensive command, the workflow should continue even the command fails. This step can be
      # removed once Windows Defender is removed from the AMI
      - name: Disables Windows Defender scheduled and real-time scanning for files in directories used by PyTorch
        continue-on-error: true
        shell: powershell
        run: |
          Add-MpPreference -ExclusionPath $(Get-Location).tostring(),$Env:TEMP -ErrorAction Ignore
          # Let's both exclude the path and disable Windows Defender completely just to be sure
          # that it doesn't interfere
          Set-MpPreference -DisableRealtimeMonitoring $True -ErrorAction Ignore
      # NOTE: These environment variables are put here so that they can be applied on every job equally
      #       They are also here because setting them at a workflow level doesn't give us access to the
      #       runner.temp variable, which we need.
      - name: Populate binary env
        shell: bash
        run: |
          echo "BINARY_ENV_FILE=${RUNNER_TEMP}/env" >> "${GITHUB_ENV}"
          echo "PYTORCH_FINAL_PACKAGE_DIR=${RUNNER_TEMP}/artifacts" >> "${GITHUB_ENV}"
          echo "WIN_PACKAGE_WORK_DIR=${RUNNER_TEMP}"
      - uses: actions/download-artifact@v4.1.7
        name: Download Build Artifacts
        with:
          name: wheel-py3_12-cuda12_4
          path: "${{ env.PYTORCH_FINAL_PACKAGE_DIR }}"
      - name: Checkout PyTorch
        uses: malfet/checkout@silent-checkout
        with:
          ref: ${{ github.event_name == 'pull_request' && github.event.pull_request.head.sha || github.sha }}
          submodules: recursive
          path: pytorch
          quiet-checkout: true
      - name: Clean PyTorch checkout
        run: |
          # Remove any artifacts from the previous checkouts
          git clean -fxd
        working-directory: pytorch
      - name: Checkout pytorch/builder
        uses: malfet/checkout@silent-checkout
        with:
          ref: main
          submodules: recursive
          repository: pytorch/builder
          path: builder
          quiet-checkout: true
      - name: Clean pytorch/builder checkout
        run: |
          # Remove any artifacts from the previous checkouts
          git clean -fxd
        working-directory: builder
      - name: Populate binary env
        shell: bash
        run: |
          "${PYTORCH_ROOT}/.circleci/scripts/binary_populate_env.sh"
      - name: Test PyTorch binary
        shell: bash
        run: |
          "${PYTORCH_ROOT}/.circleci/scripts/binary_windows_test.sh"
      - name: Wait until all sessions have drained
        shell: powershell
        working-directory: pytorch
        if: always()
        timeout-minutes: 120
        run: |
          .github\scripts\wait_for_ssh_to_drain.ps1
      - name: Kill active ssh sessions if still around (Useful if workflow was cancelled)
        shell: powershell
        working-directory: pytorch
        if: always()
        run: |
          .github\scripts\kill_active_ssh_sessions.ps1
  wheel-py3_12-cuda12_4-upload:  # Uploading
    if: ${{ github.repository_owner == 'pytorch' }}
    permissions:
      id-token: write
      contents: read
    needs: wheel-py3_12-cuda12_4-test
    with:
      PYTORCH_ROOT: ${{ github.workspace }}/pytorch
      BUILDER_ROOT: ${{ github.workspace }}/builder
      PACKAGE_TYPE: wheel
      # TODO: This is a legacy variable that we eventually want to get rid of in
      #       favor of GPU_ARCH_VERSION
      DESIRED_CUDA: cu124
      GPU_ARCH_VERSION: 12.4
      GPU_ARCH_TYPE: cuda
      DESIRED_PYTHON: "3.12"
      build_name: wheel-py3_12-cuda12_4
    secrets:
      github-token: ${{ secrets.GITHUB_TOKEN }}
      conda-pytorchbot-token: ${{ secrets.CONDA_PYTORCHBOT_TOKEN }}
      conda-pytorchbot-token-test: ${{ secrets.CONDA_PYTORCHBOT_TOKEN_TEST }}
    uses: ./.github/workflows/_binary-upload.yml
  wheel-py3_12-xpu-build:
    if: ${{ github.repository_owner == 'pytorch' }}
    needs: get-label-type
    runs-on: "${{ needs.get-label-type.outputs.label-type }}windows.4xlarge"
    timeout-minutes: 240
    env:
      PYTORCH_ROOT: ${{ github.workspace }}/pytorch
      BUILDER_ROOT: ${{ github.workspace }}/builder
      PACKAGE_TYPE: wheel
      # TODO: This is a legacy variable that we eventually want to get rid of in
      #       favor of GPU_ARCH_VERSION
      DESIRED_CUDA: xpu
      GPU_ARCH_TYPE: xpu
      SKIP_ALL_TESTS: 1
      DESIRED_PYTHON: "3.12"
    steps:
      - name: Display EC2 information
        shell: bash
        run: |
          set -euo pipefail
          function get_ec2_metadata() {
            # Pulled from instance metadata endpoint for EC2
            # see https://docs.aws.amazon.com/AWSEC2/latest/UserGuide/instancedata-data-retrieval.html
            category=$1
            curl -fsSL "http://169.254.169.254/latest/meta-data/${category}"
          }
          echo "ami-id: $(get_ec2_metadata ami-id)"
          echo "instance-id: $(get_ec2_metadata instance-id)"
          echo "instance-type: $(get_ec2_metadata instance-type)"
          echo "system info $(uname -a)"
      - name: "[FB EMPLOYEES] Enable SSH (Click me for login details)"
        uses: pytorch/test-infra/.github/actions/setup-ssh@main
        continue-on-error: true
        with:
          github-secret: ${{ secrets.GITHUB_TOKEN }}
      # Needed for binary builds, see: https://github.com/pytorch/pytorch/issues/73339#issuecomment-1058981560
      - name: Enable long paths on Windows
        shell: powershell
        run: |
          Set-ItemProperty -Path "HKLM:\\SYSTEM\CurrentControlSet\Control\FileSystem" -Name "LongPathsEnabled" -Value 1
      # Since it's just a defensive command, the workflow should continue even the command fails. This step can be
      # removed once Windows Defender is removed from the AMI
      - name: Disables Windows Defender scheduled and real-time scanning for files in directories used by PyTorch
        continue-on-error: true
        shell: powershell
        run: |
          Add-MpPreference -ExclusionPath $(Get-Location).tostring(),$Env:TEMP -ErrorAction Ignore
          # Let's both exclude the path and disable Windows Defender completely just to be sure
          # that it doesn't interfere
          Set-MpPreference -DisableRealtimeMonitoring $True -ErrorAction Ignore
      # NOTE: These environment variables are put here so that they can be applied on every job equally
      #       They are also here because setting them at a workflow level doesn't give us access to the
      #       runner.temp variable, which we need.
      - name: Populate binary env
        shell: bash
        run: |
          echo "BINARY_ENV_FILE=${RUNNER_TEMP}/env" >> "${GITHUB_ENV}"
          echo "PYTORCH_FINAL_PACKAGE_DIR=${RUNNER_TEMP}/artifacts" >> "${GITHUB_ENV}"
          echo "WIN_PACKAGE_WORK_DIR=${RUNNER_TEMP}"
      - name: Checkout PyTorch
        uses: malfet/checkout@silent-checkout
        with:
          ref: ${{ github.event_name == 'pull_request' && github.event.pull_request.head.sha || github.sha }}
          submodules: recursive
          path: pytorch
          quiet-checkout: true
      - name: Clean PyTorch checkout
        run: |
          # Remove any artifacts from the previous checkouts
          git clean -fxd
        working-directory: pytorch
      - name: Checkout pytorch/builder
        uses: malfet/checkout@silent-checkout
        with:
          ref: main
          submodules: recursive
          repository: pytorch/builder
          path: builder
          quiet-checkout: true
      - name: Clean pytorch/builder checkout
        run: |
          # Remove any artifacts from the previous checkouts
          git clean -fxd
        working-directory: builder
      - name: Populate binary env
        shell: bash
        run: |
          "${PYTORCH_ROOT}/.circleci/scripts/binary_populate_env.sh"
      - name: Build PyTorch binary
        shell: bash
        run: |
          "${PYTORCH_ROOT}/.circleci/scripts/binary_windows_build.sh"
      - uses: actions/upload-artifact@v4.4.0
        if: always()
        with:
          name: wheel-py3_12-xpu
          retention-days: 14
          if-no-files-found: error
          path: "${{ env.PYTORCH_FINAL_PACKAGE_DIR }}"
      - name: Wait until all sessions have drained
        shell: powershell
        working-directory: pytorch
        if: always()
        timeout-minutes: 120
        run: |
          .github\scripts\wait_for_ssh_to_drain.ps1
      - name: Kill active ssh sessions if still around (Useful if workflow was cancelled)
        shell: powershell
        working-directory: pytorch
        if: always()
        run: |
          .github\scripts\kill_active_ssh_sessions.ps1
  wheel-py3_12-xpu-test:  # Testing
    if: ${{ github.repository_owner == 'pytorch' }}
    needs:
      - wheel-py3_12-xpu-build
      - get-label-type
    runs-on: "${{ needs.get-label-type.outputs.label-type }}windows.4xlarge.nonephemeral"
    timeout-minutes: 240
    env:
      PYTORCH_ROOT: ${{ github.workspace }}/pytorch
      BUILDER_ROOT: ${{ github.workspace }}/builder
      PACKAGE_TYPE: wheel
      # TODO: This is a legacy variable that we eventually want to get rid of in
      #       favor of GPU_ARCH_VERSION
      DESIRED_CUDA: xpu
      GPU_ARCH_TYPE: xpu
      SKIP_ALL_TESTS: 1
      DESIRED_PYTHON: "3.12"
    steps:
      - name: Display EC2 information
        shell: bash
        run: |
          set -euo pipefail
          function get_ec2_metadata() {
            # Pulled from instance metadata endpoint for EC2
            # see https://docs.aws.amazon.com/AWSEC2/latest/UserGuide/instancedata-data-retrieval.html
            category=$1
            curl -fsSL "http://169.254.169.254/latest/meta-data/${category}"
          }
          echo "ami-id: $(get_ec2_metadata ami-id)"
          echo "instance-id: $(get_ec2_metadata instance-id)"
          echo "instance-type: $(get_ec2_metadata instance-type)"
          echo "system info $(uname -a)"
      - name: "[FB EMPLOYEES] Enable SSH (Click me for login details)"
        uses: pytorch/test-infra/.github/actions/setup-ssh@main
        continue-on-error: true
        with:
          github-secret: ${{ secrets.GITHUB_TOKEN }}
      # Needed for binary builds, see: https://github.com/pytorch/pytorch/issues/73339#issuecomment-1058981560
      - name: Enable long paths on Windows
        shell: powershell
        run: |
          Set-ItemProperty -Path "HKLM:\\SYSTEM\CurrentControlSet\Control\FileSystem" -Name "LongPathsEnabled" -Value 1
      # Since it's just a defensive command, the workflow should continue even the command fails. This step can be
      # removed once Windows Defender is removed from the AMI
      - name: Disables Windows Defender scheduled and real-time scanning for files in directories used by PyTorch
        continue-on-error: true
        shell: powershell
        run: |
          Add-MpPreference -ExclusionPath $(Get-Location).tostring(),$Env:TEMP -ErrorAction Ignore
          # Let's both exclude the path and disable Windows Defender completely just to be sure
          # that it doesn't interfere
          Set-MpPreference -DisableRealtimeMonitoring $True -ErrorAction Ignore
      # NOTE: These environment variables are put here so that they can be applied on every job equally
      #       They are also here because setting them at a workflow level doesn't give us access to the
      #       runner.temp variable, which we need.
      - name: Populate binary env
        shell: bash
        run: |
          echo "BINARY_ENV_FILE=${RUNNER_TEMP}/env" >> "${GITHUB_ENV}"
          echo "PYTORCH_FINAL_PACKAGE_DIR=${RUNNER_TEMP}/artifacts" >> "${GITHUB_ENV}"
          echo "WIN_PACKAGE_WORK_DIR=${RUNNER_TEMP}"
      - uses: actions/download-artifact@v4.1.7
        name: Download Build Artifacts
        with:
          name: wheel-py3_12-xpu
          path: "${{ env.PYTORCH_FINAL_PACKAGE_DIR }}"
      - name: Checkout PyTorch
        uses: malfet/checkout@silent-checkout
        with:
          ref: ${{ github.event_name == 'pull_request' && github.event.pull_request.head.sha || github.sha }}
          submodules: recursive
          path: pytorch
          quiet-checkout: true
      - name: Clean PyTorch checkout
        run: |
          # Remove any artifacts from the previous checkouts
          git clean -fxd
        working-directory: pytorch
      - name: Checkout pytorch/builder
        uses: malfet/checkout@silent-checkout
        with:
          ref: main
          submodules: recursive
          repository: pytorch/builder
          path: builder
          quiet-checkout: true
      - name: Clean pytorch/builder checkout
        run: |
          # Remove any artifacts from the previous checkouts
          git clean -fxd
        working-directory: builder
      - name: Populate binary env
        shell: bash
        run: |
          "${PYTORCH_ROOT}/.circleci/scripts/binary_populate_env.sh"
      - name: Test PyTorch binary
        shell: bash
        run: |
          "${PYTORCH_ROOT}/.circleci/scripts/binary_windows_test.sh"
      - name: Wait until all sessions have drained
        shell: powershell
        working-directory: pytorch
        if: always()
        timeout-minutes: 120
        run: |
          .github\scripts\wait_for_ssh_to_drain.ps1
      - name: Kill active ssh sessions if still around (Useful if workflow was cancelled)
        shell: powershell
        working-directory: pytorch
        if: always()
        run: |
          .github\scripts\kill_active_ssh_sessions.ps1
  wheel-py3_12-xpu-upload:  # Uploading
    if: ${{ github.repository_owner == 'pytorch' }}
    permissions:
      id-token: write
      contents: read
    needs: wheel-py3_12-xpu-test
    with:
      PYTORCH_ROOT: ${{ github.workspace }}/pytorch
      BUILDER_ROOT: ${{ github.workspace }}/builder
      PACKAGE_TYPE: wheel
      # TODO: This is a legacy variable that we eventually want to get rid of in
      #       favor of GPU_ARCH_VERSION
      DESIRED_CUDA: xpu
      GPU_ARCH_TYPE: xpu
      DESIRED_PYTHON: "3.12"
      build_name: wheel-py3_12-xpu
    secrets:
      github-token: ${{ secrets.GITHUB_TOKEN }}
      conda-pytorchbot-token: ${{ secrets.CONDA_PYTORCHBOT_TOKEN }}
      conda-pytorchbot-token-test: ${{ secrets.CONDA_PYTORCHBOT_TOKEN_TEST }}
    uses: ./.github/workflows/_binary-upload.yml<|MERGE_RESOLUTION|>--- conflicted
+++ resolved
@@ -405,11 +405,7 @@
     needs:
       - wheel-py3_9-cuda11_8-build
       - get-label-type
-<<<<<<< HEAD
-    runs-on: "${{ needs.get-label-type.outputs.label-type }}windows.8xlarge.nvidia.gpu"
-=======
     runs-on: "${{ needs.get-label-type.outputs.label-type }}windows.g4dn.xlarge"
->>>>>>> d1bb8e82
     timeout-minutes: 240
     env:
       PYTORCH_ROOT: ${{ github.workspace }}/pytorch
@@ -658,11 +654,7 @@
     needs:
       - wheel-py3_9-cuda12_1-build
       - get-label-type
-<<<<<<< HEAD
-    runs-on: "${{ needs.get-label-type.outputs.label-type }}windows.8xlarge.nvidia.gpu"
-=======
     runs-on: "${{ needs.get-label-type.outputs.label-type }}windows.g4dn.xlarge"
->>>>>>> d1bb8e82
     timeout-minutes: 240
     env:
       PYTORCH_ROOT: ${{ github.workspace }}/pytorch
@@ -911,11 +903,7 @@
     needs:
       - wheel-py3_9-cuda12_4-build
       - get-label-type
-<<<<<<< HEAD
-    runs-on: "${{ needs.get-label-type.outputs.label-type }}windows.8xlarge.nvidia.gpu"
-=======
     runs-on: "${{ needs.get-label-type.outputs.label-type }}windows.g4dn.xlarge"
->>>>>>> d1bb8e82
     timeout-minutes: 240
     env:
       PYTORCH_ROOT: ${{ github.workspace }}/pytorch
@@ -1160,11 +1148,7 @@
   wheel-py3_9-xpu-test:  # Testing
     if: ${{ github.repository_owner == 'pytorch' }}
     needs:
-<<<<<<< HEAD
-      - wheel-py3_10-cpu-build
-=======
       - wheel-py3_9-xpu-build
->>>>>>> d1bb8e82
       - get-label-type
     runs-on: "${{ needs.get-label-type.outputs.label-type }}windows.4xlarge.nonephemeral"
     timeout-minutes: 240
@@ -1410,15 +1394,9 @@
   wheel-py3_10-cpu-test:  # Testing
     if: ${{ github.repository_owner == 'pytorch' }}
     needs:
-<<<<<<< HEAD
-      - wheel-py3_10-cuda11_8-build
-      - get-label-type
-    runs-on: "${{ needs.get-label-type.outputs.label-type }}windows.8xlarge.nvidia.gpu"
-=======
       - wheel-py3_10-cpu-build
       - get-label-type
     runs-on: "${{ needs.get-label-type.outputs.label-type }}windows.4xlarge.nonephemeral"
->>>>>>> d1bb8e82
     timeout-minutes: 240
     env:
       PYTORCH_ROOT: ${{ github.workspace }}/pytorch
@@ -1663,15 +1641,9 @@
   wheel-py3_10-cuda11_8-test:  # Testing
     if: ${{ github.repository_owner == 'pytorch' }}
     needs:
-<<<<<<< HEAD
-      - wheel-py3_10-cuda12_1-build
-      - get-label-type
-    runs-on: "${{ needs.get-label-type.outputs.label-type }}windows.8xlarge.nvidia.gpu"
-=======
       - wheel-py3_10-cuda11_8-build
       - get-label-type
     runs-on: "${{ needs.get-label-type.outputs.label-type }}windows.g4dn.xlarge"
->>>>>>> d1bb8e82
     timeout-minutes: 240
     env:
       PYTORCH_ROOT: ${{ github.workspace }}/pytorch
@@ -1918,15 +1890,9 @@
   wheel-py3_10-cuda12_1-test:  # Testing
     if: ${{ github.repository_owner == 'pytorch' }}
     needs:
-<<<<<<< HEAD
-      - wheel-py3_10-cuda12_4-build
-      - get-label-type
-    runs-on: "${{ needs.get-label-type.outputs.label-type }}windows.8xlarge.nvidia.gpu"
-=======
       - wheel-py3_10-cuda12_1-build
       - get-label-type
     runs-on: "${{ needs.get-label-type.outputs.label-type }}windows.g4dn.xlarge"
->>>>>>> d1bb8e82
     timeout-minutes: 240
     env:
       PYTORCH_ROOT: ${{ github.workspace }}/pytorch
@@ -2173,15 +2139,9 @@
   wheel-py3_10-cuda12_4-test:  # Testing
     if: ${{ github.repository_owner == 'pytorch' }}
     needs:
-<<<<<<< HEAD
-      - wheel-py3_11-cpu-build
-      - get-label-type
-    runs-on: "${{ needs.get-label-type.outputs.label-type }}windows.4xlarge.nonephemeral"
-=======
       - wheel-py3_10-cuda12_4-build
       - get-label-type
     runs-on: "${{ needs.get-label-type.outputs.label-type }}windows.g4dn.xlarge"
->>>>>>> d1bb8e82
     timeout-minutes: 240
     env:
       PYTORCH_ROOT: ${{ github.workspace }}/pytorch
@@ -2426,15 +2386,9 @@
   wheel-py3_10-xpu-test:  # Testing
     if: ${{ github.repository_owner == 'pytorch' }}
     needs:
-<<<<<<< HEAD
-      - wheel-py3_11-cuda11_8-build
-      - get-label-type
-    runs-on: "${{ needs.get-label-type.outputs.label-type }}windows.8xlarge.nvidia.gpu"
-=======
       - wheel-py3_10-xpu-build
       - get-label-type
     runs-on: "${{ needs.get-label-type.outputs.label-type }}windows.4xlarge.nonephemeral"
->>>>>>> d1bb8e82
     timeout-minutes: 240
     env:
       PYTORCH_ROOT: ${{ github.workspace }}/pytorch
@@ -2678,15 +2632,9 @@
   wheel-py3_11-cpu-test:  # Testing
     if: ${{ github.repository_owner == 'pytorch' }}
     needs:
-<<<<<<< HEAD
-      - wheel-py3_11-cuda12_1-build
-      - get-label-type
-    runs-on: "${{ needs.get-label-type.outputs.label-type }}windows.8xlarge.nvidia.gpu"
-=======
       - wheel-py3_11-cpu-build
       - get-label-type
     runs-on: "${{ needs.get-label-type.outputs.label-type }}windows.4xlarge.nonephemeral"
->>>>>>> d1bb8e82
     timeout-minutes: 240
     env:
       PYTORCH_ROOT: ${{ github.workspace }}/pytorch
@@ -2931,15 +2879,9 @@
   wheel-py3_11-cuda11_8-test:  # Testing
     if: ${{ github.repository_owner == 'pytorch' }}
     needs:
-<<<<<<< HEAD
-      - wheel-py3_11-cuda12_4-build
-      - get-label-type
-    runs-on: "${{ needs.get-label-type.outputs.label-type }}windows.8xlarge.nvidia.gpu"
-=======
       - wheel-py3_11-cuda11_8-build
       - get-label-type
     runs-on: "${{ needs.get-label-type.outputs.label-type }}windows.g4dn.xlarge"
->>>>>>> d1bb8e82
     timeout-minutes: 240
     env:
       PYTORCH_ROOT: ${{ github.workspace }}/pytorch
@@ -3186,15 +3128,9 @@
   wheel-py3_11-cuda12_1-test:  # Testing
     if: ${{ github.repository_owner == 'pytorch' }}
     needs:
-<<<<<<< HEAD
-      - wheel-py3_12-cpu-build
-      - get-label-type
-    runs-on: "${{ needs.get-label-type.outputs.label-type }}windows.4xlarge.nonephemeral"
-=======
       - wheel-py3_11-cuda12_1-build
       - get-label-type
     runs-on: "${{ needs.get-label-type.outputs.label-type }}windows.g4dn.xlarge"
->>>>>>> d1bb8e82
     timeout-minutes: 240
     env:
       PYTORCH_ROOT: ${{ github.workspace }}/pytorch
@@ -4183,11 +4119,7 @@
     needs:
       - wheel-py3_12-cuda11_8-build
       - get-label-type
-<<<<<<< HEAD
-    runs-on: "${{ needs.get-label-type.outputs.label-type }}windows.8xlarge.nvidia.gpu"
-=======
     runs-on: "${{ needs.get-label-type.outputs.label-type }}windows.g4dn.xlarge"
->>>>>>> d1bb8e82
     timeout-minutes: 240
     env:
       PYTORCH_ROOT: ${{ github.workspace }}/pytorch
@@ -4436,11 +4368,7 @@
     needs:
       - wheel-py3_12-cuda12_1-build
       - get-label-type
-<<<<<<< HEAD
-    runs-on: "${{ needs.get-label-type.outputs.label-type }}windows.8xlarge.nvidia.gpu"
-=======
     runs-on: "${{ needs.get-label-type.outputs.label-type }}windows.g4dn.xlarge"
->>>>>>> d1bb8e82
     timeout-minutes: 240
     env:
       PYTORCH_ROOT: ${{ github.workspace }}/pytorch
@@ -4689,11 +4617,7 @@
     needs:
       - wheel-py3_12-cuda12_4-build
       - get-label-type
-<<<<<<< HEAD
-    runs-on: "${{ needs.get-label-type.outputs.label-type }}windows.8xlarge.nvidia.gpu"
-=======
     runs-on: "${{ needs.get-label-type.outputs.label-type }}windows.g4dn.xlarge"
->>>>>>> d1bb8e82
     timeout-minutes: 240
     env:
       PYTORCH_ROOT: ${{ github.workspace }}/pytorch
