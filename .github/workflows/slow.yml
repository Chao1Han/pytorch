--- conflicted
+++ resolved
@@ -50,24 +50,12 @@
     uses: ./.github/workflows/_linux-build.yml
     needs: get-label-type
     with:
-<<<<<<< HEAD
-      runner_prefix: "${{ needs.get-label-type.outputs.label-type }}amz2023"
-=======
       runner_prefix: "${{ needs.get-label-type.outputs.label-type }}"
->>>>>>> d1bb8e82
       build-environment: linux-focal-cuda12.1-py3-gcc9-slow-gradcheck
       docker-image-name: pytorch-linux-focal-cuda12.1-cudnn9-py3-gcc9
       cuda-arch-list: 8.6
       test-matrix: |
         { include: [
-<<<<<<< HEAD
-          { config: "default", shard: 1, num_shards: 6, runner: "${{ needs.get-label-type.outputs.label-type }}amz2023.linux.g5.4xlarge.nvidia.gpu" },
-          { config: "default", shard: 2, num_shards: 6, runner: "${{ needs.get-label-type.outputs.label-type }}amz2023.linux.g5.4xlarge.nvidia.gpu" },
-          { config: "default", shard: 3, num_shards: 6, runner: "${{ needs.get-label-type.outputs.label-type }}amz2023.linux.g5.4xlarge.nvidia.gpu" },
-          { config: "default", shard: 4, num_shards: 6, runner: "${{ needs.get-label-type.outputs.label-type }}amz2023.linux.g5.4xlarge.nvidia.gpu" },
-          { config: "default", shard: 5, num_shards: 6, runner: "${{ needs.get-label-type.outputs.label-type }}amz2023.linux.g5.4xlarge.nvidia.gpu" },
-          { config: "default", shard: 6, num_shards: 6, runner: "${{ needs.get-label-type.outputs.label-type }}amz2023.linux.g5.4xlarge.nvidia.gpu" },
-=======
           { config: "default", shard: 1, num_shards: 8, runner: "${{ needs.get-label-type.outputs.label-type }}linux.g5.4xlarge.nvidia.gpu" },
           { config: "default", shard: 2, num_shards: 8, runner: "${{ needs.get-label-type.outputs.label-type }}linux.g5.4xlarge.nvidia.gpu" },
           { config: "default", shard: 3, num_shards: 8, runner: "${{ needs.get-label-type.outputs.label-type }}linux.g5.4xlarge.nvidia.gpu" },
@@ -76,7 +64,6 @@
           { config: "default", shard: 6, num_shards: 8, runner: "${{ needs.get-label-type.outputs.label-type }}linux.g5.4xlarge.nvidia.gpu" },
           { config: "default", shard: 7, num_shards: 8, runner: "${{ needs.get-label-type.outputs.label-type }}linux.g5.4xlarge.nvidia.gpu" },
           { config: "default", shard: 8, num_shards: 8, runner: "${{ needs.get-label-type.outputs.label-type }}linux.g5.4xlarge.nvidia.gpu" },
->>>>>>> d1bb8e82
         ]}
 
   linux-focal-cuda12_1-py3-gcc9-slow-gradcheck-test:
@@ -96,24 +83,15 @@
     uses: ./.github/workflows/_linux-build.yml
     needs: get-label-type
     with:
-<<<<<<< HEAD
-      runner_prefix: "${{ needs.get-label-type.outputs.label-type }}amz2023."
-=======
       runner_prefix: "${{ needs.get-label-type.outputs.label-type }}"
->>>>>>> d1bb8e82
       build-environment: linux-focal-cuda12.1-py3.10-gcc9-sm86
       docker-image-name: pytorch-linux-focal-cuda12.1-cudnn9-py3-gcc9
       cuda-arch-list: 8.6
       test-matrix: |
         { include: [
-<<<<<<< HEAD
-          { config: "slow", shard: 1, num_shards: 2, runner: "${{ needs.get-label-type.outputs.label-type }}amz2023.linux.g5.4xlarge.nvidia.gpu" },
-          { config: "slow", shard: 2, num_shards: 2, runner: "${{ needs.get-label-type.outputs.label-type }}amz2023.linux.g5.4xlarge.nvidia.gpu" },
-=======
           { config: "slow", shard: 1, num_shards: 3, runner: "${{ needs.get-label-type.outputs.label-type }}linux.g5.4xlarge.nvidia.gpu" },
           { config: "slow", shard: 2, num_shards: 3, runner: "${{ needs.get-label-type.outputs.label-type }}linux.g5.4xlarge.nvidia.gpu" },
           { config: "slow", shard: 3, num_shards: 3, runner: "${{ needs.get-label-type.outputs.label-type }}linux.g5.4xlarge.nvidia.gpu" },
->>>>>>> d1bb8e82
         ]}
 
   linux-focal-cuda12_1-py3_10-gcc9-sm86-test:
@@ -132,15 +110,6 @@
     uses: ./.github/workflows/_linux-build.yml
     needs: get-label-type
     with:
-<<<<<<< HEAD
-      runner_prefix: "${{ needs.get-label-type.outputs.label-type }}amz2023."
-      build-environment: linux-focal-py3.8-clang10
-      docker-image-name: pytorch-linux-focal-py3.8-clang10
-      test-matrix: |
-        { include: [
-          { config: "slow", shard: 1, num_shards: 2, runner: "${{ needs.get-label-type.outputs.label-type }}amz2023.linux.2xlarge" },
-          { config: "slow", shard: 2, num_shards: 2, runner: "${{ needs.get-label-type.outputs.label-type }}amz2023.linux.2xlarge" },
-=======
       runner_prefix: "${{ needs.get-label-type.outputs.label-type }}"
       build-environment: linux-focal-py3.9-clang10
       docker-image-name: pytorch-linux-focal-py3.9-clang10
@@ -148,7 +117,6 @@
         { include: [
           { config: "slow", shard: 1, num_shards: 2, runner: "${{ needs.get-label-type.outputs.label-type }}linux.2xlarge" },
           { config: "slow", shard: 2, num_shards: 2, runner: "${{ needs.get-label-type.outputs.label-type }}linux.2xlarge" },
->>>>>>> d1bb8e82
         ]}
 
   linux-focal-py3_9-clang10-test:
@@ -167,13 +135,8 @@
     uses: ./.github/workflows/_linux-build.yml
     needs: get-label-type
     with:
-<<<<<<< HEAD
-      runner_prefix: "${{ needs.get-label-type.outputs.label-type }}amz2023."
-      build-environment: linux-focal-rocm6.1-py3.8
-=======
       runner_prefix: "${{ needs.get-label-type.outputs.label-type }}"
       build-environment: linux-focal-rocm6.2-py3.10
->>>>>>> d1bb8e82
       docker-image-name: pytorch-linux-focal-rocm-n-py3
       test-matrix: |
         { include: [
@@ -200,11 +163,7 @@
     uses: ./.github/workflows/_linux-build.yml
     needs: get-label-type
     with:
-<<<<<<< HEAD
-      runner_prefix: "${{ needs.get-label-type.outputs.label-type }}amz2023."
-=======
       runner_prefix: "${{ needs.get-label-type.outputs.label-type }}"
->>>>>>> d1bb8e82
       build-environment: linux-jammy-py3.10-clang15-asan
       docker-image-name: pytorch-linux-jammy-py3-clang15-asan
       test-matrix: |
