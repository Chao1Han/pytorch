name: trunk

on:
  push:
    branches:
      - main
      - release/*
      - landchecks/*
    tags:
      - ciflow/trunk/*
  workflow_dispatch:
  schedule:
    - cron: 29 8 * * *  # about 1:29am PDT

concurrency:
  group: ${{ github.workflow }}-${{ github.event.pull_request.number || github.ref_name }}-${{ github.ref_type == 'branch' && github.sha }}-${{ github.event_name == 'workflow_dispatch' }}-${{ github.event_name == 'schedule' }}
  cancel-in-progress: true

permissions: read-all

jobs:
  llm-td:
    name: before-test
    uses: ./.github/workflows/llm_td_retrieval.yml
    permissions:
      id-token: write
      contents: read

  target-determination:
    name: before-test
    uses: ./.github/workflows/target_determination.yml
    needs: llm-td
    permissions:
      id-token: write
      contents: read

  get-label-type:
    name: get-label-type
    uses: ./.github/workflows/_runner-determinator.yml
    with:
      triggering_actor: ${{ github.triggering_actor }}
      issue_owner: ${{ github.event.pull_request.user.login || github.event.issue.user.login }}
      curr_branch: ${{ github.head_ref || github.ref_name }}
      curr_ref_type: ${{ github.ref_type }}

  linux-focal-cuda12_4-py3_10-gcc9-sm86-build:
    name: linux-focal-cuda12.4-py3.10-gcc9-sm86
    uses: ./.github/workflows/_linux-build.yml
    needs: get-label-type
    with:
<<<<<<< HEAD
      runner_prefix: "${{ needs.get-label-type.outputs.label-type }}amz2023."
=======
      runner_prefix: "${{ needs.get-label-type.outputs.label-type }}"
>>>>>>> d1bb8e82
      build-environment: linux-focal-cuda12.4-py3.10-gcc9-sm86
      docker-image-name: pytorch-linux-focal-cuda12.4-cudnn9-py3-gcc9
      cuda-arch-list: 8.6
      test-matrix: |
        { include: [
          { config: "default", shard: 1, num_shards: 5, runner: "${{ needs.get-label-type.outputs.label-type }}linux.g5.4xlarge.nvidia.gpu" },
          { config: "default", shard: 2, num_shards: 5, runner: "${{ needs.get-label-type.outputs.label-type }}linux.g5.4xlarge.nvidia.gpu" },
          { config: "default", shard: 3, num_shards: 5, runner: "${{ needs.get-label-type.outputs.label-type }}linux.g5.4xlarge.nvidia.gpu" },
          { config: "default", shard: 4, num_shards: 5, runner: "${{ needs.get-label-type.outputs.label-type }}linux.g5.4xlarge.nvidia.gpu" },
          { config: "default", shard: 5, num_shards: 5, runner: "${{ needs.get-label-type.outputs.label-type }}linux.g5.4xlarge.nvidia.gpu" },
        ]}

  linux-focal-cuda12_4-py3_10-gcc9-sm86-test:
    name: linux-focal-cuda12.4-py3.10-gcc9-sm86
    uses: ./.github/workflows/_linux-test.yml
    needs:
      - linux-focal-cuda12_4-py3_10-gcc9-sm86-build
      - target-determination
    with:
      build-environment: linux-focal-cuda12.4-py3.10-gcc9-sm86
      docker-image: ${{ needs.linux-focal-cuda12_4-py3_10-gcc9-sm86-build.outputs.docker-image }}
      test-matrix: ${{ needs.linux-focal-cuda12_4-py3_10-gcc9-sm86-build.outputs.test-matrix }}

  libtorch-linux-focal-cuda12_1-py3_7-gcc9-debug-build:
    name: libtorch-linux-focal-cuda12.1-py3.7-gcc9-debug
    uses: ./.github/workflows/_linux-build.yml
    needs: get-label-type
    with:
      build-environment: libtorch-linux-focal-cuda12.1-py3.7-gcc9
      docker-image-name: pytorch-linux-focal-cuda12.1-cudnn9-py3-gcc9
      build-generates-artifacts: false
<<<<<<< HEAD
      runner_prefix: "${{ needs.get-label-type.outputs.label-type }}amz2023."
=======
      runner_prefix: "${{ needs.get-label-type.outputs.label-type }}"
>>>>>>> d1bb8e82
      runner: "linux.4xlarge"
      test-matrix: |
        { include: [
          { config: "default", shard: 1, num_shards: 1 },
        ]}

  # no-ops builds test USE_PER_OPERATOR_HEADERS=0 where ATen/ops is not generated
  linux-focal-cuda12_1-py3_10-gcc9-no-ops-build:
    name: linux-focal-cuda12.1-py3.10-gcc9-no-ops
    uses: ./.github/workflows/_linux-build.yml
    needs: get-label-type
    with:
<<<<<<< HEAD
      runner_prefix: "${{ needs.get-label-type.outputs.label-type }}amz2023."
=======
      runner_prefix: "${{ needs.get-label-type.outputs.label-type }}"
>>>>>>> d1bb8e82
      build-environment: linux-focal-cuda12.1-py3.10-gcc9-no-ops
      docker-image-name: pytorch-linux-focal-cuda12.1-cudnn9-py3-gcc9
      test-matrix: |
        { include: [
          { config: "default", shard: 1, num_shards: 1 },
        ]}

  libtorch-linux-focal-cuda12_4-py3_7-gcc9-debug-build:
    name: libtorch-linux-focal-cuda12.4-py3.7-gcc9-debug
    uses: ./.github/workflows/_linux-build.yml
    needs: get-label-type
    with:
      build-environment: libtorch-linux-focal-cuda12.4-py3.7-gcc9
      docker-image-name: pytorch-linux-focal-cuda12.4-cudnn9-py3-gcc9
      build-generates-artifacts: false
<<<<<<< HEAD
      runner_prefix: "${{ needs.get-label-type.outputs.label-type }}amz2023."
=======
      runner_prefix: "${{ needs.get-label-type.outputs.label-type }}"
>>>>>>> d1bb8e82
      runner: "linux.4xlarge"
      test-matrix: |
        { include: [
          { config: "default", shard: 1, num_shards: 1 },
        ]}

  # no-ops builds test USE_PER_OPERATOR_HEADERS=0 where ATen/ops is not generated
  linux-focal-cuda12_4-py3_10-gcc9-no-ops-build:
    name: linux-focal-cuda12.4-py3.10-gcc9-no-ops
    uses: ./.github/workflows/_linux-build.yml
    needs: get-label-type
    with:
<<<<<<< HEAD
      runner_prefix: "${{ needs.get-label-type.outputs.label-type }}amz2023."
=======
      runner_prefix: "${{ needs.get-label-type.outputs.label-type }}"
>>>>>>> d1bb8e82
      build-environment: linux-focal-cuda12.4-py3.10-gcc9-no-ops
      docker-image-name: pytorch-linux-focal-cuda12.4-cudnn9-py3-gcc9
      test-matrix: |
        { include: [
          { config: "default", shard: 1, num_shards: 1 },
        ]}

  pytorch-linux-focal-py3-clang9-android-ndk-r21e-build:
    name: pytorch-linux-focal-py3-clang9-android-ndk-r21e-build
    uses: ./.github/workflows/_android-full-build-test.yml
    with:
      build-environment: pytorch-linux-focal-py3-clang9-android-ndk-r21e-build
      docker-image-name: pytorch-linux-focal-py3-clang9-android-ndk-r21e
      test-matrix: |
        { include: [
          { config: "default", shard: 1, num_shards: 1, runner: "linux.2xlarge" },
        ]}

  macos-py3-arm64-build:
    name: macos-py3-arm64
    uses: ./.github/workflows/_mac-build.yml
    with:
      sync-tag: macos-py3-arm64-build
      build-environment: macos-py3-arm64
      runner-type: macos-m1-stable
      build-generates-artifacts: true
      # To match the one pre-installed in the m1 runners
      python-version: 3.9.12
      test-matrix: |
        { include: [
          { config: "default", shard: 1, num_shards: 3, runner: "macos-m1-stable" },
          { config: "default", shard: 2, num_shards: 3, runner: "macos-m1-stable" },
          { config: "default", shard: 3, num_shards: 3, runner: "macos-m1-stable" },
        ]}

  macos-py3-arm64-mps-test:
    name: macos-py3-arm64-mps
    uses: ./.github/workflows/_mac-test-mps.yml
    needs: macos-py3-arm64-build
    if: needs.macos-py3-arm64-build.outputs.build-outcome == 'success'
    with:
      sync-tag: macos-py3-arm64-mps-test
      build-environment: macos-py3-arm64
      # Same as the build job
      python-version: 3.9.12
      test-matrix: |
        { include: [
          { config: "mps", shard: 1, num_shards: 1, runner: "macos-m1-13" },
          { config: "mps", shard: 1, num_shards: 1, runner: "macos-m1-14" },
        ]}

  macos-py3-arm64-test:
    name: macos-py3-arm64
    uses: ./.github/workflows/_mac-test.yml
    needs:
      - macos-py3-arm64-build
      - target-determination
    with:
      build-environment: macos-py3-arm64
      # Same as the build job
      python-version: 3.9.12
      test-matrix: ${{ needs.macos-py3-arm64-build.outputs.test-matrix }}

  win-vs2019-cpu-py3-build:
    name: win-vs2019-cpu-py3
    uses: ./.github/workflows/_win-build.yml
    needs: get-label-type
    with:
      build-environment: win-vs2019-cpu-py3
      cuda-version: cpu
      sync-tag: win-cpu-build
      runner: "${{ needs.get-label-type.outputs.label-type }}windows.4xlarge.nonephemeral"
      test-matrix: |
        { include: [
          { config: "default", shard: 1, num_shards: 3, runner: "${{ needs.get-label-type.outputs.label-type }}windows.4xlarge.nonephemeral" },
          { config: "default", shard: 2, num_shards: 3, runner: "${{ needs.get-label-type.outputs.label-type }}windows.4xlarge.nonephemeral" },
          { config: "default", shard: 3, num_shards: 3, runner: "${{ needs.get-label-type.outputs.label-type }}windows.4xlarge.nonephemeral" },
        ]}
    secrets: inherit

  win-vs2019-cpu-py3-test:
    name: win-vs2019-cpu-py3
    uses: ./.github/workflows/_win-test.yml
    needs:
      - win-vs2019-cpu-py3-build
      - target-determination
    with:
      build-environment: win-vs2019-cpu-py3
      cuda-version: cpu
      test-matrix: ${{ needs.win-vs2019-cpu-py3-build.outputs.test-matrix }}

  win-vs2019-cuda12_1-py3-build:
    name: win-vs2019-cuda12.1-py3
    uses: ./.github/workflows/_win-build.yml
    needs: get-label-type
    with:
      build-environment: win-vs2019-cuda12.1-py3
      cuda-version: "12.1"
      runner: "${{ needs.get-label-type.outputs.label-type }}windows.4xlarge.nonephemeral"

  linux-focal-rocm6_2-py3_10-build:
    name: linux-focal-rocm6.2-py3.10
    uses: ./.github/workflows/_linux-build.yml
    needs: get-label-type
    with:
<<<<<<< HEAD
      runner_prefix: "${{ needs.get-label-type.outputs.label-type }}amz2023."
      build-environment: linux-focal-rocm6.1-py3.8
=======
      runner_prefix: "${{ needs.get-label-type.outputs.label-type }}"
      build-environment: linux-focal-rocm6.2-py3.10
>>>>>>> d1bb8e82
      docker-image-name: pytorch-linux-focal-rocm-n-py3
      sync-tag: rocm-build
      test-matrix: |
        { include: [
          { config: "default", shard: 1, num_shards: 2, runner: "linux.rocm.gpu" },
          { config: "default", shard: 2, num_shards: 2, runner: "linux.rocm.gpu" },
          { config: "distributed", shard: 1, num_shards: 1, runner: "linux.rocm.gpu" },
        ]}
    secrets: inherit

  linux-focal-rocm6_2-py3_10-test:
    permissions:
      id-token: write
      contents: read
    name: linux-focal-rocm6.2-py3.10
    uses: ./.github/workflows/_rocm-test.yml
    needs:
      - linux-focal-rocm6_2-py3_10-build
      - target-determination
    with:
      build-environment: linux-focal-rocm6.2-py3.10
      docker-image: ${{ needs.linux-focal-rocm6_2-py3_10-build.outputs.docker-image }}
      test-matrix: ${{ needs.linux-focal-rocm6_2-py3_10-build.outputs.test-matrix }}
      tests-to-include: "test_nn test_torch test_cuda test_ops test_unary_ufuncs test_binary_ufuncs test_autograd inductor/test_torchinductor distributed/test_c10d_common distributed/test_c10d_nccl"

  linux-focal-cuda12_4-py3_10-gcc9-experimental-split-build:
    name: linux-focal-cuda12.4-py3.10-gcc9-experimental-split-build
    uses: ./.github/workflows/_linux-build.yml
    needs: get-label-type
    with:
<<<<<<< HEAD
      runner_prefix: "${{ needs.get-label-type.outputs.label-type }}amz2023."
=======
      runner_prefix: "${{ needs.get-label-type.outputs.label-type }}"
>>>>>>> d1bb8e82
      use_split_build: true
      build-environment: linux-focal-cuda12.4-py3.10-gcc9
      docker-image-name: pytorch-linux-focal-cuda12.4-cudnn9-py3-gcc9
      test-matrix: |
        { include: [
          { config: "nogpu_AVX512", shard: 1, num_shards: 2, runner: "${{ needs.get-label-type.outputs.label-type }}linux.2xlarge" },
          { config: "nogpu_AVX512", shard: 2, num_shards: 2, runner: "${{ needs.get-label-type.outputs.label-type }}linux.2xlarge" },
          { config: "nogpu_NO_AVX2", shard: 1, num_shards: 2, runner: "${{ needs.get-label-type.outputs.label-type }}linux.2xlarge" },
          { config: "nogpu_NO_AVX2", shard: 2, num_shards: 2, runner: "${{ needs.get-label-type.outputs.label-type }}linux.2xlarge" },
          { config: "jit_legacy", shard: 1, num_shards: 1, runner: "${{ needs.get-label-type.outputs.label-type }}linux.4xlarge.nvidia.gpu" },
          { config: "default", shard: 1, num_shards: 5, runner: "${{ needs.get-label-type.outputs.label-type }}linux.4xlarge.nvidia.gpu" },
          { config: "default", shard: 2, num_shards: 5, runner: "${{ needs.get-label-type.outputs.label-type }}linux.4xlarge.nvidia.gpu" },
          { config: "default", shard: 3, num_shards: 5, runner: "${{ needs.get-label-type.outputs.label-type }}linux.4xlarge.nvidia.gpu" },
          { config: "default", shard: 4, num_shards: 5, runner: "${{ needs.get-label-type.outputs.label-type }}linux.4xlarge.nvidia.gpu" },
          { config: "default", shard: 5, num_shards: 5, runner: "${{ needs.get-label-type.outputs.label-type }}linux.4xlarge.nvidia.gpu" },
        ]}

  linux-focal-cuda12_4-py3_10-gcc9-experimental-split-build-test:
    name: linux-focal-cuda12.4-py3.10-gcc9-experimental-split-build-test
    uses: ./.github/workflows/_linux-test.yml
    needs:
      - linux-focal-cuda12_4-py3_10-gcc9-experimental-split-build
      - target-determination
    with:
      build-environment: linux-focal-cuda12.4-py3.10-gcc9-experimental-split-build
      docker-image: ${{ needs.linux-focal-cuda12_4-py3_10-gcc9-experimental-split-build.outputs.docker-image }}
      test-matrix: ${{ needs.linux-focal-cuda12_4-py3_10-gcc9-experimental-split-build.outputs.test-matrix }}

  linux-focal-cuda11_8-py3_10-gcc9-experimental-split-build:
    name: linux-focal-cuda11.8-py3.10-gcc9-experimental-split-build
    uses: ./.github/workflows/_linux-build.yml
    needs: get-label-type
    with:
<<<<<<< HEAD
      runner_prefix: "${{ needs.get-label-type.outputs.label-type }}amz2023."
=======
      runner_prefix: "${{ needs.get-label-type.outputs.label-type }}"
>>>>>>> d1bb8e82
      use_split_build: true
      build-environment: linux-focal-cuda11.8-py3.10-gcc9
      docker-image-name: pytorch-linux-focal-cuda11.8-cudnn9-py3-gcc9
      test-matrix: |
        { include: [
          { config: "distributed", shard: 1, num_shards: 3, runner: "${{ needs.get-label-type.outputs.label-type }}amz2023.linux.8xlarge.nvidia.gpu" },
          { config: "distributed", shard: 2, num_shards: 3, runner: "${{ needs.get-label-type.outputs.label-type }}amz2023.linux.8xlarge.nvidia.gpu" },
          { config: "distributed", shard: 3, num_shards: 3, runner: "${{ needs.get-label-type.outputs.label-type }}amz2023.linux.8xlarge.nvidia.gpu" },
        ]}

  linux-focal-cuda11_8-py3_10-gcc9-experimental-split-build-test:
    name: linux-focal-cuda11.8-py3.10-gcc9-experimental-split-build-test
    uses: ./.github/workflows/_linux-test.yml
    needs:
      - linux-focal-cuda11_8-py3_10-gcc9-experimental-split-build
      - target-determination
    with:
      timeout-minutes: 360
      build-environment: linux-focal-cuda11.8-py3.10-gcc9-experimental-split-build
      docker-image: ${{ needs.linux-focal-cuda11_8-py3_10-gcc9-experimental-split-build.outputs.docker-image }}
      test-matrix: ${{ needs.linux-focal-cuda11_8-py3_10-gcc9-experimental-split-build.outputs.test-matrix }}

  linux-manylinux-2_28-py3-cpu-s390x-build:
    name: linux-manylinux-2_28-py3-cpu-s390x
    uses: ./.github/workflows/_linux-build.yml
    with:
      build-environment: linux-s390x-binary-manywheel
      docker-image-name: pytorch/manylinuxs390x-builder:cpu-s390x-main
      runner: linux.s390x<|MERGE_RESOLUTION|>--- conflicted
+++ resolved
@@ -48,11 +48,7 @@
     uses: ./.github/workflows/_linux-build.yml
     needs: get-label-type
     with:
-<<<<<<< HEAD
-      runner_prefix: "${{ needs.get-label-type.outputs.label-type }}amz2023."
-=======
-      runner_prefix: "${{ needs.get-label-type.outputs.label-type }}"
->>>>>>> d1bb8e82
+      runner_prefix: "${{ needs.get-label-type.outputs.label-type }}"
       build-environment: linux-focal-cuda12.4-py3.10-gcc9-sm86
       docker-image-name: pytorch-linux-focal-cuda12.4-cudnn9-py3-gcc9
       cuda-arch-list: 8.6
@@ -84,11 +80,7 @@
       build-environment: libtorch-linux-focal-cuda12.1-py3.7-gcc9
       docker-image-name: pytorch-linux-focal-cuda12.1-cudnn9-py3-gcc9
       build-generates-artifacts: false
-<<<<<<< HEAD
-      runner_prefix: "${{ needs.get-label-type.outputs.label-type }}amz2023."
-=======
-      runner_prefix: "${{ needs.get-label-type.outputs.label-type }}"
->>>>>>> d1bb8e82
+      runner_prefix: "${{ needs.get-label-type.outputs.label-type }}"
       runner: "linux.4xlarge"
       test-matrix: |
         { include: [
@@ -101,11 +93,7 @@
     uses: ./.github/workflows/_linux-build.yml
     needs: get-label-type
     with:
-<<<<<<< HEAD
-      runner_prefix: "${{ needs.get-label-type.outputs.label-type }}amz2023."
-=======
-      runner_prefix: "${{ needs.get-label-type.outputs.label-type }}"
->>>>>>> d1bb8e82
+      runner_prefix: "${{ needs.get-label-type.outputs.label-type }}"
       build-environment: linux-focal-cuda12.1-py3.10-gcc9-no-ops
       docker-image-name: pytorch-linux-focal-cuda12.1-cudnn9-py3-gcc9
       test-matrix: |
@@ -121,11 +109,7 @@
       build-environment: libtorch-linux-focal-cuda12.4-py3.7-gcc9
       docker-image-name: pytorch-linux-focal-cuda12.4-cudnn9-py3-gcc9
       build-generates-artifacts: false
-<<<<<<< HEAD
-      runner_prefix: "${{ needs.get-label-type.outputs.label-type }}amz2023."
-=======
-      runner_prefix: "${{ needs.get-label-type.outputs.label-type }}"
->>>>>>> d1bb8e82
+      runner_prefix: "${{ needs.get-label-type.outputs.label-type }}"
       runner: "linux.4xlarge"
       test-matrix: |
         { include: [
@@ -138,11 +122,7 @@
     uses: ./.github/workflows/_linux-build.yml
     needs: get-label-type
     with:
-<<<<<<< HEAD
-      runner_prefix: "${{ needs.get-label-type.outputs.label-type }}amz2023."
-=======
-      runner_prefix: "${{ needs.get-label-type.outputs.label-type }}"
->>>>>>> d1bb8e82
+      runner_prefix: "${{ needs.get-label-type.outputs.label-type }}"
       build-environment: linux-focal-cuda12.4-py3.10-gcc9-no-ops
       docker-image-name: pytorch-linux-focal-cuda12.4-cudnn9-py3-gcc9
       test-matrix: |
@@ -248,13 +228,8 @@
     uses: ./.github/workflows/_linux-build.yml
     needs: get-label-type
     with:
-<<<<<<< HEAD
-      runner_prefix: "${{ needs.get-label-type.outputs.label-type }}amz2023."
-      build-environment: linux-focal-rocm6.1-py3.8
-=======
       runner_prefix: "${{ needs.get-label-type.outputs.label-type }}"
       build-environment: linux-focal-rocm6.2-py3.10
->>>>>>> d1bb8e82
       docker-image-name: pytorch-linux-focal-rocm-n-py3
       sync-tag: rocm-build
       test-matrix: |
@@ -285,11 +260,7 @@
     uses: ./.github/workflows/_linux-build.yml
     needs: get-label-type
     with:
-<<<<<<< HEAD
-      runner_prefix: "${{ needs.get-label-type.outputs.label-type }}amz2023."
-=======
-      runner_prefix: "${{ needs.get-label-type.outputs.label-type }}"
->>>>>>> d1bb8e82
+      runner_prefix: "${{ needs.get-label-type.outputs.label-type }}"
       use_split_build: true
       build-environment: linux-focal-cuda12.4-py3.10-gcc9
       docker-image-name: pytorch-linux-focal-cuda12.4-cudnn9-py3-gcc9
@@ -323,19 +294,15 @@
     uses: ./.github/workflows/_linux-build.yml
     needs: get-label-type
     with:
-<<<<<<< HEAD
-      runner_prefix: "${{ needs.get-label-type.outputs.label-type }}amz2023."
-=======
-      runner_prefix: "${{ needs.get-label-type.outputs.label-type }}"
->>>>>>> d1bb8e82
+      runner_prefix: "${{ needs.get-label-type.outputs.label-type }}"
       use_split_build: true
       build-environment: linux-focal-cuda11.8-py3.10-gcc9
       docker-image-name: pytorch-linux-focal-cuda11.8-cudnn9-py3-gcc9
       test-matrix: |
         { include: [
-          { config: "distributed", shard: 1, num_shards: 3, runner: "${{ needs.get-label-type.outputs.label-type }}amz2023.linux.8xlarge.nvidia.gpu" },
-          { config: "distributed", shard: 2, num_shards: 3, runner: "${{ needs.get-label-type.outputs.label-type }}amz2023.linux.8xlarge.nvidia.gpu" },
-          { config: "distributed", shard: 3, num_shards: 3, runner: "${{ needs.get-label-type.outputs.label-type }}amz2023.linux.8xlarge.nvidia.gpu" },
+          { config: "distributed", shard: 1, num_shards: 3, runner: "${{ needs.get-label-type.outputs.label-type }}linux.8xlarge.nvidia.gpu" },
+          { config: "distributed", shard: 2, num_shards: 3, runner: "${{ needs.get-label-type.outputs.label-type }}linux.8xlarge.nvidia.gpu" },
+          { config: "distributed", shard: 3, num_shards: 3, runner: "${{ needs.get-label-type.outputs.label-type }}linux.8xlarge.nvidia.gpu" },
         ]}
 
   linux-focal-cuda11_8-py3_10-gcc9-experimental-split-build-test:
