# @generated DO NOT EDIT MANUALLY

# Template is at:    .github/templates/linux_binary_build_workflow.yml.j2
# Generation script: .github/scripts/generate_ci_workflows.py
name: linux-aarch64-binary-manywheel


on:
  push:
    # NOTE: Meta Employees can trigger new nightlies using: https://fburl.com/trigger_pytorch_nightly_build
    branches:
      - nightly
    tags:
      # NOTE: Binary build pipelines should only get triggered on release candidate builds
      # Release candidate tags look like: v1.11.0-rc1
      - v[0-9]+.[0-9]+.[0-9]+-rc[0-9]+
      - 'ciflow/binaries/*'
      - 'ciflow/binaries_wheel/*'
  workflow_dispatch:

env:
  # Needed for conda builds
  ALPINE_IMAGE: "arm64v8/alpine"
  ANACONDA_USER: pytorch
  AWS_DEFAULT_REGION: us-east-1
  BINARY_ENV_FILE: /tmp/env
  BUILD_ENVIRONMENT: linux-aarch64-binary-manywheel
  BUILDER_ROOT: /builder
  GITHUB_TOKEN: ${{ secrets.GITHUB_TOKEN }}
  PR_NUMBER: ${{ github.event.pull_request.number }}
  PYTORCH_FINAL_PACKAGE_DIR: /artifacts
  PYTORCH_ROOT: /pytorch
  SHA1: ${{ github.event.pull_request.head.sha || github.sha }}
  SKIP_ALL_TESTS: 0
concurrency:
  group: linux-aarch64-binary-manywheel-${{ github.event.pull_request.number || github.ref_name }}-${{ github.ref_type == 'branch' && github.sha }}-${{ github.event_name == 'workflow_dispatch' }}
  cancel-in-progress: true

jobs:
  get-label-type:
    name: get-label-type
    uses: ./.github/workflows/_runner-determinator.yml
    with:
      triggering_actor: ${{ github.triggering_actor }}
      issue_owner: ${{ github.event.pull_request.user.login || github.event.issue.user.login }}
      curr_branch: ${{ github.head_ref || github.ref_name }}
      curr_ref_type: ${{ github.ref_type }}
  manywheel-py3_9-cpu-aarch64-build:
    if: ${{ github.repository_owner == 'pytorch' }}
    uses: ./.github/workflows/_binary-build-linux.yml
    needs: get-label-type
    with:
      PYTORCH_ROOT: /pytorch
      BUILDER_ROOT: /builder
      PACKAGE_TYPE: manywheel
      # TODO: This is a legacy variable that we eventually want to get rid of in
      #       favor of GPU_ARCH_VERSION
      DESIRED_CUDA: cpu
      GPU_ARCH_TYPE: cpu-aarch64
      DOCKER_IMAGE: pytorch/manylinuxaarch64-builder:cpu-aarch64-main
      use_split_build: False
      DESIRED_PYTHON: "3.9"
<<<<<<< HEAD
      runner_prefix: amz2023.
=======
>>>>>>> d1bb8e82
      runs_on: linux.arm64.m7g.4xlarge.ephemeral
      ALPINE_IMAGE: "arm64v8/alpine"
      build_name: manywheel-py3_9-cpu-aarch64
      build_environment: linux-aarch64-binary-manywheel
      PYTORCH_EXTRA_INSTALL_REQUIREMENTS: nvidia-cuda-nvrtc-cu12==12.1.105; platform_system == 'Linux' and platform_machine == 'x86_64' | nvidia-cuda-runtime-cu12==12.1.105; platform_system == 'Linux' and platform_machine == 'x86_64' | nvidia-cuda-cupti-cu12==12.1.105; platform_system == 'Linux' and platform_machine == 'x86_64' | nvidia-cudnn-cu12==9.1.0.70; platform_system == 'Linux' and platform_machine == 'x86_64' | nvidia-cublas-cu12==12.1.3.1; platform_system == 'Linux' and platform_machine == 'x86_64' | nvidia-cufft-cu12==11.0.2.54; platform_system == 'Linux' and platform_machine == 'x86_64' | nvidia-curand-cu12==10.3.2.106; platform_system == 'Linux' and platform_machine == 'x86_64' | nvidia-cusolver-cu12==11.4.5.107; platform_system == 'Linux' and platform_machine == 'x86_64' | nvidia-cusparse-cu12==12.1.0.106; platform_system == 'Linux' and platform_machine == 'x86_64' | nvidia-nccl-cu12==2.21.5; platform_system == 'Linux' and platform_machine == 'x86_64' | nvidia-nvtx-cu12==12.1.105; platform_system == 'Linux' and platform_machine == 'x86_64'
    secrets:
      github-token: ${{ secrets.GITHUB_TOKEN }}
  manywheel-py3_9-cpu-aarch64-test:  # Testing
    if: ${{ github.repository_owner == 'pytorch' }}
    needs:
      - manywheel-py3_9-cpu-aarch64-build
      - get-label-type
    uses: ./.github/workflows/_binary-test-linux.yml
    with:
      PYTORCH_ROOT: /pytorch
      BUILDER_ROOT: /builder
      PACKAGE_TYPE: manywheel
      # TODO: This is a legacy variable that we eventually want to get rid of in
      #       favor of GPU_ARCH_VERSION
      DESIRED_CUDA: cpu
      GPU_ARCH_TYPE: cpu-aarch64
      DOCKER_IMAGE: pytorch/manylinuxaarch64-builder:cpu-aarch64-main
      use_split_build: False
      DESIRED_PYTHON: "3.9"
      build_name: manywheel-py3_9-cpu-aarch64
      build_environment: linux-aarch64-binary-manywheel
      runner_prefix: amz2023.
      runs_on: linux.arm64.2xlarge
      ALPINE_IMAGE: "arm64v8/alpine"
    secrets:
      github-token: ${{ secrets.GITHUB_TOKEN }}
  manywheel-py3_9-cpu-aarch64-upload:  # Uploading
    if: ${{ github.repository_owner == 'pytorch' }}
    permissions:
      id-token: write
      contents: read
    needs: manywheel-py3_9-cpu-aarch64-test
    with:
      PYTORCH_ROOT: /pytorch
      BUILDER_ROOT: /builder
      PACKAGE_TYPE: manywheel
      # TODO: This is a legacy variable that we eventually want to get rid of in
      #       favor of GPU_ARCH_VERSION
      DESIRED_CUDA: cpu
      GPU_ARCH_TYPE: cpu-aarch64
      DOCKER_IMAGE: pytorch/manylinuxaarch64-builder:cpu-aarch64-main
      use_split_build: False
      DESIRED_PYTHON: "3.9"
      build_name: manywheel-py3_9-cpu-aarch64
    secrets:
      github-token: ${{ secrets.GITHUB_TOKEN }}
      conda-pytorchbot-token: ${{ secrets.CONDA_PYTORCHBOT_TOKEN }}
      conda-pytorchbot-token-test: ${{ secrets.CONDA_PYTORCHBOT_TOKEN_TEST }}
    uses: ./.github/workflows/_binary-upload.yml

  manywheel-py3_9-cuda-aarch64-build:
    if: ${{ github.repository_owner == 'pytorch' }}
    uses: ./.github/workflows/_binary-build-linux.yml
    needs: get-label-type
    with:
      PYTORCH_ROOT: /pytorch
      BUILDER_ROOT: /builder
      PACKAGE_TYPE: manywheel
      # TODO: This is a legacy variable that we eventually want to get rid of in
      #       favor of GPU_ARCH_VERSION
      DESIRED_CUDA: cu124
      GPU_ARCH_TYPE: cuda-aarch64
      DOCKER_IMAGE: pytorch/manylinuxaarch64-builder:cuda12.4-main
      DESIRED_DEVTOOLSET: cxx11-abi
      use_split_build: False
      DESIRED_PYTHON: "3.9"
<<<<<<< HEAD
      runner_prefix: amz2023.
=======
>>>>>>> d1bb8e82
      runs_on: linux.arm64.m7g.4xlarge.ephemeral
      ALPINE_IMAGE: "arm64v8/alpine"
      build_name: manywheel-py3_9-cuda-aarch64
      build_environment: linux-aarch64-binary-manywheel
      timeout-minutes: 420
    secrets:
      github-token: ${{ secrets.GITHUB_TOKEN }}
  manywheel-py3_9-cuda-aarch64-upload:  # Uploading
    if: ${{ github.repository_owner == 'pytorch' }}
    permissions:
      id-token: write
      contents: read
    needs: manywheel-py3_9-cuda-aarch64-build
    with:
      PYTORCH_ROOT: /pytorch
      BUILDER_ROOT: /builder
      PACKAGE_TYPE: manywheel
      # TODO: This is a legacy variable that we eventually want to get rid of in
      #       favor of GPU_ARCH_VERSION
      DESIRED_CUDA: cu124
      GPU_ARCH_TYPE: cuda-aarch64
      DOCKER_IMAGE: pytorch/manylinuxaarch64-builder:cuda12.4-main
      DESIRED_DEVTOOLSET: cxx11-abi
      use_split_build: False
      DESIRED_PYTHON: "3.9"
      build_name: manywheel-py3_9-cuda-aarch64
    secrets:
      github-token: ${{ secrets.GITHUB_TOKEN }}
      conda-pytorchbot-token: ${{ secrets.CONDA_PYTORCHBOT_TOKEN }}
      conda-pytorchbot-token-test: ${{ secrets.CONDA_PYTORCHBOT_TOKEN_TEST }}
    uses: ./.github/workflows/_binary-upload.yml

  manywheel-py3_10-cpu-aarch64-build:
    if: ${{ github.repository_owner == 'pytorch' }}
    uses: ./.github/workflows/_binary-build-linux.yml
    needs: get-label-type
    with:
      PYTORCH_ROOT: /pytorch
      BUILDER_ROOT: /builder
      PACKAGE_TYPE: manywheel
      # TODO: This is a legacy variable that we eventually want to get rid of in
      #       favor of GPU_ARCH_VERSION
      DESIRED_CUDA: cpu
      GPU_ARCH_TYPE: cpu-aarch64
      DOCKER_IMAGE: pytorch/manylinuxaarch64-builder:cpu-aarch64-main
      use_split_build: False
      DESIRED_PYTHON: "3.10"
<<<<<<< HEAD
      runner_prefix: amz2023.
=======
>>>>>>> d1bb8e82
      runs_on: linux.arm64.m7g.4xlarge.ephemeral
      ALPINE_IMAGE: "arm64v8/alpine"
      build_name: manywheel-py3_10-cpu-aarch64
      build_environment: linux-aarch64-binary-manywheel
      PYTORCH_EXTRA_INSTALL_REQUIREMENTS: nvidia-cuda-nvrtc-cu12==12.1.105; platform_system == 'Linux' and platform_machine == 'x86_64' | nvidia-cuda-runtime-cu12==12.1.105; platform_system == 'Linux' and platform_machine == 'x86_64' | nvidia-cuda-cupti-cu12==12.1.105; platform_system == 'Linux' and platform_machine == 'x86_64' | nvidia-cudnn-cu12==9.1.0.70; platform_system == 'Linux' and platform_machine == 'x86_64' | nvidia-cublas-cu12==12.1.3.1; platform_system == 'Linux' and platform_machine == 'x86_64' | nvidia-cufft-cu12==11.0.2.54; platform_system == 'Linux' and platform_machine == 'x86_64' | nvidia-curand-cu12==10.3.2.106; platform_system == 'Linux' and platform_machine == 'x86_64' | nvidia-cusolver-cu12==11.4.5.107; platform_system == 'Linux' and platform_machine == 'x86_64' | nvidia-cusparse-cu12==12.1.0.106; platform_system == 'Linux' and platform_machine == 'x86_64' | nvidia-nccl-cu12==2.21.5; platform_system == 'Linux' and platform_machine == 'x86_64' | nvidia-nvtx-cu12==12.1.105; platform_system == 'Linux' and platform_machine == 'x86_64'
    secrets:
      github-token: ${{ secrets.GITHUB_TOKEN }}
  manywheel-py3_10-cpu-aarch64-test:  # Testing
    if: ${{ github.repository_owner == 'pytorch' }}
    needs:
      - manywheel-py3_10-cpu-aarch64-build
      - get-label-type
    uses: ./.github/workflows/_binary-test-linux.yml
    with:
      PYTORCH_ROOT: /pytorch
      BUILDER_ROOT: /builder
      PACKAGE_TYPE: manywheel
      # TODO: This is a legacy variable that we eventually want to get rid of in
      #       favor of GPU_ARCH_VERSION
      DESIRED_CUDA: cpu
      GPU_ARCH_TYPE: cpu-aarch64
      DOCKER_IMAGE: pytorch/manylinuxaarch64-builder:cpu-aarch64-main
      use_split_build: False
      DESIRED_PYTHON: "3.10"
      build_name: manywheel-py3_10-cpu-aarch64
      build_environment: linux-aarch64-binary-manywheel
      runner_prefix: amz2023.
      runs_on: linux.arm64.2xlarge
      ALPINE_IMAGE: "arm64v8/alpine"
    secrets:
      github-token: ${{ secrets.GITHUB_TOKEN }}
  manywheel-py3_10-cpu-aarch64-upload:  # Uploading
    if: ${{ github.repository_owner == 'pytorch' }}
    permissions:
      id-token: write
      contents: read
    needs: manywheel-py3_10-cpu-aarch64-test
    with:
      PYTORCH_ROOT: /pytorch
      BUILDER_ROOT: /builder
      PACKAGE_TYPE: manywheel
      # TODO: This is a legacy variable that we eventually want to get rid of in
      #       favor of GPU_ARCH_VERSION
      DESIRED_CUDA: cpu
      GPU_ARCH_TYPE: cpu-aarch64
      DOCKER_IMAGE: pytorch/manylinuxaarch64-builder:cpu-aarch64-main
      use_split_build: False
      DESIRED_PYTHON: "3.10"
      build_name: manywheel-py3_10-cpu-aarch64
    secrets:
      github-token: ${{ secrets.GITHUB_TOKEN }}
      conda-pytorchbot-token: ${{ secrets.CONDA_PYTORCHBOT_TOKEN }}
      conda-pytorchbot-token-test: ${{ secrets.CONDA_PYTORCHBOT_TOKEN_TEST }}
    uses: ./.github/workflows/_binary-upload.yml

  manywheel-py3_10-cuda-aarch64-build:
    if: ${{ github.repository_owner == 'pytorch' }}
    uses: ./.github/workflows/_binary-build-linux.yml
    needs: get-label-type
    with:
      PYTORCH_ROOT: /pytorch
      BUILDER_ROOT: /builder
      PACKAGE_TYPE: manywheel
      # TODO: This is a legacy variable that we eventually want to get rid of in
      #       favor of GPU_ARCH_VERSION
      DESIRED_CUDA: cu124
      GPU_ARCH_TYPE: cuda-aarch64
      DOCKER_IMAGE: pytorch/manylinuxaarch64-builder:cuda12.4-main
      DESIRED_DEVTOOLSET: cxx11-abi
      use_split_build: False
      DESIRED_PYTHON: "3.10"
<<<<<<< HEAD
      runner_prefix: amz2023.
=======
>>>>>>> d1bb8e82
      runs_on: linux.arm64.m7g.4xlarge.ephemeral
      ALPINE_IMAGE: "arm64v8/alpine"
      build_name: manywheel-py3_10-cuda-aarch64
      build_environment: linux-aarch64-binary-manywheel
      timeout-minutes: 420
    secrets:
      github-token: ${{ secrets.GITHUB_TOKEN }}
  manywheel-py3_10-cuda-aarch64-upload:  # Uploading
    if: ${{ github.repository_owner == 'pytorch' }}
    permissions:
      id-token: write
      contents: read
    needs: manywheel-py3_10-cuda-aarch64-build
    with:
      PYTORCH_ROOT: /pytorch
      BUILDER_ROOT: /builder
      PACKAGE_TYPE: manywheel
      # TODO: This is a legacy variable that we eventually want to get rid of in
      #       favor of GPU_ARCH_VERSION
      DESIRED_CUDA: cu124
      GPU_ARCH_TYPE: cuda-aarch64
      DOCKER_IMAGE: pytorch/manylinuxaarch64-builder:cuda12.4-main
      DESIRED_DEVTOOLSET: cxx11-abi
      use_split_build: False
      DESIRED_PYTHON: "3.10"
      build_name: manywheel-py3_10-cuda-aarch64
    secrets:
      github-token: ${{ secrets.GITHUB_TOKEN }}
      conda-pytorchbot-token: ${{ secrets.CONDA_PYTORCHBOT_TOKEN }}
      conda-pytorchbot-token-test: ${{ secrets.CONDA_PYTORCHBOT_TOKEN_TEST }}
    uses: ./.github/workflows/_binary-upload.yml

  manywheel-py3_11-cpu-aarch64-build:
    if: ${{ github.repository_owner == 'pytorch' }}
    uses: ./.github/workflows/_binary-build-linux.yml
    needs: get-label-type
    with:
      PYTORCH_ROOT: /pytorch
      BUILDER_ROOT: /builder
      PACKAGE_TYPE: manywheel
      # TODO: This is a legacy variable that we eventually want to get rid of in
      #       favor of GPU_ARCH_VERSION
      DESIRED_CUDA: cpu
      GPU_ARCH_TYPE: cpu-aarch64
      DOCKER_IMAGE: pytorch/manylinuxaarch64-builder:cpu-aarch64-main
      use_split_build: False
      DESIRED_PYTHON: "3.11"
<<<<<<< HEAD
      runner_prefix: amz2023.
=======
>>>>>>> d1bb8e82
      runs_on: linux.arm64.m7g.4xlarge.ephemeral
      ALPINE_IMAGE: "arm64v8/alpine"
      build_name: manywheel-py3_11-cpu-aarch64
      build_environment: linux-aarch64-binary-manywheel
      PYTORCH_EXTRA_INSTALL_REQUIREMENTS: nvidia-cuda-nvrtc-cu12==12.1.105; platform_system == 'Linux' and platform_machine == 'x86_64' | nvidia-cuda-runtime-cu12==12.1.105; platform_system == 'Linux' and platform_machine == 'x86_64' | nvidia-cuda-cupti-cu12==12.1.105; platform_system == 'Linux' and platform_machine == 'x86_64' | nvidia-cudnn-cu12==9.1.0.70; platform_system == 'Linux' and platform_machine == 'x86_64' | nvidia-cublas-cu12==12.1.3.1; platform_system == 'Linux' and platform_machine == 'x86_64' | nvidia-cufft-cu12==11.0.2.54; platform_system == 'Linux' and platform_machine == 'x86_64' | nvidia-curand-cu12==10.3.2.106; platform_system == 'Linux' and platform_machine == 'x86_64' | nvidia-cusolver-cu12==11.4.5.107; platform_system == 'Linux' and platform_machine == 'x86_64' | nvidia-cusparse-cu12==12.1.0.106; platform_system == 'Linux' and platform_machine == 'x86_64' | nvidia-nccl-cu12==2.21.5; platform_system == 'Linux' and platform_machine == 'x86_64' | nvidia-nvtx-cu12==12.1.105; platform_system == 'Linux' and platform_machine == 'x86_64'
    secrets:
      github-token: ${{ secrets.GITHUB_TOKEN }}
  manywheel-py3_11-cpu-aarch64-test:  # Testing
    if: ${{ github.repository_owner == 'pytorch' }}
    needs:
      - manywheel-py3_11-cpu-aarch64-build
      - get-label-type
    uses: ./.github/workflows/_binary-test-linux.yml
    with:
      PYTORCH_ROOT: /pytorch
      BUILDER_ROOT: /builder
      PACKAGE_TYPE: manywheel
      # TODO: This is a legacy variable that we eventually want to get rid of in
      #       favor of GPU_ARCH_VERSION
      DESIRED_CUDA: cpu
      GPU_ARCH_TYPE: cpu-aarch64
      DOCKER_IMAGE: pytorch/manylinuxaarch64-builder:cpu-aarch64-main
      use_split_build: False
      DESIRED_PYTHON: "3.11"
      build_name: manywheel-py3_11-cpu-aarch64
      build_environment: linux-aarch64-binary-manywheel
      runner_prefix: amz2023.
      runs_on: linux.arm64.2xlarge
      ALPINE_IMAGE: "arm64v8/alpine"
    secrets:
      github-token: ${{ secrets.GITHUB_TOKEN }}
  manywheel-py3_11-cpu-aarch64-upload:  # Uploading
    if: ${{ github.repository_owner == 'pytorch' }}
    permissions:
      id-token: write
      contents: read
    needs: manywheel-py3_11-cpu-aarch64-test
    with:
      PYTORCH_ROOT: /pytorch
      BUILDER_ROOT: /builder
      PACKAGE_TYPE: manywheel
      # TODO: This is a legacy variable that we eventually want to get rid of in
      #       favor of GPU_ARCH_VERSION
      DESIRED_CUDA: cpu
      GPU_ARCH_TYPE: cpu-aarch64
      DOCKER_IMAGE: pytorch/manylinuxaarch64-builder:cpu-aarch64-main
      use_split_build: False
      DESIRED_PYTHON: "3.11"
      build_name: manywheel-py3_11-cpu-aarch64
    secrets:
      github-token: ${{ secrets.GITHUB_TOKEN }}
      conda-pytorchbot-token: ${{ secrets.CONDA_PYTORCHBOT_TOKEN }}
      conda-pytorchbot-token-test: ${{ secrets.CONDA_PYTORCHBOT_TOKEN_TEST }}
    uses: ./.github/workflows/_binary-upload.yml

  manywheel-py3_11-cuda-aarch64-build:
    if: ${{ github.repository_owner == 'pytorch' }}
    uses: ./.github/workflows/_binary-build-linux.yml
    needs: get-label-type
    with:
      PYTORCH_ROOT: /pytorch
      BUILDER_ROOT: /builder
      PACKAGE_TYPE: manywheel
      # TODO: This is a legacy variable that we eventually want to get rid of in
      #       favor of GPU_ARCH_VERSION
      DESIRED_CUDA: cu124
      GPU_ARCH_TYPE: cuda-aarch64
      DOCKER_IMAGE: pytorch/manylinuxaarch64-builder:cuda12.4-main
      DESIRED_DEVTOOLSET: cxx11-abi
      use_split_build: False
      DESIRED_PYTHON: "3.11"
<<<<<<< HEAD
      runner_prefix: amz2023.
=======
>>>>>>> d1bb8e82
      runs_on: linux.arm64.m7g.4xlarge.ephemeral
      ALPINE_IMAGE: "arm64v8/alpine"
      build_name: manywheel-py3_11-cuda-aarch64
      build_environment: linux-aarch64-binary-manywheel
      timeout-minutes: 420
    secrets:
      github-token: ${{ secrets.GITHUB_TOKEN }}
  manywheel-py3_11-cuda-aarch64-upload:  # Uploading
    if: ${{ github.repository_owner == 'pytorch' }}
    permissions:
      id-token: write
      contents: read
    needs: manywheel-py3_11-cuda-aarch64-build
    with:
      PYTORCH_ROOT: /pytorch
      BUILDER_ROOT: /builder
      PACKAGE_TYPE: manywheel
      # TODO: This is a legacy variable that we eventually want to get rid of in
      #       favor of GPU_ARCH_VERSION
      DESIRED_CUDA: cu124
      GPU_ARCH_TYPE: cuda-aarch64
      DOCKER_IMAGE: pytorch/manylinuxaarch64-builder:cuda12.4-main
      DESIRED_DEVTOOLSET: cxx11-abi
      use_split_build: False
      DESIRED_PYTHON: "3.11"
      build_name: manywheel-py3_11-cuda-aarch64
    secrets:
      github-token: ${{ secrets.GITHUB_TOKEN }}
      conda-pytorchbot-token: ${{ secrets.CONDA_PYTORCHBOT_TOKEN }}
      conda-pytorchbot-token-test: ${{ secrets.CONDA_PYTORCHBOT_TOKEN_TEST }}
    uses: ./.github/workflows/_binary-upload.yml

  manywheel-py3_12-cpu-aarch64-build:
    if: ${{ github.repository_owner == 'pytorch' }}
    uses: ./.github/workflows/_binary-build-linux.yml
    needs: get-label-type
    with:
      PYTORCH_ROOT: /pytorch
      BUILDER_ROOT: /builder
      PACKAGE_TYPE: manywheel
      # TODO: This is a legacy variable that we eventually want to get rid of in
      #       favor of GPU_ARCH_VERSION
      DESIRED_CUDA: cpu
      GPU_ARCH_TYPE: cpu-aarch64
      DOCKER_IMAGE: pytorch/manylinuxaarch64-builder:cpu-aarch64-main
      use_split_build: False
      DESIRED_PYTHON: "3.12"
<<<<<<< HEAD
      runner_prefix: amz2023.
=======
>>>>>>> d1bb8e82
      runs_on: linux.arm64.m7g.4xlarge.ephemeral
      ALPINE_IMAGE: "arm64v8/alpine"
      build_name: manywheel-py3_12-cpu-aarch64
      build_environment: linux-aarch64-binary-manywheel
      PYTORCH_EXTRA_INSTALL_REQUIREMENTS: nvidia-cuda-nvrtc-cu12==12.1.105; platform_system == 'Linux' and platform_machine == 'x86_64' | nvidia-cuda-runtime-cu12==12.1.105; platform_system == 'Linux' and platform_machine == 'x86_64' | nvidia-cuda-cupti-cu12==12.1.105; platform_system == 'Linux' and platform_machine == 'x86_64' | nvidia-cudnn-cu12==9.1.0.70; platform_system == 'Linux' and platform_machine == 'x86_64' | nvidia-cublas-cu12==12.1.3.1; platform_system == 'Linux' and platform_machine == 'x86_64' | nvidia-cufft-cu12==11.0.2.54; platform_system == 'Linux' and platform_machine == 'x86_64' | nvidia-curand-cu12==10.3.2.106; platform_system == 'Linux' and platform_machine == 'x86_64' | nvidia-cusolver-cu12==11.4.5.107; platform_system == 'Linux' and platform_machine == 'x86_64' | nvidia-cusparse-cu12==12.1.0.106; platform_system == 'Linux' and platform_machine == 'x86_64' | nvidia-nccl-cu12==2.21.5; platform_system == 'Linux' and platform_machine == 'x86_64' | nvidia-nvtx-cu12==12.1.105; platform_system == 'Linux' and platform_machine == 'x86_64'
    secrets:
      github-token: ${{ secrets.GITHUB_TOKEN }}
  manywheel-py3_12-cpu-aarch64-test:  # Testing
    if: ${{ github.repository_owner == 'pytorch' }}
    needs:
      - manywheel-py3_12-cpu-aarch64-build
      - get-label-type
    uses: ./.github/workflows/_binary-test-linux.yml
    with:
      PYTORCH_ROOT: /pytorch
      BUILDER_ROOT: /builder
      PACKAGE_TYPE: manywheel
      # TODO: This is a legacy variable that we eventually want to get rid of in
      #       favor of GPU_ARCH_VERSION
      DESIRED_CUDA: cpu
      GPU_ARCH_TYPE: cpu-aarch64
      DOCKER_IMAGE: pytorch/manylinuxaarch64-builder:cpu-aarch64-main
      use_split_build: False
      DESIRED_PYTHON: "3.12"
      build_name: manywheel-py3_12-cpu-aarch64
      build_environment: linux-aarch64-binary-manywheel
      runner_prefix: amz2023.
      runs_on: linux.arm64.2xlarge
      ALPINE_IMAGE: "arm64v8/alpine"
    secrets:
      github-token: ${{ secrets.GITHUB_TOKEN }}
  manywheel-py3_12-cpu-aarch64-upload:  # Uploading
    if: ${{ github.repository_owner == 'pytorch' }}
    permissions:
      id-token: write
      contents: read
    needs: manywheel-py3_12-cpu-aarch64-test
    with:
      PYTORCH_ROOT: /pytorch
      BUILDER_ROOT: /builder
      PACKAGE_TYPE: manywheel
      # TODO: This is a legacy variable that we eventually want to get rid of in
      #       favor of GPU_ARCH_VERSION
      DESIRED_CUDA: cpu
      GPU_ARCH_TYPE: cpu-aarch64
      DOCKER_IMAGE: pytorch/manylinuxaarch64-builder:cpu-aarch64-main
      use_split_build: False
      DESIRED_PYTHON: "3.12"
      build_name: manywheel-py3_12-cpu-aarch64
    secrets:
      github-token: ${{ secrets.GITHUB_TOKEN }}
      conda-pytorchbot-token: ${{ secrets.CONDA_PYTORCHBOT_TOKEN }}
      conda-pytorchbot-token-test: ${{ secrets.CONDA_PYTORCHBOT_TOKEN_TEST }}
    uses: ./.github/workflows/_binary-upload.yml

  manywheel-py3_12-cuda-aarch64-build:
    if: ${{ github.repository_owner == 'pytorch' }}
    uses: ./.github/workflows/_binary-build-linux.yml
    needs: get-label-type
    with:
      PYTORCH_ROOT: /pytorch
      BUILDER_ROOT: /builder
      PACKAGE_TYPE: manywheel
      # TODO: This is a legacy variable that we eventually want to get rid of in
      #       favor of GPU_ARCH_VERSION
      DESIRED_CUDA: cu124
      GPU_ARCH_TYPE: cuda-aarch64
      DOCKER_IMAGE: pytorch/manylinuxaarch64-builder:cuda12.4-main
      DESIRED_DEVTOOLSET: cxx11-abi
      use_split_build: False
      DESIRED_PYTHON: "3.12"
<<<<<<< HEAD
      runner_prefix: amz2023.
=======
>>>>>>> d1bb8e82
      runs_on: linux.arm64.m7g.4xlarge.ephemeral
      ALPINE_IMAGE: "arm64v8/alpine"
      build_name: manywheel-py3_12-cuda-aarch64
      build_environment: linux-aarch64-binary-manywheel
      timeout-minutes: 420
    secrets:
      github-token: ${{ secrets.GITHUB_TOKEN }}
  manywheel-py3_12-cuda-aarch64-upload:  # Uploading
    if: ${{ github.repository_owner == 'pytorch' }}
    permissions:
      id-token: write
      contents: read
    needs: manywheel-py3_12-cuda-aarch64-build
    with:
      PYTORCH_ROOT: /pytorch
      BUILDER_ROOT: /builder
      PACKAGE_TYPE: manywheel
      # TODO: This is a legacy variable that we eventually want to get rid of in
      #       favor of GPU_ARCH_VERSION
      DESIRED_CUDA: cu124
      GPU_ARCH_TYPE: cuda-aarch64
      DOCKER_IMAGE: pytorch/manylinuxaarch64-builder:cuda12.4-main
      DESIRED_DEVTOOLSET: cxx11-abi
      use_split_build: False
      DESIRED_PYTHON: "3.12"
      build_name: manywheel-py3_12-cuda-aarch64
    secrets:
      github-token: ${{ secrets.GITHUB_TOKEN }}
      conda-pytorchbot-token: ${{ secrets.CONDA_PYTORCHBOT_TOKEN }}
      conda-pytorchbot-token-test: ${{ secrets.CONDA_PYTORCHBOT_TOKEN_TEST }}
    uses: ./.github/workflows/_binary-upload.yml<|MERGE_RESOLUTION|>--- conflicted
+++ resolved
@@ -60,10 +60,6 @@
       DOCKER_IMAGE: pytorch/manylinuxaarch64-builder:cpu-aarch64-main
       use_split_build: False
       DESIRED_PYTHON: "3.9"
-<<<<<<< HEAD
-      runner_prefix: amz2023.
-=======
->>>>>>> d1bb8e82
       runs_on: linux.arm64.m7g.4xlarge.ephemeral
       ALPINE_IMAGE: "arm64v8/alpine"
       build_name: manywheel-py3_9-cpu-aarch64
@@ -90,7 +86,6 @@
       DESIRED_PYTHON: "3.9"
       build_name: manywheel-py3_9-cpu-aarch64
       build_environment: linux-aarch64-binary-manywheel
-      runner_prefix: amz2023.
       runs_on: linux.arm64.2xlarge
       ALPINE_IMAGE: "arm64v8/alpine"
     secrets:
@@ -135,10 +130,6 @@
       DESIRED_DEVTOOLSET: cxx11-abi
       use_split_build: False
       DESIRED_PYTHON: "3.9"
-<<<<<<< HEAD
-      runner_prefix: amz2023.
-=======
->>>>>>> d1bb8e82
       runs_on: linux.arm64.m7g.4xlarge.ephemeral
       ALPINE_IMAGE: "arm64v8/alpine"
       build_name: manywheel-py3_9-cuda-aarch64
@@ -186,10 +177,6 @@
       DOCKER_IMAGE: pytorch/manylinuxaarch64-builder:cpu-aarch64-main
       use_split_build: False
       DESIRED_PYTHON: "3.10"
-<<<<<<< HEAD
-      runner_prefix: amz2023.
-=======
->>>>>>> d1bb8e82
       runs_on: linux.arm64.m7g.4xlarge.ephemeral
       ALPINE_IMAGE: "arm64v8/alpine"
       build_name: manywheel-py3_10-cpu-aarch64
@@ -216,7 +203,6 @@
       DESIRED_PYTHON: "3.10"
       build_name: manywheel-py3_10-cpu-aarch64
       build_environment: linux-aarch64-binary-manywheel
-      runner_prefix: amz2023.
       runs_on: linux.arm64.2xlarge
       ALPINE_IMAGE: "arm64v8/alpine"
     secrets:
@@ -261,10 +247,6 @@
       DESIRED_DEVTOOLSET: cxx11-abi
       use_split_build: False
       DESIRED_PYTHON: "3.10"
-<<<<<<< HEAD
-      runner_prefix: amz2023.
-=======
->>>>>>> d1bb8e82
       runs_on: linux.arm64.m7g.4xlarge.ephemeral
       ALPINE_IMAGE: "arm64v8/alpine"
       build_name: manywheel-py3_10-cuda-aarch64
@@ -312,10 +294,6 @@
       DOCKER_IMAGE: pytorch/manylinuxaarch64-builder:cpu-aarch64-main
       use_split_build: False
       DESIRED_PYTHON: "3.11"
-<<<<<<< HEAD
-      runner_prefix: amz2023.
-=======
->>>>>>> d1bb8e82
       runs_on: linux.arm64.m7g.4xlarge.ephemeral
       ALPINE_IMAGE: "arm64v8/alpine"
       build_name: manywheel-py3_11-cpu-aarch64
@@ -342,7 +320,6 @@
       DESIRED_PYTHON: "3.11"
       build_name: manywheel-py3_11-cpu-aarch64
       build_environment: linux-aarch64-binary-manywheel
-      runner_prefix: amz2023.
       runs_on: linux.arm64.2xlarge
       ALPINE_IMAGE: "arm64v8/alpine"
     secrets:
@@ -387,10 +364,6 @@
       DESIRED_DEVTOOLSET: cxx11-abi
       use_split_build: False
       DESIRED_PYTHON: "3.11"
-<<<<<<< HEAD
-      runner_prefix: amz2023.
-=======
->>>>>>> d1bb8e82
       runs_on: linux.arm64.m7g.4xlarge.ephemeral
       ALPINE_IMAGE: "arm64v8/alpine"
       build_name: manywheel-py3_11-cuda-aarch64
@@ -438,10 +411,6 @@
       DOCKER_IMAGE: pytorch/manylinuxaarch64-builder:cpu-aarch64-main
       use_split_build: False
       DESIRED_PYTHON: "3.12"
-<<<<<<< HEAD
-      runner_prefix: amz2023.
-=======
->>>>>>> d1bb8e82
       runs_on: linux.arm64.m7g.4xlarge.ephemeral
       ALPINE_IMAGE: "arm64v8/alpine"
       build_name: manywheel-py3_12-cpu-aarch64
@@ -468,7 +437,6 @@
       DESIRED_PYTHON: "3.12"
       build_name: manywheel-py3_12-cpu-aarch64
       build_environment: linux-aarch64-binary-manywheel
-      runner_prefix: amz2023.
       runs_on: linux.arm64.2xlarge
       ALPINE_IMAGE: "arm64v8/alpine"
     secrets:
@@ -513,10 +481,6 @@
       DESIRED_DEVTOOLSET: cxx11-abi
       use_split_build: False
       DESIRED_PYTHON: "3.12"
-<<<<<<< HEAD
-      runner_prefix: amz2023.
-=======
->>>>>>> d1bb8e82
       runs_on: linux.arm64.m7g.4xlarge.ephemeral
       ALPINE_IMAGE: "arm64v8/alpine"
       build_name: manywheel-py3_12-cuda-aarch64
