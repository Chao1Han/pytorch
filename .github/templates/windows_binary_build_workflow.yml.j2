{% import 'common.yml.j2' as common %}
{% import 'upload.yml.j2' as upload %}

{%- block name -%}
# Template is at:    .github/templates/windows_binary_build_workflow.yml.j2
# Generation script: .github/scripts/generate_ci_workflows.py
name: !{{ build_environment }}
{%- endblock %}

{%- macro set_runner_specific_vars() -%}
      # NOTE: These environment variables are put here so that they can be applied on every job equally
      #       They are also here because setting them at a workflow level doesn't give us access to the
      #       runner.temp variable, which we need.
      - name: Populate binary env
        shell: bash
        run: |
          echo "BINARY_ENV_FILE=${RUNNER_TEMP}/env" >> "${GITHUB_ENV}"
          echo "PYTORCH_FINAL_PACKAGE_DIR=${RUNNER_TEMP}/artifacts" >> "${GITHUB_ENV}"
          echo "WIN_PACKAGE_WORK_DIR=${RUNNER_TEMP}"
{%- endmacro %}

on:
  push:
    {%- if branches == "nightly" %}
    # NOTE: Meta Employees can trigger new nightlies using: https://fburl.com/trigger_pytorch_nightly_build
    {%- endif %}
    branches:
      - !{{ branches }}
    {%- if branches == "nightly" %}
    tags:
      # NOTE: Binary build pipelines should only get triggered on release candidate builds
      # Release candidate tags look like: v1.11.0-rc1
      - v[0-9]+.[0-9]+.[0-9]+-rc[0-9]+
    {%- endif %}
{%- for label in ciflow_config.labels | sort %}
    {%- if loop.first and branches != "nightly" %}
    tags:
    {%- endif %}
      - '!{{ label }}/*'
{%- endfor %}
  workflow_dispatch:

env:
  # Needed for conda builds
  ALPINE_IMAGE: "308535385114.dkr.ecr.us-east-1.amazonaws.com/tool/alpine"
  ANACONDA_USER: pytorch
  AWS_DEFAULT_REGION: us-east-1
  BUILD_ENVIRONMENT: !{{ build_environment }}
  GITHUB_TOKEN: ${{ secrets.GITHUB_TOKEN }}
  PR_NUMBER: ${{ github.event.pull_request.number }}
  SHA1: ${{ github.event.pull_request.head.sha || github.sha }}
  SKIP_ALL_TESTS: 1
!{{ common.concurrency(build_environment) }}

jobs:
  get-label-type:
    name: get-label-type
    uses: ./.github/workflows/_runner-determinator.yml
    with:
      triggering_actor: ${{ github.triggering_actor }}
      issue_owner: ${{ github.event.pull_request.user.login || github.event.issue.user.login }}
      curr_branch: ${{ github.head_ref || github.ref_name }}
      curr_ref_type: ${{ github.ref_type }}

{%- for config in build_configs %}
  !{{ config["build_name"] }}-build:
    if: ${{ github.repository_owner == 'pytorch' }}
    needs: get-label-type
    {%- if branches == "nightly" %}
    runs-on: "${{ needs.get-label-type.outputs.label-type }}windows.4xlarge"
    {%- else %}
    runs-on: "${{ needs.get-label-type.outputs.label-type }}windows.4xlarge.nonephemeral"
    {%- endif %}
    timeout-minutes: !{{ common.timeout_minutes }}
    !{{ upload.binary_env(config, True) }}
    {%- if config.pytorch_extra_install_requirements is defined and config.pytorch_extra_install_requirements|d('')|length > 0  %}
      PYTORCH_EXTRA_INSTALL_REQUIREMENTS: !{{ config.pytorch_extra_install_requirements }}
    {%- endif %}
    steps:
      !{{ common.setup_ec2_windows() }}
      !{{ set_runner_specific_vars() }}
      !{{ common.checkout(deep_clone=False, directory="pytorch") }}
      !{{ common.checkout(deep_clone=False, directory="builder", repository=common.builder_repo, branch=common.builder_branch) }}
      - name: Populate binary env
        shell: bash
        run: |
          "${PYTORCH_ROOT}/.circleci/scripts/binary_populate_env.sh"
      - name: Build PyTorch binary
        shell: bash
        run: |
          "${PYTORCH_ROOT}/.circleci/scripts/binary_windows_build.sh"
      - uses: !{{ common.upload_artifact_action }}
        if: always()
        with:
          name: !{{ config["build_name"] }}
          retention-days: 14
          if-no-files-found: error
          path: "${{ env.PYTORCH_FINAL_PACKAGE_DIR }}"
      !{{ common.wait_and_kill_ssh_windows('pytorch') }}
  !{{ config["build_name"] }}-test:  # Testing
    if: ${{ github.repository_owner == 'pytorch' }}
    needs:
      - !{{ config["build_name"] }}-build
      - get-label-type
{%- if config["gpu_arch_type"] == "cuda" %}
{%- if branches == "nightly" %}
<<<<<<< HEAD
    runs-on: "${{ needs.get-label-type.outputs.label-type }}windows.8xlarge.nvidia.gpu"
{%- else %}
    runs-on: "${{ needs.get-label-type.outputs.label-type }}windows.8xlarge.nvidia.gpu.nonephemeral"
=======
    runs-on: "${{ needs.get-label-type.outputs.label-type }}windows.g4dn.xlarge"
{%- else %}
    runs-on: "${{ needs.get-label-type.outputs.label-type }}windows.g4dn.xlarge.nonephemeral"
>>>>>>> d1bb8e82
{%- endif %}
{%- else %}
    runs-on: "${{ needs.get-label-type.outputs.label-type }}windows.4xlarge.nonephemeral"
{%- endif %}
    timeout-minutes: !{{ common.timeout_minutes }}
    !{{ upload.binary_env(config, True) }}
    steps:
      !{{ common.setup_ec2_windows() }}
      !{{ set_runner_specific_vars() }}
      - uses: !{{ common.download_artifact_action }}
        name: Download Build Artifacts
        with:
          name: !{{ config["build_name"] }}
          path: "${{ env.PYTORCH_FINAL_PACKAGE_DIR }}"
      !{{ common.checkout(deep_clone=False, directory="pytorch") }}
      !{{ common.checkout(deep_clone=False, directory="builder", repository=common.builder_repo, branch=common.builder_branch) }}
      - name: Populate binary env
        shell: bash
        run: |
          "${PYTORCH_ROOT}/.circleci/scripts/binary_populate_env.sh"
      - name: Test PyTorch binary
        shell: bash
        run: |
          "${PYTORCH_ROOT}/.circleci/scripts/binary_windows_test.sh"
      !{{ common.wait_and_kill_ssh_windows('pytorch') }}
  {%- if branches == "nightly" %}
  !{{ upload.upload_binaries(config, True) }}
  {%- endif %}
{%- endfor %}<|MERGE_RESOLUTION|>--- conflicted
+++ resolved
@@ -104,15 +104,9 @@
       - get-label-type
 {%- if config["gpu_arch_type"] == "cuda" %}
 {%- if branches == "nightly" %}
-<<<<<<< HEAD
-    runs-on: "${{ needs.get-label-type.outputs.label-type }}windows.8xlarge.nvidia.gpu"
-{%- else %}
-    runs-on: "${{ needs.get-label-type.outputs.label-type }}windows.8xlarge.nvidia.gpu.nonephemeral"
-=======
     runs-on: "${{ needs.get-label-type.outputs.label-type }}windows.g4dn.xlarge"
 {%- else %}
     runs-on: "${{ needs.get-label-type.outputs.label-type }}windows.g4dn.xlarge.nonephemeral"
->>>>>>> d1bb8e82
 {%- endif %}
 {%- else %}
     runs-on: "${{ needs.get-label-type.outputs.label-type }}windows.4xlarge.nonephemeral"
