--- conflicted
+++ resolved
@@ -547,11 +547,7 @@
     kwargs = kwargs or {}
     combined_args = _combine_args(f, args, kwargs)
     _check_dynamic_shapes(combined_args, dynamic_shapes)
-<<<<<<< HEAD
-    _dynamic_shapes = _transform_shapes_for_default_dynamic(
-=======
     transformed_dynamic_shapes = _transform_shapes_for_default_dynamic(
->>>>>>> d1bb8e82
         combined_args, dynamic_shapes
     )
 
@@ -563,11 +559,7 @@
             ), _ignore_backend_decomps():
                 gm_torch_level, _ = torch._dynamo.export(
                     f,
-<<<<<<< HEAD
-                    dynamic_shapes=_dynamic_shapes,  # type: ignore[arg-type]
-=======
                     dynamic_shapes=transformed_dynamic_shapes,  # type: ignore[arg-type]
->>>>>>> d1bb8e82
                     tracing_mode="symbolic",
                     disable_constraint_solver=disable_constraint_solver,
                     # currently the following 2 flags are tied together for export purposes,
@@ -694,11 +686,7 @@
             if shape_env:
                 insert_deferred_runtime_asserts(
                     gm,
-<<<<<<< HEAD
-                    fake_mode.shape_env,  # type: ignore[arg-type]
-=======
                     shape_env,
->>>>>>> d1bb8e82
                     f"exported program: {first_call_function_nn_module_stack(gm.graph)}",
                     export=True,
                 )
