--- conflicted
+++ resolved
@@ -19,20 +19,7 @@
 import types
 import typing
 import weakref
-from typing import (
-    Any,
-    Callable,
-    cast,
-    Deque,
-    Dict,
-    List,
-    Optional,
-    Set,
-    Tuple,
-    Type,
-    TYPE_CHECKING,
-    Union,
-)
+from typing import Any, Callable, cast, Dict, List, Optional, Set, Tuple, Type, Union
 from unittest.mock import patch
 
 import torch
@@ -72,14 +59,12 @@
     GlobalWeakRefSource,
     LocalSource,
     Source,
-    TorchFunctionModeStackSource,
 )
 from .trace_rules import is_builtin_constant, is_forbidden
 from .utils import (
     counters,
     get_fake_value,
     get_instruction_source_311,
-    get_torch_function_mode_stack,
     graph_break_dup_warning_checker,
     istype,
     LazyString,
@@ -120,18 +105,10 @@
 )
 from .variables.nn_module import NNModuleVariable, UnspecializedNNModuleVariable
 from .variables.tensor import supported_comparison_ops, SymNodeVariable, TensorVariable
-<<<<<<< HEAD
-
-
-if TYPE_CHECKING:
-    from .variables.torch_function import TorchFunctionModeVariable
-
-=======
 from .variables.torch_function import (
     SymbolicTorchFunctionState,
     TorchFunctionModeVariable,
 )
->>>>>>> d1bb8e82
 from .variables.user_defined import (
     RemovableHandleVariable,
     UserDefinedClassVariable,
@@ -741,11 +718,7 @@
     output: OutputGraph
     symbolic_locals: Dict[str, VariableTracker]
     symbolic_globals: Dict[str, VariableTracker]
-<<<<<<< HEAD
-    symbolic_torch_function_mode_stack: Deque["TorchFunctionModeVariable"]
-=======
     symbolic_torch_function_state: SymbolicTorchFunctionState
->>>>>>> d1bb8e82
     stack: List[VariableTracker]
     instruction_pointer: Optional[int]
     current_instruction: Instruction
@@ -1393,14 +1366,8 @@
 
         # 2) when user raises exception instance
         if isinstance(val, variables.ExceptionVariable):
-<<<<<<< HEAD
-            if val.exc_type is StopIteration:
-                # StopIteration is used to find the end of iteration while tracing __next__
-                raise exc.ObservedUserStopIteration(f"raised exception {val}")
-=======
             if observed_exception_type := exc.observed_exception_map.get(val.exc_type):
                 raise observed_exception_type(f"raised exception {val}")
->>>>>>> d1bb8e82
             raise exc.ObservedException(f"raised exception {val}")
         unimplemented(f"raise {exc}")
 
@@ -2571,11 +2538,7 @@
         code_options: Dict[str, Any],
         symbolic_locals: Dict[str, VariableTracker],
         symbolic_globals: Dict[str, VariableTracker],
-<<<<<<< HEAD
-        symbolic_torch_function_mode_stack: Deque["TorchFunctionModeVariable"],
-=======
         symbolic_torch_function_state: SymbolicTorchFunctionState,
->>>>>>> d1bb8e82
         f_code: types.CodeType,
         export: bool,
         inline_depth: int,
@@ -2590,11 +2553,7 @@
         self.output = output
         self.symbolic_locals = symbolic_locals
         self.symbolic_globals = symbolic_globals
-<<<<<<< HEAD
-        self.symbolic_torch_function_mode_stack = symbolic_torch_function_mode_stack
-=======
         self.symbolic_torch_function_state = symbolic_torch_function_state
->>>>>>> d1bb8e82
         self.stack = []
         # stack of variable names for tracking 3.13 closures
         self.name_stack: list[Any] = []
@@ -2718,11 +2677,7 @@
             symbolic_locals={},  # set below
             # A global var is inserted only after a STORE_GLOBAL happens to it
             symbolic_globals={},
-<<<<<<< HEAD
-            symbolic_torch_function_mode_stack=collections.deque(),
-=======
             symbolic_torch_function_state=None,  # type: ignore[arg-type] # set below
->>>>>>> d1bb8e82
             f_code=f_code,
             export=export,
             inline_depth=0,
@@ -2757,13 +2712,9 @@
                 if k in f_locals
             }
 
-<<<<<<< HEAD
-            self._init_torch_function_mode_stack()
-=======
             self.symbolic_torch_function_state = SymbolicTorchFunctionState(
                 torch_function_mode_stack
             )
->>>>>>> d1bb8e82
 
             self.debug_locals: List[Tuple[VariableTracker, List[VariableTracker]]] = []
             if export:
@@ -2803,29 +2754,6 @@
                 f"- torch.func.{name}(fn) requires the function to be inlined by dynamo"
             )
             unimplemented(msg)
-
-    def _init_torch_function_mode_stack(self):
-        from .variables.torch_function import TorchFunctionModeStackVariable
-
-        TorchFunctionModeStackVariable.reset()
-
-        self.symbolic_torch_function_mode_stack: Deque[
-            TorchFunctionModeVariable
-        ] = collections.deque()
-        # We want to retrieve all modes to properly reconstruct the stack if needed
-        py_stack = get_torch_function_mode_stack(filter_ignored=False)
-
-        if py_stack:
-            has_device_context = isinstance(
-                py_stack[0], torch.utils._device.DeviceContext
-            )
-
-        for i, val in enumerate(py_stack):
-            self.symbolic_torch_function_mode_stack.append(
-                variables.LazyVariableTracker.create(
-                    val, source=TorchFunctionModeStackSource(i)
-                )
-            )
 
     def get_example_value(self, source: Source):
         if isinstance(source, LocalSource):
@@ -3158,11 +3086,7 @@
                 code,
                 sub_locals,
                 parent.symbolic_globals,
-<<<<<<< HEAD
-                parent.symbolic_torch_function_mode_stack,
-=======
                 parent.symbolic_torch_function_state,
->>>>>>> d1bb8e82
                 closure_cells,
                 func,
             )
@@ -3172,11 +3096,7 @@
                 code,
                 sub_locals,
                 parent.symbolic_globals,
-<<<<<<< HEAD
-                parent.symbolic_torch_function_mode_stack,
-=======
                 parent.symbolic_torch_function_state,
->>>>>>> d1bb8e82
                 closure_cells,
                 func,
             )
@@ -3229,11 +3149,7 @@
         code: types.CodeType,
         symbolic_locals: Dict[str, VariableTracker],
         symbolic_globals: Dict[str, VariableTracker],
-<<<<<<< HEAD
-        symbolic_torch_function_mode_stack: Deque["TorchFunctionModeVariable"],
-=======
         symbolic_torch_function_state: SymbolicTorchFunctionState,
->>>>>>> d1bb8e82
         closure_cells: Dict[str, VariableTracker],
         funcvar: BaseUserFunctionVariable,
     ) -> None:
@@ -3250,11 +3166,7 @@
             f_builtins=f_builtins,
             symbolic_locals=symbolic_locals,
             symbolic_globals=symbolic_globals,
-<<<<<<< HEAD
-            symbolic_torch_function_mode_stack=symbolic_torch_function_mode_stack,
-=======
             symbolic_torch_function_state=symbolic_torch_function_state,
->>>>>>> d1bb8e82
             instructions=instructions,
             code_options={k: getattr(code, k) for k in get_code_keys()},
             f_code=code,
