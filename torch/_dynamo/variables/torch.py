--- conflicted
+++ resolved
@@ -813,17 +813,10 @@
             self, tx: "InstructionTranslator", *args, **kwargs
         ):
             assert not args and not kwargs
-<<<<<<< HEAD
-            if not tx.symbolic_torch_function_mode_stack:
-                raise unimplemented("Popping from an empty torch function mode stack")
-            TorchFunctionModeStackVariable.register_mutation(tx)
-            return tx.symbolic_torch_function_mode_stack.pop()
-=======
             if not tx.symbolic_torch_function_state.mode_stack:
                 raise unimplemented("Popping from an empty torch function mode stack")
             TorchFunctionModeStackVariable.register_mutation(tx)
             return tx.symbolic_torch_function_state.pop_torch_function_mode()
->>>>>>> d1bb8e82
 
         @register(torch._C._push_on_torch_function_stack)
         def handle_push_torch_function(
@@ -831,11 +824,7 @@
         ):
             assert len(args) == 1 and not kwargs
             TorchFunctionModeStackVariable.register_mutation(tx)
-<<<<<<< HEAD
-            tx.symbolic_torch_function_mode_stack.append(args[0])
-=======
             tx.symbolic_torch_function_state.push_torch_function_mode(args[0])
->>>>>>> d1bb8e82
             return ConstantVariable.create(None)
 
         @register(torch._C._len_torch_function_stack)
@@ -843,13 +832,9 @@
             self, tx: "InstructionTranslator", *args, **kwargs
         ):
             assert not args and not kwargs
-<<<<<<< HEAD
-            return ConstantVariable.create(len(tx.symbolic_torch_function_mode_stack))
-=======
             return ConstantVariable.create(
                 len(tx.symbolic_torch_function_state.mode_stack)
             )
->>>>>>> d1bb8e82
 
         @register(torch.set_default_device)
         def handle_set_default_device(
