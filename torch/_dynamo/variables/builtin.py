--- conflicted
+++ resolved
@@ -985,17 +985,6 @@
             ):
                 return obj.method_setattr_standard(tx, name_var, val)
         if self.fn is object and name == "__new__":
-<<<<<<< HEAD
-            assert len(args) == 1
-            assert len(kwargs) == 0
-            return tx.output.side_effects.track_object_new_from_user_defined_class(
-                args[0]
-            )
-        if self.fn is dict and name == "fromkeys":
-            return BuiltinVariable.call_custom_dict_fromkeys(tx, dict, *args, **kwargs)
-        if self.fn is itertools.chain and name == "from_iterable":
-=======
->>>>>>> d1bb8e82
             assert len(args) == 1
             assert len(kwargs) == 0
             return tx.output.side_effects.track_object_new_from_user_defined_class(
@@ -1582,39 +1571,6 @@
         return variables.MapVariable(fn, seqs, mutable_local=MutableLocal())
 
     def call_filter(self, tx: "InstructionTranslator", fn, seq):
-<<<<<<< HEAD
-        if seq.has_unpack_var_sequence(tx):
-            seq_unpacked = seq.unpack_var_sequence(tx)
-            try:
-                items = list(
-                    filter(
-                        lambda x: fn.call_function(tx, [x], {}).as_python_constant(),
-                        seq_unpacked,
-                    )
-                )
-                return variables.TupleVariable(items)
-            except NotImplementedError:
-                return
-
-    def call_sum(self, tx: "InstructionTranslator", seq, start=_SENTINEL):
-        # Special case for sum on tuple of floats and ints
-        if isinstance(seq, (variables.ListVariable, variables.TupleVariable)) and all(
-            isinstance(x, variables.ConstantVariable)
-            and isinstance(x.value, (int, float))
-            for x in seq.items
-        ):
-            if start is self._SENTINEL:
-                return variables.ConstantVariable.create(
-                    sum(x.value for x in seq.items),
-                )
-            if isinstance(start, variables.ConstantVariable) and isinstance(
-                start.value, (int, float)
-            ):
-                return variables.ConstantVariable.create(
-                    sum((x.value for x in seq.items), start=start.value),
-                )
-=======
->>>>>>> d1bb8e82
         if seq.has_unpack_var_sequence(tx):
             seq_unpacked = seq.unpack_var_sequence(tx)
             try:
