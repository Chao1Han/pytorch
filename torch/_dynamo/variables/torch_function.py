# mypy: ignore-errors

import collections
import contextlib
import inspect
from typing import Deque, Dict, List, TYPE_CHECKING

import torch._C
import torch.utils._pytree as pytree
from torch._guards import Source
from torch.overrides import _get_overloaded_args, get_default_nowrap_functions
from torch.utils._device import DeviceContext

from ..exc import unimplemented
from ..guards import GuardBuilder, install_guard
from ..source import AttrSource, GlobalSource, TorchFunctionModeStackSource, TypeSource
from ..utils import get_safe_global_name, has_torch_function, is_tensor_base_attr_getter
from .base import VariableTracker
from .constant import ConstantVariable
from .ctx_manager import ContextWrappingVariable
<<<<<<< HEAD
=======
from .lazy import LazyVariableTracker
>>>>>>> d1bb8e82
from .lists import TupleVariable
from .tensor import TensorSubclassVariable, TensorVariable
from .user_defined import UserDefinedObjectVariable


if TYPE_CHECKING:
    from torch._dynamo.symbolic_convert import InstructionTranslator


# [Note: __torch_function__] This feature is a prototype and has some rough edges (contact mlazos with issues):
# At a high level, a torch function tensor subclass is represented as a TensorWithTFOverrideVariable, which dispatches
# __torch_function__ on attribute accesses, method calls, and torch API calls.
# The following is not supported:
# - triggering __torch_function__ on tensor subclass non-tensor custom attributes
# - graph breaking on mutating guardable tensor properties within a __torch_function__ context, this can cause
# excessive recompiles in certain degenerate cases
# - Matching the exact eager behavior of *ignoring* __torch_function__ objects in non-tensor argument positions of Torch API calls

# The following is supported:
# - static method impls of __torch_function__ on custom objects; this will trigger on torch API calls with the object as
# any argument
# - triggering __torch_function__ on torch API calls with tensor subclass arguments
# - __torch_function__ calls on base tensor attribute access and method calls for tensor subclass instances
# - matches the dispatch ordering behavior of eager __torch_function__ with subclass/object argumnents in any argument position

# See https://docs.google.com/document/d/1WBxBSvW3NXhRp9ncmtokJloMLCtF4AYNhJaffvHe8Kw/edit#heading=h.vacn73lozd9w
# for more information on the design.

# To enable subclass behavior, add your tensor subclass type to traceable_tensor_subclasses in dynamo/config.py


banned_attrs = [
    fn.__self__.__name__
    for fn in get_default_nowrap_functions()
    if is_tensor_base_attr_getter(fn)
]

# Today set default device is placed in the graph and guarded on separately
# so we should not trace through it. In the future we can trace it once
# mode tracing is implemented and not put in the graph, but this is more
# of a BE project and can be evaluated later
IGNORED_MODES = {DeviceContext}


<<<<<<< HEAD
=======
class SymbolicTorchFunctionState:
    def __init__(self, py_stack):
        # This is annoyingly complicated because of how the torch function subclass + mode C API was designed
        # There are two exposed C knobs here as contexts: torch._C.DisableTorchFunction and torch._C.DisableTorchFunctionSubclass
        # These are their definitions:
        # 1) torch._C._is_torch_function_enabled indicates that neither of the above knobs have been entered
        # (if either are entered, this will be False)
        # 2) torch._C._is_torch_function_mode_enabled indicates that either the torch mode stack is empty OR
        # torch._C.DisableTorchFunction has been entered
        # To disambiguate these and keep myself sane I added a C API to check whether all torch function
        # concepts (modes and subclasses) are enabled.
        # This only returns true iff we have not entered torch._C.DisableTorchFunction and allows us to separate
        # the stack length from the enablement state of torch function modes.
        # This is important because now if a mode is pushed while dynamo is tracing, we know whether
        # or not torch function modes are enabled and whether we should trace it.
        self.torch_function_subclass_enabled = torch._C._is_torch_function_enabled()

        # This differs from the C API of the same name
        # this will only be false iff we have entered torch._C.DisableTorchFunction
        # and does not take into account the mode stack length, while the C API bundles these
        # two concepts
        self.torch_function_mode_enabled = (
            not torch._C._is_torch_function_all_disabled()
        )

        self.cur_mode = None

        TorchFunctionModeStackVariable.reset()

        self.mode_stack: Deque[TorchFunctionModeVariable] = collections.deque()

        for i, val in enumerate(py_stack):
            self.mode_stack.append(
                LazyVariableTracker.create(val, source=TorchFunctionModeStackSource(i))
            )

    def in_torch_function_mode(self):
        return len(self.mode_stack) > 0

    def pop_torch_function_mode(self):
        return self.mode_stack.pop()

    def push_torch_function_mode(self, mode_var):
        self.mode_stack.append(mode_var)

    def call_torch_function_mode(self, tx, fn, types, args, kwargs):
        with self._pop_mode_for_inlining() as cur_mode:
            return cur_mode.call_torch_function(tx, fn, types, args, kwargs)

    @contextlib.contextmanager
    def _pop_mode_for_inlining(self):
        old_mode = self.cur_mode
        self.cur_mode = self.pop_torch_function_mode()
        try:
            yield self.cur_mode
        finally:
            mode = self.cur_mode
            self.cur_mode = old_mode
            self.push_torch_function_mode(mode)


>>>>>>> d1bb8e82
class TorchFunctionModeStackVariable(VariableTracker):
    """Fake VT to use as a dummy object, indicating the presence of torch function mode stack mutation"""

    # singleton value representing the global torch function mode stack
    # singleton (it exists in C++)
    stack_value_singleton = object()

    # offset is used to track if we have inserted/removed a
    # device context which is always placed at the bottom of the stack
    # if a device context is inserted, the graph will run this mutation
    # so when we want to reconstruct any other modes on the stack
    # their indices should be shifted right by 1 (+1)
    # Conversely, if there was a device context on the stack, and the graph
    # mutates the stack to remove that context (set default device to None)
    # each of the indices of other modes should be shifted left by 1 (-1)
    offset = 0

    def __init__(self, source, symbolic_stack):
        self.source = source
        self.symbolic_stack = symbolic_stack

    @classmethod
    def reset(cls):
        cls.offset = 0

    @classmethod
    def register_mutation(cls, tx: "InstructionTranslator"):
        if cls.stack_value_singleton not in tx.output.side_effects:
            var = cls(
<<<<<<< HEAD
                source=Source(), symbolic_stack=tx.symbolic_torch_function_mode_stack
=======
                source=Source(),
                symbolic_stack=tx.symbolic_torch_function_state.mode_stack,
>>>>>>> d1bb8e82
            )
            tx.output.side_effects.track_mutable(cls.stack_value_singleton, var)
            tx.output.side_effects.mutation(var)

    @classmethod
    def register_device_context_insertion(cls, tx: "InstructionTranslator"):
<<<<<<< HEAD
        stack = tx.symbolic_torch_function_mode_stack
=======
        stack = tx.symbolic_torch_function_state.mode_stack
>>>>>>> d1bb8e82
        if stack and cls.is_device_context(stack[0]):
            return
        else:
            cls.offset += 1
<<<<<<< HEAD
            tx.symbolic_torch_function_mode_stack.insert(
=======
            stack.insert(
>>>>>>> d1bb8e82
                0,
                TorchFunctionModeVariable(
                    None, source=TorchFunctionModeStackSource(-cls.offset)
                ),
            )

    @classmethod
    def clear_default_device(cls, tx: "InstructionTranslator"):
<<<<<<< HEAD
        stack = tx.symbolic_torch_function_mode_stack
=======
        stack = tx.symbolic_torch_function_state.mode_stack
>>>>>>> d1bb8e82
        if stack and cls.is_device_context(stack[0]):
            stack.popleft()
            cls.offset -= 1

    @staticmethod
    def is_device_context(var):
        return isinstance(var.value, DeviceContext) or var.value is None

    @classmethod
    def get_mode_index(cls, ind):
        return ind + cls.offset


class TorchFunctionModeVariable(ContextWrappingVariable):
<<<<<<< HEAD
    def __init__(self, value, **kwargs):
        super().__init__(value, **kwargs)
        self.value = value

    @staticmethod
    def get_global_mangled_name(tx, val):
        return get_safe_global_name(
            tx, f"__torch_function_mode_{val.__class__.__name__}", val
        )

    def reconstruct(self, codegen):
        # We don't support locally created torch function modes yet
        assert self.source
        self.source.reconstruct(codegen)

    def _call_func(self, tx, values):
        unimplemented("torch function mode context manager is not supported yet")
=======
    def __init__(self, value, source=None, **kwargs):
        super().__init__(value, **kwargs)
        self.value = value
        self.cm_obj = value  # needed for BC with calling enter from CM code
        self.source = source

    def reconstruct(self, codegen):
        # This shouldn't be called unless we have a source
        assert self.source
        self.source.reconstruct(codegen)

    def module_name(self):
        return self.value.__module__

    def fn_name(self):
        return type(self.value).__name__

    def python_type(self):
        return type(self.value)

    def call_torch_function(self, tx: "InstructionTranslator", fn, types, args, kwargs):
        return call_torch_function(
            tx,
            self,
            build_torch_function_fn(tx, self.value, self.source),
            fn,
            types,
            args,
            kwargs,
        )

    def _call_func(self, tx: "InstructionTranslator", values):
        unimplemented("enter/exit for torch function mode NYI")
>>>>>>> d1bb8e82


def _get_all_args(args, kwargs):
    return _flatten_vts(pytree.arg_tree_leaves(*args, **kwargs))


def _flatten_vts(vts):
    from collections import deque

    from .dicts import ConstDictVariable
    from .lazy import LazyVariableTracker
    from .lists import ListVariable

    vts = deque(vts)
    output = []

    while vts:
        vt = vts.pop()
        LazyVariableTracker.realize_all(vt)
        if isinstance(vt, ListVariable):
            vts.extend(vt.items)
        elif isinstance(vt, ConstDictVariable):
            vts.extend(vt.items.values())
        else:
            output.append(vt)

    return output


def _get_subclass_type(var):
    assert isinstance(var, (TensorWithTFOverrideVariable, UserDefinedObjectVariable))
    return var.python_type()


def _get_subclass_type_var(tx: "InstructionTranslator", var):
    assert isinstance(var, (TensorWithTFOverrideVariable, UserDefinedObjectVariable))
    if isinstance(var, TensorWithTFOverrideVariable):
        return var.class_type_var(tx)
    elif isinstance(var, UserDefinedObjectVariable):
        from .builder import SourcelessBuilder, VariableBuilder

        if var.source:
            return VariableBuilder(tx, TypeSource(var.source))(var.python_type())
        else:
            return SourcelessBuilder.create(tx, var.python_type())


def _is_attr_overidden(tx: "InstructionTranslator", var, name):
    import torch

    overridden = False
    try:
        attr_val = inspect.getattr_static(var.python_type(), name)
        overridden |= attr_val != getattr(torch.Tensor, name)
    except AttributeError:
        pass

    return overridden


def call_torch_function(
    tx, torch_function_type, torch_function_var, fn, types, args, kwargs
):
    from .builder import SourcelessBuilder

    # signature:
    # def __torch_function__(cls, func, types, args=(), kwargs=None):
    tf_args = (
        torch_function_type,
        fn,
        types,
        SourcelessBuilder.create(tx, tuple(args)),
        SourcelessBuilder.create(tx, kwargs),
    )
    return tx.inline_user_function_return(torch_function_var, tf_args, {})


def build_torch_function_fn(tx: "InstructionTranslator", value, source):
    from .builder import SourcelessBuilder, VariableBuilder

    if source:
        return VariableBuilder(
            tx,
            AttrSource(AttrSource(source, "__torch_function__"), "__func__"),
        )(value.__torch_function__.__func__)
    else:
        return SourcelessBuilder.create(tx, value.__torch_function__.__func__)


def can_dispatch_torch_function(tx: "InstructionTranslator", args, kwargs):
    has_overridden_args = any(
        has_torch_function(arg) for arg in _get_all_args(args, kwargs)
    )
    tf_state = tx.symbolic_torch_function_state
    return (has_overridden_args and tf_state.torch_function_subclass_enabled) or (
        tf_state.torch_function_mode_enabled and tf_state.in_torch_function_mode()
    )


def dispatch_torch_function(tx: "InstructionTranslator", fn, args, kwargs):
    """Gathers all args that are TensorWithTFOverrideVariable and dispatches based on the ordering in _get_overloaded_args"""

    all_args = _get_all_args(args, kwargs)
    overloaded_args = _get_overloaded_args(
        [arg for arg in all_args if has_torch_function(arg)],
        _get_subclass_type,
    )

    types = TupleVariable([_get_subclass_type_var(tx, arg) for arg in overloaded_args])

    if tx.symbolic_torch_function_state.in_torch_function_mode():
        res = tx.symbolic_torch_function_state.call_torch_function_mode(
            tx, fn, types, args, kwargs
        )
        if not (isinstance(res, ConstantVariable) and res.value is NotImplemented):
            return res

    for arg in overloaded_args:
        res = arg.call_torch_function(
            tx,
            fn,
            types,
            args,
            kwargs,
        )

        if not (isinstance(res, ConstantVariable) and res.value is NotImplemented):
            return res

    unimplemented(
        f"All __torch_function__ overrides for call {fn} with args {args} and kwargs {kwargs} returned NotImplemented"
    )


class TensorWithTFOverrideVariable(TensorVariable):
    """
    Represents a tensor subclass instance with a __torch_function__ override.
    """

    def __init__(self, *args, **kwargs) -> None:
        self.torch_function_fn = kwargs.pop("torch_function_fn")
        super().__init__(*args, **kwargs)

    @classmethod
    def from_tensor_var(cls, tx, tensor_var, class_type, torch_function_fn):
        import torch

        kwargs = dict(tensor_var.__dict__)
        assert (
            kwargs.pop("class_type") is torch.Tensor
        ), "invalid class type in TensorWithTFOverrideVariable.from_tensor_var"
        var = cls(torch_function_fn=torch_function_fn, class_type=class_type, **kwargs)
        var.install_global(tx)
        return var

    def install_global(self, tx):
        # stash the subclass type to rewrap an output tensor if needed
        # this is needed because the actual type needs to be available
        # each time the compiled artifact is run and outputs a wrapped tensor.
        if self.global_mangled_class_name(tx) not in tx.output.global_scope:
            # Safe because global_mangled_class_name figures it out
            tx.output.install_global_unsafe(
                self.global_mangled_class_name(tx), self.class_type
            )

    def python_type(self):
        return self.class_type

    def class_type_var(self, tx):
        return TensorSubclassVariable(
            self.class_type, source=GlobalSource(self.global_mangled_class_name(tx))
        )

    def global_mangled_class_name(self, tx):
        return get_safe_global_name(
            tx, f"__subclass_{self.class_type.__name__}", self.class_type
        )

    def var_getattr(self, tx: "InstructionTranslator", name):
        # [Note: __torch_function__] We currently only support attributes that are defined on
        # base tensors, custom attribute accesses will graph break.
        import torch

        from .builder import SourcelessBuilder

        if name in banned_attrs:
            unimplemented(
                f"Accessing {name} on a tensor subclass with a __torch_function__ override is not supported"
            )

        if _is_attr_overidden(tx, self, name):
            unimplemented(
                f"Accessing overridden method/attribute {name} on a tensor"
                " subclass with a __torch_function__ override is not supported"
            )

        if tx.output.torch_function_enabled and hasattr(torch.Tensor, name):
            if self.source:
                install_guard(
                    AttrSource(AttrSource(self.source, "__class__"), name).make_guard(
                        GuardBuilder.FUNCTION_MATCH
                    )
                )
            get_fn = SourcelessBuilder.create(tx, getattr(torch.Tensor, name).__get__)

            return self.call_torch_function(
                tx,
                get_fn,
                TupleVariable([self.class_type_var(tx)]),
                [self],
                {},
            )
        else:
            return super().var_getattr(tx, name)

    def call_torch_function(self, tx: "InstructionTranslator", fn, types, args, kwargs):
        return call_torch_function(
            tx,
            self.class_type_var(tx),
            self.torch_function_fn,
            fn,
            types,
            args,
            kwargs,
        )

    def call_method(
        self,
        tx,
        name,
        args: "List[VariableTracker]",
        kwargs: "Dict[str, VariableTracker]",
    ) -> "VariableTracker":
        # This code block implements inlining the __torch_function__ override
        # of `call_method`.
        if tx.output.torch_function_enabled:
            import torch

            from .builder import SourcelessBuilder, VariableBuilder

            if _is_attr_overidden(tx, self, name):
                unimplemented(
                    f"Calling overridden method {name} on a tensor"
                    " subclass with a __torch_function__ override is not supported"
                )

            # [Note: __torch_function__] Currently we only support methods that are defined on tensor
            # we will graph break in other cases this will need a bigger overhaul of extracting methods/comparing them for equality
            # We've established with the above check that the method is not overridden, so we guard that the method is the same
            # as the impl defined on tensor and retrieve it
            if self.source:
                func_var = VariableBuilder(
                    tx, AttrSource(AttrSource(self.source, "__class__"), name)
                )(inspect.getattr_static(self.python_type(), name))
            else:
                func_var = SourcelessBuilder.create(tx, getattr(torch.Tensor, name))
            return dispatch_torch_function(tx, func_var, [self] + args, kwargs)
        else:
            return super().call_method(tx, name, args, kwargs)<|MERGE_RESOLUTION|>--- conflicted
+++ resolved
@@ -18,10 +18,7 @@
 from .base import VariableTracker
 from .constant import ConstantVariable
 from .ctx_manager import ContextWrappingVariable
-<<<<<<< HEAD
-=======
 from .lazy import LazyVariableTracker
->>>>>>> d1bb8e82
 from .lists import TupleVariable
 from .tensor import TensorSubclassVariable, TensorVariable
 from .user_defined import UserDefinedObjectVariable
@@ -66,8 +63,6 @@
 IGNORED_MODES = {DeviceContext}
 
 
-<<<<<<< HEAD
-=======
 class SymbolicTorchFunctionState:
     def __init__(self, py_stack):
         # This is annoyingly complicated because of how the torch function subclass + mode C API was designed
@@ -129,7 +124,6 @@
             self.push_torch_function_mode(mode)
 
 
->>>>>>> d1bb8e82
 class TorchFunctionModeStackVariable(VariableTracker):
     """Fake VT to use as a dummy object, indicating the presence of torch function mode stack mutation"""
 
@@ -159,32 +153,20 @@
     def register_mutation(cls, tx: "InstructionTranslator"):
         if cls.stack_value_singleton not in tx.output.side_effects:
             var = cls(
-<<<<<<< HEAD
-                source=Source(), symbolic_stack=tx.symbolic_torch_function_mode_stack
-=======
                 source=Source(),
                 symbolic_stack=tx.symbolic_torch_function_state.mode_stack,
->>>>>>> d1bb8e82
             )
             tx.output.side_effects.track_mutable(cls.stack_value_singleton, var)
             tx.output.side_effects.mutation(var)
 
     @classmethod
     def register_device_context_insertion(cls, tx: "InstructionTranslator"):
-<<<<<<< HEAD
-        stack = tx.symbolic_torch_function_mode_stack
-=======
         stack = tx.symbolic_torch_function_state.mode_stack
->>>>>>> d1bb8e82
         if stack and cls.is_device_context(stack[0]):
             return
         else:
             cls.offset += 1
-<<<<<<< HEAD
-            tx.symbolic_torch_function_mode_stack.insert(
-=======
             stack.insert(
->>>>>>> d1bb8e82
                 0,
                 TorchFunctionModeVariable(
                     None, source=TorchFunctionModeStackSource(-cls.offset)
@@ -193,11 +175,7 @@
 
     @classmethod
     def clear_default_device(cls, tx: "InstructionTranslator"):
-<<<<<<< HEAD
-        stack = tx.symbolic_torch_function_mode_stack
-=======
         stack = tx.symbolic_torch_function_state.mode_stack
->>>>>>> d1bb8e82
         if stack and cls.is_device_context(stack[0]):
             stack.popleft()
             cls.offset -= 1
@@ -212,25 +190,6 @@
 
 
 class TorchFunctionModeVariable(ContextWrappingVariable):
-<<<<<<< HEAD
-    def __init__(self, value, **kwargs):
-        super().__init__(value, **kwargs)
-        self.value = value
-
-    @staticmethod
-    def get_global_mangled_name(tx, val):
-        return get_safe_global_name(
-            tx, f"__torch_function_mode_{val.__class__.__name__}", val
-        )
-
-    def reconstruct(self, codegen):
-        # We don't support locally created torch function modes yet
-        assert self.source
-        self.source.reconstruct(codegen)
-
-    def _call_func(self, tx, values):
-        unimplemented("torch function mode context manager is not supported yet")
-=======
     def __init__(self, value, source=None, **kwargs):
         super().__init__(value, **kwargs)
         self.value = value
@@ -264,7 +223,6 @@
 
     def _call_func(self, tx: "InstructionTranslator", values):
         unimplemented("enter/exit for torch function mode NYI")
->>>>>>> d1bb8e82
 
 
 def _get_all_args(args, kwargs):
