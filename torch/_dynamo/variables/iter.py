# mypy: ignore-errors

import itertools
import operator
import sys
from typing import Dict, List, Optional, TYPE_CHECKING, Union

from .. import polyfills, variables
<<<<<<< HEAD
=======
from ..bytecode_transformation import create_call_function, create_instruction
>>>>>>> d1bb8e82
from ..exc import (
    handle_observed_exception,
    ObservedUserStopIteration,
    raise_observed_exception,
    unimplemented,
    UserError,
)
from .base import MutableLocal, VariableTracker
from .constant import ConstantVariable


if TYPE_CHECKING:
    from torch._dynamo.symbolic_convert import InstructionTranslator


MAX_ITERATOR_LIMIT = 100 * 1024  # 100k


class ItertoolsVariable(VariableTracker):
    def __init__(self, value, **kwargs) -> None:
        super().__init__(**kwargs)
        self.value = value

    def __repr__(self) -> str:
        return f"ItertoolsVariable({self.value})"

    def as_python_constant(self):
        return self.value

    def call_function(
        self,
        tx: "InstructionTranslator",
        args: "List[VariableTracker]",
        kwargs: "Dict[str, VariableTracker]",
    ) -> "VariableTracker":
        if (
            self.value is itertools.product
            and not kwargs
            and all(arg.has_unpack_var_sequence(tx) for arg in args)
        ):
            seqs = [arg.unpack_var_sequence(tx) for arg in args]
            items = []
            for item in itertools.product(*seqs):
                items.append(variables.TupleVariable(list(item)))
            return variables.ListIteratorVariable(items, mutable_local=MutableLocal())
        elif self.value is itertools.accumulate:
            from .builtin import BuiltinVariable

            if any(key not in ["initial", "func"] for key in kwargs.keys()):
                unimplemented(
                    "Unsupported kwargs for itertools.accumulate: "
                    f"{','.join(set(kwargs.keys()) - {'initial', 'func'})}"
                )

            acc = kwargs.get("initial")

            if len(args) in [1, 2] and args[0].has_unpack_var_sequence(tx):
                seq = args[0].unpack_var_sequence(tx)

                if "func" in kwargs and len(args) == 1:
                    func = kwargs["func"].call_function
                elif len(args) == 2:
                    func = args[1].call_function
                elif len(args) == 1:
                    # Default to operator.add
                    func = BuiltinVariable(operator.add).call_function
                else:
                    unimplemented(
                        "itertools.accumulate can only accept one of: `func` kwarg, pos 2 arg"
                    )
            else:
                unimplemented("Unsupported arguments for itertools.accumulate")

            items = []
            if acc is not None:
                items.append(acc)
            for item in seq:
                if acc is None:
                    acc = item
                else:
                    try:
                        acc = func(tx, [acc, item], {})
                    except Exception as e:
                        unimplemented(
                            f"Unexpected failure in invoking function during accumulate. Failed running func {func}({item}{acc})",
                            from_exc=e,
                        )
                items.append(acc)

            return variables.ListIteratorVariable(items, mutable_local=MutableLocal())
        elif (
            self.value is itertools.combinations
            and not kwargs
            and len(args) == 2
            and args[0].has_unpack_var_sequence(tx)
            and args[1].is_python_constant()
        ):
            iterable = args[0].unpack_var_sequence(tx)
            r = args[1].as_python_constant()

            items = []
            for item in itertools.combinations(iterable, r):
                items.append(variables.TupleVariable(list(item)))
            return variables.ListIteratorVariable(items, mutable_local=MutableLocal())
        elif self.value is itertools.groupby:
            if any(kw != "key" for kw in kwargs.keys()):
                unimplemented(
                    "Unsupported kwargs for itertools.groupby: "
                    f"{','.join(set(kwargs.keys()) - {'key'})}"
                )

            def retrieve_const_key(key):
                if isinstance(key, variables.SymNodeVariable):
                    return key.evaluate_expr()
                elif isinstance(key, variables.ConstantVariable):
                    return key.as_python_constant()
                else:
                    unimplemented(
                        "Unsupported key type for itertools.groupby: " + str(type(key))
                    )

            if len(args) == 1 and args[0].has_unpack_var_sequence(tx):
                seq = args[0].unpack_var_sequence(tx)
                keyfunc = (
                    (
                        lambda x: (
                            retrieve_const_key(
                                kwargs.get("key").call_function(tx, [x], {})
                            )
                        )
                    )
                    if "key" in kwargs
                    else None
                )
            else:
                unimplemented("Unsupported arguments for itertools.groupby")

            result = []
            try:
                for k, v in itertools.groupby(seq, key=keyfunc):
                    result.append(
                        variables.TupleVariable(
                            [
                                variables.ConstantVariable.create(k)
                                if variables.ConstantVariable.is_literal(k)
                                else k,
                                variables.ListIteratorVariable(
                                    list(v), mutable_local=MutableLocal()
                                ),
                            ],
                            mutable_local=MutableLocal(),
                        )
                    )
            except Exception as e:
                unimplemented(
                    "Unexpected failure when calling itertools.groupby",
                    from_exc=e,
                )
            return variables.ListIteratorVariable(result, mutable_local=MutableLocal())
        elif self.value is itertools.islice:
            from .builder import SourcelessBuilder

            return tx.inline_user_function_return(
                SourcelessBuilder.create(tx, polyfills.islice), args, kwargs
            )
        elif self.value is itertools.repeat:
            if len(args) < 2:
                return variables.RepeatIteratorVariable(
                    *args, mutable_local=MutableLocal()
                )

            from .builder import SourcelessBuilder

            return tx.inline_user_function_return(
                SourcelessBuilder.create(tx, polyfills.repeat), args, kwargs
            )
        elif self.value is itertools.count:
            return variables.CountIteratorVariable(*args, mutable_local=MutableLocal())
        elif self.value is itertools.cycle:
            return variables.CycleIteratorVariable(*args, mutable_local=MutableLocal())
        elif self.value is itertools.dropwhile:
            return variables.UserFunctionVariable(polyfills.dropwhile).call_function(
                tx, args, kwargs
            )
        elif self.value is itertools.zip_longest:
            return variables.UserFunctionVariable(polyfills.zip_longest).call_function(
                tx, args, kwargs
            )
        else:
            return super().call_function(tx, args, kwargs)


class IteratorVariable(VariableTracker):
    def __init__(self, **kwargs) -> None:
        super().__init__(**kwargs)

    def next_variable(self, tx):
        unimplemented("abstract method, must implement")

    # NOTE: only call when unpacking this iterator safely done eagerly!
    # Normally, iterators are accessed lazily.
    # Example of safe eager unpacking: list(map(f, seq))
    # Example of unsafe eager unpacking: list(islice(map(f, seq), 5))
    def force_unpack_var_sequence(self, tx) -> List[VariableTracker]:
        result = []
        while True:
            try:
                result.append(self.next_variable(tx))
            except ObservedUserStopIteration:
                handle_observed_exception(tx)
                break
        return result

    # don't call force_unpack_var_sequence since it can mutate
    # IteratorVariable state!
    def has_force_unpack_var_sequence(self, tx) -> bool:
        return True


class RepeatIteratorVariable(IteratorVariable):
    def __init__(self, item: VariableTracker, **kwargs) -> None:
        super().__init__(**kwargs)
        self.item = item

    # Repeat needs no mutation, clone self
    def next_variable(self, tx):
        return self.item

    def reconstruct(self, codegen):
        codegen.add_push_null(
            lambda: codegen.extend_output(
                [
                    codegen.create_load_python_module(itertools),
                    codegen.create_load_attr("repeat"),
                ]
            )
        )
        codegen(self.item)
        codegen.extend_output(create_call_function(1, False))


class CountIteratorVariable(IteratorVariable):
    def __init__(self, item: int = 0, step: int = 1, **kwargs) -> None:
        super().__init__(**kwargs)
        if not isinstance(item, VariableTracker):
            item = ConstantVariable.create(item)
        if not isinstance(step, VariableTracker):
            step = ConstantVariable.create(step)
        self.item = item
        self.step = step

    def next_variable(self, tx):
        assert self.mutable_local
        old_item = self.item
        tx.output.side_effects.mutation(self)
        self.item = self.item.call_method(tx, "__add__", [self.step], {})
        return old_item

    def reconstruct(self, codegen):
        codegen.add_push_null(
            lambda: codegen.extend_output(
                [
                    codegen.create_load_python_module(itertools),
                    codegen.create_load_attr("count"),
                ]
            )
        )
        codegen(self.item)
        codegen(self.step)
        codegen.extend_output(create_call_function(2, False))


class CycleIteratorVariable(IteratorVariable):
    def __init__(
        self,
        iterator: IteratorVariable,
        saved: List[VariableTracker] = None,
        saved_index: int = 0,
        item: Optional[VariableTracker] = None,
        **kwargs,
    ) -> None:
        if saved is None:
            saved = []
        super().__init__(**kwargs)
        self.iterator = iterator
        self.saved = saved
        self.saved_index = saved_index
        self.item = item

    def next_variable(self, tx):
        assert self.mutable_local

        if self.iterator is not None:
            try:
                new_item = self.iterator.next_variable(tx)
                if len(self.saved) > MAX_ITERATOR_LIMIT:
                    unimplemented(
                        "input iterator to itertools.cycle has too many items"
                    )
                tx.output.side_effects.mutation(self)
                self.saved.append(new_item)
                self.item = new_item
                if self.item is None:
                    return self.next_variable(tx)
                return self.item
            except ObservedUserStopIteration:
                handle_observed_exception(tx)
                self.iterator = None
                return self.next_variable(tx)
        elif len(self.saved) > 0:
            tx.output.side_effects.mutation(self)
            self.saved_index = (self.saved_index + 1) % len(self.saved)
            return self.item
        else:
            raise_observed_exception(StopIteration, tx)


class ZipVariable(IteratorVariable):
    """
    Represents zip(*iterables)
    """

    _nonvar_fields = {
        "index",
        "strict",
        *IteratorVariable._nonvar_fields,
    }

    def __init__(
        self,
        iterables: List[Union[List[VariableTracker], VariableTracker]],
        strict: bool = False,
        **kwargs,
    ) -> None:
        super().__init__(**kwargs)
        assert isinstance(iterables, list)
        # can be list[Variable] or VariableTracker (with next_variable implemented)
        self.iterables = iterables
        self.index = 0
        self.strict = strict

    def python_type(self):
        return zip

    def has_unpack_var_sequence(self, tx) -> bool:
        return all(
            isinstance(it, list) or it.has_unpack_var_sequence(tx)
            for it in self.iterables
        )

    def unpack_var_sequence(self, tx) -> List["VariableTracker"]:
        assert self.has_unpack_var_sequence(tx)
        iterables = []
        for it in self.iterables:
            if isinstance(it, list):
                iterables.append(it[self.index :])
            else:
                iterables.append(it.unpack_var_sequence(tx))
        kwargs = {"strict": self.strict} if self.strict else {}
        zipped = zip(*iterables, **kwargs)
        return [variables.TupleVariable(list(var)) for var in zipped]

    def next_variable(self, tx):
        assert self.mutable_local
        old_index = self.index
        args = []

        def get_item(it):
            if isinstance(it, list):
                if old_index >= len(it):
                    raise_observed_exception(StopIteration, tx)
                return it[old_index]
            else:
                return it.next_variable(tx)

        try:
            for idx, it in enumerate(self.iterables):
                args.append(get_item(it))
        except ObservedUserStopIteration:
            if self.strict:
                if idx == 0:
                    # all other iterables should be exhausted
                    for it in self.iterables:
                        try:
                            get_item(it)
                        except ObservedUserStopIteration:
                            handle_observed_exception(tx)
                            continue
                        # no ObservedUserStopIteration - fall through to UserError
                        break
                    else:
                        # all iterables exhausted, raise original error
                        raise
                handle_observed_exception(tx)
                raise UserError(
                    ValueError,
                    "zip() has one argument of len differing from others",
                ) from None
            raise

        tx.output.side_effects.mutation(self)
        self.index += 1
        return variables.TupleVariable(args)

    def reconstruct_items(self, codegen):
        for it in self.iterables:
            if isinstance(it, list):
                remaining_items = it[self.index :]
                codegen.foreach(remaining_items)
                codegen.append_output(
                    create_instruction("BUILD_TUPLE", arg=len(remaining_items))
                )
            else:
                codegen(it)

    def reconstruct(self, codegen):
        codegen.add_push_null(
            lambda: codegen.load_import_from("builtins", "zip"), call_function_ex=True
        )
        self.reconstruct_items(codegen)
        codegen.append_output(
            create_instruction("BUILD_TUPLE", arg=len(self.iterables))
        )
        if sys.version_info >= (3, 10):
            codegen.extend_output(
                [
                    codegen.create_load_const("strict"),
                    codegen.create_load_const(self.strict),
                    create_instruction("BUILD_MAP", arg=1),
                    create_instruction("CALL_FUNCTION_EX", arg=1),
                ]
            )
        else:
            codegen.append_output(create_instruction("CALL_FUNCTION_EX", arg=0))


class MapVariable(ZipVariable):
    """
    Represents map(fn, *iterables)
    """

    def __init__(
        self,
        fn: VariableTracker,
        iterables: List[Union[List[VariableTracker], VariableTracker]],
        **kwargs,
    ) -> None:
        super().__init__(iterables, **kwargs)
        self.fn = fn

    def python_type(self):
        return map

    def has_unpack_var_sequence(self, tx) -> bool:
        return False

    def next_variable(self, tx):
        args = super().next_variable(tx)
        return self.fn.call_function(tx, args.items, {})

    def reconstruct(self, codegen):
        codegen.add_push_null(
            lambda: codegen.load_import_from("builtins", "map"), call_function_ex=True
        )
        codegen(self.fn)
        self.reconstruct_items(codegen)
        codegen.extend_output(
            [
                create_instruction("BUILD_TUPLE", arg=len(self.iterables) + 1),
                create_instruction("CALL_FUNCTION_EX", arg=0),
            ]
        )<|MERGE_RESOLUTION|>--- conflicted
+++ resolved
@@ -6,10 +6,7 @@
 from typing import Dict, List, Optional, TYPE_CHECKING, Union
 
 from .. import polyfills, variables
-<<<<<<< HEAD
-=======
 from ..bytecode_transformation import create_call_function, create_instruction
->>>>>>> d1bb8e82
 from ..exc import (
     handle_observed_exception,
     ObservedUserStopIteration,
@@ -169,12 +166,6 @@
                     from_exc=e,
                 )
             return variables.ListIteratorVariable(result, mutable_local=MutableLocal())
-        elif self.value is itertools.islice:
-            from .builder import SourcelessBuilder
-
-            return tx.inline_user_function_return(
-                SourcelessBuilder.create(tx, polyfills.islice), args, kwargs
-            )
         elif self.value is itertools.repeat:
             if len(args) < 2:
                 return variables.RepeatIteratorVariable(
