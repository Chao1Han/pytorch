# mypy: allow-untyped-defs
from __future__ import annotations

import atexit
import collections
import contextlib
import copy
import dataclasses
import datetime
import dis
import enum
import functools
import gc
import importlib
import inspect
import itertools
import linecache
import logging
import math
import operator
import os
import re
import sys
import threading
import time
import types
import typing
import uuid
import warnings
import weakref
from contextlib import contextmanager
from dataclasses import is_dataclass
from functools import lru_cache
from types import MethodWrapperType
from typing import (
    Any,
    Callable,
    cast,
    ClassVar,
    Counter,
    DefaultDict,
    Deque,
    Dict,
    Iterable,
    Iterator,
    KeysView,
    List,
    Optional,
    overload,
    Set,
    Tuple,
    Type,
    TypeVar,
    Union,
    ValuesView,
)
from typing_extensions import Literal, TypeGuard

import torch
import torch._functorch.config
import torch._inductor.config as inductor_config
import torch.fx.experimental.symbolic_shapes
import torch.utils._pytree as pytree
from torch import fx
from torch._C import (
<<<<<<< HEAD
    _get_function_stack_at,
=======
    _instruction_counter,
>>>>>>> d1bb8e82
    _len_torch_function_stack,
    _pop_torch_function_stack,
    _push_on_torch_function_stack,
)
from torch._dispatch.python import enable_python_dispatcher
from torch._guards import Source, TracingContext
from torch._subclasses.meta_utils import is_sparse_compressed
from torch._utils_internal import log_chromium_event_internal, log_compilation_event
from torch.fx._utils import _format_graph_code, lazy_format_graph_code
from torch.nn.modules.lazy import LazyModuleMixin
from torch.utils._triton import has_triton, has_triton_package
from torch.utils.hooks import RemovableHandle


try:
    import numpy as np
except ModuleNotFoundError:
    np = None  # type: ignore[assignment]

try:
    import torch._logging
    import torch._numpy as tnp
    from torch._guards import detect_fake_mode  # noqa: F401n
    from torch._logging import LazyString

    from . import config

    # NOTE: Make sure `NP_SUPPORTED_MODULES` and `NP_TO_TNP_MODULE` are in sync.
    if np:
        NP_SUPPORTED_MODULES: Tuple[types.ModuleType, ...] = (
            np,
            np.fft,
            np.linalg,
            np.random,
        )

        NP_TO_TNP_MODULE = {
            np: tnp,
            np.fft: tnp.fft,
            np.linalg: tnp.linalg,
            np.random: tnp.random,
        }
    else:
        NP_SUPPORTED_MODULES = ()

        NP_TO_TNP_MODULE = {}
    from torch._subclasses.fake_tensor import FakeTensor, is_fake, maybe_get_fake_mode
except ImportError:
    pass


T = TypeVar("T")

unpatched_nn_module_getattr = torch.nn.Module.__getattr__

counters: DefaultDict[str, Counter[str]] = collections.defaultdict(collections.Counter)
optimus_scuba_log: Dict[str, Any] = {}
troubleshooting_url = (
    "https://pytorch.org/docs/main/torch.compiler_troubleshooting.html"
)
nnmodule_doc_url = "https://pytorch.org/docs/main/torch.compiler_nn_module.html"
nnmodule_doc_url_msg = f"See {nnmodule_doc_url} for more information and limitations."
log = logging.getLogger(__name__)

# profiling compilation time by function
compilation_time_metrics: Dict[str, List[float]] = {}

# profiling compilation time by frame phase
frame_phase_timing: Dict[str, Dict[str, float]] = collections.defaultdict(
    lambda: collections.defaultdict(float)
)

timer_counter = itertools.count()


def tabulate(
    rows: Union[List[Tuple[str, object]], List[List[object]]],
    headers: Union[Tuple[str, ...], List[str]],
) -> str:
    try:
        import tabulate

        return tabulate.tabulate(rows, headers=headers)
    except ImportError:
        return "\n".join(
            ", ".join(map(str, row)) for row in itertools.chain([headers], rows)
        )


curr_frame = 0


# Note: Called for you by dynamo - you almost never ever want to invoke this yourself.
def increment_frame() -> None:
    global curr_frame
    curr_frame = curr_frame + 1


# Note: Called for you by dynamo - you almost never ever want to invoke this yourself.
def reset_frame_count() -> None:
    global curr_frame
    frame_phase_timing.clear()
    compilation_time_metrics.clear()
    curr_frame = 0


op_count = 0


def increment_op_count(cnt: int) -> None:
    global op_count
    op_count += cnt


# Calculate total time spent so far for each phase
# For example, {'entire_frame_compile':8.574629999999999, 'backend_compile':5.26806}
def calculate_time_spent() -> Dict[str, float]:
    total_wall_time = 0.0
    total_by_key = {}
    for timings in frame_phase_timing.values():
        total_wall_time += timings.get(
            "entire_frame_compile", timings.get("inductor_compile", 0)
        )

        for key, timing in timings.items():
            if key not in total_by_key:
                total_by_key[key] = timing
            else:
                total_by_key[key] += timing

    if total_by_key:
        total_by_key["total_wall_time"] = total_wall_time

    return total_by_key


# Print a report of time spent so far
# Ex:
# TIMING:
# entire_frame_compile:8.574629999999999
# backend_compile:5.26806
def print_time_report() -> None:
    total_by_key = calculate_time_spent()

    out = "TIMING:"
    for key, value in total_by_key.items():
        out = f"{out} {key}:{round(value, 5)}"

    print(out)


def _add_time_spent(key: str, phase_name: str, time_spent: float) -> None:
    frame_phase_timing[key][phase_name] += time_spent


<<<<<<< HEAD
=======
# Use frame_phase_timing to record remote_cache_time_saved
# This follows the same principles of key as the other frame phase timings,
# but is incremented by FxGraphCache (and later AOTAutogradCache) directly
def add_remote_cache_time_saved(time_saved_ns: int, is_backward: bool = False) -> None:
    key = None
    if is_backward:
        # Use compile id as the frame key for backwards compilation
        key = str(torch._guards.CompileContext.current_compile_id())
    else:
        key = str(curr_frame)
    # Convert to seconds (as a float)
    time_saved = time_saved_ns / 1e9
    _add_time_spent(key, "remote_cache_time_saved", time_saved)


>>>>>>> d1bb8e82
def get_cache_stats() -> Dict[str, Any]:
    """Get a bunch of metadata about cache hits and misses to use in chromium events"""
    cache_stats = {
        "fxgraph_cache_hit": counters["inductor"]["fxgraph_cache_hit"],
        "fxgraph_cache_miss": counters["inductor"]["fxgraph_cache_miss"],
        "fxgraph_cache_bypass": counters["inductor"]["fxgraph_cache_bypass"],
    }
    return cache_stats


# dynamo_timed is a context manager
# By wrapping a function in dynamo_timed, we can store a record in compilation_time_metrics
# where the key is the functions name.
# For example:
#
#   def _foo(...):
#       with dynamo_timed("_foo"):
#           ...
#
# Would show up as an entry in our timing dict:
# OrderedDict([('_foo', [0.083690, 0.23949, 3.1425e-05])])
# This is extremely useful for granular debugging.
#
# Although it is tempting to use dynamo_timed as a decorator, please do not.
# In its decorator form it makes cProfile traces less useful as dynamo_timed
# suddenly becomes a bottleneck for lots of function calls (as only one parent
# pointer is recorded).
#
# For a higher-level mode, pass a phase_name into dynamo_timed
# phase_names record an extra record into a separate compilation timing structure,
# one keyed on frame+name rather than function.
# The frame is incremented outside of this function, in def increment_frame() above.
# `fwd_only` is used to identify if this phase or function is only called
# during compiling fwd graphs, e.g, `entire_frame_compile` and `backend_compile`.
# The other phases (`inductor_compile` and `code_gen`) are called for both fwd and bwd graphs.


@contextmanager
def dynamo_timed(
    key: str,
    phase_name: Optional[str] = None,
    fwd_only: bool = True,
):
    chromium_log: ChromiumEventLogger = get_chromium_event_logger()
    if key not in compilation_time_metrics:
        compilation_time_metrics[key] = []

    fail_type: Optional[str] = None
    fail_reason: Optional[str] = None
    time_spent = float("-inf")
    start = time.time_ns()
    try:
        with torch.profiler.record_function(f"{key} (dynamo_timed)"):
            t0 = time.time()
            chromium_log.log_event_start(key, start, None)
            if phase_name:
                chromium_log.log_event_start(phase_name, start)
            yield
            time_spent = time.time() - t0
        compilation_time_metrics[key].append(time_spent)
    except Exception as e:
        fail_type = str(type(e))
        fail_reason = str(e)
        raise
    finally:
        # Always log the end event even on exception
        if phase_name:
            chromium_log.log_event_end(
                phase_name,
                time.time_ns(),
                {"cache_stats": get_cache_stats()},
                start,
            )
        chromium_log.log_event_end(
            key, time.time_ns(), {"cache_stats": get_cache_stats()}, start
        )
        # Only record backward compilation metrics if phase_name is not None!
        if phase_name:
            frame_key = str(curr_frame)
            # fwd only compilation stages: entire_frame_compile, backend_compile.
            # use frame_key as time aggregation key.
            if fwd_only and fail_type is None:
                _add_time_spent(frame_key, phase_name, time_spent)
            else:
                # fwd + bwd compilation stages: inductor_compile, code_gen.
                # use frame_key as time aggregation key for fwd graphs;
                # use compile_id as time aggregation key for bwd graphs.
                if torch._guards.TracingContext.try_get() is not None:
                    aot_graph_name = str(
                        torch._guards.TracingContext.get().aot_graph_name
                    )
                    if (
                        "forward" in aot_graph_name or "inference" in aot_graph_name
                    ) and fail_type is None:
                        _add_time_spent(frame_key, phase_name, time_spent)
                    elif "backward" in aot_graph_name:
                        compile_id = str(
                            torch._guards.CompileContext.current_compile_id()
                        )
                        if fail_type is None:
                            _add_time_spent(compile_id, phase_name, time_spent)

                        # log backward compilation metrics at the end of `inductor_compile` of bwd graph,
                        # one record for one bwd graph.
                        if phase_name == "inductor_compile":
                            if fail_type is None:
                                inductor_compile_time = frame_phase_timing[
                                    compile_id
                                ].get("inductor_compile", None)
                                code_gen_time = frame_phase_timing[compile_id].get(
                                    "code_gen", None
                                )
                                remote_cache_time_saved = frame_phase_timing[
                                    compile_id
                                ].get("remote_cache_time_saved", None)
                            else:
                                inductor_compile_time = None
                                code_gen_time = None
                                remote_cache_time_saved = None
                            structured_logging_overhead_s = (
                                torch._logging.get_structured_logging_overhead()
                            )
                            metrics = BwdCompilationMetrics(
                                compile_id,
                                inductor_compile_time,
                                code_gen_time,
                                fail_type,
                                fail_reason,
                                remote_cache_time_saved,
                                structured_logging_overhead_s,
                            )
                            record_compilation_metrics(metrics)


@overload
def compile_times(repr: Literal["str"], aggregate: bool = False) -> str:
    ...


@overload
def compile_times(
    repr: Literal["csv"], aggregate: bool = False
) -> Tuple[List[str], List[object]]:
    ...


def compile_times(repr="str", aggregate: bool = False):
    """
    Get metrics about torchdynamo frontend/backend compilation times.

    Accumulates information from functions tagged with `dynamo_timed`.

    repr='str' returns a printable string for user interaction, and 'csv'
    returns headers, rows which can be logged for output

    aggregate causes values from multiple compilations (e.g. split graphs)
    to be accumulated into one value.  If false, expect more than one value
    per metric.
    """

    def fmt_fn(values, item_fn=lambda x: x):
        if aggregate:
            return item_fn(sum(values))
        return ", ".join(map(item_fn, values))

    if repr == "str":
        rows = [
            (k, fmt_fn(compilation_time_metrics[k], item_fn=lambda x: f"{x:.4f}"))
            for k in compilation_time_metrics
        ]
        out = "TorchDynamo compilation metrics:\n"
        out += tabulate(rows, headers=("Function", "Runtimes (s)"))
        return out
    elif repr == "csv":
        values = [
            fmt_fn(v, item_fn=lambda x: f"{x:.6f}")
            for v in compilation_time_metrics.values()
        ]
        headers = list(compilation_time_metrics.keys())
        return headers, values
    return None


@atexit.register
def dump_compile_times() -> None:
    log.info(compile_times(repr="str", aggregate=True))


tensortype_to_dtype = {
    torch.FloatTensor: (torch.float32, torch.float),
    torch.DoubleTensor: (torch.float64, torch.double),
    torch.HalfTensor: (torch.float16, torch.half),
    torch.BFloat16Tensor: (torch.bfloat16,),
    torch.ByteTensor: (torch.uint8,),
    torch.CharTensor: (torch.int8,),
    torch.LongTensor: (torch.int64, torch.long),
    torch.IntTensor: (torch.int32, torch.int),
    torch.ShortTensor: (torch.int16, torch.short),
    torch.BoolTensor: (torch.bool,),
}


class DuplicateWarningChecker:
    def __init__(self, maxsize: int = 4096) -> None:
        self.maxsize = maxsize
        self.reset()

    def reset(self):
        self.set = collections.OrderedDict()

    def add(self, key: Union[str, Tuple[object, object]]) -> bool:
        if key in self.set:
            self.set.move_to_end(key, last=True)
            if not config.verbose:
                return False
        else:
            self.set[key] = None
            while len(self.set) > self.maxsize:
                self.set.popitem(last=False)
        return True


graph_break_dup_warning_checker = DuplicateWarningChecker()


def setup_compile_debug():
    compile_debug = os.environ.get("TORCH_COMPILE_DEBUG", "0") == "1"

    if compile_debug:
        return add_file_handler()

    return contextlib.ExitStack()


def reset_graph_break_dup_checker() -> None:
    graph_break_dup_warning_checker.reset()


def add_file_handler():
    log_path = os.path.join(get_debug_dir(), "torchdynamo")
    os.makedirs(log_path, exist_ok=True)

    log_file_handler = logging.FileHandler(os.path.join(log_path, "debug.log"))
    logger = logging.getLogger("torch._dynamo")
    logger.addHandler(log_file_handler)

    exitstack = contextlib.ExitStack()
    exitstack.callback(lambda: logger.removeHandler(log_file_handler))
    return exitstack


def setup_log_file():
    exitstack = contextlib.ExitStack()
    if config.log_file_name is not None:
        log_file_handler = logging.FileHandler(config.log_file_name)
        for logger in torch._logging._internal.get_loggers():
            logger.addHandler(log_file_handler)
            exitstack.callback(lambda: logger.removeHandler(log_file_handler))
        return exitstack

    return exitstack


def gen_record_file_name(exc, code) -> str:
    return f"{get_debug_dir()}/error_recordings/\
{code.co_name}_{type(exc).__name__}_{code.co_firstlineno}.rec"


def write_record_to_file(filename: str, exec_record) -> None:
    try:
        if os.path.exists(filename):
            log.warning(
                "Unable to write execution record %s; file already exists.", filename
            )
        else:
            os.makedirs(os.path.dirname(filename), exist_ok=True)
            with open(filename, "wb") as f:
                exec_record.dump(f)
    except Exception:
        log.exception("Unable to write execution record %s", filename)


def count_calls(g: fx.Graph) -> int:
    c = 0
    for n in g.nodes:
        if "call" in n.op:
            c += 1
    return c


def identity(x):
    return x


def hashable(x):
    try:
        hash(x)
        return True
    except TypeError:
        return False
    # cannot hash writable memoryview object
    except ValueError:
        return False


def nothing(*args, **kwargs):
    pass


class ExactWeakKeyDictionary:
    """Similar to weakref.WeakKeyDictionary, but use `is`/`id` rather than `==` to compare equality"""

    def __init__(self):
        self.values = {}
        self.refs = {}

    def __getitem__(self, key):
        return self.values[id(key)]

    def get(self, key, default=None):
        return self.values.get(id(key), default)

    def __contains__(self, key):
        return id(key) in self.values

    def __setitem__(self, key, value):
        idx = id(key)
        if idx not in self.refs:
            self.refs[idx] = weakref.ref(key, lambda ref: self._remove_id(idx))
        self.values[idx] = value

    def _remove_id(self, idx):
        if idx in self.values:
            del self.values[idx]
        if idx in self.refs:
            del self.refs[idx]

    def clear(self):
        self.refs.clear()
        self.values.clear()


@overload
def istype(obj: object, allowed_types: Type[T]) -> TypeGuard[T]:
    ...


@overload
def istype(
    obj: object, allowed_types: Tuple[Type[List[T]], Type[Tuple[T, ...]]]
) -> TypeGuard[T]:
    ...


@overload
def istype(obj: object, allowed_types: Iterable[type]) -> bool:
    ...


def istype(obj, allowed_types):
    """isinstance() without subclasses"""
    if isinstance(allowed_types, (tuple, list, set)):
        return type(obj) in allowed_types
    return type(obj) is allowed_types


if sys.version_info >= (3, 12):
    # Some typing classes moved to C in 3.12,
    # which no longer have the _Final mixin.
    _builtin_final_typing_classes = (
        typing.ParamSpecArgs,
        typing.ParamSpecKwargs,
        typing.ParamSpec,
        typing.TypeVar,
        typing.TypeVarTuple,
        typing.TypeAliasType,
    )


def is_typing(value):
    # _Final catches most of typing classes:
    #   - Any
    #   - Callable
    #   - Union
    #   ...
    #
    # NB: we intentionally ignore classes that inherit from Generic, since they
    # can be used as both TypingVariable as well as UserDefinedClassVariable.
    if sys.version_info >= (3, 12) and isinstance(value, _builtin_final_typing_classes):
        return True
    return isinstance(value, typing._Final) or value is typing.Generic  # type: ignore[attr-defined]


def is_numpy_int_type(value):
    if not np:
        return False

    return istype(
        value,
        (
            np.int8,
            np.int16,
            np.int32,
            np.int64,
            np.uint8,
            np.uint16,
            np.uint32,
            np.uint64,
        ),
    )


def is_numpy_float_type(value):
    if not np:
        return False

    return istype(
        value,
        (
            np.float16,
            np.float32,
            np.float64,
        ),
    )


def is_lru_cache_wrapped_function(value):
    return isinstance(value, functools._lru_cache_wrapper) and is_function(
        inspect.getattr_static(value, "__wrapped__")
    )


def is_function_or_wrapper(value):
    return is_function(value) or isinstance(
        value, (torch._ops.OpOverloadPacket, torch._ops.OpOverload)
    )


def is_function(value):
    return isinstance(
        value,
        (
            types.FunctionType,
            types.BuiltinFunctionType,
            types.MethodDescriptorType,
            types.WrapperDescriptorType,
        ),
    )


def is_wrapper_or_member_descriptor(value):
    return isinstance(
        value,
        (
            # set up by PyGetSetDef
            types.GetSetDescriptorType,
            # set by PyMethodDef, e.g. list.append
            types.MethodDescriptorType,
            # slots - list.__add__
            types.WrapperDescriptorType,
            # set up by PyMemberDef
            types.MemberDescriptorType,
            # wrapper over C functions
            types.MethodWrapperType,
        ),
    )


def unwrap_if_wrapper(fn):
    return unwrap_with_attr_name_if_wrapper(fn)[0]


def unwrap_with_attr_name_if_wrapper(fn):
    # TODO(anijain2305) - Investigate if we can get rid of this function
    # unpack @torch._dynamo.optimize()(fn) wrapped function
    if is_function(fn) and inspect.getattr_static(fn, "_torchdynamo_inline", False):
        fn = inspect.getattr_static(fn, "_torchdynamo_inline", fn)
        attr_name = "_torchdynamo_inline"
    else:
        attr_name = None
    return fn, attr_name


def is_numpy_ndarray(value):
    if not np:
        return False

    return istype(value, np.ndarray)


def istensor(obj):
    """Check of obj is a tensor"""
    tensor_list: Tuple[type, ...] = (
        torch.Tensor,
        torch.nn.Parameter,
        *config.traceable_tensor_subclasses,
    )
    tensor_list = tensor_list + (torch._subclasses.FakeTensor,)
    return istype(obj, tensor_list)


def is_lazy_module(mod):
    return isinstance(mod, LazyModuleMixin)


@functools.lru_cache(4096)
def print_once(*args):
    print(*args)


def make_cell(val=None):
    """Some black magic to create a cell object that usually only exists in a closure"""
    x = val

    def f():
        return x

    assert f.__closure__ is not None and len(f.__closure__) == 1
    return f.__closure__[0]


def proxy_args_kwargs(args, kwargs):
    try:
        proxy_args = tuple(arg.as_proxy() for arg in args)
        proxy_kwargs = {key: arg.as_proxy() for key, arg in kwargs.items()}
        return proxy_args, proxy_kwargs
    except NotImplementedError as e:
        from .exc import unimplemented
        from .variables.base import typestr

        unimplemented(
            f"call_function args: {typestr(*args)} {typestr(*list(kwargs.values()))}",
            from_exc=e,
        )


@dataclasses.dataclass
class CompilationMetrics:
    compile_id: str
    frame_key: str
    co_name: str
    co_filename: str
    co_firstlineno: int
    cache_size: int
    accumulated_cache_size: int
    guard_count: Optional[int]
    shape_env_guard_count: Optional[int]
    graph_op_count: Optional[int]
    graph_node_count: Optional[int]
    graph_input_count: Optional[int]
    start_time: float
    entire_frame_compile_time_s: Optional[float]
    backend_compile_time_s: Optional[float]
    inductor_compile_time_s: Optional[float]
    code_gen_time_s: Optional[float]
    fail_type: Optional[str]
    fail_reason: Optional[str]
    fail_user_frame_filename: Optional[str]
    fail_user_frame_lineno: Optional[int]
    non_compliant_ops: Set[str]
    compliant_custom_ops: Set[str]
    restart_reasons: Set[str]
    dynamo_time_before_restart_s: float
    # Sometimes, we will finish analyzing a frame but conclude we don't want
    # to install any guarded code.  True means we actually decided to install
    # a compiled frame
    has_guarded_code: bool
    possibly_missed_reinplacing_opportunities: Optional[int]
    remote_cache_time_saved_s: Optional[float]
    structured_logging_overhead_s: Optional[float]
    config_suppress_errors: Optional[bool]


@dataclasses.dataclass
class BwdCompilationMetrics:
    compile_id: str
    inductor_compile_time_s: Optional[float]
    code_gen_time_s: Optional[float]
    fail_type: Optional[str]
    fail_reason: Optional[str]
    remote_cache_time_saved_s: Optional[float]
    structured_logging_overhead_s: Optional[float]


DEFAULT_COMPILATION_METRICS_LIMIT = 64


_compilation_metrics: Deque[
    Union[CompilationMetrics, BwdCompilationMetrics]
] = collections.deque(maxlen=DEFAULT_COMPILATION_METRICS_LIMIT)


def record_compilation_metrics(
    compilation_metrics: Union[CompilationMetrics, BwdCompilationMetrics]
):
    global _compilation_metrics
    _compilation_metrics.append(compilation_metrics)
    if isinstance(compilation_metrics, CompilationMetrics):
        name = "compilation_metrics"
    else:
        name = "bwd_compilation_metrics"
    torch._logging.trace_structured(
        name,
        lambda: {
            k: list(v) if isinstance(v, set) else v
            for k, v in dataclasses.asdict(compilation_metrics).items()
        },
        # NB: Because compilation metrics *includes* the logging overhead time,
        # we can't both *measure* the logging overhead of compilation metrics
        # without making it inconsistent with compilation metrics itself, so
        # we ignore the (hopefully small) time spent logging compilation metrics
        record_logging_overhead=False,
    )
    if config.log_compilation_metrics:
        log_compilation_event(compilation_metrics)


def set_compilation_metrics_limit(new_size: int) -> None:
    global _compilation_metrics
    while len(_compilation_metrics) > new_size:
        _compilation_metrics.popleft()
    new_deque = collections.deque(_compilation_metrics, maxlen=new_size)
    _compilation_metrics = new_deque


def clear_compilation_metrics() -> None:
    global _compilation_metrics
    _compilation_metrics.clear()


def get_compilation_metrics() -> List[Union[CompilationMetrics, BwdCompilationMetrics]]:
    return list(_compilation_metrics)


class ChromiumEventLogger:
    """Logs chromium events to structured logs. tlparse will concatenate these into a perfetto UI link.

    See https://docs.google.com/document/d/1CvAClvFfyA5R-PhYUmn5OOQtYMH4h6I0nSsKchNAySU/preview#heading=h.yr4qxyxotyw for
    a specification of the Chromium Event JSON format.
    """

    def get_stack(self):
        if hasattr(self.tls, "stack"):
            return self.tls.stack
        else:
            self.tls.stack = ["__start__"]
            return self.tls.stack

    def __init__(self):
        self.tls = threading.local()
        # Generate a unique id for this logger, which we can use in scuba to filter down
        # to a single python run.
        self.id_ = str(uuid.uuid4())

        # TODO: log to init/id tlparse after I add support for it
        log.info("ChromiumEventLogger initialized with id %s", self.id_)

    def log_event_start(
        self,
        event_name: str,
        time_ns: int,
        metadata: Optional[Dict[str, Any]] = None,
    ) -> None:
        """
        Logs the start of a single event.
        :param str event_name Name of event to appear in trace
        :param time_ns Timestamp in nanoseconds
        :param metadata: Any extra metadata associated with this event
        """
        event = self._log_timed_event(
            event_name,
            time_ns,
            "B",
            metadata,
        )
        log_chromium_event_internal(event, self.get_stack(), self.id_)
        self.get_stack().append(event_name)

    def reset(self) -> None:
        # We this on every compile in case a compile crashes or restarts and we haven't
        # cleared the stack.
        stack = self.get_stack()
        stack.clear()
        stack.append("__start__")

    def log_event_end(
        self,
        event_name: str,
        time_ns: int,
        metadata: Optional[Dict[str, Any]] = None,
        start_time_ns: Optional[int] = None,
    ) -> None:
        """
        Logs the end of a single event. This function should only be
        called after log_event_start with the same event_name.
        :param event_name: Name of event to appear in trace
        :param time_ns: Timestamp in nanoseconds
        :param metadata: Any extra metadata associated with this event
        """
        # These stack health checks currently never happen,
        # but they're written this way to future proof any weird event
        # overlaps in the future.
        stack = self.get_stack()
        if event_name not in stack:
            # Something went wrong, we never called start on this event,
            # or it was skipped due to overlapping events below
            log.warning("ChromiumEventLogger: Start event not in stack, ignoring")
            return

        event = self._log_timed_event(
            event_name,
            time_ns,
            "E",
            metadata,
        )

        while event_name != stack[-1]:
            # If the event isn't the most recent one to end, pop
            # off the stack until it is.
            # Since event_name in self.stack, this pop is always safe
            log.warning(
                "ChromiumEventLogger: Detected overlapping events, fixing stack"
            )
            stack.pop()

        log_chromium_event_internal(event, stack, self.id_, start_time_ns)
        # Finally pop the actual event off the stack
        stack.pop()

    def _log_timed_event(
        self,
        event_name: str,
        time_ns: int,
        phase: str,
        metadata: Optional[Dict[str, Any]] = None,
    ) -> Dict[str, Any]:
        """
        Logs a timed event in chromium format. See log_event_start, log_event_end, etc.
        """
        event = {
            "name": event_name,
            "ts": time_ns / 1000,  # Chromium events are in micro seconds
            "args": metadata,
            "ph": phase,
            # These categories are needed in all chromium traces
            "cat": "dynamo_timed",
            "tid": 0,
            "pid": 0,  # pid should be specified on all logs, we don't personally care about the actual process id
        }
        torch._logging.trace_structured(
            "chromium_event",
            payload_fn=lambda: event,
            suppress_context=False,
            expect_trace_id=False,  # Not every chromium event will have a trace_id
        )
        return event

    def log_instant_event(
        self,
        event_name: str,
        time_ns: int,
        metadata: Optional[Dict[str, Any]] = None,
    ) -> None:
        """
        Log an instant event with no associated duration.
        :param str event_name: Name of event to appear in trace
        :param int time_ns Timestamp in nanoseconds
        :param Optional[Dict[str, Any]] metadata: Any extra metadata associated with this event
        :param str cname optional color for the arrow in the trace
        """
        event = {
            "name": event_name,
            "ts": time_ns / 1000,
            "args": metadata,
            "ph": "i",
            # These categories are needed in all chromium traces
            "cat": "dynamo_timed",
            "tid": 0,
            "pid": 0,
            "s": "p",  # We use "process" level instant events so they all appear on the same row in the trace.
        }
        torch._logging.trace_structured(
            "chromium_event",
            payload_fn=lambda: event,
            suppress_context=False,
            expect_trace_id=True,
        )
        # Log an instant event with the same start and end time
        log_chromium_event_internal(event, self.get_stack(), self.id_)


CHROMIUM_EVENT_LOG: Optional[ChromiumEventLogger] = None


def get_chromium_event_logger() -> ChromiumEventLogger:
    global CHROMIUM_EVENT_LOG
    if CHROMIUM_EVENT_LOG is None:
        CHROMIUM_EVENT_LOG = ChromiumEventLogger()
    return CHROMIUM_EVENT_LOG


@dataclasses.dataclass
class CleanupHook:
    """Remove a global variable when hook is called"""

    scope: Dict[str, Any]
    name: str

    def __call__(self, *args):
        # Make sure we're not shutting down
        if CleanupManager is not None:
            CleanupManager.count -= 1
        del self.scope[self.name]

    @staticmethod
    def create(scope, name, val):
        assert name not in scope
        CleanupManager.count += 1
        scope[name] = val
        return CleanupHook(scope, name)


class CleanupManager(ExactWeakKeyDictionary):
    count = 0
    instance: ClassVar[CleanupManager]

    def _remove_id(self, idx):
        for hook in self.values[idx]:
            hook()
        super()._remove_id(idx)


CleanupManager.instance = CleanupManager()


def clone_tensor(x):
    """Clone the tensor and its gradient"""
    y = x.clone().requires_grad_(x.requires_grad)
    if x.is_leaf and x.grad is not None:
        y.grad = x.grad.clone()
    return y


def clone_input(x, *, dtype=None):
    """copy while preserving strides"""
    # TODO: this is questionable
    if is_fake(x):
        # this func fails on fake tensors in __torch_dispatch__
        return x

    def torch_clone(x):
        y = torch.clone(x)
        if x.is_leaf:
            y.requires_grad_(x.requires_grad)
        if x.is_leaf and x.grad is not None:
            y.grad = clone_input(x.grad, dtype=dtype)
        if hasattr(x, "_dynamo_dynamic_indices"):
            y._dynamo_dynamic_indices = x._dynamo_dynamic_indices.copy()  # type: ignore[attr-defined]
        return y

    with torch.no_grad():
        if x.device.type == "xla":
            # Access data_ptr() for a xla tensor will cause crash
            return torch_clone(x)

        # Handle sparse storage (no stride).
        if x.layout is torch.sparse_coo:
            return torch.sparse_coo_tensor(
                torch_clone(x._indices()),
                torch_clone(x._values()),
                x.shape,
                is_coalesced=x.is_coalesced(),
            )
        elif is_sparse_compressed(x):
            if x.layout in {torch.sparse_csr, torch.sparse_bsr}:
                compressed_indices = x.crow_indices()
                plain_indices = x.col_indices()
            else:
                compressed_indices = x.ccol_indices()
                plain_indices = x.row_indices()
            return torch.sparse_compressed_tensor(
                torch_clone(compressed_indices),
                torch_clone(plain_indices),
                torch_clone(x.values()),
                x.shape,
                layout=x.layout,
            )

        needed_size = sum(
            (shape - 1) * stride for shape, stride in zip(x.size(), x.stride())
        )
        if x.is_quantized:
            result = torch.empty_quantized((needed_size + 32,), x)
        else:
            result = torch.empty(
                needed_size + 32, dtype=dtype or x.dtype, device=x.device
            )
        cache_line_offset = (
            (x.data_ptr() - result.data_ptr()) % 32
        ) // x.element_size()
        result.as_strided_(x.size(), x.stride(), cache_line_offset)
        try:
            result.copy_(x.clone())
            if x.is_leaf:
                result.requires_grad_(x.requires_grad)
            if x.is_leaf and x.grad is not None:
                result.grad = clone_input(x.grad, dtype=dtype)
        except RuntimeError:
            # RuntimeError: unsupported operation: more than one element of the written-to
            # tensor refers to a single memory location. Please clone() the tensor before
            # performing the operation.
            return torch_clone(x)
        if hasattr(x, "_dynamo_dynamic_indices"):
            result._dynamo_dynamic_indices = x._dynamo_dynamic_indices.copy()  # type: ignore[attr-defined]
        return result


def clone_inputs(example_inputs):
    res: Union[Dict[Any, Any], List[Any]]
    if type(example_inputs) is dict:
        res = dict(example_inputs)
        for key, value in res.items():
            if isinstance(value, tuple):
                res[key] = clone_inputs(value)
            else:
                assert isinstance(value, torch.Tensor), type(value)
                res[key] = clone_input(value)
        return res

    res = list(example_inputs)
    for i in range(len(res)):
        if isinstance(res[i], torch.Tensor):
            res[i] = clone_input(res[i])
    return res


def skip_frame_if_in_functorch_mode(val: torch.Tensor):
    try:
        val.data_ptr()  # will throw for functorch tensors
    except RuntimeError as e:
        from .exc import SkipFrame

        # This will be GradTrackingTensor/BatchedTensor/etc
        functorch_subclass_name = re.sub(r"\(.*", "", repr(val))
        raise SkipFrame(
            f"torch.compile cannot be run in context: {functorch_subclass_name}"
        ) from e


@contextmanager
def preserve_rng_state():
    disable_functorch = torch._C._DisableFuncTorch
    disable_current_modes = torch.utils._python_dispatch._disable_current_modes
    with disable_current_modes(), disable_functorch():
        rng_state = torch.clone(torch.random.get_rng_state())
        skip_frame_if_in_functorch_mode(rng_state)
        if torch.cuda.is_available():
            cuda_rng_state = torch.clone(torch.cuda.get_rng_state())
    try:
        yield
    finally:
        with torch.utils._python_dispatch._disable_current_modes():
            torch.random.set_rng_state(rng_state)
            if torch.cuda.is_available():
                torch.cuda.set_rng_state(cuda_rng_state)  # type: ignore[possibly-undefined]


def is_jit_model(model0):
    return isinstance(
        model0,
        (
            torch.jit._trace.TopLevelTracedModule,
            torch.jit._script.RecursiveScriptModule,
            torch.jit.ScriptFunction,
            torch.jit.ScriptModule,
        ),
    )


def torchscript(model, example_inputs, verbose=False):
    if is_jit_model(model):
        # already done?
        return model

    try:
        return torch.jit.trace(model, example_inputs)
    except Exception:
        try:
            return torch.jit.script(model)
        except Exception:
            if verbose:
                log.exception("jit error")
            else:
                log.error("Both torch.jit.trace and torch.jit.script failed")
    return None


def getfile(obj):
    try:
        return inspect.getfile(obj)
    except (TypeError, OSError):
        return None


def is_namedtuple(obj):
    """Test if an object is a namedtuple or a torch.return_types.* quasi-namedtuple"""
    return is_namedtuple_cls(type(obj))


def is_namedtuple_cls(cls):
    """Test if an object is a namedtuple or a (torch.return_types|torch.autograd.forward_ad).* quasi-namedtuple"""
    try:
        if issubclass(cls, tuple):
            bases = getattr(cls, "__bases__", []) or [None]
            module = getattr(cls, "__module__", None)
            return module in ("torch.return_types", "torch.autograd.forward_ad") or (
                bases[0] is tuple and hasattr(cls, "_make") and hasattr(cls, "_fields")
            )
    except TypeError:
        pass
    return False


@functools.lru_cache(1)
def namedtuple_fields(cls):
    """Get the fields of a namedtuple or a torch.return_types.* quasi-namedtuple"""
    if cls is slice:
        return ["start", "stop", "step"]

    assert issubclass(cls, tuple)
    if hasattr(cls, "_fields"):
        # normal namedtuples
        return cls._fields

    @dataclasses.dataclass
    class Marker:
        index: int

    # frustrating ones e.g. torch.return_types.max
    assert cls.__module__ == "torch.return_types"
    obj = cls(map(Marker, range(cls.n_fields)))
    fields: List[Optional[str]] = [None] * cls.n_fields
    for name in dir(obj):
        if name[0] != "_" and isinstance(getattr(obj, name), Marker):
            fields[getattr(obj, name).index] = name
    return fields


def checkpoint_params(gm):
    with torch.no_grad():
        rng_state = torch.clone(torch.random.get_rng_state())
        if torch.cuda.is_available():
            cuda_rng_state = torch.clone(torch.cuda.get_rng_state())
        saved_state = []
        for param in itertools.chain(gm.parameters(), gm.buffers()):
            saved_state.append((param, param._version, torch.clone(param)))

    def restore():
        with torch.no_grad():
            torch.random.set_rng_state(rng_state)
            if torch.cuda.is_available():
                torch.cuda.set_rng_state(cuda_rng_state)
            for param, version, original_value in saved_state:
                if param._version != version:
                    param.copy_(original_value)

    return restore


def timed(model, example_inputs, times=1):
    if torch.cuda.is_available():
        synchronize = torch.cuda.synchronize
    else:
        synchronize = nothing

    synchronize()
    gc.collect()
    torch.manual_seed(1337)
    t0 = time.perf_counter()
    for _ in range(times):
        result = model(*example_inputs)
        synchronize()
    t1 = time.perf_counter()
    return result, t1 - t0  # type: ignore[possibly-undefined]


def check_is_cuda(gm, example_inputs):
    return all(x.is_cuda for x in itertools.chain(example_inputs, gm.parameters(True)))


@lru_cache(32)
def rot_n_helper(n):
    assert n > 1
    vars = [f"v{i}" for i in range(n)]
    rotated = reversed(vars[-1:] + vars[:-1])
    fn = eval(f"lambda {','.join(vars)}: ({','.join(rotated)})")
    fn.__name__ = f"rot_{n}_helper"
    return fn


common_constant_types: Set[type] = {
    int,
    float,
    complex,
    bool,
    str,
    bytes,
    type(None),
    Ellipsis.__class__,
    types.CodeType,
    torch.device,
    torch.dtype,
    torch.memory_format,
    torch.layout,
}

if has_triton_package():
    import triton

    common_constant_types.add(triton.language.dtype)

"""
    Difference between is_safe_constant and common_constant_types.
    * common_constant_types: Constants would be wrapped by VariableBuilder.wrap_literal
                             as ConstantVariable.
    * is_safe_constant: Constants can be loaded by LOAD_CONST bytecode.
"""


def is_safe_constant(v):
    if istype(v, (tuple, frozenset)):
        return all(map(is_safe_constant, v))
    return isinstance(v, (enum.Enum, type, torch.Size)) or istype(
        v,
        common_constant_types | {slice},
    )


def specialize_symnode(arg):
    from .variables import ConstantVariable, SymNodeVariable

    # Guard and specialize
    if isinstance(arg, SymNodeVariable):
        return ConstantVariable.create(arg.evaluate_expr())

    return arg


def guard_if_dyn(arg):
    from .variables import ConstantVariable

    arg = specialize_symnode(arg)

    if isinstance(arg, ConstantVariable):
        return arg.as_python_constant()

    return arg


def check_constant_args(args, kwargs):
    return all(x.is_python_constant() for x in itertools.chain(args, kwargs.values()))


def check_unspec_python_args(args, kwargs):
    from .variables.constant import ConstantVariable
    from .variables.tensor import UnspecializedPythonVariable

    unspec_count = 0
    for x in itertools.chain(args, kwargs.values()):
        if isinstance(x, UnspecializedPythonVariable):
            unspec_count += 1
        elif not isinstance(x, ConstantVariable):
            return False
    return unspec_count > 0


def check_unspec_or_constant_args(args, kwargs):
    # A fused version of:
    # return check_constant_args(args, kwargs) or check_unspec_python_args(args, kwargs)
    from .variables.tensor import UnspecializedPythonVariable

    for x in itertools.chain(args, kwargs.values()):
        if not (x.is_python_constant() or isinstance(x, UnspecializedPythonVariable)):
            return False
    return True


def check_numpy_ndarray_args(args, kwargs):
    from .variables.tensor import NumpyNdarrayVariable

    return any(
        isinstance(x, NumpyNdarrayVariable)
        for x in itertools.chain(args, kwargs.values())
    )


dict_keys: Type[KeysView[Any]] = type({}.keys())
dict_values: Type[ValuesView[Any]] = type({}.values())
odict_values: Type[ValuesView[Any]] = type(collections.OrderedDict().values())
tuple_iterator: Type[Iterator[Any]] = type(iter(()))
tuple_iterator_len = tuple_iterator.__length_hint__  # type: ignore[attr-defined]
object_new = object.__new__


def nn_module_new(cls):
    obj = object_new(cls)
    torch.nn.Module.__init__(obj)
    return obj


def product(it):
    return functools.reduce(operator.mul, it, 1)


def tuple_iterator_getitem(it, index):
    _, (obj,), start = it.__reduce__()
    return obj[start + index]


iter_next = next


def to_subclass(t, cls):
    return t.as_subclass(cls)


def dict_keys_getitem(d, n):
    return next(itertools.islice(iter(d), n, n + 1))


def enum_repr(value, local):
    # enum class can override __str__ method. Use __class__ and name attribute
    # to extract the class name and key name.
    name = value.__class__.__name__
    val = value.name
    scope = "L" if local else "G"
    local_name = f'{scope}["{name}"].{val}'
    return local_name


def set_example_value(node, example_value):
    # NB: example_value is a bit of a misnomer, because this is always a fake
    # tensor of some sort.  Furthermore, these example values serve as the
    # runtime state of Dynamo tracing, which means if metadata mutation
    # occurs, the example_value gets directly updated (so you can't rely on
    # this to accurately reflect what the state of the value was at the time
    # the program was traced).
    node.meta["example_value"] = example_value
    shape_env = TracingContext.get().fake_mode.shape_env
    if symbol_to_path := torch.fx.experimental.symbolic_shapes.compute_unbacked_bindings(
        shape_env, example_value
    ):
        node.meta["unbacked_bindings"] = symbol_to_path


def _get_fake_tensor(vt):
    fake_tensor = vt.as_proxy().node.meta.get("example_value")
    if not is_fake(fake_tensor):
        from .exc import unimplemented

        unimplemented("Cannot check Tensor object identity without its fake value")
    return fake_tensor


def iter_contains(items, search, tx, check_tensor_identity=False):
    from .variables import (
        BuiltinVariable,
        ConstantVariable,
        TensorVariable,
        VariableTracker,
    )

    if search.is_python_constant():
        found_const = any(
            x.is_python_constant()
            and x.as_python_constant() == search.as_python_constant()
            for x in items
        )
        return ConstantVariable.create(found_const)

    must_check_tensor_id = False
    if check_tensor_identity and isinstance(search, TensorVariable):
        must_check_tensor_id = True
        # Match of Tensor means match of FakeTensor
        search = _get_fake_tensor(search)

    found: Optional[VariableTracker] = None
    for x in items:
        if must_check_tensor_id:
            if isinstance(x, TensorVariable):
                if search is _get_fake_tensor(x):  # Object equivalence
                    return ConstantVariable.create(True)
        else:
            check = BuiltinVariable(operator.eq).call_function(tx, [x, search], {})
            if found is None:
                found = check
            else:
                found = BuiltinVariable(operator.or_).call_function(
                    tx, [check, found], {}
                )
    if found is None:
        found = ConstantVariable.create(False)
    return found


def key_is_id(k):
    """Returns whether it indexes dictionaries using its id"""
    return isinstance(k, (torch.Tensor, torch.nn.Module, MethodWrapperType))


def key_to_id(value):
    return [id(k) if key_is_id(k) else k for k in value.keys()]


def const_repr(x, *, local) -> str:
    from .trace_rules import is_builtin_callable

    if isinstance(x, (list, tuple)):
        elems_repr = ",".join(const_repr(s, local=local) for s in x)
        if isinstance(x, list):
            return f"[{elems_repr}]"
        else:
            assert isinstance(x, tuple)
            if len(x) == 1:
                return f"({elems_repr},)"
            else:
                return f"({elems_repr})"
    elif isinstance(x, enum.Enum):
        # To workaround repr(Enum) returning invalid global reference before python 3.11
        # by calling enum_repr and removing quotes to render enum in guard code.
        return enum_repr(x, local=local).replace("'", "")
    elif is_builtin_callable(x):
        return x.__name__
    elif isinstance(x, type):

        def fullname(o):
            klass = o.__class__
            module = klass.__module__
            if module == "builtins":
                return klass.__qualname__  # avoid outputs like 'builtins.str'
            return module + "." + klass.__qualname__

        return fullname(x)
    else:
        return f"{x!r}"


def dict_keys_repr(const_keys, *, local) -> str:
    keys_str = ",".join(const_repr(s, local=local) for s in const_keys)
    return "[" + keys_str + "]"


GLOBAL_KEY_PREFIX = "__dict_key"


from torch._subclasses import UnsupportedFakeTensorException  # noqa: F401


def get_safe_global_name(tx, root, obj):
    # The global_mangled_class_name should be different for different
    # invocations of torch.compile. Otherwise, we can run into a situation
    # where multiple torch.compile invocations re-use the same global name,
    # but the global's lifetime is tied to the first invocation (and
    # may be deleted when the first torch.compile invocation is deleted)
    # We mangle it based off of the output_graph's id.
    return f"{root}_{id(obj)}_c{tx.output.compile_id}"


def wrap_fake_exception(fn):
    try:
        return fn()
    except UnsupportedFakeTensorException as e:
        from .exc import unimplemented

        msg = f"Unsupported: {e.reason} with fake tensor propagation."
        log.warning(msg)
        unimplemented(msg, from_exc=e)


def deepcopy_to_fake_tensor(obj, fake_mode):
    with torch._subclasses.fake_tensor.FakeCopyMode(fake_mode):
        return wrap_fake_exception(lambda: copy.deepcopy(obj))


def rmse(ref, res):
    """
    Calculate root mean squared error
    """
    return torch.sqrt(torch.mean(torch.square(ref - res)))


def same(
    ref,
    res,
    fp64_ref=None,
    cos_similarity=False,
    tol=1e-4,
    equal_nan=False,
    exact_dtype=True,
    relax_numpy_equality=False,
    ignore_non_fp=False,
    log_error=log.error,
    use_larger_multiplier_for_smaller_tensor=False,
):
    """Check correctness to see if ref and res match"""
    if fp64_ref is None:
        fp64_ref = ref
    if isinstance(
        ref, (list, tuple, collections.deque, torch.nn.ParameterList, torch.Size)
    ):
        assert isinstance(
            res, (list, tuple, collections.deque)
        ), f"type mismatch {type(ref)} {type(res)}"
        if len(ref) != len(res):
            log_error("Length mismatch")
            return False
        return len(ref) == len(res) and all(
            same(
                ai,
                bi,
                fp64_refi,
                cos_similarity,
                tol,
                equal_nan,
                exact_dtype,
                relax_numpy_equality,
                ignore_non_fp,
                log_error=log_error,
                use_larger_multiplier_for_smaller_tensor=use_larger_multiplier_for_smaller_tensor,
            )
            for ai, bi, fp64_refi in zip(ref, res, fp64_ref)
        )
    elif type(ref).__name__ == "QuestionAnsweringModelOutput":
        # This skips checking accuracy for start_logits/end_logits.
        # Tentatively, start_logits/end_logits appear to be very prone to
        # inaccuracies and is somewhat subsumed by checking the loss.
        return same(
            ref.loss,
            res.loss,
            fp64_ref.loss,
            cos_similarity,
            tol,
            equal_nan,
            exact_dtype,
            relax_numpy_equality,
            ignore_non_fp,
            log_error=log_error,
            use_larger_multiplier_for_smaller_tensor=use_larger_multiplier_for_smaller_tensor,
        )
    elif isinstance(ref, dict):
        assert isinstance(res, dict)
        assert set(ref.keys()) == set(
            res.keys()
        ), f"keys mismatch {set(ref.keys())} == {set(res.keys())}"
        for k in sorted(ref.keys()):
            if not (
                same(
                    ref[k],
                    res[k],
                    fp64_ref[k],
                    cos_similarity=cos_similarity,
                    tol=tol,
                    equal_nan=equal_nan,
                    exact_dtype=exact_dtype,
                    relax_numpy_equality=relax_numpy_equality,
                    ignore_non_fp=ignore_non_fp,
                    log_error=log_error,
                    use_larger_multiplier_for_smaller_tensor=use_larger_multiplier_for_smaller_tensor,
                )
            ):
                log_error("Accuracy failed for key name %s", k)
                return False
        return True
    elif isinstance(ref, set):
        assert isinstance(res, set)
        assert set(ref) == set(res), f"elements mismatch {set(ref)} == {set(res)}"
        return True
    elif isinstance(ref, (torch.Tensor, float)):
        assert not isinstance(ref, torch._subclasses.FakeTensor)
        assert not isinstance(res, torch._subclasses.FakeTensor)

        def to_tensor(t):
            return t if isinstance(t, torch.Tensor) else torch.tensor(t)

        ref, res, fp64_ref = (to_tensor(val) for val in (ref, res, fp64_ref))

        if ref.is_sparse:
            assert res.is_sparse
            ref = ref.to_dense()
            res = res.to_dense()
        assert isinstance(res, torch.Tensor), f"type mismatch {type(ref)} {type(res)}"
        if exact_dtype:
            if ref.dtype != res.dtype:
                log_error("dtype mismatch %s, %s", ref.dtype, res.dtype)
                return False
            if ref.dtype == torch.bool:
                if ignore_non_fp:
                    return True
                # triton stores bool as int8, so add this for more accurate checking
                r = torch.allclose(
                    ref.to(dtype=torch.uint8),
                    res.to(dtype=torch.uint8),
                    atol=tol,
                    rtol=tol,
                    equal_nan=equal_nan,
                )
                if not r:
                    log_error("Accuracy failed: uint8 tensor did not match")
                return r

        if cos_similarity:
            ref = ref.flatten().to(torch.float32)
            res = res.flatten().to(torch.float32)
            if torch.allclose(ref, res, atol=tol, rtol=tol, equal_nan=True):
                # early exit that handles zero/nan better
                # cosine_similarity(zeros(10), zeros(10), dim=0) is 0
                return True
            score = torch.nn.functional.cosine_similarity(ref, res, dim=0, eps=1e-6)
            if score < 0.99:
                log.warning("Similarity score=%s", score.cpu().detach().item())
            return score >= 0.99
        else:
            if not exact_dtype:
                ref = ref.to(res.dtype)

            # First try usual allclose
            if torch.allclose(ref, res, atol=tol, rtol=tol, equal_nan=equal_nan):
                return True

            # Check error from fp64 version
            if fp64_ref.dtype == torch.float64:
                # Fix a corner case that res and fp64_ref does not contains NaN and match (with loose tolerance)
                # while the ref contains NaN. In this case, RMSE should not match any ways.
                # But res is 'BETTER' than ref so we count it pass.
                #
                # This happens for Super_SloMo when loop ordering after fusion is enabled:
                # https://gist.github.com/shunting314/11f235c70f7db0d52718d26f4a701cab
                loose_tol = 1e-2 * 4
                if (
                    not fp64_ref.isnan().any()
                    and not res.isnan().any()
                    and ref.isnan().any()
                    and torch.allclose(
                        fp64_ref.to(dtype=res.dtype),
                        res,
                        atol=loose_tol,
                        rtol=loose_tol,
                        equal_nan=equal_nan,
                    )
                ):
                    return True
                ref_error = rmse(fp64_ref, ref).item()
                # ref unable to produce this with stable numerics in this precision, ignore
                if math.isnan(ref_error):
                    log.warning(
                        "Found nan in reference. Consider running in higher precision."
                    )

                res_error = rmse(fp64_ref, res).item()

                # In the case of using AMP (Automatic Mixed Precision), certain models have
                # failed the benchmark's correctness check. However, the end-to-end model's
                # accuracy when comparing AMP with FP32 is within a difference of less than 0.1%.
                # Thus, it's possible that the correctness check failures for these models are
                # false alarms. We use multiplier of 3 instead of 2 to avoid these false alarms.
                multiplier = (
                    3.0 if res.dtype in (torch.float16, torch.bfloat16) else 2.0
                )

                if use_larger_multiplier_for_smaller_tensor and (
                    fp64_ref.numel() <= 10 and tol >= 4 * 1e-2
                ):
                    multiplier = 10.0
                elif use_larger_multiplier_for_smaller_tensor and (
                    fp64_ref.numel() <= 500 and tol >= 4 * 1e-2
                ):
                    multiplier = 5.0
                elif (
                    fp64_ref.numel() < 1000
                    or (ref.ndim == 4 and ref.shape[-1] == ref.shape[-2] == 1)
                    # large tol means a benchmark has been specified as REQUIRE_HIGHER_TOLERANCE
                    or tol >= 2 * 1e-2
                ):
                    # In the presence of noise, noise might dominate our error
                    # metric for smaller tensors.
                    # Similary, for 1x1 kernels, there seems to be high noise with amp.
                    multiplier = 3.0

                passes_test = res_error <= (multiplier * ref_error + tol / 10.0)
                if (
                    not passes_test
                    and equal_nan
                    and math.isnan(ref_error)
                    and math.isnan(res_error)
                    # Some unit test for the accuracy minifier relies on
                    # returning false in this case.
                    and not inductor_config.cpp.inject_relu_bug_TESTING_ONLY
                ):
                    passes_test = True
                if not passes_test:
                    log_error(
                        "RMSE (res-fp64): %.5f, (ref-fp64): %.5f and shape=%s. res.dtype: %s, multiplier: %f, tol: %f"
                        ", use_larger_multiplier_for_smaller_tensor: %d",
                        res_error,
                        ref_error,
                        res.size(),
                        res.dtype,
                        multiplier,
                        tol,
                        use_larger_multiplier_for_smaller_tensor,
                    )
                return passes_test

            if ignore_non_fp:
                return True

            log_error("Accuracy failed: allclose not within tol=%s", tol)
            return False
    elif isinstance(ref, (str, int, type(None), bool, torch.device)):
        if ignore_non_fp:
            return True
        r = ref == res
        if not r:
            log_error("Accuracy failed (%s): %s != %s", type(ref), ref, res)
        return r
    elif is_numpy_int_type(ref) or is_numpy_float_type(ref):
        if relax_numpy_equality and not (
            is_numpy_int_type(res) or is_numpy_float_type(res)
        ):
            ref = ref.item()
        r = (type(ref) is type(res)) and (ref == res)
        if not r:
            log_error("Accuracy failed (numpy): %s != %s", ref, res)
        return r
    elif is_numpy_ndarray(ref):
        return (type(ref) is type(res)) and same(
            torch.as_tensor(ref),
            torch.as_tensor(res),
            fp64_ref,
            cos_similarity=cos_similarity,
            tol=tol,
            equal_nan=equal_nan,
            exact_dtype=exact_dtype,
            relax_numpy_equality=relax_numpy_equality,
            ignore_non_fp=ignore_non_fp,
            log_error=log_error,
            use_larger_multiplier_for_smaller_tensor=use_larger_multiplier_for_smaller_tensor,
        )
    elif type(ref).__name__ in (
        "MaskedLMOutput",
        "Seq2SeqLMOutput",
        "CausalLMOutputWithCrossAttentions",
        "LongformerMaskedLMOutput",
        "Instances",
        "SquashedNormal",
        "Boxes",
        "Normal",
        "TanhTransform",
        "Foo",
        "Variable",
    ):
        assert type(ref) is type(res)
        return all(
            same(
                getattr(ref, key),
                getattr(res, key),
                getattr(fp64_ref, key),
                cos_similarity=cos_similarity,
                tol=tol,
                equal_nan=equal_nan,
                exact_dtype=exact_dtype,
                relax_numpy_equality=relax_numpy_equality,
                ignore_non_fp=ignore_non_fp,
                log_error=log_error,
                use_larger_multiplier_for_smaller_tensor=use_larger_multiplier_for_smaller_tensor,
            )
            for key in ref.__dict__.keys()
        )
    else:
        raise RuntimeError(f"unsupported type: {type(ref).__name__}")


def format_func_info(code):
    short_filename = code.co_filename.split("/")[-1]
    return f"'{code.co_name}' ({short_filename}:{code.co_firstlineno})"


@contextlib.contextmanager
def disable_cache_limit():
    prior = config.cache_size_limit
    config.cache_size_limit = sys.maxsize
    prior_acc_limit = config.accumulated_cache_size_limit
    config.accumulated_cache_size_limit = sys.maxsize

    try:
        yield
    finally:
        config.cache_size_limit = prior
        config.accumulated_cache_size_limit = prior_acc_limit


# map from transformed code back to original user code
orig_code_map = ExactWeakKeyDictionary()

# keep a record of code_obj -> list of guard failure reasons for logging
guard_failures: DefaultDict[Any, List[Any]] = collections.defaultdict(list)

# Keep a record of graph break reasons for logging
graph_break_reasons: List[torch._dynamo.output_graph.GraphCompileReason] = []

# keep record of compiled code, if we are in "error if recompile"
# to track code that dynamo has compiled previously
seen_code_map = ExactWeakKeyDictionary()


# return same dir unless user changes config between calls
@functools.lru_cache(None)
def _get_debug_dir(root_dir):
    dir_name = (
        "run_"
        + datetime.datetime.now().strftime("%Y_%m_%d_%H_%M_%S_%f")
        # use pid to avoid conflicts among ranks
        + "-pid_"
        + str(os.getpid())
    )
    return os.path.join(root_dir, dir_name)


def get_debug_dir():
    debug_root = config.debug_dir_root
    return _get_debug_dir(debug_root)


def extract_fake_example_value(node, required=True):
    if "example_value" in node.meta and is_fake(node.meta["example_value"]):
        return node.meta["example_value"]
    elif required:
        from torch._dynamo.exc import unimplemented

        unimplemented("`FakeTensor` example value was required but not available")
    else:
        return None


def ensure_graph_fake(e, tx):
    assert maybe_get_fake_mode(e) is tx.fake_mode
    return e


def get_fake_values_from_nodes(tx, nodes, allow_non_graph_fake):
    def visit(n: torch.fx.Node):
        if n.op == "call_function" and "example_value" not in n.meta:
            # fake tensor validity is checked inside get_fake_value using
            # ensure_graph_fake
            return get_fake_value(n, tx, allow_non_graph_fake)

        out = n.meta["example_value"]
        if not allow_non_graph_fake and isinstance(out, torch.Tensor):
            return ensure_graph_fake(out, tx)
        return out

    return torch.fx.node.map_arg(nodes, visit)


def get_fake_value(node, tx, allow_non_graph_fake=False):
    """
    Run the computation represented by `node` using fake tensors and return the result.

    allow_non_graph_fake: whether to allow the return result to be:
        1. non-fake or 2. fake that is not created by this instance of Dynamo.
        If `True`, you must be prepared to deal with such return values, ideally
        by further wrapping them as this graph's fakes.
    """
    from torch.utils._sympy.value_ranges import ValueRangeError

    from .exc import (
        TorchRuntimeError,
        unimplemented,
        Unsupported,
        UserError,
        UserErrorType,
    )

    op = node.op

    # FX Node should always return the same fake value
    if "example_value" in node.meta and is_fake(node.meta["example_value"]):
        return node.meta["example_value"]

    args, kwargs = get_fake_values_from_nodes(
        tx, (node.args, node.kwargs), allow_non_graph_fake
    )

    nnmodule = None
    if op == "call_method" and len(args) > 0 and isinstance(args[0], torch.nn.Module):
        # If the first argument is nn.Module, should copy to fake mode.
        args = (deepcopy_to_fake_tensor(args[0], tx.fake_mode),) + tuple(args[1:])

    if op == "call_module":
        nnmodule = tx.output.nn_modules[node.target]

        if is_lazy_module(nnmodule) and hasattr(nnmodule, "_initialize_hook"):
            # In the case of a lazy module, we want to run
            # the pre-hooks which initialize it.
            # Afterwards, lazy module deletes its pre-hooks
            # to avoid treating it as lazy on subsequent recompile.
            nnmodule._infer_parameters(nnmodule, args)

        # no matter it's lazy module or not, we should copy to fake mode.
        nnmodule = deepcopy_to_fake_tensor(nnmodule, tx.fake_mode)

    try:
        with tx.fake_mode, enable_python_dispatcher():
            ret_val = wrap_fake_exception(
                lambda: run_node(tx.output, node, args, kwargs, nnmodule)
            )
    except Unsupported:
        raise
    except RuntimeError as e:
        cause: BaseException = e
        if e.__cause__ is not None:
            cause = e.__cause__

        if isinstance(
            cause, torch._subclasses.fake_tensor.DataDependentOutputException
        ):
            unimplemented(
                f"data dependent operator: {cause.func}; "
                "to enable, set torch._dynamo.config.capture_scalar_outputs = True"
            )
        elif isinstance(
            cause, torch._subclasses.fake_tensor.DynamicOutputShapeException
        ):
            if not torch._dynamo.config.capture_dynamic_output_shape_ops:
                unimplemented(
                    f"dynamic shape operator: {cause.func}; "
                    "to enable, set torch._dynamo.config.capture_dynamic_output_shape_ops = True"
                )
            else:
                unimplemented(
                    f"dynamic shape operator: {cause.func}; "
                    "Operator does not have a meta kernel that supports dynamic output shapes, "
                    "please report an issue to PyTorch"
                )
        elif isinstance(
            cause, torch._subclasses.fake_tensor.UnsupportedOperatorException
        ):
            op = cause.func
            import_suggestion = ""
            if isinstance(op, torch._ops.OpOverload):
                maybe_pystub = torch._C._dispatch_pystub(
                    op._schema.name, op._schema.overload_name
                )
                if maybe_pystub is not None:
                    module, ctx = maybe_pystub
                    import_suggestion = (
                        f"It's possible that the support was implemented in "
                        f"module `{module}` and you may need to `import {module}`"
                        f"({ctx}), otherwise "
                    )
            unimplemented(
                f"unsupported operator: {cause.func} ({import_suggestion}see "
                "https://docs.google.com/document/d/1GgvOe7C8_NVOMLOCwDaYV1mXXyHMXY7ExoewHqooxrs/edit#heading=h.64r4npvq0w0"
                " for how to fix)"
            )
        elif isinstance(
            cause, torch.fx.experimental.symbolic_shapes.GuardOnDataDependentSymNode
        ):
            raise UserError(  # noqa: B904
                UserErrorType.CONSTRAINT_VIOLATION,
                str(cause),
                case_name="constrain_as_size_example",
            )
        elif isinstance(cause, ValueRangeError):
            raise UserError(UserErrorType.CONSTRAINT_VIOLATION, e.args[0]) from e
        elif isinstance(cause, TypeError) and "argument" in str(cause):
            unimplemented(f"TypeError {node.target}: {cause}")

        raise TorchRuntimeError(str(e)).with_traceback(e.__traceback__) from None

    if not allow_non_graph_fake:
        _ = pytree.tree_map_only(
            torch.Tensor, functools.partial(ensure_graph_fake, tx=tx), ret_val
        )
    return ret_val


_current_node = threading.local()


def get_current_node():
    return getattr(_current_node, "value", None)


@contextmanager
def set_current_node(node):
    old = get_current_node()
    _current_node.value = node
    try:
        yield
    finally:
        _current_node.value = old


def run_node(tracer, node, args, kwargs, nnmodule):
    """
    Runs a given node, with the given args and kwargs.

    Behavior is dictated by a node's op.

    run_node is useful for extracting real values out of nodes.
    See get_real_value for more info on common usage.

    Note: The tracer arg is only used for 'get_attr' ops
    Note: The nnmodule arg is only used for 'call_module' ops

    Nodes that are not call_function, call_method, call_module, or get_attr will
    raise an AssertionError.
    """
    op = node.op

    with set_current_node(node):

        def make_error_message(e):
            return f"Failed running {op} {node.target}(*{args}, **{kwargs}):\n" + str(e)

        try:
            if op == "call_function":
                return node.target(*args, **kwargs)
            elif op == "call_method":
                return getattr(args[0], node.target)(*args[1:], **kwargs)
            elif op == "call_module":
                assert nnmodule is not None
                return nnmodule(*args, **kwargs)
            elif op == "get_attr":
                return tracer.output_graph.get_submodule(node.target)
            elif op == "placeholder":
                assert "example_value" in node.meta
                return node.meta["example_value"]

        except (NotImplementedError, UnsupportedFakeTensorException) as e:
            # NB: mimic how wrap_fake_exception does it
            from .exc import unimplemented

            unimplemented(make_error_message(e), from_exc=e)
        except Exception as e:
            raise RuntimeError(make_error_message(e)).with_traceback(
                e.__traceback__
            ) from e

    raise AssertionError(op)


def get_real_value(node, tracer):
    """
    Run the actual computation represented by `node` and return the result.
    This will execute any dependent nodes in the graph as well.
    """
    from .exc import TorchRuntimeError

    cache = tracer.real_value_cache
    if node in cache:
        return cache[node]

    op = node.op
    args, kwargs = torch.fx.node.map_arg(  # type: ignore[misc]
        (node.args, node.kwargs),
        lambda n: get_real_value(n, tracer),
    )

    if op == "placeholder" and "grapharg" in node.meta:
        return node.meta["grapharg"].example

    if op == "call_module":
        nn_module = tracer.output_graph.nn_modules[node.target]
        if not is_lazy_module(nn_module):
            nn_module = copy.deepcopy(nn_module)
        else:
            # In the case of a lazy module, we want to run
            # the pre-hooks which initialize it
            nn_module(*args, **kwargs)
    else:
        nn_module = None

    try:
        real_value = run_node(tracer, node, args, kwargs, nn_module)
        cache[node] = real_value
    except RuntimeError as e:
        raise TorchRuntimeError(str(e)).with_traceback(e.__traceback__) from None
    return real_value


def assert_no_fake_params_or_buffers(gm):
    from torch._subclasses.fake_tensor import FakeTensorConfig, is_fake

    def stack_or_hint(t):
        if FakeTensorConfig.debug:
            import traceback

            return f"FAKE TENSOR CREATION TRACEBACK: \n {traceback.format_list(t._debug_trace)}"
        else:
            return "Enable TORCH_FAKE_TENSOR_DEBUG=1 to get creation stack traces on fake tensors."

    for name, buffer in gm.named_buffers():
        assert not is_fake(
            buffer
        ), f"Unexpected fake buffer {name} {stack_or_hint(buffer)}"
    for name, param in gm.named_parameters():
        assert not is_fake(
            param
        ), f"Unexpected fake param {name} {stack_or_hint(param)}"


def fqn(obj: Any):
    """
    Returns the fully qualified name of the object.
    """
    return f"{obj.__module__}.{obj.__qualname__}"


def ifdynstaticdefault(count1, count2):
    if torch._dynamo.config.assume_static_by_default:
        return count1
    else:
        return count2


def import_submodule(mod: types.ModuleType):
    """
    Ensure all the files in a given submodule are imported
    """
    for filename in sorted(os.listdir(os.path.dirname(cast(str, mod.__file__)))):
        if filename.endswith(".py") and filename[0] != "_":
            importlib.import_module(f"{mod.__name__}.{filename[:-3]}")


def object_has_getattribute(value: Any):
    return class_has_getattribute(type(value))


def class_has_getattribute(cls: type):
    try:
        if isinstance(
            inspect.getattr_static(cls, "__getattribute__"),
            types.FunctionType,
        ):
            return True
    except AttributeError:
        pass
    return False


def get_custom_getattr(value: Any, ignore_nn_module_getattr: bool = False):
    try:
        getattr_fn = inspect.getattr_static(type(value), "__getattr__")
    except AttributeError:
        getattr_fn = None
    if ignore_nn_module_getattr and getattr_fn is torch.nn.Module.__getattr__:
        # ignore this case of getattr
        getattr_fn = None
    return getattr_fn


class TensorStaticReason(enum.Enum):
    PARAMETER = 2
    NOT_TENSOR = 4
    NN_MODULE_PROPERTY = 5


def tensor_static_reason_to_message(reason: TensorStaticReason):
    if reason == TensorStaticReason.PARAMETER:
        return "mark_dynamic on parameter, parameters are always static today."
    if reason == TensorStaticReason.NOT_TENSOR:
        return "mark_dynamic on a non tensor, how did this happen?"
    if reason == TensorStaticReason.NN_MODULE_PROPERTY:
        return "tensor is static because it is nn module associated."
    raise AssertionError(f"Illegal reason {reason}")


def tensor_always_has_static_shape(
    tensor: Union[torch.Tensor, Any],
    is_tensor: bool,
    tensor_source: Source,
) -> Tuple[bool, Optional[TensorStaticReason]]:
    """
    Given a tensor, source, and is_tensor flag, determine if a shape should be static.

    Args:
    tensor - the real tensor to evaluate, parameters force a static shape.
    is_tensor - internal dynamo check, essentially "is_tensor": target_cls is TensorVariable,
    tensors not in a TensorVariable for whatever reason are forced static.

    Returns a tuple, where the first element is the bool of whether or not this tensor should have a static shape.
    The second element is a TensorStaticReason, useful for passing to tensor_static_reason_to_message if needed.
    """
    from .source import is_from_unspecialized_param_buffer_source

    if (
        tensor_source.guard_source().is_specialized_nn_module()
        or tensor_source.guard_source().is_unspecialized_builtin_nn_module()
    ) and config.force_nn_module_property_static_shapes:
        return True, TensorStaticReason.NN_MODULE_PROPERTY

    if (
        type(tensor) is torch.nn.Parameter
        or is_from_unspecialized_param_buffer_source(tensor_source)
    ) and config.force_parameter_static_shapes:
        return True, TensorStaticReason.PARAMETER
    if not is_tensor:
        return True, TensorStaticReason.NOT_TENSOR
    return False, None


def lazy_format_graph_tabular(fn_name, gm):
    def inner():
        try:
            from tabulate import tabulate  # TODO: Check that this is installed
        except ImportError:
            return (
                "Tabulate module missing, please install tabulate to log the graph in tabular format, logging code instead:\n"
                + str(lazy_format_graph_code(fn_name, gm))
            )

        node_specs = [
            [n.op, n.name, n.target, n.args, n.kwargs] for n in gm.graph.nodes
        ]
        graph_str = tabulate(
            node_specs, headers=["opcode", "name", "target", "args", "kwargs"]
        )
        return _format_graph_code(fn_name, gm.forward.__code__.co_filename, graph_str)

    return LazyString(inner)


def format_bytecode(prefix, name, filename, line_no, code):
    return f"{prefix} {name} {filename} line {line_no} \n{dis.Bytecode(code).dis()}\n"


forward_hook_names = ["_forward_pre_hooks", "_forward_hooks"]
backward_hook_names = ["_backward_pre_hooks", "_backward_hooks"]
state_dict_hook_names = [
    "_state_dict_pre_hooks",
    "_state_dict_hooks",
    "_load_state_dict_pre_hooks",
    "_load_state_dict_post_hooks",
]
all_hook_names = forward_hook_names + backward_hook_names + state_dict_hook_names


def nn_module_has_global_hooks():
    # This is limited to backward hooks for now because NNModuleVariable
    # supports fwd hooks underneath.
    return len(torch.nn.modules.module._global_backward_hooks) or len(
        torch.nn.modules.module._global_backward_pre_hooks
    )


def nn_module_get_all_hooks(
    mod,
    check_forward_hooks=False,
    check_backward_hooks=False,
    check_state_dict_hooks=False,
):
    """
    Sometimes its useful to differentiate between types of hooks such as forward/backward/pre
    hooks executed during module.__call__, and state_dict hooks which are executed separately.
    """
    hook_dicts_to_check = []
    check_all_hooks = (
        not check_forward_hooks
        and not check_backward_hooks
        and not check_state_dict_hooks
    )
    if check_forward_hooks or check_all_hooks:
        hook_dicts_to_check.extend(forward_hook_names)
    if check_backward_hooks or check_all_hooks:
        hook_dicts_to_check.extend(backward_hook_names)
    if check_state_dict_hooks:
        hook_dicts_to_check.extend(state_dict_hook_names)

    all_hooks = []
    for hook_dict_name in hook_dicts_to_check:
        hooks = getattr(mod, hook_dict_name, [])
        for hook_name in hooks:
            hook = hooks[hook_name]

            all_hooks.append(hook)
    return all_hooks


def nnmodule_has_hooks(
    mod,
    check_forward_hooks=False,
    check_backward_hooks=False,
    check_state_dict_hooks=False,
):
    """
    Helper function to check if a module has any hooks attached to it.
    """
    hooks = nn_module_get_all_hooks(
        mod,
        check_forward_hooks=check_forward_hooks,
        check_backward_hooks=check_backward_hooks,
        check_state_dict_hooks=check_state_dict_hooks,
    )
    return bool(hooks)


def to_numpy_helper(value):
    """Convert tensor and tnp.ndarray to numpy.ndarray."""
    if is_fake(value):
        return value
    if isinstance(value, tnp.ndarray):
        return to_numpy_helper(value.tensor)
    elif isinstance(value, torch.Tensor):
        return value.numpy(force=True)
    elif isinstance(value, (tuple, list)):
        return type(value)(to_numpy_helper(obj) for obj in value)
    else:
        return value


def numpy_to_tensor(value):
    """Convert tnp.ndarray to tensor, leave other types intact. If a list/tuple, loop through it to convert."""
    assert np is not None
    if isinstance(value, np.ndarray):
        return torch.as_tensor(value)
    if isinstance(value, tnp.ndarray):
        return value.tensor
    elif isinstance(value, (tuple, list)):
        return type(value)(numpy_to_tensor(obj) for obj in value)
    else:
        return value


class numpy_to_tensor_wrapper:
    def __init__(self, f):
        self.f = f
        self.__name__ = "wrapped_" + self.f.__name__

    def __repr__(self):
        return f"<Wrapped function <original {self.f.__name__}>>"

    def __call__(self, *args, **kwargs):
        out = self.f(*args, **kwargs)
        return numpy_to_tensor(out)


def numpy_attr_wrapper(obj, name):
    if isinstance(obj, tnp.ndarray):
        out = getattr(obj, name)
        return numpy_to_tensor(out)
    elif isinstance(obj, torch.Tensor):
        out = getattr(tnp.ndarray(obj), name)
        return numpy_to_tensor(out)


class numpy_method_wrapper:
    """Convert obj from torch.Tensor to tnp.ndarray and call method. Then convert result back to torch.Tensor."""

    def __init__(self, method: str):
        self.method = method
        self.__name__ = "wrapped_" + self.method

    def __repr__(self):
        return f"<Wrapped method <original {self.method}>>"

    def __call__(self, *args, **kwargs):
        obj = args[0]
        if isinstance(obj, torch.Tensor):
            obj = tnp.ndarray(obj)
        method_callable = getattr(obj, self.method)
        out = method_callable(*args[1:], **kwargs)
        return numpy_to_tensor(out)


class numpy_operator_wrapper:
    """Implements dunder methods for tnp.ndarray via functions from the operator library"""

    def __init__(self, op: Callable[..., Any]):
        self.op = op
        self.__name__ = f"wrapped_{op.__name__}"

    def __repr__(self):
        return f"<Wrapped operator <original {self.__name__}>>"

    def __call__(self, *args, **kwargs):
        assert not kwargs

        args = (
            tnp.ndarray(arg) if isinstance(arg, torch.Tensor) else arg for arg in args
        )
        out = self.op(*args)
        return numpy_to_tensor(out)


def defake(x):
    if not isinstance(x, FakeTensor):
        return x
    size: torch._prims_common.ShapeType
    stride: torch._prims_common.StrideType
    if x._has_symbolic_sizes_strides:
        size = []
        for s in x.size():
            if isinstance(s, torch.SymInt):
                size.append(s.node.shape_env.size_hint(s.node.expr))
            else:
                size.append(s)
        stride = []
        for s in x.stride():
            if isinstance(s, torch.SymInt):
                stride.append(s.node.shape_env.size_hint(s.node.expr))
            else:
                stride.append(s)
    else:
        size = x.size()
        stride = x.stride()
    y = torch.empty_strided(
        size,
        stride,
        dtype=x.dtype,
        device=x.device,
        requires_grad=x.requires_grad,
    )
    y.zero_()
    return y


def is_utils_checkpoint(obj):
    # Lazy import to avoid circular dependencies
    import torch.utils.checkpoint

    return obj is torch.utils.checkpoint.checkpoint


def build_checkpoint_variable(**options):
    import torch._higher_order_ops.wrap as higher_order_ops

    from .variables.higher_order_ops import TorchHigherOrderOperatorVariable

    # TODO - This is a temporary situation where we have two versions of
    # checkpointing implementation. We will converge on one and remove the other.
    activation_checkpoint_op: torch._ops.HigherOrderOperator = (
        higher_order_ops.tag_activation_checkpoint
    )
    if torch._functorch.config.functionalize_rng_ops:
        activation_checkpoint_op = higher_order_ops.wrap_activation_checkpoint

    return TorchHigherOrderOperatorVariable.make(
        activation_checkpoint_op,
        **options,
    )


def is_compile_supported(device_type):
    from .eval_frame import is_dynamo_supported

    compile_supported = is_dynamo_supported()
    if device_type == "cpu":
        pass
    elif device_type == "cuda" and compile_supported:
        compile_supported = has_triton()
    else:
        compile_supported = False
    return compile_supported


# The following 3.11 source code functions are adapted from
# https://github.com/python/cpython/blob/v3.11.4/Lib/traceback.py
# in order to output source code corresponding to bytecode in 3.11+.
# We need our own versions since we want to support multiline expressions.
def _fix_offset(str: str, offset: int) -> int:
    """
    Convert byte offset `offset` of `str` into character offset.
    Byte offset is used for 3.11+ instruction column data.
    Takes things like unicode characters into consideration.

    Unchanged from CPython implementation.
    """
    as_utf8 = str.encode("utf-8")
    return len(as_utf8[:offset].decode("utf-8", errors="replace"))


@dataclasses.dataclass
class _Anchors:
    # inclusive
    left_end_lineno: int
    left_end_offset: int
    right_start_lineno: int
    # exclusive
    right_start_offset: int


def _extract_anchors_from_expr(segment: str) -> Optional[_Anchors]:
    """
    Given source code `segment` corresponding to a bytecode
    instruction, determine:
        - for binary ops, the location of the binary op
        - for indexing, the location of the brackets.
    `segment` is expected to be a valid Python expression
    """
    assert sys.version_info >= (3, 11)

    import ast

    try:
        # Without brackets, `segment` is parsed as a statement.
        # We expect an expression, so wrap `segment` in
        # brackets to handle multi-line expressions.
        tree = ast.parse("(\n" + segment + "\n)")
    except SyntaxError:
        return None

    if len(tree.body) != 1:
        return None

    lines = segment.split("\n")

    # get character index given byte offset
    def normalize(lineno, offset):
        return _fix_offset(lines[lineno], offset)

    # Gets the next valid character index in `lines`, if
    # the current location is not valid. Handles empty lines.
    def next_valid_char(lineno, col):
        while lineno < len(lines) and col >= len(lines[lineno]):
            col = 0
            lineno += 1
        assert lineno < len(lines) and col < len(lines[lineno])
        return lineno, col

    # Get the next valid character index in `lines`.
    def increment(lineno, col):
        col += 1
        lineno, col = next_valid_char(lineno, col)
        assert lineno < len(lines) and col < len(lines[lineno])
        return lineno, col

    # Get the next valid character at least on the next line
    def nextline(lineno, col):
        col = 0
        lineno += 1
        lineno, col = next_valid_char(lineno, col)
        assert lineno < len(lines) and col < len(lines[lineno])
        return lineno, col

    statement = tree.body[0]
    if isinstance(statement, ast.Expr):
        expr = statement.value
        if isinstance(expr, ast.BinOp):
            # ast gives locations for BinOp subexpressions, e.g.
            # ( left_expr ) + ( right_expr )
            #   left^^^^^       right^^^^^
            # -2 since end_lineno is 1-indexed and because we added an extra
            # bracket to `segment` when calling ast.parse
            cur_lineno = cast(int, expr.left.end_lineno) - 2
            cur_col = normalize(cur_lineno, expr.left.end_col_offset)
            cur_lineno, cur_col = next_valid_char(cur_lineno, cur_col)

            # Heuristic to find the operator character.
            # The original CPython implementation did not look for ), \, or #,
            # leading to incorrect anchor location, e.g.
            # (x) + (y)
            # ~~^~~~~~~
            while (ch := lines[cur_lineno][cur_col]).isspace() or ch in ")\\#":
                if ch in "\\#":
                    cur_lineno, cur_col = nextline(cur_lineno, cur_col)
                else:
                    cur_lineno, cur_col = increment(cur_lineno, cur_col)

            # binary op is 1 or 2 characters long, on the same line
            right_col = cur_col + 1
            if (
                right_col < len(lines[cur_lineno])
                and not (ch := lines[cur_lineno][right_col]).isspace()
                and ch not in "\\#"
            ):
                right_col += 1
            # right_col can be invalid since it is exclusive

            return _Anchors(cur_lineno, cur_col, cur_lineno, right_col)
        elif isinstance(expr, ast.Subscript):
            # ast gives locations for value and slice subexpressions, e.g.
            # ( value_expr ) [ slice_expr ]
            #   value^^^^^     slice^^^^^
            # subscript^^^^^^^^^^^^^^^^^^^^
            # find left bracket (first '[' after value)
            left_lineno = cast(int, expr.value.end_lineno) - 2
            left_col = normalize(left_lineno, expr.value.end_col_offset)
            left_lineno, left_col = next_valid_char(left_lineno, left_col)
            while lines[left_lineno][left_col] != "[":
                left_lineno, left_col = increment(left_lineno, left_col)
            # find right bracket (final character of expression)
            right_lineno = cast(int, expr.end_lineno) - 2
            right_col = normalize(right_lineno, expr.end_col_offset)
            return _Anchors(left_lineno, left_col, right_lineno, right_col)
        elif isinstance(expr, ast.Call):
            # ( func_expr ) (args, kwargs)
            #   func^^^^^
            # call^^^^^^^^^^^^^^^^^^^^^^^^
            # find left bracket (first '(' after func)
            left_lineno = cast(int, expr.func.end_lineno) - 2
            left_col = normalize(left_lineno, expr.func.end_col_offset)
            left_lineno, left_col = next_valid_char(left_lineno, left_col)
            while lines[left_lineno][left_col] != "(":
                left_lineno, left_col = increment(left_lineno, left_col)
            # find right bracket (final character of expression)
            right_lineno = cast(int, expr.end_lineno) - 2
            right_col = normalize(right_lineno, expr.end_col_offset)
            return _Anchors(left_lineno, left_col, right_lineno, right_col)

    return None


def get_instruction_source_311(code: types.CodeType, inst: dis.Instruction) -> str:
    """
    Python 3.11+ only. Returns lines of source code (from code object `code`)
    corresponding to `inst`'s location data, and underlines relevant code to `inst`.

    Example: CALL on `g`:
    f(g(
      ^^
        h(x)))
        ^^^^^

    We need our own implementation since `format_frame_summary` in
    Python's `traceback` module doesn't handle multi-line expressions
    (and their anchor extraction code is not completely correct).
    """
    assert inst.positions is not None
    if inst.positions.lineno is None:
        return ""
    # The rstrip + "\n" pattern is used throughout this function to handle
    # linecache.getline errors. Error lines are treated as empty strings "", but we want
    # to treat them as blank lines "\n".
    first_line = linecache.getline(code.co_filename, inst.positions.lineno).rstrip()
    if inst.positions.end_lineno is None:
        return first_line
    if inst.positions.col_offset is None or inst.positions.end_col_offset is None:
        return first_line

    # character index of the start of the instruction
    start_offset = _fix_offset(first_line, inst.positions.col_offset)
    # character index of the end of the instruction
    # compute later since end may be a different line
    end_offset = None
    # expression corresponding to the instruction so we can get anchors
    segment = ""
    # underline markers to be printed - start with `~` marker and replace with `^` later
    markers = []

    # Compute segment and initial markers
    if inst.positions.end_lineno == inst.positions.lineno:
        end_offset = _fix_offset(first_line, inst.positions.end_col_offset)
        segment = first_line[start_offset:end_offset]
        markers.append(" " * start_offset + "~" * (end_offset - start_offset))
    else:
        segment = first_line[start_offset:] + "\n"
        markers.append(" " * start_offset + "~" * (len(first_line) - start_offset))
        last_line = linecache.getline(
            code.co_filename, inst.positions.end_lineno
        ).rstrip()
        end_offset = _fix_offset(last_line, inst.positions.end_col_offset)
        for lineno in range(inst.positions.lineno + 1, inst.positions.end_lineno):
            line = linecache.getline(code.co_filename, lineno).rstrip()
            segment += line + "\n"
            # don't underline leading spaces
            num_spaces = len(line) - len(line.lstrip())
            markers.append(" " * num_spaces + "~" * (len(line) - num_spaces))
        segment += last_line[:end_offset]
        num_spaces = len(last_line) - len(last_line.lstrip())
        markers.append(" " * num_spaces + "~" * (end_offset - num_spaces))

    anchors: Optional[_Anchors] = None
    try:
        anchors = _extract_anchors_from_expr(segment)
    except AssertionError:
        pass

    # replace `~` markers with `^` where necessary
    if anchors is None:
        markers = [marker.replace("~", "^") for marker in markers]
    else:
        # make markers mutable
        mutable_markers: List[List[str]] = [list(marker) for marker in markers]

        # anchor positions do not take start_offset into account
        if anchors.left_end_lineno == 0:
            anchors.left_end_offset += start_offset
        if anchors.right_start_lineno == 0:
            anchors.right_start_offset += start_offset

        # Turn `~`` markers between anchors to `^`
        for lineno in range(len(markers)):
            for col in range(len(mutable_markers[lineno])):
                if lineno < anchors.left_end_lineno:
                    continue
                if lineno == anchors.left_end_lineno and col < anchors.left_end_offset:
                    continue
                if (
                    lineno == anchors.right_start_lineno
                    and col >= anchors.right_start_offset
                ):
                    continue
                if lineno > anchors.right_start_lineno:
                    continue
                if mutable_markers[lineno][col] == "~":
                    mutable_markers[lineno][col] = "^"

        # make markers into strings again
        markers = ["".join(marker) for marker in mutable_markers]

    result = ""
    for i in range(len(markers)):
        result += (
            linecache.getline(code.co_filename, inst.positions.lineno + i).rstrip()
            + "\n"
        )
        result += markers[i] + "\n"
    return result


def get_static_address_type(t):
    if isinstance(t, torch.Tensor):
        return getattr(t, "_dynamo_static_input_type", None)

    return None


def is_rng_state_getter_or_setter(value):
    getters = (
        # The following two functions are not identical, so don't remove anyone!
        torch._C.Generator.get_state,
        torch.default_generator.get_state,
        torch.get_rng_state,
        torch.cuda.get_rng_state,
    )
    setters = (
        torch._C.Generator.set_state,
        torch.default_generator.set_state,
        torch.set_rng_state,
        torch.cuda.set_rng_state,
    )
    return value in (*setters, *getters)


def is_tensor_base_attr_getter(value):
    return (
        isinstance(value, types.MethodWrapperType)
        and value.__name__ == "__get__"
        and value.__self__.__objclass__ is torch._C._TensorBase  # type: ignore[attr-defined]
    )


def is_torch_function_object(value):
    return hasattr(value, "__torch_function__")


def has_torch_function(vt: torch._dynamo.variables.base.VariableTracker) -> bool:
    from torch._dynamo.variables import LazyVariableTracker, UserDefinedObjectVariable
    from torch._dynamo.variables.torch_function import TensorWithTFOverrideVariable

    if isinstance(vt, TensorWithTFOverrideVariable):
        return True

    if isinstance(vt, LazyVariableTracker):
        LazyVariableTracker.realize(vt)

    return isinstance(vt, UserDefinedObjectVariable) and hasattr(
        vt.value, "__torch_function__"
    )


# see note [Tensor Fakification and Symbol Caching]
def to_fake_tensor(t, fake_mode):
    symbolic_context = None
    source = None
    if tracing_context := torch._guards.TracingContext.try_get():
        if t in tracing_context.tensor_to_context:
            symbolic_context = tracing_context.tensor_to_context[t]
            source = symbolic_context.tensor_source

    return fake_mode.from_tensor(
        t, static_shapes=False, symbolic_context=symbolic_context, source=source
    )


# NB: this works for both classes and instances
def is_frozen_dataclass(value):
    return (
        not object_has_getattribute(value)
        and not class_has_getattribute(value)
        and is_dataclass(value)
        and hasattr(value, "__dataclass_params__")
        and hasattr(value.__dataclass_params__, "frozen")
        and value.__dataclass_params__.frozen
    )


def get_first_attr(obj, *attrs):
    """
    Return the first available attribute or throw an exception if none is present.
    """
    for attr in attrs:
        if hasattr(obj, attr):
            return getattr(obj, attr)

    raise AssertionError(f"{obj} does not has any of the attributes: {attrs}")


@contextlib.contextmanager
def maybe_enable_compiled_autograd(should_enable, fullgraph=True, dynamic=True):
    if not should_enable:
        yield
    else:

        def compiler_fn(gm):
            def inner_compiler(gm_, example_inputs_):
                torch._dynamo.utils.counters["compiled_autograd"]["compiles"] += 1
                return torch._inductor.compile(gm_, example_inputs_)

            return torch.compile(
                gm, backend=inner_compiler, fullgraph=fullgraph, dynamic=dynamic
            )

        with torch._dynamo.compiled_autograd.enable(compiler_fn) as ctx:
            yield ctx


def invalid_removeable_handle():
    # need a subclass so weakref works
    class Invalid(dict):  # type: ignore[type-arg]
        pass

    return RemovableHandle(Invalid())


# Returns a "proxy" (new object with the same class and dict) for (non-GraphModule) nn.Module's.
# Attribute changes to the original object/proxy will be reflected in the other.
# This is useful for cases where we want a keep-alive reference to a module without increasing
# its reference count.
def nn_module_proxy(mod):
    if not isinstance(mod, torch.nn.Module):
        return mod
    if isinstance(mod, torch.fx.GraphModule):
        # Dynamo-generated GM's shouldn't contain user-created GM's
        return mod
    proxy = mod.__class__.__new__(mod.__class__)
    proxy.__dict__ = mod.__dict__
    return proxy


class GmWrapper(torch.nn.Module):
    def __init__(self, gm, unflatten_fn):
        super().__init__()
        self.gm = gm
        self.unflatten_fn = unflatten_fn

    def forward(self, *args):
        args: List[Any] = list(args)
        return self.gm(*self.unflatten_fn(args))


def flatten_graph_inputs(gm: torch.fx.GraphModule, inputs, compile_gm):
    """
    Mutate inputs so that they are flat and wrap gm such that it
    accepts those inputs.  This is needed for graphs that take
    bumpy inputs.
    """
    inputs_idx_to_clear = [
        i
        for i, node in enumerate(gm.graph.nodes)
        if node.op == "placeholder" and node.meta.get("steal_arg", False)
    ]

    if torch._dynamo.compiled_autograd.in_compiled_autograd_region:
        # fast path, avoid pytree overhead
        # compiled autograd inputs are always a list of tensors, maybe followed by symints
        assert inputs_idx_to_clear == [0]
        assert isinstance(inputs[0], list)
        boxed_inputs_count = len(inputs[0])

        def flatten_fn(args):
            return args[0] + list(args[1:])

        def unflatten_fn(flat_args):
            return (flat_args[:boxed_inputs_count], *flat_args[boxed_inputs_count:])

        compiled_fn = compile_gm(GmWrapper(gm, unflatten_fn), flatten_fn(inputs))
    else:
        # slow path, don't know inputs structure
        flat_inputs, spec = pytree.tree_flatten(inputs)
        unflatten_fn = functools.partial(pytree.tree_unflatten, treespec=spec)
        compiled_fn = compile_gm(GmWrapper(gm, unflatten_fn), flat_inputs)
        # note this doesn't check the spec, assuming it is the same
        flatten_fn = pytree.arg_tree_leaves

    def wrapper(*args):
        flat_args = flatten_fn(args)

        # flat_args is a new list, so we need to clear references from the old list
        for i in inputs_idx_to_clear:
            args[i].clear()

        # this call is boxed to avoid increasing refcount until we reach aot_module_simplified forward
        return compiled_fn(flat_args)

    return wrapper


def get_locals_to_steal(maybe_gm):
    if not isinstance(maybe_gm, torch.fx.GraphModule) or not hasattr(maybe_gm, "meta"):
        return []
    return maybe_gm.meta.get("locals_to_steal", [])


def set_locals_to_steal(gm, locals_to_steal):
    gm.meta["locals_to_steal"] = locals_to_steal


class Lit:
    def __init__(self, s):
        self.s = s

    def __repr__(self):
        return self.s


warn_once_cache: Set[str] = set()


def warn_once(msg, stacklevel=1):
    # Dynamo causes all warnings.warn (in user code and in Dynamo code) to print all the time.
    # https://github.com/pytorch/pytorch/issues/128427.
    # warn_once is a workaround: if the msg has been warned on before, then we will not
    # warn again.
    # NB: it's totally ok to store a cache of all the strings: this is what warnings.warn does as well.
    if msg in warn_once_cache:
        return
    warn_once_cache.add(msg)
    warnings.warn(msg, stacklevel=stacklevel + 1)


def strip_color_from_string(text):
    # This regular expression matches ANSI escape codes
    ansi_escape = re.compile(r"\x1B[@-_][0-?]*[ -/]*[@-~]")
    return ansi_escape.sub("", text)


@contextlib.contextmanager
def _disable_saved_tensors_hooks_during_tracing():
    # See NOTE: [Deferring tensor pack/unpack hooks until runtime]
    try:
        prior = torch._C._autograd._saved_tensors_hooks_set_tracing(True)
        yield
    finally:
        torch._C._autograd._saved_tensors_hooks_set_tracing(prior)


def is_parameter_freezing():
    return torch._inductor.config.freezing and not torch.is_grad_enabled()


def get_torch_function_mode_stack(filter_ignored=True):
    from .variables.torch_function import IGNORED_MODES

<<<<<<< HEAD
    stack = [_get_function_stack_at(i) for i in range(_len_torch_function_stack())]
=======
    stack = [
        get_torch_function_mode_stack_at(i) for i in range(_len_torch_function_stack())
    ]
>>>>>>> d1bb8e82
    if filter_ignored:
        stack = [mode for mode in stack if type(mode) not in IGNORED_MODES]

    return stack


def get_torch_function_mode_stack_at(ind):
    assert ind < _len_torch_function_stack() and ind >= 0
    return torch._C._get_function_stack_at(ind)


def set_torch_function_mode_stack(stack):
    for i in range(_len_torch_function_stack()):
        _pop_torch_function_stack()

    for mode in stack:
        _push_on_torch_function_stack(mode)


<<<<<<< HEAD
=======
def clear_torch_function_mode_stack():
    for i in range(_len_torch_function_stack()):
        _pop_torch_function_stack()


>>>>>>> d1bb8e82
def verify_guard_fn_signature(value):
    fn = value.__metadata_guard__
    sig = inspect.signature(fn)
    if len(sig.parameters) != 2:
        from .exc import InternalTorchDynamoError

        raise InternalTorchDynamoError(
            "Tensor subclass method __metadata_guard__ must take exactly two subclass metadata arguments"
        )
    if fn.__self__ != value.__class__:
        from .exc import InternalTorchDynamoError

        raise InternalTorchDynamoError(
            "Tensor subclass method __metadata_guard__ must be a classmethod"
        )


def does_not_override_dict_iter_methods(user_cls):
    return (
        user_cls.items in (dict.items, collections.OrderedDict.items)
        and user_cls.values in (dict.values, collections.OrderedDict.values)
        and user_cls.keys in (dict.keys, collections.OrderedDict.keys)
        and user_cls.__iter__ in (dict.__iter__, collections.OrderedDict.__iter__)
    )


# Helper function to extract relevant parts of a tensor's __dict__ to store in node meta.
# To avoid ref cycles, it's important that no tensors are present here, so leave those out.
def _extract_tensor_dict(t):
    KEYS_TO_COPY = [
        "_dynamo_static_input_type",
        "tag",
    ]

    tensor_dict = {
        key: copy.copy(t.__dict__[key]) for key in KEYS_TO_COPY if key in t.__dict__
    }

    return tensor_dict


# This is useful for reconstructing within the Dynamo graph the non-graph-input objects
# whose lifetime is governed by the user.
# e.g. torch.cuda.Event is a prime example.
user_obj_id_to_weakref: Dict[int, weakref.ReferenceType[object]] = {}


def get_user_object_from_id(obj_id):
    obj = user_obj_id_to_weakref[obj_id]()
    assert obj is not None, "User object is no longer alive"
    return obj


def store_user_object_weakref(obj):
    obj_id = id(obj)
<<<<<<< HEAD
    user_obj_id_to_weakref[obj_id] = weakref.ref(obj)
=======
    user_obj_id_to_weakref[obj_id] = weakref.ref(obj)


class CompileTimeInstructionCounter:
    _counter: int = 0
    _id: int = -1
    _depth = 0

    @classmethod
    def start(cls) -> None:
        cls._depth = cls._depth + 1
        if cls._depth == 1:
            cls._id = _instruction_counter.start()

    @classmethod
    def end(cls) -> None:
        cls._depth = cls._depth - 1
        if cls._depth == 0:
            cls._counter += _instruction_counter.end(cls._id)
            cls._id = -1

    @classmethod
    def clear(cls) -> None:
        cls._counter = 0

    @classmethod
    def value(cls) -> int:
        return cls._counter

    @classmethod
    @contextmanager
    def record(cls):
        try:
            if config.record_compile_time_instruction_count:
                cls.start()
            yield
        finally:
            if config.record_compile_time_instruction_count:
                cls.end()
>>>>>>> d1bb8e82
<|MERGE_RESOLUTION|>--- conflicted
+++ resolved
@@ -63,11 +63,7 @@
 import torch.utils._pytree as pytree
 from torch import fx
 from torch._C import (
-<<<<<<< HEAD
-    _get_function_stack_at,
-=======
     _instruction_counter,
->>>>>>> d1bb8e82
     _len_torch_function_stack,
     _pop_torch_function_stack,
     _push_on_torch_function_stack,
@@ -223,8 +219,6 @@
     frame_phase_timing[key][phase_name] += time_spent
 
 
-<<<<<<< HEAD
-=======
 # Use frame_phase_timing to record remote_cache_time_saved
 # This follows the same principles of key as the other frame phase timings,
 # but is incremented by FxGraphCache (and later AOTAutogradCache) directly
@@ -240,7 +234,6 @@
     _add_time_spent(key, "remote_cache_time_saved", time_saved)
 
 
->>>>>>> d1bb8e82
 def get_cache_stats() -> Dict[str, Any]:
     """Get a bunch of metadata about cache hits and misses to use in chromium events"""
     cache_stats = {
@@ -3107,13 +3100,9 @@
 def get_torch_function_mode_stack(filter_ignored=True):
     from .variables.torch_function import IGNORED_MODES
 
-<<<<<<< HEAD
-    stack = [_get_function_stack_at(i) for i in range(_len_torch_function_stack())]
-=======
     stack = [
         get_torch_function_mode_stack_at(i) for i in range(_len_torch_function_stack())
     ]
->>>>>>> d1bb8e82
     if filter_ignored:
         stack = [mode for mode in stack if type(mode) not in IGNORED_MODES]
 
@@ -3133,14 +3122,11 @@
         _push_on_torch_function_stack(mode)
 
 
-<<<<<<< HEAD
-=======
 def clear_torch_function_mode_stack():
     for i in range(_len_torch_function_stack()):
         _pop_torch_function_stack()
 
 
->>>>>>> d1bb8e82
 def verify_guard_fn_signature(value):
     fn = value.__metadata_guard__
     sig = inspect.signature(fn)
@@ -3196,9 +3182,6 @@
 
 def store_user_object_weakref(obj):
     obj_id = id(obj)
-<<<<<<< HEAD
-    user_obj_id_to_weakref[obj_id] = weakref.ref(obj)
-=======
     user_obj_id_to_weakref[obj_id] = weakref.ref(obj)
 
 
@@ -3237,5 +3220,4 @@
             yield
         finally:
             if config.record_compile_time_instruction_count:
-                cls.end()
->>>>>>> d1bb8e82
+                cls.end()