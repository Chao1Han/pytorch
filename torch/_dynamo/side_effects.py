# mypy: allow-untyped-defs
<<<<<<< HEAD
import functools
import inspect
import warnings
=======
import contextlib
import functools
import inspect
import warnings
import weakref
>>>>>>> d1bb8e82
from collections.abc import MutableMapping
from typing import Any, Dict, List, Optional, Type, Union

import torch.nn

from . import utils, variables
from .bytecode_transformation import (
    bytecode_from_template,
    create_call_function,
    create_call_method,
    create_instruction,
)
from .codegen import PyCodegen
from .exc import unimplemented
from .source import GlobalSource, LocalSource, Source
from .utils import is_frozen_dataclass, nn_module_new, object_new
from .variables.base import (
    is_side_effect_safe,
    MutableLocalBase,
    MutableLocalSource,
    VariableTracker,
)
from .variables.user_defined import FrozenDataClassVariable


class MutableSideEffects(MutableLocalBase):
    """
    VariableTracker.mutable_local marker to indicate a list passed as
    an input that if we mutate we need to re-apply those mutations after
    the graph runs.
    """

    def __init__(self, source: Source, is_modified: bool = False):
        super().__init__(MutableLocalSource.Existing)
        self.source = source
        self.is_modified = is_modified


class AttributeMutation(MutableLocalBase):
    """
    VariableTracker.mutable_local marker to track changes to attributes
    """

    def __init__(self, typ: MutableLocalSource, source: Optional[Source]):
        super().__init__(typ)
        self.source = source


class AttributeMutationExisting(AttributeMutation):
    def __init__(self, source: Source):
        super().__init__(MutableLocalSource.Existing, source)
        self.source = source


class AttributeMutationNew(AttributeMutation):
    def __init__(self, source: Optional[Source], cls_source: Optional[Source]):
        super().__init__(MutableLocalSource.Local, source)
        self.cls_source = cls_source


def _manual_update_dict(dict_from, dict_to):
    for k, v in dict_from.items():
        dict_to[k] = v


class SideEffects:
    """
    Track side effects (list mutation, setattr, etc) that need to be
    applied after an FX graph is run.
    """

    id_to_variable: Dict[int, VariableTracker]
    store_attr_mutations: Dict[MutableLocalBase, Dict[str, VariableTracker]]
    keepalive: List[Any]

    def __init__(
        self,
        output_graph,
        id_to_variable=None,
        store_attr_mutations=None,
        keepalive=None,
        save_for_backward=None,
        tensor_hooks=None,
    ):
        super().__init__()
        self.output_graph_weakref = weakref.ref(output_graph)
        self.id_to_variable = id_to_variable or {}
        self.store_attr_mutations = store_attr_mutations or {}
        self.keepalive = keepalive or []
        self.save_for_backward = save_for_backward or []
        self.tensor_hooks = tensor_hooks or {}
        # Track Compiled Autograd final callbacks that must be called at the end of Compiled Autograd backward graph.
        # Only applicable if this graph is created from Dynamo tracing in Compiled Autograd.
        self.ca_final_callbacks_var = None

    def __eq__(self, other: object) -> bool:
        assert isinstance(other, SideEffects)
        # NB: do NOT test keepalive
        return (
            self.id_to_variable == other.id_to_variable
            and self.store_attr_mutations == other.store_attr_mutations
            and self.save_for_backward == other.save_for_backward
            and self.tensor_hooks == other.tensor_hooks
        )

    def diff(self, other: "SideEffects") -> Optional[str]:
        if self.id_to_variable != other.id_to_variable:
            sk_itv = self.id_to_variable.keys()
            ok_itv = other.id_to_variable.keys()
            if sk_itv != ok_itv:
                return f"id_to_variable keys: {sk_itv} != {ok_itv}"
            # Feel free to augment this with more fancy diffing logic
            # if needed for debugging
            return "id_to_variable: unknown diff"
        elif self.store_attr_mutations != other.store_attr_mutations:
            sk_sam = self.store_attr_mutations.keys()
            ok_sam = other.store_attr_mutations.keys()
            if sk_sam != ok_sam:
                return f"store_attr_mutations keys: {sk_sam} != {ok_sam}"
            return "store_attr_mutations: unknown diff"
        elif self.save_for_backward != other.save_for_backward:
            return "save_for_backward"
        elif self.tensor_hooks != other.tensor_hooks:
            return "tensor_hooks"
        else:
            return None

    def clone(self):
        """Create a shallow copy"""
        return self.__class__(
            output_graph=self.output_graph_weakref(),
            id_to_variable=dict(self.id_to_variable),
            store_attr_mutations={
                k: dict(v) for k, v in self.store_attr_mutations.items()
            },
            keepalive=list(self.keepalive),
            save_for_backward=self.save_for_backward,
            tensor_hooks=self.tensor_hooks,
        )

    def __contains__(self, item):
        return id(item) in self.id_to_variable

    def __getitem__(self, item):
        return self.id_to_variable[id(item)]

    def should_allow_side_effects_under_checkpoint(self):
        output_graph = self.output_graph_weakref()
        return (
            output_graph
            and output_graph.current_tx.output.current_tracer.under_activation_checkpoint
            and output_graph.current_tx.output.current_tracer.allow_side_effects_under_checkpoint
        )

    def check_allowed_side_effect(self, item):
        from torch._dynamo.variables.misc import AutogradFunctionContextVariable

        # People do things like self.dim = dim inside autograd.Function.
        # These are benign.
        if isinstance(item, AutogradFunctionContextVariable):
            return True
        if self.should_allow_side_effects_under_checkpoint():
            return True
        if not is_side_effect_safe(item.mutable_local):
            unimplemented(
                "HigherOrderOperator: Mutating a variable not in the current scope (SideEffects)"
            )

    def store_attr(self, item: VariableTracker, name: str, value: VariableTracker):
        assert self.is_attribute_mutation(item)
        self.check_allowed_side_effect(item)
        if item.mutable_local not in self.store_attr_mutations:
            self.store_attr_mutations[item.mutable_local] = {}
        self.store_attr_mutations[item.mutable_local][name] = value

    def load_attr(self, item, name, deleted_ok=False):
        assert self.is_attribute_mutation(item)
        result = self.store_attr_mutations[item.mutable_local][name]
        if not deleted_ok and isinstance(result, variables.DeletedVariable):
            unimplemented("read deleted attribute")
        return result

    def store_cell(self, cellvar, value):
        assert isinstance(cellvar, variables.NewCellVariable)
        assert isinstance(value, variables.VariableTracker)
        self.store_attr(cellvar, "cell_contents", value)

    def load_cell(self, cellvar):
        assert isinstance(cellvar, variables.NewCellVariable)
        return self.load_attr(cellvar, "cell_contents")

    def load_global(self, gvar: VariableTracker, name: str):
        assert isinstance(gvar, variables.VariableTracker)
        return self.load_attr(gvar, name)

    def store_global(self, gvar: VariableTracker, name: str, value: VariableTracker):
        assert isinstance(gvar, variables.VariableTracker)
        assert isinstance(value, variables.VariableTracker)
        self.store_attr(gvar, name, value)

    @staticmethod
    def cls_supports_mutation_side_effects(cls):
        return (
            inspect.getattr_static(cls, "__getattribute__", None)
            is object.__getattribute__
        )

    def is_attribute_mutation(self, item):
        return isinstance(item.mutable_local, AttributeMutation)

    def has_pending_mutation(self, item):
        return self.is_attribute_mutation(item) and bool(
            self.store_attr_mutations.get(item.mutable_local)
        )

    def has_pending_mutation_of_attr(self, item, name):
        return self.is_attribute_mutation(
            item
        ) and name in self.store_attr_mutations.get(item.mutable_local, ())

    def is_modified(self, item):
        if isinstance(item.mutable_local, AttributeMutationNew):
            return True
        if self.is_attribute_mutation(item):
            return item.mutable_local in self.store_attr_mutations
        return item.mutable_local.is_modified

    def _track_obj(
        self,
        item: Any,
        variable: VariableTracker,
        mutable_cls=MutableSideEffects,
    ):
        """Start tracking a new variable for mutation"""
        assert variable.source is not None

        if id(item) in self.id_to_variable:
            raise AssertionError(
                f"{variable} is already tracked for mutation. This could be "
                "because you are not using VariableBuilder to construct "
                "the variable tracker. "
                f"Source of new object: {variable.source}. "
                f"Source of previously tracked object: {self.id_to_variable[id(item)].source}."
            )

        variable.mutable_local = mutable_cls(variable.source)
        self.id_to_variable[id(item)] = variable
        self.keepalive.append(item)
        return variable

    track_mutable = _track_obj

    def track_object_existing(
        self,
        item: Any,
        variable: VariableTracker,
    ):
        return self._track_obj(item, variable, mutable_cls=AttributeMutationExisting)

    def track_object_new(
        self,
        cls_source: Source,
        user_cls: Any,
        variable_cls: Any,
        options,
    ):
        if user_cls is torch.autograd.function.FunctionCtx:
            with warnings.catch_warnings(record=True):
                obj = torch.autograd.Function()
        elif issubclass(user_cls, torch.nn.Module):
            obj = nn_module_new(user_cls)
        else:
            obj = object_new(user_cls)
        variable = variable_cls(
            obj,
            mutable_local=AttributeMutationNew(None, cls_source),
            **options,
        )
        self.id_to_variable[id(obj)] = variable
        self.keepalive.append(obj)
        return variable

    def track_object_new_from_user_defined_class(
        self,
        cls_variable: "variables.UserDefinedClassVariable",
    ):
        cls_source = cls_variable.source
        user_cls = cls_variable.value

        # Find the variable class
        variable_cls: Type[
            variables.UserDefinedObjectVariable
        ] = variables.UserDefinedObjectVariable
        if issubclass(user_cls, torch.nn.Module):
            variable_cls = variables.UnspecializedNNModuleVariable
        elif issubclass(user_cls, MutableMapping):
            variable_cls = variables.MutableMappingVariable
<<<<<<< HEAD
=======
        elif is_frozen_dataclass(user_cls):
            variable_cls = FrozenDataClassVariable
>>>>>>> d1bb8e82
        else:
            variable_cls = variables.UserDefinedObjectVariable

        assert issubclass(variable_cls, variables.UserDefinedObjectVariable)

        variable_cls = functools.partial(variable_cls, cls_source=cls_source)

        return self.track_object_new(cls_source, user_cls, variable_cls, {})

    def track_cell_new(
        self,
    ):
        obj = object()
        variable = variables.NewCellVariable(
            mutable_local=AttributeMutationNew(None, None),
        )
        self.id_to_variable[id(obj)] = variable
        self.keepalive.append(obj)
        return variable

    def track_cell_existing(self, source: Source, item: Any):
        variable = variables.NewCellVariable(
            mutable_local=AttributeMutationExisting(source),
        )
        self.id_to_variable[id(item)] = variable
        self.keepalive.append(item)
        return variable

    def track_global_existing(self, source: Source, item: Any):
        variable = variables.NewGlobalVariable(
            mutable_local=AttributeMutationExisting(source),
        )
        self.id_to_variable[id(item)] = variable
        self.keepalive.append(item)
        return variable

    def track_save_for_backward(self, ctx, args):
        assert isinstance(ctx, variables.AutogradFunctionContextVariable)
        self.save_for_backward.append((ctx, args))

    def track_tensor_variables_from_runahead_side_effects(self, other):
        # In higher order ops we want to keep track of tensors seen in the
        # speculate_subgraph so that we don't lift them again as a new input in
        # other speculate_subgraph or in the root tracer.
        for other_item in other.keepalive:
            other_id = id(other_item)
            other_variable = other.id_to_variable[other_id]
            if other_id not in self.id_to_variable and isinstance(
                other_variable, variables.TensorVariable
            ):
                self.track_object_existing(other_item, other_variable)

    def prune_dead_object_new(self, tx):
        live_new_objects = set()

        # use this to avoid cycles in mutable_local (though I'm not sure if that
        # can actually happen).
        visited: Any = set({})

        def visit(var: VariableTracker):
            mutable_local = var.mutable_local
            if mutable_local is None:
                return
            if mutable_local in visited:
                return
            visited.add(mutable_local)
            # Object may have been mutated, store this mutation.
            if isinstance(mutable_local, AttributeMutationNew):
                live_new_objects.add(mutable_local)
            # It's possible that we have mutated the value of this variable
            # to be another one. The new value is in store_attr_mutations.
            # Also recurse through the new value to detect alive AttributeMutationNew.
            if var.mutable_local in self.store_attr_mutations:
                VariableTracker.visit(
                    visit, self.store_attr_mutations[var.mutable_local]
                )

        def is_live(var: Union[MutableLocalBase, VariableTracker]):
            if isinstance(var, AttributeMutationNew):
                return var in live_new_objects
            if isinstance(var, VariableTracker):
                return is_live(var.mutable_local)
            return True

        pre_existing_vars = [
            var
            for var in self.id_to_variable.values()
            if not isinstance(var.mutable_local, AttributeMutationNew)
        ]

        # The only live side effects come from returns (tx.stack), any intermediates
        # during a graph break (tx.symbolic_locals), and mutation on pre-existing variables.
        # Recursively visit Variables and see if any of them have been mutated.
        VariableTracker.visit(visit, (tx.stack, tx.symbolic_locals, pre_existing_vars))

        # NB: cell variable handling.is tricky.
        # cell variables must stay alive if any NestedUserFunctionVariable
        # are live. "visit"-ing the NestedUserFunctionVariable visits
        # the .closures field, from which we will see if we need to keep
        # any mutations to cell variables alive.

        self.id_to_variable = {
            k: v for k, v in self.id_to_variable.items() if is_live(v)
        }
        self.store_attr_mutations = {
            k: v for k, v in self.store_attr_mutations.items() if is_live(k)
        }

    def mutation(self, var):
        self.check_allowed_side_effect(var)
        if isinstance(var.mutable_local, MutableSideEffects):
            var.mutable_local = MutableSideEffects(var.mutable_local.source, True)

    def _get_modified_vars(self):
        return [var for var in self.id_to_variable.values() if self.is_modified(var)]

    def codegen_save_tempvars(self, cg: PyCodegen):
        for var in self._get_modified_vars():
            if isinstance(
                var.mutable_local, (AttributeMutationExisting, AttributeMutationNew)
            ) and isinstance(var, variables.NewCellVariable):
                cg.add_push_null(
                    lambda: cg.load_import_from(utils.__name__, "make_cell")
                )
                cg.extend_output(create_call_function(0, False))
                cg.add_cache(var)
                if isinstance(var.mutable_local, AttributeMutationNew):
                    var.mutable_local.source = LocalSource(cg.tempvars[var])  # type: ignore[attr-defined]
            elif isinstance(var.mutable_local, AttributeMutationNew):
                if isinstance(var, variables.AutogradFunctionContextVariable):
                    unimplemented("AutogradFunctionContextVariable escaped")
                cg.add_push_null(
                    lambda: cg.load_import_from(utils.__name__, "object_new")
                )
                cg(var.mutable_local.cls_source)
                cg.extend_output(create_call_function(1, False))
                cg.add_cache(var)
                var.mutable_local.source = LocalSource(cg.tempvars[var])
            elif var in cg.tempvars:
                assert cg.tempvars.get(var) is None
                # subsequent usage should point to the original variable
                cg(var.mutable_local.source)
                cg.add_cache(var)

        for ctx, args in self.save_for_backward:
            cg(ctx.source)
            cg.load_method("save_for_backward")
            for arg in args:
                cg(arg)
            cg.extend_output(
                [
                    *create_call_method(len(args)),
                    create_instruction("POP_TOP"),
                ]
            )

    def register_hook(self, tensor, hook, handle, name):
        assert isinstance(tensor, variables.TensorVariable)
        assert isinstance(hook, variables.VariableTracker)
        assert (
            isinstance(handle, variables.RemovableHandleVariable)
            and handle.mutable_local
        )
        assert hasattr(torch.Tensor, name)
        idx = len(self.tensor_hooks.keys())
        # duplicate index possible because of self.remove_hook()
        while idx in self.tensor_hooks:
            idx += 1
        self.tensor_hooks[idx] = (tensor, hook, handle, name)
        assert not handle.idx
        handle.idx = idx

    def remove_hook(self, idx):
        del self.tensor_hooks[idx]

    def codegen_hooks(self, cg):
        for (
            tensor,
            hook,
            handle,
            name,
        ) in self.tensor_hooks.values():
            # Note: [On tensor.register_hook]
            #
            # register_hook on a tensor, AKA backward hooks, have slightly nuanced differences in how they are implemented
            # when it comes to hooks on objects with sources (inputs, params) vs objects without sources (intermediaries).
            #
            # For tensors with a source, we bypass direct inclusion of register_hook calls in the graph.
            # Instead, these are tracked and stashed as a global variable, enabling their association with tensors in
            # the residuals. During dynamo's frame creation, these hooks are invoked seamlessly on known reconstructible/fetch-able
            # tensors. Because a source indicates knowledge of this object outside the torch compile region, and
            # because we are running residuals firmly before .backward() can be run, it is sound to invoke
            # `register_hook` on a known tensor.
            #
            # For tensors without a source, we support a limited subset of hooks. Global functions only, and
            # compiled_autograd must be enabled or we will graph break.
            #
            # Handling the Handle: When a user retains the register_hook result in a handle, we intercept the
            # STORE_FAST operation to record the user-designated local variable name. This ensures the reconstructed
            # bytecode retains this name. If no handle is defined, we simply pop the generated value to keep the
            # stack intact.
            #
            # Dynamo Tensor Hooks Workflow:
            # - Functions passed to register_hook are lifted globally.
            # - For tensors with sources:
            #   - In the "side_effects" phase of codegen, we iterate over tensors with hooks to:
            #     - Generate the tensor.
            #     - Issue a register_hook call on the tensor, linking to the globally stored function.
            #     - Incorporate a handle if one was established in the eager phase.
            #  - For tensors without sources:
            #    - We don't generate any instructions for registering a hook.
            #    - Handles from intermediary hooks are NYI.
            #    - We produce a call function that utilizes the trace_wrapped higher order op, closing over it.
            #    - We then manually insert the call function above into the graph.
            # - The handle's exact user-specified name, "user_code_variable_name", is discerned and associated during STORE_FAST.
            assert tensor.source, "Hooks on non input tensors NYI - should not get here"

            def gen_fn():
                cg(tensor)
                cg.extend_output([cg.create_load_attr(name)])

            cg.add_push_null(gen_fn)
            cg(hook)
            cg.extend_output(create_call_function(1, False))

            # Adding the handle to the cache means RemovableHandleVariable().reconstruct() will
            # be associated with the return value of register_hook().  This consumes the top of stack.
            cg.add_cache(handle)

    def get_ca_final_callbacks_var(self):
        from .variables.base import MutableLocal

        if self.ca_final_callbacks_var is None:
            self.ca_final_callbacks_var = variables.ListVariable(
                [], mutable_local=MutableLocal()
            )
        return self.ca_final_callbacks_var

    def codegen_update_mutated(self, cg: PyCodegen):
        suffixes = []
        for var in self._get_modified_vars():
            if isinstance(var, variables.ListVariable):
                # old[:] = new
                cg(var, allow_cache=False)
                cg(var.mutable_local.source)  # type: ignore[attr-defined]
                cg.extend_output(
                    [
                        cg.create_load_const(None),
                        cg.create_load_const(None),
                        create_instruction("BUILD_SLICE", arg=2),
                    ]
                )
                suffixes.append([create_instruction("STORE_SUBSCR")])
            elif isinstance(var, variables.CustomizedDictVariable):
                # need to update the dict manually since update method may be invalid
                varname_map = {}
                for name in _manual_update_dict.__code__.co_varnames:
                    varname_map[name] = cg.tx.output.new_var()

                cg(var.mutable_local.source)  # type: ignore[attr-defined]
                cg.extend_output(
                    [create_instruction("STORE_FAST", argval=varname_map["dict_to"])]
                )

                cg(var, allow_cache=False)
                cg.extend_output(
                    [create_instruction("STORE_FAST", argval=varname_map["dict_from"])]
                )

                cg(var.mutable_local.source)  # type: ignore[attr-defined]
                cg.load_method("clear")

                # unfortunately can't just use DICT_MERGE due to possible custom behaviors
                dict_update_insts = bytecode_from_template(
                    _manual_update_dict, varname_map=varname_map
                )

                suffixes.append(
                    [
                        *create_call_method(0),  # clear
                        create_instruction("POP_TOP"),
                        *dict_update_insts,
                        create_instruction("POP_TOP"),
                    ]
                )

            elif isinstance(var, variables.ConstDictVariable):
                # Reconstruct works as follow:
                # (1) codegen(...) each pair of key/value
                # (2) create a new dictionary with the pairs of key/values above
                # (3) clear the original dictionary
                #   + only if a key was removed from the input dict
                # (4) update the original dictionary with the dict created in (2)

                cg(var.mutable_local.source)  # type: ignore[attr-defined]
                cg.load_method("update")
                cg(var, allow_cache=False)

                if var.should_reconstruct_all:
                    cg(var.mutable_local.source)  # type: ignore[attr-defined]
                    cg.load_method("clear")

                suffixes.append(
                    [
                        *create_call_method(1),  # update
                        create_instruction("POP_TOP"),
                    ]
                )
<<<<<<< HEAD
=======

                if var.should_reconstruct_all:
                    suffixes.append(
                        [
                            *create_call_method(0),  # clear
                            create_instruction("POP_TOP"),
                        ]
                    )

>>>>>>> d1bb8e82
            elif isinstance(
                var, variables.torch_function.TorchFunctionModeStackVariable
            ):
                cg.add_push_null(
                    lambda: cg.load_import_from(
                        utils.__name__, "set_torch_function_mode_stack"
                    )
                )
                cg.foreach(var.symbolic_stack)
                cg.append_output(
                    create_instruction("BUILD_LIST", arg=len(var.symbolic_stack))
                )
                cg.call_function(1, False)
                cg.append_output(create_instruction("POP_TOP"))
            elif self.is_attribute_mutation(var):
                # Applying mutations involves two steps: 1) Push all
                # reconstructed objects onto the stack.  2) Call STORE_ATTR to
                # apply the mutations.
                #
                # Dynamo must ensure that mutations are applied in the same
                # order as in the original program. Therefore, two reverse
                # operations occur below.
                #
                # The first reverse operation concerns `suffixes`. We apply
                # suffixes in reverse order due to the way Python handles the
                # stack. In Step 1, we push all reconstructed objects onto the
                # stack, but the item at the top of the stack refers to the last
                # attribute in the mutation order. If not fixed, this will apply
                # the mutations of attributes in the reverse order.  To account
                # for this reversal, we iterate through the mutable attributes
                # in reverse order.
                for name, value in reversed(
                    self.store_attr_mutations.get(var.mutable_local, {}).items()
                ):
                    if isinstance(var, variables.NewGlobalVariable):
                        cg.tx.output.update_co_names(name)
                        cg(value)
                        assert isinstance(var.mutable_local.source, GlobalSource)  # type: ignore[attr-defined]
                        suffixes.append(
                            [create_instruction("STORE_GLOBAL", argval=name)]
                        )
                    elif isinstance(value, variables.DeletedVariable):
                        if isinstance(
                            var.mutable_local, AttributeMutationExisting
                        ) and hasattr(getattr(var, "value", None), name):
                            cg.tx.output.update_co_names(name)
                            cg(var.mutable_local.source)
                            suffixes.append(
                                [create_instruction("DELETE_ATTR", argval=name)]
                            )
                    elif (
                        isinstance(var, variables.UserDefinedObjectVariable)
                        and var.needs_slow_setattr()
                    ):
                        # __setattr__ is defined on this object, so call object.__setattr__ directly
                        cg.load_import_from("builtins", "object")
                        cg.load_method("__setattr__")
                        cg(var.mutable_local.source)  # type: ignore[attr-defined]
                        cg(variables.ConstantVariable(name))
                        cg(value)
                        suffixes.append(
                            [*create_call_method(3), create_instruction("POP_TOP")]
                        )
                    else:
                        cg.tx.output.update_co_names(name)
                        cg(value)
                        cg(var.mutable_local.source)
                        suffixes.append([create_instruction("STORE_ATTR", argval=name)])
            elif isinstance(var, variables.TupleIteratorVariable):
                for _ in range(var.index):
                    cg.add_push_null(
                        lambda: cg.load_import_from(utils.__name__, "iter_next")
                    )
                    cg(var.mutable_local.source)  # type: ignore[attr-defined]
                    cg.call_function(1, False)
                    cg.pop_top()
            elif isinstance(var, variables.RandomVariable):
                # set correct random seed state
                def gen_fn():
                    cg(var.mutable_local.source)  # type: ignore[attr-defined]
                    cg.load_attr("setstate")

                cg.add_push_null(gen_fn)
                cg(var.wrap_state(var.random.getstate()))

                suffixes.append(
                    [
                        *create_call_function(1, False),  # setstate
                        create_instruction("POP_TOP"),
                    ]
                )
            else:
                raise AssertionError(type(var))

        # do all the actual mutations at the very end to handle dependencies
        for suffix in reversed(suffixes):
            cg.extend_output(suffix)

    def is_empty(self):
        return not (
            any(map(self.is_modified, self.id_to_variable.values()))
            or self.tensor_hooks
            or self.save_for_backward
            or self.tensor_hooks
        )

    def clear(self):
        self.keepalive.clear()
        self.id_to_variable.clear()


@contextlib.contextmanager
def allow_side_effects_under_checkpoint(tx: "InstructionTranslator"):  # type: ignore[name-defined]  # noqa: F821
    assert tx.output.current_tracer.under_activation_checkpoint
    orig_val = tx.output.current_tracer.allow_side_effects_under_checkpoint
    try:
        tx.output.current_tracer.allow_side_effects_under_checkpoint = True
        yield
    finally:
        tx.output.current_tracer.allow_side_effects_under_checkpoint = orig_val<|MERGE_RESOLUTION|>--- conflicted
+++ resolved
@@ -1,15 +1,9 @@
 # mypy: allow-untyped-defs
-<<<<<<< HEAD
-import functools
-import inspect
-import warnings
-=======
 import contextlib
 import functools
 import inspect
 import warnings
 import weakref
->>>>>>> d1bb8e82
 from collections.abc import MutableMapping
 from typing import Any, Dict, List, Optional, Type, Union
 
@@ -307,11 +301,8 @@
             variable_cls = variables.UnspecializedNNModuleVariable
         elif issubclass(user_cls, MutableMapping):
             variable_cls = variables.MutableMappingVariable
-<<<<<<< HEAD
-=======
         elif is_frozen_dataclass(user_cls):
             variable_cls = FrozenDataClassVariable
->>>>>>> d1bb8e82
         else:
             variable_cls = variables.UserDefinedObjectVariable
 
@@ -620,8 +611,6 @@
                         create_instruction("POP_TOP"),
                     ]
                 )
-<<<<<<< HEAD
-=======
 
                 if var.should_reconstruct_all:
                     suffixes.append(
@@ -631,7 +620,6 @@
                         ]
                     )
 
->>>>>>> d1bb8e82
             elif isinstance(
                 var, variables.torch_function.TorchFunctionModeStackVariable
             ):
