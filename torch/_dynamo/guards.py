--- conflicted
+++ resolved
@@ -112,10 +112,7 @@
     dict_keys_repr,
     get_custom_getattr,
     get_torch_function_mode_stack,
-<<<<<<< HEAD
-=======
     get_torch_function_mode_stack_at,
->>>>>>> d1bb8e82
     guard_failures,
     istype,
     key_is_id,
@@ -2229,11 +2226,8 @@
         self.output_graph = output_graph
         w_builder = None
 
-<<<<<<< HEAD
-=======
         # NB: Until we trace device contexts, we need to use the stack recorded at the beginning of tracing
         # in case a set default device call was made in the graph.
->>>>>>> d1bb8e82
         self.torch_function_mode_stack = (
             output_graph.torch_function_mode_stack if output_graph else None
         )
@@ -2669,14 +2663,6 @@
 
     def check_torch_function_mode_stack():
         cur_stack = get_torch_function_mode_stack()
-<<<<<<< HEAD
-        if len(cur_stack) != len(types):
-            return False
-
-        for ty, mode in zip(types, cur_stack):
-            if ty in IGNORED_MODES:
-                continue
-=======
 
         types_ = [ty for ty in types if ty not in IGNORED_MODES]
         cur_stack_ = [mode for mode in cur_stack if type(mode) not in IGNORED_MODES]
@@ -2685,7 +2671,6 @@
             return False
 
         for ty, mode in zip(types_, cur_stack_):
->>>>>>> d1bb8e82
             if ty != type(mode):
                 return False
 
