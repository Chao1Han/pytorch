--- conflicted
+++ resolved
@@ -261,12 +261,8 @@
                     self.append(cls.__new__(cls, *args))
                 else:
                     raise UnpicklingError(
-<<<<<<< HEAD
-                        f"Trying to instantiate unsupported class {cls}"
-=======
                         "Can only create new object for nn.Parameter or classes allowlisted "
                         f"via `add_safe_globals` but got {cls}"
->>>>>>> d1bb8e82
                     )
             elif key[0] == REDUCE[0]:
                 args = self.stack.pop()
@@ -296,12 +292,8 @@
                         inst.__dict__.update(state)
                 else:
                     raise UnpicklingError(
-<<<<<<< HEAD
-                        f"Can only build Tensor, parameter or OrderedDict objects, but got {type(inst)}"
-=======
                         "Can only build Tensor, Parameter, OrderedDict or types allowlisted "
                         f"via `add_safe_globals`, but got {type(inst)}"
->>>>>>> d1bb8e82
                     )
             # Stack manipulation
             elif key[0] == APPEND[0]:
