# mypy: allow-untyped-defs
# flake8: noqa C101
import itertools
from typing import Dict, Iterable, Iterator, Union

import torch
import torch.distributed as dist

# The two imports below are not always available depending on the
# USE_DISTRIBUTED compile flag. Make sure they raise import error
# if we're trying to use them.
from torch.distributed import group, ProcessGroup


__all__ = [
    "average_parameters",
    "get_params_to_average",
    "average_parameters_or_parameter_groups",
]


def average_parameters(
    params: Iterator[torch.nn.Parameter], process_group: ProcessGroup
):
    """
    Averages all the given parameters.

    For allreduce efficiency, all the parameters are flattened into a contiguous buffer.
    Thus, it requires extra memory of the same size as the given parameters.
    """
    group_to_use = process_group if process_group is not None else group.WORLD
    # Do not update any parameter if not in the process group.
    if dist._rank_not_in_group(group_to_use):
        return

    params_it1, params_it2 = itertools.tee(params)
    # If the input parameters have different data types,
    # packing these parameters will trigger an implicit type up-casting.
    # The original parameter data types will be restored during the subsequent unpacking.
    flat_params = torch.cat([p.data.reshape(-1) for p in params_it1])
    flat_params /= dist.get_world_size(group_to_use)
    # Make sure the allreduce will not conflict with any other ongoing process group.
<<<<<<< HEAD
    if torch.acc.is_available():
        torch.acc.synchronize()
=======
    if torch.accelerator.is_available():
        torch.accelerator.synchronize()
>>>>>>> 62eea624
    dist.all_reduce(flat_params, group=group_to_use)

    offset = 0
    for p in params_it2:
        p.data = flat_params[offset : offset + p.numel()].view_as(p).type_as(p)
        offset += p.numel()


def get_params_to_average(
    params: Union[Iterable[torch.nn.Parameter], Iterable[Dict[str, torch.nn.Parameter]]]
):
    """
    Return a list of parameters that need to average.

    This filters out the parameters that do not contain any gradients.
    Args:
        params: The parameters of a model or parameter groups of an optimizer.
    """
    filtered_params = []
    for param in params:
        if isinstance(param, torch.nn.Parameter):
            # model.parameters() input
            param_data = param
            if param_data.grad is not None:
                filtered_params.append(param_data)
        elif isinstance(param, dict):
            # optimizer.param_groups input
            for param_data in param["params"]:
                if param_data.grad is not None:
                    filtered_params.append(param_data)
        else:
            raise NotImplementedError(
                f"Parameter input of type {type(param)} is not supported"
            )
    return filtered_params


def average_parameters_or_parameter_groups(
    params: Union[
        Iterable[torch.nn.Parameter], Iterable[Dict[str, torch.nn.Parameter]]
    ],
    process_group: ProcessGroup,
):
    """Averages parameters of a model or parameter groups of an optimizer."""
    average_parameters(iter(get_params_to_average(params)), process_group)<|MERGE_RESOLUTION|>--- conflicted
+++ resolved
@@ -40,13 +40,8 @@
     flat_params = torch.cat([p.data.reshape(-1) for p in params_it1])
     flat_params /= dist.get_world_size(group_to_use)
     # Make sure the allreduce will not conflict with any other ongoing process group.
-<<<<<<< HEAD
-    if torch.acc.is_available():
-        torch.acc.synchronize()
-=======
     if torch.accelerator.is_available():
         torch.accelerator.synchronize()
->>>>>>> 62eea624
     dist.all_reduce(flat_params, group=group_to_use)
 
     offset = 0
