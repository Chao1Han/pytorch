--- conflicted
+++ resolved
@@ -47,11 +47,7 @@
     fut = reducer._run_allreduce_hook(bucket)
     ret_fut = torch.futures.Future()
     stream = hook_state.upcast_stream
-<<<<<<< HEAD
-    with _get_device_module().stream(stream):
-=======
     with torch.get_device_module().stream(stream):
->>>>>>> 62eea624
         fut.wait()
         bucket.buffer().div_(process_group.size())
         ret_fut.set_result(bucket.buffer())
@@ -66,11 +62,7 @@
 
     # enqueue a callback to wait for this stream at end of backward
     def wait_for_stream_cb():
-<<<<<<< HEAD
-        torch.acc.current_stream().wait_stream(stream)
-=======
         torch.accelerator.current_stream().wait_stream(stream)
->>>>>>> 62eea624
         # Remove post-backward hooks since they are re-installed in next
         # iteration, similar to FSDP.
         # Parameters that don't require grad still needed to be casted since
