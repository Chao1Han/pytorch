# mypy: allow-untyped-defs
"""Distributed Collective Communication (c10d)."""

import collections.abc
import contextlib
import hashlib
import io
import itertools
import logging
import os
import pickle
import sys
import time
import warnings
from collections import namedtuple
from datetime import timedelta
from typing import Any, Callable, Dict, List, Optional, Tuple, TYPE_CHECKING, Union
from typing_extensions import deprecated

import torch
from torch._C import _DistStoreError as DistStoreError
from torch._C._distributed_c10d import (
    _DistributedBackendOptions,
    _register_process_group,
    _resolve_process_group,
    _unregister_all_process_groups,
    _unregister_process_group,
    AllgatherOptions,
    AllreduceCoalescedOptions,
    AllreduceOptions,
    AllToAllOptions,
    BarrierOptions,
    BroadcastOptions,
    DebugLevel,
    GatherOptions,
    get_debug_level,
    PrefixStore,
    ProcessGroup,
    ReduceOp,
    ReduceOptions,
    ReduceScatterOptions,
    ScatterOptions,
    Store,
    Work,
)
from torch._utils_internal import set_pytorch_distributed_envs_from_justknobs
from torch.utils._typing_utils import not_none

from .c10d_logger import _exception_logger, _time_logger
from .constants import default_pg_nccl_timeout, default_pg_timeout
from .rendezvous import register_rendezvous_handler, rendezvous  # noqa: F401


__all__ = [
    "Backend",
    "BackendConfig",
    "GroupMember",
    "P2POp",
    "all_gather",
    "all_gather_coalesced",
    "all_gather_object",
    "all_reduce",
    "all_reduce_coalesced",
    "all_to_all",
    "all_to_all_single",
    "barrier",
    "batch_isend_irecv",
    "broadcast",
    "send_object_list",
    "recv_object_list",
    "broadcast_object_list",
    "destroy_process_group",
    "gather",
    "gather_object",
    "get_backend_config",
    "get_backend",
    "get_rank",
    "get_world_size",
    "get_pg_count",
    "group",
    "init_process_group",
    "irecv",
    "is_gloo_available",
    "is_initialized",
    "is_mpi_available",
    "is_backend_available",
    "is_nccl_available",
    "is_ccl_available",
    "is_torchelastic_launched",
    "is_ucc_available",
    "is_xccl_available",
    "isend",
    "monitored_barrier",
    "new_group",
    "new_subgroups",
    "new_subgroups_by_enumeration",
    "recv",
    "reduce",
    "reduce_scatter",
    "scatter",
    "scatter_object_list",
    "send",
    "supports_complex",
    "AllreduceCoalescedOptions",
    "AllreduceOptions",
    "AllToAllOptions",
    "BarrierOptions",
    "BroadcastOptions",
    "GatherOptions",
    "PrefixStore",
    "ProcessGroup",
    "ReduceOp",
    "ReduceOptions",
    "ReduceScatterOptions",
    "ScatterOptions",
    "Store",
    "DebugLevel",
    "get_debug_level",
    "Work",
    "default_pg_timeout",
    "get_group_rank",
    "get_global_rank",
    "get_process_group_ranks",
    "reduce_op",
    "all_gather_into_tensor",
    "reduce_scatter_tensor",
    "get_node_local_rank",
    "split_group",
]

_MPI_AVAILABLE = True
_NCCL_AVAILABLE = True
_CCL_AVAILABLE = True
_GLOO_AVAILABLE = True
_UCC_AVAILABLE = True
_XCCL_AVAILABLE = True

_pickler = pickle.Pickler
_unpickler = pickle.Unpickler


# Change __module__ of all imported types from torch._C._distributed_c10d that are public
def _export_c_types() -> None:
    _public_types_to_change_module = [
        AllreduceCoalescedOptions,
        AllreduceOptions,
        AllToAllOptions,
        BarrierOptions,
        BroadcastOptions,
        GatherOptions,
        PrefixStore,
        ProcessGroup,
        ReduceOp,
        ReduceOptions,
        ReduceScatterOptions,
        ScatterOptions,
        Store,
        DebugLevel,
        get_debug_level,
        Work,
    ]
    for type in _public_types_to_change_module:
        type.__module__ = "torch.distributed.distributed_c10d"


_export_c_types()

try:
    from torch._C._distributed_c10d import ProcessGroupMPI

    ProcessGroupMPI.__module__ = "torch.distributed.distributed_c10d"
    __all__ += ["ProcessGroupMPI"]
except ImportError:
    _MPI_AVAILABLE = False

try:
    from torch._C._distributed_c10d import ProcessGroupNCCL

    ProcessGroupNCCL.__module__ = "torch.distributed.distributed_c10d"
    __all__ += ["ProcessGroupNCCL"]
except ImportError:
    _NCCL_AVAILABLE = False

try:
    from torch._C._distributed_c10d import _ProcessGroupWrapper, ProcessGroupGloo

    ProcessGroupGloo.__module__ = "torch.distributed.distributed_c10d"
    __all__ += ["ProcessGroupGloo"]
except ImportError:
    _GLOO_AVAILABLE = False

try:
    from torch._C._distributed_c10d import ProcessGroupUCC

    ProcessGroupUCC.__module__ = "torch.distributed.distributed_c10d"
    __all__ += ["ProcessGroupUCC"]
except ImportError:
    _UCC_AVAILABLE = False

try:
    from torch._C._distributed_c10d import ProcessGroupXCCL

    ProcessGroupXCCL.__module__ = "torch.distributed.distributed_c10d"
    __all__ += ["ProcessGroupXCCL"]
except ImportError:
    _XCCL_AVAILABLE = False

logger = logging.getLogger(__name__)

PG_WRAPPER_STORE_PREFIX = "pg_wrapper"


# Some reduce ops are not supported by complex numbers and will result in an error.
# We currently provide complex support to the distributed API by viewing
# complex tensors as real (torch.view_as_real), meaning that calling
# these unsupported ops will return garbage values rather than error out.
# (e.g. max(2+3i, 3+2i) = 3+3i)
# We'd like calls to unsupported ops to error out accordingly,
# rather than returning garbage values.
def supports_complex(reduceOp: ReduceOp) -> bool:
    """Return true if reduce ops is supported. False otherwise."""
    denyList = [
        ReduceOp.MAX,
        ReduceOp.MIN,
        ReduceOp.PRODUCT,
        ReduceOp.BAND,
        ReduceOp.BOR,
        ReduceOp.BXOR,
    ]
    return reduceOp not in denyList


class Backend(str):
    """
    An enum-like class for backends.

    Available backends: GLOO, NCCL, UCC, MPI, XCCL, and other registered backends.

    The values of this class are lowercase strings, e.g., ``"gloo"``. They can
    be accessed as attributes, e.g., ``Backend.NCCL``.

    This class can be directly called to parse the string, e.g.,
    ``Backend(backend_str)`` will check if ``backend_str`` is valid, and
    return the parsed lowercase string if so. It also accepts uppercase strings,
    e.g., ``Backend("GLOO")`` returns ``"gloo"``.

    .. note:: The entry ``Backend.UNDEFINED`` is present but only used as
              initial value of some fields. Users should neither use it directly
              nor assume its existence.
    """

    UNDEFINED = "undefined"
    GLOO = "gloo"
    NCCL = "nccl"
    UCC = "ucc"
    MPI = "mpi"
    XCCL = "xccl"

    _BackendPlugin = namedtuple("_BackendPlugin", ["creator_fn", "extended_api"])

    _plugins: Dict[str, _BackendPlugin] = {}

    backend_list = [UNDEFINED, GLOO, NCCL, XCCL, UCC, MPI]

    default_device_backend_map: Dict[str, str] = {
        "cpu": GLOO,
<<<<<<< HEAD
        "cuda": NCCL,
        "xpu": XCCL,
=======
        "cuda": NCCL
>>>>>>> 7d99c5b9
    }

    backend_capability: Dict[str, List[str]] = {
        GLOO: ["cpu", "cuda"],
        NCCL: ["cuda"],
        XCCL: ["xpu"],
        UCC: ["cpu", "cuda"],
        MPI: ["cpu", "cuda"],
    }

    backend_type_map: Dict[str, ProcessGroup.BackendType] = {
        UNDEFINED: ProcessGroup.BackendType.UNDEFINED,
        GLOO: ProcessGroup.BackendType.GLOO,
        NCCL: ProcessGroup.BackendType.NCCL,
        XCCL: ProcessGroup.BackendType.XCCL,
        UCC: ProcessGroup.BackendType.UCC,
        MPI: ProcessGroup.BackendType.MPI,
    }

    def __new__(cls, name: str):
        """Create and return a new instance of the class."""
        if not isinstance(name, str):
            raise ValueError("Backend constructor parameter must be string-ish")
        value = getattr(Backend, name.upper(), Backend.UNDEFINED)

        if value == Backend.UNDEFINED:
            value = name.lower()
        return value

    @classmethod
    def register_backend(
        cls,
        name,
        func,
        extended_api=False,
        devices: Optional[Union[str, List[str]]] = None,
    ) -> None:
        """
        Register a new backend with the given name and instantiating function.

        This class method is used by 3rd party ``ProcessGroup`` extension to
        register new backends.

        Args:
            name (str): Backend name of the ``ProcessGroup`` extension. It
                        should match the one in ``init_process_group()``.
            func (function): Function handler that instantiates the backend.
                             The function should be implemented in the backend
                             extension and takes four arguments, including
                             ``store``, ``rank``, ``world_size``, and ``timeout``.
            extended_api (bool, optional): Whether the backend supports extended argument structure.
                                           Default: ``False``. If set to ``True``, the backend
                                           will get an instance of ``c10d::DistributedBackendOptions``, and
                                           a process group options object as defined by the backend implementation.
            device (str or list of str, optional): device type this backend
                            supports, e.g. "cpu", "cuda", etc. If `None`,
                            assuming both "cpu" and "cuda"

        .. note:: This support of 3rd party backend is experimental and subject to change.

        """
        # Allow UCC plugin if Pytorch is not built with native support.
        # TODO: remove this exception once UCC plugin is fully deprecated.
        if name != Backend.UCC or (name == Backend.UCC and is_ucc_available()):
            assert not hasattr(
                Backend, name.upper()
            ), f"{name.upper()} c10d backend already exist"
        assert (
            name.upper() not in Backend._plugins
        ), f"{name.upper()} c10d backend creator function already exist"

        setattr(Backend, name.upper(), name.lower())
        Backend.backend_list.append(name.lower())
        if devices is not None:
            for device in devices:
                if device != "cpu" and device != "cuda":
                    Backend.default_device_backend_map[device] = name.lower()
        Backend.backend_type_map[name.lower()] = ProcessGroup.BackendType.CUSTOM

        # Update device capability matrix in Backend class
        if devices is None:
            # This is more of a backward support for groups like `threaded`:
            # assume default devices "cpu" and "cuda", but warn
            warnings.warn(
                f"Device capability of {name} unspecified, assuming `cpu` and "
                "`cuda`. Please specify it via the `devices` argument of "
                "`register_backend`."
            )
            Backend.backend_capability[name.lower()] = ["cpu", "cuda"]
        elif isinstance(devices, str):
            # Single device string specified. Simply convert to list.
            Backend.backend_capability[name.lower()] = [devices]
        else:
            Backend.backend_capability[name.lower()] = devices

        Backend._plugins[name.upper()] = Backend._BackendPlugin(func, extended_api)


class BackendConfig:
    """Backend configuration class."""

    def __init__(self, backend: Backend):
        """Init."""
        self.device_backend_map: Dict[str, Backend] = {}
        backend = str(backend)

        if backend == Backend.UNDEFINED:
            # default config when backend is not specified
            # supported since PyTorch 2.0
            for device, default_backend in Backend.default_device_backend_map.items():
                if is_backend_available(default_backend):
                    if (
                        default_backend == Backend.NCCL
                        and not torch.cuda.is_available()
                    ):
                        continue
                    self.device_backend_map[device] = Backend(default_backend)
        elif backend.lower() in Backend.backend_list:
            # Cases for when backend is a single string (without device types)
            # e.g. "nccl", "gloo", "ucc", "mpi"
            supported_devices = Backend.backend_capability[backend.lower()]
            backend_val = Backend(backend)
            self.device_backend_map = dict.fromkeys(supported_devices, backend_val)
        elif ":" in backend.lower():
            # Backend specified in "device:backend" format
            # make sure the backend string is in the correct format
            # "{device_type1}:{backend1},{device_type2}:{backend2}"
            # e.g. "cpu:gloo,cuda:nccl"
            backend_str_error_message = f"""The custom backend string argument is invalid: {backend}.
                Custom backend string is an experimental feature where the backend string must be in the format:
                "<device_type1>:<backend1>,<device_type2>:<backend2>...". e.g. 'cpu:gloo,cuda:nccl'"""

            # parse the backend string and populate the device_backend_map
            for device_backend_pair_str in backend.lower().split(","):
                device_backend_pair = device_backend_pair_str.split(":")
                if len(device_backend_pair) != 2:
                    raise ValueError(
                        f"Invalid device:backend pairing: \
                                     {device_backend_pair_str}. {backend_str_error_message}"
                    )
                device, backend = device_backend_pair
                if device in self.device_backend_map:
                    raise ValueError(
                        f"Duplicate device type {device} \
                                     in backend string: {backend}. {backend_str_error_message}"
                    )
                self.device_backend_map[device] = Backend(backend)
        else:
            # User specified a single backend name whose device capability is
            # unknown, assuming it can support the default devices of PyTorch
            # (cpu and cuda)
            warnings.warn(
                f"Device capability of {backend} unknown, assuming `cpu` and "
                "`cuda`. You can specify it in `device:backend` format in "
                "`init_process_group` call."
            )
            backend_val = Backend(backend)
            self.device_backend_map = {
                "cpu": backend_val,
                "cuda": backend_val,
                "xpu": backend_val,
            }

        logger.info("Using backend config: %s", self.device_backend_map)

    def __repr__(self):
        """Return all the device:backend pairs separated by commas."""
        return ",".join(
            f"{device}:{backend}" for device, backend in self.device_backend_map.items()
        )

    def get_device_backend_map(self) -> Dict[str, Backend]:
        """Return backend map of the device."""
        return self.device_backend_map


class _reduce_op:
    r"""
    Deprecated enum-like class.

    For reduction operations: ``SUM``, ``PRODUCT``, ``MIN``, and ``MAX``.

    :class:`~torch.distributed.ReduceOp` is recommended to use instead.
    """

    def __init__(self) -> None:
        # __members__ is a dict storing key-value pairs for enum classes
        for k, v in ReduceOp.RedOpType.__members__.items():
            setattr(self, k, v)
        self.__members__ = ReduceOp.RedOpType.__members__

    @deprecated(
        "`torch.distributed.reduce_op` is deprecated, "
        "please use `torch.distributed.ReduceOp` instead",
        category=FutureWarning,
    )
    def __getattribute__(self, key):
        return object.__getattribute__(self, key)


reduce_op = _reduce_op()


class P2POp:
    """
    A class to build point-to-point operations for ``batch_isend_irecv``.

    This class builds the type of P2P operation, communication buffer, peer rank,
    Process Group, and tag. Instances of this class will be passed to
    ``batch_isend_irecv`` for point-to-point communications.

    Args:
        op (Callable): A function to send data to or receive data from a peer process.
            The type of ``op`` is either ``torch.distributed.isend`` or
            ``torch.distributed.irecv``.
        tensor (Tensor): Tensor to send or receive.
        peer (int): Destination or source rank.
        group (ProcessGroup, optional): The process group to work on. If None,
            the default process group will be used.
        tag (int, optional): Tag to match send with recv.
    """

    def __init__(
        self,
        op: Callable,
        tensor: torch.Tensor,
        peer: int,
        group: Optional[ProcessGroup] = None,
        tag: int = 0,
    ):
        """Init."""
        self.op = op
        self.tensor = tensor
        self.peer = peer
        self.group = group
        self.tag = tag

    def __new__(
        cls,
        op: Callable,
        tensor: torch.Tensor,
        peer: int,
        group: Optional[ProcessGroup] = None,
        tag: int = 0,
    ):
        """Create and return a new instance of the class."""
        _check_op(op)
        _check_single_tensor(tensor, "tensor")
        return object.__new__(cls)

    def __repr__(self):
        my_group_rank = get_rank(self.group)
        peer_group_rank = (
            get_group_rank(self.group, self.peer) if self.group else self.peer
        )
        op_name = self.op.__name__
        group_name = self.group.group_name if self.group else "default_pg"
        if "send" in op_name:
            s = my_group_rank
            d = peer_group_rank
        elif "recv" in op_name:
            s = peer_group_rank
            d = my_group_rank
        else:
            return super().__repr__()

        return f"P2POp({op_name} pg={group_name}, s={s}, d={d},  {self.tensor.shape}, {self.tensor.dtype})"


class _CollOp:
    """
    A class to capture collective operations.

    Args:
        op (Callable): A collective function, e.g. ``torch.distributed.all_reduce``.
        tensor (Tensor): Tensor to operate on.
        dst_tensor (Tensor, optional): Provided when source and destinaton tensors are not the same.
        redop (ReduceOp, optional): reduce operation.
        root (int, optional): root of broadcast or reduce.
    """

    def __init__(
        self,
        op: Callable,
        tensor: torch.Tensor,
        dst_tensor: Optional[torch.Tensor] = None,
        redop: Optional[ReduceOp] = None,
        root: Optional[int] = None,
    ):
        self.op = op
        self.tensor = tensor
        self.dst_tensor = dst_tensor
        self.redop = redop
        self.root = root


# DO NOT USE THESE FIELDS DIRECTLY.
# Use them through the _world object to make sure the _world override mechanism
_pg_map: Dict[ProcessGroup, Tuple[str, Store]] = {}
_pg_names: Dict[ProcessGroup, str] = {}
_pg_group_ranks: Dict[ProcessGroup, Dict[int, int]] = {}
# For a pg, it is a map from ProcessGroup to BackendConfig
_pg_backend_config: Dict[ProcessGroup, str] = {}
_group_count = 0
_tags_to_pg: Dict[str, List[ProcessGroup]] = {}
_pg_to_tag: Dict[ProcessGroup, str] = {}
_backend: Optional[str] = None


class _World:
    """
    Container class for c10d process group state.

    This is used during registration and lookup of PG state.

    .. warning:: This is an experimental API intended to expose the inner workings
       of c10d and is subject to change..
    """

    def __init__(self) -> None:
        self._default_pg = None
        self._pg_coalesce_state: Dict[ProcessGroup, List[_CollOp]] = {}
        self._pg_default_device: Dict[ProcessGroup, torch.device] = {}

    @property
    def default_pg(self) -> Optional[ProcessGroup]:
        """
        Process group that includes all ranks of the cluster.

        This default ProcessGroup is used by c10d APIs when a ProcessGroup is needed
        but None is provided.
        """
        return self._default_pg

    @default_pg.setter
    def default_pg(self, value) -> None:
        self._default_pg = value

    @property
    def pg_map(self) -> Dict[ProcessGroup, Tuple[str, Store]]:
        """
        Provide Mapping from ProcessGroup to backend name and store.

        For NCCL and GLOO pg, it is a map from ProcessGroup to (Backend, Store)
        For MPI pg, it is a map from ProcessGroup to (Backend, None)

        TODO don't expose the map, expose fine grained ops
        """
        global _pg_map
        return _pg_map

    @property
    def pg_names(self) -> Dict[ProcessGroup, str]:
        """
        Process group's names, map from ProcessGroup to str.

        TODO don't expose the map, expose fine grained ops
        """
        global _pg_names
        return _pg_names

    @property
    def pg_group_ranks(self) -> Dict[ProcessGroup, Dict[int, int]]:
        """
        Process group's global rank to local rank mapping.

        TODO don't expose the map, expose fine grained ops
        """
        global _pg_group_ranks
        return _pg_group_ranks

    @property
    def pg_backend_config(self) -> Dict[ProcessGroup, str]:
        """
        Process group's backend config.

        TODO don't expose the map, expose fine grained ops
        """
        global _pg_backend_config
        return _pg_backend_config

    @property
    def group_count(self) -> int:
        """
        Process group count for default naming.

        TODO don't expose group_count, use something else instead
        """
        global _group_count
        return _group_count

    @group_count.setter
    def group_count(self, value: int) -> None:
        """Use to compute the name of ProcessGroups when using global synchronization."""
        global _group_count
        _group_count = value

    @property
    def tags_to_pg(self) -> Dict[str, List[ProcessGroup]]:
        global _tags_to_pg
        return _tags_to_pg

    @property
    def pg_to_tag(self) -> Dict[ProcessGroup, str]:
        global _pg_to_tag
        return _pg_to_tag

    @property
    def pg_coalesce_state(self) -> Dict[ProcessGroup, List[_CollOp]]:
        return self._pg_coalesce_state

    @property
    def pg_default_device(self) -> Dict[ProcessGroup, torch.device]:
        return self._pg_default_device

    @property
    def pg_config_info(self) -> List[Dict[str, Any]]:
        """
        Return a list of dict with process groups and backends.

        Along with their unique IDs and configurations (types and ranks).
        """
        config_info: List[Dict[str, Any]] = []
        default_pg_size = _get_group_size(None)
        for pg in self.pg_map.keys():
            ranks = self.pg_group_ranks[pg]
            config_info.append(
                {
                    "pg_name": self.pg_names[pg],
                    "pg_desc": pg.group_desc,
                    "backend_config": self.pg_backend_config[pg],
                    "ranks": list(ranks.keys())
                    if len(ranks) != default_pg_size
                    else [],  # 'ranks' is an empty list when all ranks are involved in a pg
                    "group_size": len(ranks),
                    "group_count": self.group_count,
                }
            )
        return config_info


_world = _World()
"""Holds the singleton instance of ``_World`` used by c10. Experimental extension point to override it"""


class _WorldMeta(type):
    """
    Meta class of ``group`` and ``GroupMember``.

    Allows them to have the class property ``WORLD``.
    """

    # Points to the default PG once initialized.
    @property
    def WORLD(cls) -> Optional[ProcessGroup]:
        return _world.default_pg

    @WORLD.setter
    def WORLD(cls, pg: Optional[ProcessGroup]):
        _world.default_pg = pg


class group(metaclass=_WorldMeta):
    """Group class. Placeholder."""


class GroupMember(metaclass=_WorldMeta):
    """Group member class."""

    NON_GROUP_MEMBER = -100


def _get_default_timeout(backend: Backend) -> timedelta:
    # see note on nccl vs other backend timeout (constants.py)
    if backend == Backend.NCCL:
        if not isinstance(default_pg_nccl_timeout, timedelta):
            # TODO moco benchmark on CPU initializes pgnccl backend today, triggered this assert in CI before it was
            # changed to be a warning.  We should fix the moco model.
            warnings.warn(
                "Attempted to get default timeout for nccl backend, but NCCL support is not compiled"
            )
            return default_pg_timeout
        return default_pg_nccl_timeout
    else:
        return default_pg_timeout


def _check_valid_timeout(timeout: Any) -> None:
    if not isinstance(timeout, timedelta):
        raise TypeError(
            f"Expected timeout argument to be of type datetime.timedelta, got {timeout}"
        )


# Default process group state
_default_pg_init_method: Optional[str] = None

STORE_BASED_BARRIER_PREFIX = "store_based_barrier_key"


def _get_pg_default_device(group: Optional[ProcessGroup] = None) -> torch.device:
    """
    Return the device to use with ``group`` for control flow usage (object collectives, barrier).

    There are selection rules:
        1. If user specifies exactly one backend in ``init_process_group`` call:
            use that backend
        2. Else if user specifies multiple "device:backend" pairs in init_process_group:
            If "cpu" is among those pairs, use "cpu" (because the object is in cpu memory);
            Otherwise, use the first backend (sort of a random pick).

    Args:
        group (ProcessGroup, optional): The process group to work on. If None,
            the default process group will be used.

    Returns:
        torch.device: The device to use with ``group``.

    """
    group = group or _get_default_group()
    if group in _world.pg_default_device:
        # Previously searched and cached; just return
        return _world.pg_default_device[group]

    if not isinstance(group, ProcessGroup):
        # Provide backward compatibility to cases where `group` passed in is
        # actually a Backend (like `ProcessGroupGloo`) rather than a
        # `ProcessGroup` in PT 2.0 sense
        warnings.warn(
            f"You are using a Backend {type(group)} as a ProcessGroup. "
            "This usage is deprecated since PyTorch 2.0. Please use a public API "
            "of PyTorch Distributed instead.",
            FutureWarning,
            stacklevel=3,
        )
        # Most users create Gloo with private API for object collectives
        _world.pg_default_device[group] = torch.device("cpu")
        return _world.pg_default_device[group]

    """
    ``group._device_types`` is a property pybind that returns the devices
    ("cpu", "cuda", etc) supported by ``group``. Can be multiple if the
    ``group`` supports multiple devices.
    """
    devices = group._device_types

    if len(devices) == 1:
        # User fixed exactly one backend in `init_process_group`
        _world.pg_default_device[group] = devices[0]
    elif len(devices) == 0:
        # No backend has been registered with this PG (maybe because no
        # collective has been run?) We pick cpu as the default and hopefully
        # this would lazily init Gloo or other available cpu backend.
        _world.pg_default_device[group] = torch.device("cpu")
    elif torch.device("xpu") in devices:
        # There are multiple backends in this PG and cpu is among them.
        # cpu is preferred as the object is in cpu memory. No need for device
        # copy.
        _world.pg_default_device[group] = torch.device("xpu")  #todo ,CCL for both CPU & GPU will fallback to CPU
    elif torch.device("cpu") in devices:
        # There are multiple backends in this PG and cpu is among them.
        # cpu is preferred as the object is in cpu memory. No need for device
        # copy.
        _world.pg_default_device[group] = torch.device("cpu")
    else:
        # No cpu in the backend list. Randomly pick the first backend
        _world.pg_default_device[group] = devices[0]

    logger.info(
        "Using device %s for object " "collectives.", _world.pg_default_device[group]
    )
    return _world.pg_default_device[group]


@_time_logger
def _store_based_barrier(
    rank,
    store,
    group_name,
    rendezvous_count,
    timeout,
    logging_interval=timedelta(seconds=10),
) -> None:
    """
    Store based barrier for synchronizing processes.

    Barrier based on store which is used for synchronizing processes after
    ``init_process_group`` or ``new_group``. Intended to be used only with
    those two methods and is not a generic alternative to ``barrier()``.
    """
    store_key = f"{STORE_BASED_BARRIER_PREFIX}:{group_name}"
    store.add(store_key, 1)
    logger.debug("Added key: %s to store for rank: %s", store_key, rank)

    # Now wait for all workers to check in with the store.
    world_size = rendezvous_count
    worker_count = store.add(store_key, 0)

    last_worker_key = f"{store_key}:last_worker"
    if worker_count == world_size:
        store.set(last_worker_key, "1")

    # adjust the timeout to be at least 10secs + 1sec per thousand ranks to reduce the odds of timeout
    # this value was empirically found while scale testing.
    logging_interval = max(logging_interval, timedelta(seconds=10 + world_size / 1000))

    start = time.time()
    while True:
        try:
            # This will throw an exception after the logging_interval in which we print out
            # the status of the group or time out officially, throwing runtime error
            store.wait([last_worker_key], logging_interval)
            break
        except RuntimeError as e:
            worker_count = store.add(store_key, 0)
            # Print status periodically to keep track.
            logger.debug(
                "Waiting in store based barrier to initialize process group for "
                "rank: %s, key: %s (world_size=%s, num_workers_joined=%s, timeout=%s error=%s)",
                rank,
                store_key,
                world_size,
                worker_count,
                timeout,
                e,
            )

            if timedelta(seconds=(time.time() - start)) > timeout:
                raise DistStoreError(  # noqa: B904
                    "Timed out initializing process group in store based barrier on "
                    f"rank {rank}, for key: {store_key} (world_size={world_size}, "
                    f"num_workers_joined={worker_count}, timeout={timeout} error={e})"
                )

    logger.info(
        "Rank %s: Completed store-based barrier for key:%s with %s nodes.",
        rank,
        store_key,
        world_size,
    )


def _rank_not_in_group(group: Optional[ProcessGroup]) -> bool:
    """Check if the current process's rank is not in a given group."""
    if group is None:
        return False
    return group == GroupMember.NON_GROUP_MEMBER


def _warn_not_in_group(op_name) -> None:
    global_rank = -1 if GroupMember.WORLD is None else GroupMember.WORLD.rank()
    warnings.warn(
        f"Running {op_name} on global rank {global_rank} which does not "
        "belong to the given group."
    )


def get_group_rank(group: ProcessGroup, global_rank: int) -> int:
    """
    Translate a global rank into a group rank.

    ``global_rank`` must be part of ``group`` otherwise this raises RuntimeError.

    Args:
        group (ProcessGroup): ProcessGroup to find the relative rank.
        global_rank (int): Global rank to query.

    Returns:
        Group rank of ``global_rank`` relative to ``group``

    N.B. calling this function on the default process group returns identity
    """
    if group is GroupMember.WORLD:
        return global_rank
    if group not in _world.pg_group_ranks:
        raise ValueError(
            f"Group {group} is not registered, please create group with torch.distributed.new_group API"
        )
    group_ranks = _world.pg_group_ranks[group]
    if global_rank not in group_ranks:
        raise ValueError(f"Global rank {global_rank} is not part of group {group}")

    return group_ranks[global_rank]


def get_global_rank(group: ProcessGroup, group_rank: int) -> int:
    """
    Translate a group rank into a global rank.

    ``group_rank`` must be part of `group` otherwise this raises RuntimeError.

    Args:
        group (ProcessGroup): ProcessGroup to find the global rank from.
        group_rank (int): Group rank to query.

    Returns:
        Global rank of ``group_rank`` relative to ``group``

    N.B. calling this function on the default process group returns identity
    """
    if group is GroupMember.WORLD:
        return group_rank
    if group not in _world.pg_group_ranks:
        raise ValueError(
            f"Group {group} is not registered, please create group with torch.distributed.new_group API"
        )
    for rank, grp_rank in _world.pg_group_ranks[group].items():
        if grp_rank == group_rank:
            return rank
    raise ValueError(f"Group rank {group_rank} is not part of group {group}")


# TODO: remove this once the ecosystem moves away from it.
@deprecated(
    "`torch.distributed.distributed_c10d._get_global_rank` is deprecated, "
    "please use `torch.distributed.distributed_c10d.get_global_rank` instead",
    category=FutureWarning,
)
def _get_global_rank(group, rank) -> int:
    """Use get_global_rank as this method is deprecated."""
    return get_global_rank(group, rank)


def get_process_group_ranks(group: ProcessGroup) -> List[int]:
    """
    Get all ranks associated with ``group``.

    Args:
        group (ProcessGroup): ProcessGroup to get all ranks from.

    Returns:
        List of global ranks ordered by group rank.
    """
    return list(_world.pg_group_ranks[group].keys())


def _get_group_size(group) -> int:
    """Get a given group's world size."""
    if group is GroupMember.WORLD or group is None:
        default_pg = _get_default_group()
        return default_pg.size()
    return group.size()


def _get_group_size_by_name(group_name: str) -> int:
    group = _resolve_process_group(group_name)
    return group.size()


def _resolve_group_name_by_ranks_and_tag(ranks: List[int], tag: str) -> str:
    # TODO(yifu): remove this function once ranks + tag is not a supported
    # identifier for process group for functional collectives.
    group = _find_pg_by_ranks_and_tag(tag, ranks)
    if group is None:
        raise ValueError("")
    return group.group_name


def _check_single_tensor(param, param_name) -> None:
    """Check that the parameter ``param_name`` is a single tensor."""
    if not isinstance(param, torch.Tensor):
        raise TypeError(
            f"""Invalid function argument. Expected parameter `{param_name}` of type torch.Tensor
             but got {type(param)} instead."""
        )


def _check_tensor_list(param, param_name) -> None:
    """Check that the parameter ``param_name`` is a list of tensors."""
    if not isinstance(param, list):
        raise TypeError(
            f"""Invalid function argument. Expected parameter `{param_name}` of type List[torch.Tensor]
             but got {type(param)} instead."""
        )
    elif not all(isinstance(p, torch.Tensor) for p in param):
        raise TypeError(
            f"""Invalid function argument. Expected parameter `{param_name}` of type List[torch.Tensor]
             but got {type(param)} with elements of type {[type(p) for p in param]}."""
        )


def _as_iterable(obj) -> collections.abc.Iterable:
    return obj if isinstance(obj, list) else (obj,)


def _ensure_all_tensors_same_dtype(*tensors) -> None:
    last_dtype = None
    for tensor in itertools.chain.from_iterable(map(_as_iterable, tensors)):
        tensor_dtype = tensor.dtype
        # Mixing complex and its element type is allowed
        if tensor_dtype.is_complex:
            tensor_dtype = (
                torch.float32 if tensor_dtype == torch.complex64 else torch.complex128
            )

        if last_dtype is None:
            last_dtype = tensor_dtype
        else:
            if last_dtype != tensor_dtype:
                raise ValueError(
                    "Invalid usage of tensors with different dtypes"
                    f"Found {last_dtype} and  {tensor.dtype}"
                )


def _check_op(op) -> None:
    """Check that the ``op`` is either isend or irecv."""
    if op not in [isend, irecv]:
        raise ValueError(
            "Invalid ``op``. Expected ``op`` "
            "to be of type ``torch.distributed.isend`` or "
            "``torch.distributed.irecv``."
        )


def _check_p2p_op_list(p2p_op_list) -> None:
    """
    Check that the ``p2p_op_list`` is a list of P2POp instances.

    Also, check that all ops use the same group.
    """
    if not isinstance(p2p_op_list, list) or not all(
        isinstance(p2p_op, P2POp) for p2p_op in p2p_op_list
    ):
        raise ValueError(
            "Invalid ``p2p_op_list``. Each op is expected to "
            "to be of type ``torch.distributed.P2POp``."
        )

    group = p2p_op_list[0].group
    if not all(group == p2p_op.group for p2p_op in p2p_op_list):
        raise ValueError("All ops need to use the same group.")


def is_mpi_available() -> bool:
    """Check if the MPI backend is available."""
    return _MPI_AVAILABLE


def is_nccl_available() -> bool:
    """Check if the NCCL backend is available."""
    return _NCCL_AVAILABLE

def is_ccl_available() -> bool:
    """Check if the NCCL backend is available."""
    return _CCL_AVAILABLE

def is_gloo_available() -> bool:
    """Check if the Gloo backend is available."""
    return _GLOO_AVAILABLE


def is_ucc_available() -> bool:
    """Check if the UCC backend is available."""
    return _UCC_AVAILABLE


def is_xccl_available() -> bool:
    """Check if the XCCL backend is available."""
    return _XCCL_AVAILABLE


def is_backend_available(backend: str) -> bool:
    """
    Check backend availability.

    Checks if the given backend is available and supports the built-in backends or
    third-party backends through function ``Backend.register_backend``.

    Args:
        backend (str): Backend name.
    Returns:
        bool: Returns true if the backend is available otherwise false.
    """
    # If the backend has an ``is_backend_available`` function, return the result of that function directly
    available_func = getattr(torch.distributed, f"is_{backend.lower()}_available", None)
    if available_func:
        return available_func()

    return backend.lower() in Backend.backend_list


def is_initialized() -> bool:
    """Check if the default process group has been initialized."""
    return GroupMember.WORLD is not None


def is_torchelastic_launched() -> bool:
    """
    Check whether this process was launched with ``torch.distributed.elastic`` (aka torchelastic).

    The existence of ``TORCHELASTIC_RUN_ID`` environment
    variable is used as a proxy to determine whether the current process
    was launched with torchelastic. This is a reasonable proxy since
    ``TORCHELASTIC_RUN_ID`` maps to the rendezvous id which is always a
    non-null value indicating the job id for peer discovery purposes..
    """
    return os.getenv("TORCHELASTIC_RUN_ID") is not None


def _is_barrier_after_init() -> int:
    # Environment variable to control whether process group should perform a
    # barrier after its init. Default value is 0, i.e. no barrier. If you
    # experience issue with this setting, you may set
    # `TORCH_DIST_INIT_BARRIER=1` to add the barrier.
    return int(os.getenv("TORCH_DIST_INIT_BARRIER", "0"))


def _get_default_group() -> ProcessGroup:
    """Get the default process group created by init_process_group."""
    if not is_initialized():
        raise ValueError(
            "Default process group has not been initialized, "
            "please make sure to call init_process_group."
        )
    if TYPE_CHECKING:
        return not_none(GroupMember.WORLD)
    else:
        return GroupMember.WORLD


def _get_default_store() -> Store:
    """Get the default store created by init_process_group."""
    if not is_initialized():
        raise ValueError(
            "Default process group has not been initialized, "
            "please make sure to call init_process_group."
        )
    default_pg = _get_default_group()
    _, default_store = _world.pg_map[default_pg]
    return default_store


def _update_default_pg(pg) -> None:
    _world.default_pg = pg
    rank = pg.rank() if pg is not None and pg != GroupMember.NON_GROUP_MEMBER else -1
    torch._C._distributed_c10d._set_global_rank(rank)


def get_backend_config(group: Optional[ProcessGroup] = None) -> str:
    """
    Return the backend configuration of the given process group.

    Args:
        group (ProcessGroup, optional): The process group to work on. The
            default is the general main process group. If another specific group
            is specified, the calling process must be part of :attr:`group`.

    Returns:
        The backend configuration of the given process group as a lower case string.

    """
    pg = group or _get_default_group()
    if _rank_not_in_group(pg):
        raise ValueError("Invalid process group specified")
    backend_config = _world.pg_backend_config.get(pg)
    return str(not_none(backend_config))


def get_backend(group: Optional[ProcessGroup] = None) -> Backend:
    """
    Return the backend of the given process group.

    Args:
        group (ProcessGroup, optional): The process group to work on. The
            default is the general main process group. If another specific group
            is specified, the calling process must be part of :attr:`group`.

    Returns:
        The backend of the given process group as a lower case string.

    """
    pg = group or _get_default_group()
    if _rank_not_in_group(pg):
        raise ValueError("Invalid process group specified")
    pg_store = _world.pg_map[pg] if pg in _world.pg_map else None
    return Backend(not_none(pg_store)[0])


def _get_process_group_uid(pg: ProcessGroup) -> int:
    backend = None
    try:
        backend = pg._get_backend(torch.device("cuda"))
    except RuntimeError:
        pass
    if is_nccl_available() and isinstance(backend, ProcessGroupNCCL):
        return backend.uid
    return -1


def _get_pg_config(group: Optional[ProcessGroup] = None) -> Dict[str, Any]:
    """
    Return the pg configuration of the given process group.

    """
    pg = group or _get_default_group()
    return {
        "pg_name": _get_process_group_name(pg),
        "pg_desc": pg.group_desc,
        "backend_config": get_backend_config(pg),
        "pg_size": _get_group_size(pg),
        "ranks": get_process_group_ranks(pg),
    }


def _get_all_pg_configs() -> List[Dict[str, Any]]:
    """
    Return the pg configuration of all the process groups.

    """
    config_info: List[Dict[str, Any]] = []
    for pg in _world.pg_map.keys():
        config_info.append(_get_pg_config(pg))
    return config_info


def get_pg_count() -> int:
    """
    Return the number of process groups.

    """
    return _world.group_count


def get_node_local_rank(fallback_rank: Optional[int] = None) -> int:
    """
    Return the local rank of the current process relative to the node.

    Semantically, this is a useful concept for mapping processes to devices.
    For example, on a node with 8 accelerator you could use the node local rank to decide
    which accelerator device to bind the process to.

    In practice, the actual assignment of node local ranks is handled by the process launcher outside of pytorch,
    and communicated via the `LOCAL_RANK` environment variable.

    Torchrun will automatically populate `LOCAL_RANK`, but other launchers may not.  If `LOCAL_RANK` is unspecified,
    this API will fall back to the provided kwarg 'fallback_rank' if specified, otherwise it will raise an error. The
    intent is to allow writing an application that runs either in single or multi device contexts without error.

    """
    if "LOCAL_RANK" in os.environ:
        return int(os.environ["LOCAL_RANK"])
    elif fallback_rank is not None:
        return int(fallback_rank)
    raise RuntimeError(
        "LOCAL_RANK is not in the environment. Consider passing fallback_rank to allow `get_node_local_rank` to work, "
        "assuming you are not running in a multi-device context and want the code to run locally instead."
    )


def _add_ephemeral_timeout_for_all_pgs(timeout: timedelta) -> None:
    """
    This API adds an ephemeral timeout extension for all PGs locally
    on one rank. The timeout gets reset when the first collective issued
    after API called finished.
    NOTE: We only support to set timeout for cuda backends for now.
    NOTE: While this feature
    provides flexibility in specific scenarios, it introduces statefulness
    to timeout setting. Therefore, it is advisable to use this API sparingly
    and consider alternative approaches, such as directly setting the timeout
    or utilizing a barrier collective (one can set any timeout to the barrier),
    whenever feasible.

    Args:
        timeout (timedelta): The delta of timeout to extend.

    Returns:
        None.
    """
    for pg in _world.pg_map.keys():
        devices = pg._device_types
        if torch.device("cuda") in devices:
            backend = pg._get_backend(torch.device("cuda"))
            if is_nccl_available() and isinstance(backend, ProcessGroupNCCL):
                backend._add_ephemeral_timeout(timeout)
        elif torch.device("xpu") in devices:
            backend = pg._get_backend(torch.device("xpu"))
            if is_ccl_available():
                backend._add_ephemeral_timeout(timeout)


def _set_pg_timeout(timeout: timedelta, group: Optional[ProcessGroup] = None) -> None:
    """
    Set the timeout for the given process group when users want to use a different timeout instead of
    default values.

    Args:
        timeout (timedelta): Timeout for operations executed against the process group which
            users want to set. Default value is 10 minutes for NCCL and 30 minutes for other backends.
            This is the duration after which collectives will be aborted asynchronously and the process will crash.
            This is done since CUDA execution is async and it is no longer safe to continue executing user code since
            failed async NCCL operations might result in subsequent CUDA operations running on corrupted data.
            When TORCH_NCCL_BLOCKING_WAIT is set, the process will block and wait for this timeout.

        group (ProcessGroup, optional): The process group to work on. The
            default is the general main process group. If another specific group
            is specified, the calling process must be part of :attr:`group`.

    Returns:
        None
    """
    if group is None:
        group = _get_default_group()
    if _rank_not_in_group(group):
        raise ValueError("Invalid process group specified")
    assert isinstance(group, ProcessGroup)
    devices = group._device_types
    backends = set()
    if torch.device("cpu") in devices and is_gloo_available():
        backend = group._get_backend(torch.device("cpu"))
        if isinstance(backend, ProcessGroupGloo):
            backends.add(backend)
    if torch.device("cuda") in devices:
        backend = group._get_backend(torch.device("cuda"))
        if is_nccl_available() and isinstance(backend, ProcessGroupNCCL):
            backends.add(backend)  # type: ignore[arg-type]
        elif is_gloo_available() and isinstance(backend, ProcessGroupGloo):
            backends.add(backend)  # type: ignore[arg-type]
<<<<<<< HEAD
    if torch.device("xpu") in devices and is_xccl_available():
        backend = group._get_backend(torch.device("xpu"))
        if isinstance(backend, ProcessGroupXCCL):
            backends.add(backend)  # type: ignore[arg-type]
=======
    if torch.device("xpu") in devices:
        backend = group._get_backend(torch.device("xpu"))
        backends.add(backend)
>>>>>>> 7d99c5b9
    if len(backends) == 0:
        warnings.warn("Set timeout is now only supported for either nccl or gloo.")
    for backend in backends:
        backend._set_default_timeout(timeout)


@_exception_logger
@_time_logger
def init_process_group(
    backend: Optional[str] = None,
    init_method: Optional[str] = None,
    timeout: Optional[timedelta] = None,
    world_size: int = -1,
    rank: int = -1,
    store: Optional[Store] = None,
    group_name: str = "",
    pg_options: Optional[Any] = None,
    device_id: Optional[torch.device] = None,
) -> None:
    """
    Initialize the default distributed process group.

    This will also initialize the distributed package.

    There are 2 main ways to initialize a process group:
        1. Specify ``store``, ``rank``, and ``world_size`` explicitly.
        2. Specify ``init_method`` (a URL string) which indicates where/how
           to discover peers. Optionally specify ``rank`` and ``world_size``,
           or encode all required parameters in the URL and omit them.

    If neither is specified, ``init_method`` is assumed to be "env://".


    Args:
        backend (str or Backend, optional): The backend to use. Depending on
            build-time configurations, valid values include ``mpi``, ``gloo``, ``xccl``,
            ``nccl``, and ``ucc``. If the backend is not provided, then both a ``gloo``
            and ``nccl`` backend will be created, see notes below for how multiple
            backends are managed. This field can be given as a lowercase string
            (e.g., ``"gloo"``), which can also be accessed via
            :class:`Backend` attributes (e.g., ``Backend.GLOO``). If using
            multiple processes per machine with ``nccl`` backend, each process
            must have exclusive access to every GPU it uses, as sharing GPUs
            between processes can result in deadlocks. ``ucc`` backend is
            experimental.
        init_method (str, optional): URL specifying how to initialize the
                                     process group. Default is "env://" if no
                                     ``init_method`` or ``store`` is specified.
                                     Mutually exclusive with ``store``.
        world_size (int, optional): Number of processes participating in
                                    the job. Required if ``store`` is specified.
        rank (int, optional): Rank of the current process (it should be a
                              number between 0 and ``world_size``-1).
                              Required if ``store`` is specified.
        store(Store, optional): Key/value store accessible to all workers, used
                                to exchange connection/address information.
                                Mutually exclusive with ``init_method``.
        timeout (timedelta, optional): Timeout for operations executed against
            the process group. Default value is 10 minutes for NCCL and 30 minutes for other backends.
            This is the duration after which collectives will be aborted asynchronously and the process will crash.
            This is done since CUDA execution is async and it is no longer safe to continue executing user code since
            failed async NCCL operations might result in subsequent CUDA operations running on corrupted data.
            When TORCH_NCCL_BLOCKING_WAIT is set, the process will block and wait for this timeout.

        group_name (str, optional, deprecated): Group name. This argument is ignored
        pg_options (ProcessGroupOptions, optional): process group options
            specifying what additional options need to be passed in during
            the construction of specific process groups. As of now, the only
            options we support is ``ProcessGroupNCCL.Options`` for the ``nccl``
            backend, ``is_high_priority_stream`` can be specified so that
            the nccl backend can pick up high priority cuda streams when
            there're compute kernels waiting. For other availble options to config nccl,
            See https://docs.nvidia.com/deeplearning/nccl/user-guide/docs/api/types.html#ncclconfig-t
        device_id (torch.device, optional): a single, specific device
            to "bind" this process to, allowing for backend-specific
            optimizations.  Currently this has two effects, only under
            NCCL: the communicator is immediately formed (calling
            ``ncclCommInit*`` immediately rather than the normal lazy
            call) and sub-groups will use ``ncclCommSplit`` when
            possible to avoid unnecessary overhead of group creation. If you
            want to know NCCL initialization error early, you can also use this
            field.

    .. note:: To enable ``backend == Backend.MPI``, PyTorch needs to be built from source
        on a system that supports MPI.

    .. note:: Support for multiple backends is experimental. Currently when no backend is
        specified, both ``gloo`` and ``nccl`` backends will be created. The ``gloo`` backend
        will be used for collectives with CPU tensors and the ``nccl`` backend will be used
        for collectives with CUDA tensors. A custom backend can be specified by passing in
        a string with format "<device_type>:<backend_name>,<device_type>:<backend_name>", e.g.
        "cpu:gloo,cuda:custom_backend".

    """

    global _world

    global _backend
    global _default_pg_init_method

    if GroupMember.WORLD is not None:
        raise ValueError("trying to initialize the default process group twice!")

    set_pytorch_distributed_envs_from_justknobs()

    # Depending on the import order, some trace_rules functions may be evaluated
    # during the import phase. In such a case, these functions may not correctly
    # add the distributed related rules due to import circular dependency.
    # We need to clear the lru_cache during the runtime to ensure the correctness
    # of these trace_rules.
    #
    # Since this API must be called before all distributed code being compiled,
    # clearing the cache here should be safe.
    if "torch._dynamo" in sys.modules:
        torch._dynamo.trace_rules.clear_lru_cache()

    assert (store is None) or (
        init_method is None
    ), "Cannot specify both init_method and store."

    if store is not None:
        assert world_size > 0, "world_size must be positive if using store"
        assert rank >= 0, "rank must be non-negative if using store"
    elif init_method is None:
        init_method = "env://"

    if backend:
        backend = Backend(backend)
    else:
        backend = Backend("undefined")

    if timeout is None:
        timeout = _get_default_timeout(backend)

    _check_valid_timeout(timeout)

    """
    Group name is not visible to users unless they access
    internals of c10d. This means we can ignore the value
    they provide as it not exposed in a public way.
    """
    group_name = _process_group_name([], use_hashed_name=False)
    if backend == Backend.MPI:
        if world_size != -1 or rank != -1:
            warnings.warn(
                f"For MPI backend, world_size ({world_size}) and rank ({rank}) "
                "are ignored since they are assigned by the "
                "MPI runtime."
            )

        default_pg, _ = _new_process_group_helper(
            -1,
            -1,
            [],
            backend,
            None,
            group_name,
            timeout=timeout,
            group_desc="default_pg",
        )
        _update_default_pg(default_pg)
    else:
        # backward compatible API
        if store is None:
            rendezvous_iterator = rendezvous(
                not_none(init_method), rank, world_size, timeout=timeout
            )
            store, rank, world_size = next(rendezvous_iterator)
            store.set_timeout(timeout)

            # Use a PrefixStore to avoid accidental overrides of keys used by
            # different systems (e.g. RPC) in case the store is multi-tenant.
            store = PrefixStore("default_pg", store)

        default_pg, _ = _new_process_group_helper(
            world_size,
            rank,
            [],
            backend,
            store,
            group_name,
            backend_options=pg_options,
            timeout=timeout,
            device_id=device_id,
            group_desc="default_pg",
        )
        _update_default_pg(default_pg)

    _world.pg_group_ranks[GroupMember.WORLD] = {i: i for i in range(GroupMember.WORLD.size())}  # type: ignore[attr-defined, index]
    _backend = _world.pg_map[not_none(GroupMember.WORLD)][0]
    _default_pg_init_method = init_method

    old_hook = sys.excepthook
    excepthook_prefix = f"[rank{get_rank()}]"

    def _distributed_excepthook(*args):
        old_stderr = sys.stderr
        sys.stderr = buf = io.StringIO()
        try:
            old_hook(*args)
        finally:
            sys.stderr = old_stderr
        msg = buf.getvalue()
        msg = "\n".join(
            f"{excepthook_prefix}: {s}" if s != "" else "" for s in msg.split("\n")
        )
        sys.stderr.write(msg)
        sys.stderr.flush()

    sys.excepthook = _distributed_excepthook

    if _is_barrier_after_init() == 1:
        # barrier at the end to ensure that once we return from this method, all
        # process groups including global variables (if any) are updated
        # correctly on all ranks.
        # Update 04/2023: for large-scale runs, this barrier (esp. store-based
        # barrier) may be costly and/or unscalable. Also, in a lot of cases,
        # these barriers may be unnecessary, as proven by a green CI after
        # removal. An environment variable `TORCH_DIST_INIT_BARRIER` has been
        # added which enables this barrier only when set to 1.
        logger.debug(
            "Performing barrier after ProcessGroup initialization since "
            "TORCH_DIST_INIT_BARRIER = 1"
        )
        if backend == Backend.MPI:
            # MPI backend doesn't use store.
            barrier()
        else:
            # Use store based barrier here since barrier() used a bunch of
            # default devices and messes up NCCL internal state.
            _store_based_barrier(rank, store, group_name, world_size, timeout)


def _get_split_source(pg):
    split_from = None
    if pg.bound_device_id:
        split_from = pg._get_backend(pg.bound_device_id)
    elif pg is _world.default_pg:
        try:
            if torch.cuda.is_available():
                split_from = pg._get_backend(torch.device("cuda"))
        except RuntimeError:
            # no cuda device associated with this backend
            pass

    if not split_from or not split_from.supports_splitting:
        return None

    # If necessary, find a backend to split from by peeling process
    # group wrappers from our potentially wrapped process group.
    while _GLOO_AVAILABLE and isinstance(split_from, _ProcessGroupWrapper):
        split_from = split_from.wrapped_pg

    return split_from


def _shutdown_backend(pg):
    """
    Try to shut down the backend of a process group.
    Currently, only ProcessGroupNCCL backend is supported.
    No op for other backends.
    """
    backend = None
    try:
        if torch.cuda.is_available():
            backend = pg._get_backend(torch.device("cuda"))
    except RuntimeError:
        pass
    if is_nccl_available() and isinstance(backend, ProcessGroupNCCL):
        # explictly call shutdown to ensure that NCCL resources are released
        backend._shutdown()


def _new_process_group_helper(
    group_size,
    group_rank,
    global_ranks_in_group,
    backend,
    store,
    group_name,
    backend_options=None,
    timeout=None,
    pg_tag=None,
    device_id=None,
    group_desc=None,
):
    """
    Create a new distributed process group.

    This function must be called by ALL processes in the global group, even if
    the calling process is not part of the newly created group. In that case,
    this function returns GroupMember.NON_GROUP_MEMBER.

    This function is called with ``global_ranks_in_group == []`` for the default group.
    """
    global _world

    if group_name in _world.pg_names.values():
        raise ValueError(
            "The specified group name has already been "
            "created, please use a different group name"
        )

<<<<<<< HEAD
    if device_id is not None and (
        device_id.index is None
        or (device_id.type != "cuda" and device_id.type != "xpu")
    ):
        raise ValueError(
            "init_process_group device_id parameter must be a cuda device with an "
            "id, e.g. cuda:0, xpu, not just cuda or xpu or cpu"
=======
    if device_id is not None and (device_id.index is None or device_id.type != "cuda" and device_id.type != "xpu"):
        raise ValueError(
            "init_process_group device_id parameter must be a cuda or xpu device with an "
            "id, e.g. cuda:0, not just cuda or cpu or xpu"
>>>>>>> 7d99c5b9
        )

    # Note: _new_process_group_helper is only called from init_process_group, which always provides a timeout value
    _check_valid_timeout(timeout)

    if pg_tag not in [None, ""]:
        # creating with the same tag and rank set results in the same underlying PG
        existing_group = _find_pg_by_ranks_and_tag(pg_tag, global_ranks_in_group)
        if existing_group:
            _, prefix_store = _world.pg_map[existing_group]
            return existing_group, prefix_store

    group_desc = "undefined" if group_desc is None else group_desc

    # The list of group ranks is empty if we're creating the default group.
    is_default_group = len(global_ranks_in_group) == 0

    # nccl and potentially other backends allow creation of
    # communicators based on pre-existing ones, which can save
    # initialization time.  Due to lazy initialization of
    # communicators in some backends, we have to be careful and only
    # split when we *know* the backends already are connected _on all
    # ranks_.  We can only know this if the group we are making is the
    # entire world or if we have bound a device id to the world (which
    # causes early connection initialization).
    if is_initialized() and (
        len(global_ranks_in_group) == _get_default_group().size()
        or _get_default_group().bound_device_id
    ):
        if torch.xpu.is_available(): #zl_todo: no support for comm split
            split_from = None
        else:
            split_from = _get_split_source(_get_default_group())
    else:
        split_from = None

    # If this is a subgroup (which means group_ranks is specified),
    # we check if the current process is a member of the new group.
    if not is_default_group:
        global_rank = _get_default_group().rank()
        if global_rank not in global_ranks_in_group:
            # If we are using `ncclCommSplit` (or similar split from
            # other APIs) to create the communicator, we will need to
            # call `ncclCommSplit` on *all* ranks in this new group's
            # parent group, even those not in the new group.  This is
            # a requirement of the NCCL API as otherwise we would get
            # out of sync.
            if split_from:
                split_from.perform_nocolor_split(_get_default_group().bound_device_id)
            return GroupMember.NON_GROUP_MEMBER, None

    prefix_store = PrefixStore(f"{group_name}/", store)
    # The backend for PG will be set later based on what's inside BackendConfig
    # and timeout are set in each backend's option.
    pg: ProcessGroup = ProcessGroup(
        prefix_store,
        group_rank,
        group_size,
    )
    # Set the default backend when only single backend is passed in.
    if "," not in str(backend) and ":" not in str(backend):
        assert backend in Backend.backend_type_map, f"Unknown backend type {backend}"
        pg._set_default_backend(Backend.backend_type_map[backend])
    if device_id:
        pg.bound_device_id = device_id
    backend_config = BackendConfig(backend)
    backend_class: torch._C._distributed_c10d.Backend
    for device, backend_str in backend_config.get_device_backend_map().items():
        # Use the group name as prefix in the default store, such that
        # a single store can be reused by multiple groups.
        backend_prefix_store = PrefixStore(f"{device}/", prefix_store)

        if backend_str == Backend.MPI:
            if not is_mpi_available():
                raise RuntimeError(
                    "Distributed package doesn't have MPI built in."
                    " MPI is only included if you build PyTorch from"
                    " source on a host that has MPI installed."
                )
            backend_class = ProcessGroupMPI.create(global_ranks_in_group)
            backend_type = ProcessGroup.BackendType.MPI
            if not backend_class:
                return GroupMember.NON_GROUP_MEMBER, None
            # create new process group with accurate rank and size
            if pg.rank() == -1 and pg.size() == -1:
                pg = ProcessGroup(
                    backend_prefix_store,
                    backend_class.rank(),
                    backend_class.size(),
                )
                pg._set_default_backend(backend_type)
        elif backend_str == Backend.GLOO:
            # TODO: remove this check after lazy initialization is supported
            # if pg_options is not None:
            #     raise RuntimeError("GLOO options not supported")
            backend_class = ProcessGroupGloo(
                backend_prefix_store, group_rank, group_size, timeout=timeout
            )
            backend_type = ProcessGroup.BackendType.GLOO
        elif backend_str == Backend.NCCL:
            if not is_nccl_available():
                raise RuntimeError("Distributed package doesn't have NCCL built in")
            if backend_options is not None:
                assert isinstance(
                    backend_options, ProcessGroupNCCL.Options
                ), "Expected backend_options argument to be of type ProcessGroupNCCL.Options"
                if backend_options._timeout != timeout:
                    warnings.warn(
                        "backend_options._timeout was specified, "
                        "but timeout kwarg has a default value that will always override it. "
                    )
            else:
                # default backend_options for NCCL
                backend_options = ProcessGroupNCCL.Options()
                backend_options.is_high_priority_stream = False
            backend_options._timeout = timeout

            if split_from:
                backend_options.split_from = split_from
                backend_options.split_color = _process_group_color(
                    global_ranks_in_group
                )
            backend_options.global_ranks_in_group = global_ranks_in_group
            backend_options.group_name = group_name
            backend_class = ProcessGroupNCCL(
                backend_prefix_store, group_rank, group_size, backend_options
            )
            backend_type = ProcessGroup.BackendType.NCCL
        elif backend_str == Backend.UCC and is_ucc_available():
            # TODO: once UCC plugin is fully deprecated, remove
            # is_ucc_available() from above elif-condition and raise
            # RuntimeError if is_ucc_available() returns false.

            backend_class = ProcessGroupUCC(
                backend_prefix_store, group_rank, group_size, timeout=timeout
            )
            backend_type = ProcessGroup.BackendType.UCC
        elif backend_str == Backend.XCCL:
            if not is_xccl_available():
                raise RuntimeError("Distributed package doesn't have XCCL built in")
            if backend_options is not None:
                assert isinstance(
                    backend_options, ProcessGroupXCCL.Options
                ), "Expected backend_options argument to be of type ProcessGroupXCCL.Options"
            backend_class = ProcessGroupXCCL(
                backend_prefix_store, group_rank, group_size
            )
            backend_type = ProcessGroup.BackendType.XCCL
        else:
            assert (
                backend_str.upper() in Backend._plugins
            ), f"Unknown c10d backend type {backend_str.upper()}"

            backend_plugin = Backend._plugins[backend_str.upper()]
            creator_fn = backend_plugin.creator_fn
            extended_api = backend_plugin.extended_api
            backend_type = ProcessGroup.BackendType.CUSTOM

            if not extended_api:
                backend_class = creator_fn(
                    backend_prefix_store, group_rank, group_size, timeout
                )
            else:
                dist_backend_opts = _DistributedBackendOptions()
                dist_backend_opts.store = backend_prefix_store
                dist_backend_opts.group_rank = group_rank
                dist_backend_opts.group_size = group_size
                dist_backend_opts.timeout = timeout
                dist_backend_opts.group_id = group_name
                dist_backend_opts.global_ranks_in_group = global_ranks_in_group

                backend_class = creator_fn(dist_backend_opts, backend_options)

        # Set sequence numbers for gloo and nccl backends.
        if backend_str == Backend.GLOO:
            assert isinstance(backend_class, ProcessGroupGloo)
            backend_class._set_sequence_number_for_group()
        elif backend_str == Backend.NCCL:
            assert isinstance(backend_class, ProcessGroupNCCL)
            backend_class._set_sequence_number_for_group()

        # If the type is a subclass of ProcessGroup then return this process group immediately
        # TODO: This defaults to the old behavior for PythonProcessGroups which overwrites the
        # ProcessGroup instance
        if issubclass(type(backend_class), ProcessGroup):
            pg = backend_class  # type: ignore[assignment]
            break

        # Process group wrapper initialization for supported PGs when TORCH_DISTRIBUTED_DEBUG is set
        if (
            backend_str in [Backend.GLOO, Backend.NCCL, Backend.UCC]
            or backend_str.upper() in Backend._plugins
        ):
            # In debug mode and if GLOO is available, wrap in a wrapper PG that
            # enables enhanced collective checking for debuggability.
            if get_debug_level() == DebugLevel.DETAIL:
                if not _GLOO_AVAILABLE:
                    logger.info(
                        """TORCH_DISTRIBUTED_DEBUG was set to DETAIL, but
                                GLOO is not available. Build with Gloo to
                                create a wrapper process group in debug mode
                                to aid collective desynchronization debugging."""
                    )
                else:
                    backend_class = _create_process_group_wrapper(
                        wrapped_pg=backend_class,
                        store_prefix=group_name,
                        store=backend_prefix_store,
                        rank=group_rank,
                        world_size=group_size,
                        timeout=timeout,
                    )

        # register only a single backend when all get_device_backend_map values are the same
        if len(set(backend_config.get_device_backend_map().values())) == 1:
            for device in backend_config.get_device_backend_map().keys():
                pg._register_backend(torch.device(device), backend_type, backend_class)

            # break out of outer loop to not create any more backends
            break

        pg._register_backend(torch.device(device), backend_type, backend_class)

    # set group_name and group_dsec to backend
    assert group_name is not None
    assert group_desc is not None
    pg._set_group_name(group_name)
    pg._set_group_desc(group_desc)

    if device_id and pg._get_backend(device_id).supports_splitting:
        eager_backend = pg._get_backend(device_id)
        eager_backend.eager_connect_single_device(device_id)

    # update global state
    _world.pg_map[pg] = (backend, prefix_store)
    _world.pg_names[pg] = group_name
    _register_process_group(group_name, pg)

    _world.pg_backend_config[pg] = str(backend_config)
    # "" is the default tag for user PGs
    if pg_tag in [None, ""]:
        pg_tag = f"ptd:{group_name}"
        _world.tags_to_pg.setdefault("", []).append(pg)
    else:
        pg_tag = f"user:{pg_tag}"

    _world.tags_to_pg.setdefault(pg_tag, []).append(pg)
    _world.pg_to_tag[pg] = pg_tag
    return pg, prefix_store


def destroy_process_group(group: Optional[ProcessGroup] = None):
    """
    Destroy a given process group, and deinitialize the distributed package.

    Args:
        group (ProcessGroup, optional): The process group to be destroyed, if
                                        group.WORLD is given, all process
                                        groups including the default one will
                                        be destroyed.
    """
    global _world

    if group == GroupMember.NON_GROUP_MEMBER:
        return

    if group is None:
        pg = GroupMember.WORLD
    else:
        pg = group

    assert pg is not None
    if _world.pg_map.get(pg, None) is None:
        raise ValueError("Invalid process group specified")

    # When users register Python onCompletion hooks, those hooks will run on a
    # different thread than the main thread. Today, the ProcessGroup dtor does
    # wait for that thread. However, the dtor might finish after the Python
    # Interpreter exits. After that grabbing the GIL for the Python hook will crash.
    # We can either revive the interpreter when running hooks or keep the main one
    # alive until all works and hooks are done. The current implementation does the
    # latter. Therefore, we explicitly call _wait_for_pending_works() here to wait
    # for the pending hooks to finish.
    if pg.name().lower() == "nccl" and pg._has_hooks():
        pg._wait_for_pending_works()

    if group is None or group == GroupMember.WORLD:
        # shutdown all backends in the order of pg names. shutting down in order because
        # ncclCommAbort() was a 'collective' call in some versions of NCCL.
        for pg_to_shutdown in sorted(
            _world.pg_names, key=lambda x: _world.pg_names[x], reverse=True
        ):
            _shutdown_backend(pg_to_shutdown)

        _update_default_pg(None)
        _world.pg_map.clear()
        _world.pg_names.clear()
        _world.pg_group_ranks.clear()
        _world.pg_backend_config.clear()
        _world.pg_to_tag.clear()
        _world.tags_to_pg.clear()
        _world.pg_coalesce_state.clear()
        _world.pg_default_device.clear()
        _unregister_all_process_groups()

        # when process group doesn't have an explicit name (only WORLD (default)
        # process group can have an explicit name), we use global _world.group_count
        # to generate the name. We need to reset the counter on destruction to
        # allow consistent value to be generated when we re-create process
        # groups after some trainers recover from failure
        #
        # We only reset this when WORLD is being destroyed because if this
        # process group is in good state, we aren't dealing with failures.
        _world.group_count = 0
    else:
        _shutdown_backend(pg)
        del _world.pg_map[pg]
        del _world.pg_names[pg]
        del _world.pg_group_ranks[pg]
        del _world.pg_backend_config[pg]
        if pg in _world.pg_default_device:
            del _world.pg_default_device[pg]
        if pg in _world.pg_coalesce_state.keys():
            warnings.warn(
                "Some coalesced collectives haven't been launched when "
                "ProcessGroup is destroyed. They will be cleaned."
            )
            del _world.pg_coalesce_state[pg]

        tag = _world.pg_to_tag.get(pg)
        del _world.pg_to_tag[pg]
        if tag is not None:
            try:
                _world.tags_to_pg[tag].remove(pg)
                if tag.startswith("ptd:"):
                    _world.tags_to_pg[""].remove(pg)
            except Exception:
                pass
        _unregister_process_group(pg.group_name)


def get_rank(group: Optional[ProcessGroup] = None) -> int:
    """
    Return the rank of the current process in the provided ``group``, default otherwise.

    Rank is a unique identifier assigned to each process within a distributed
    process group. They are always consecutive integers ranging from 0 to
    ``world_size``.

    Args:
        group (ProcessGroup, optional): The process group to work on. If None,
            the default process group will be used.

    Returns:
        The rank of the process group
        -1, if not part of the group

    """
    if _rank_not_in_group(group):
        return -1

    default_pg = _get_default_group()
    if group is None or group is GroupMember.WORLD:
        return default_pg.rank()

    return get_group_rank(group, default_pg.rank())


def get_world_size(group: Optional[ProcessGroup] = None) -> int:
    """
    Return the number of processes in the current process group.

    Args:
        group (ProcessGroup, optional): The process group to work on. If None,
            the default process group will be used.

    Returns:
        The world size of the process group
        -1, if not part of the group

    """
    if _rank_not_in_group(group):
        return -1

    return _get_group_size(group)


def isend(
    tensor: torch.Tensor, dst: int, group: Optional[ProcessGroup] = None, tag: int = 0
) -> Optional[Work]:
    """
    Send a tensor asynchronously.

    .. warning::
        Modifying ``tensor`` before the request completes causes undefined
        behavior.

    .. warning::
        ``tag`` is not supported with the NCCL backend.

    Args:
        tensor (Tensor): Tensor to send.
        dst (int): Destination rank on global process group (regardless of ``group`` argument)
        group (ProcessGroup, optional): The process group to work on. If None,
            the default process group will be used.
        tag (int, optional): Tag to match send with remote recv

    Returns:
        A distributed request object.
        None, if not part of the group

    """
    _check_single_tensor(tensor, "tensor")
    if _rank_not_in_group(group):
        _warn_not_in_group("isend")
        return None

    if tensor.is_complex():
        tensor = torch.view_as_real(tensor)

    if group is None or group is GroupMember.WORLD:
        pg = _get_default_group()
    else:
        pg = group
        dst = get_group_rank(pg, dst)

    return pg.send([tensor], dst, tag)


def irecv(
    tensor: torch.Tensor,
    src: Optional[int] = None,
    group: Optional[ProcessGroup] = None,
    tag: int = 0,
) -> Optional[Work]:
    """
    Receives a tensor asynchronously.

    .. warning::
        ``tag`` is not supported with the NCCL backend.

    Args:
        tensor (Tensor): Tensor to fill with received data.
        src (int, optional): Source rank on global process group (regardless of ``group`` argument).
            Will receive from any process if unspecified.
        group (ProcessGroup, optional): The process group to work on. If None,
            the default process group will be used.
        tag (int, optional): Tag to match recv with remote send

    Returns:
        A distributed request object.
        None, if not part of the group

    """
    _check_single_tensor(tensor, "tensor")
    if _rank_not_in_group(group):
        _warn_not_in_group("irecv")
        return None

    if tensor.is_complex():
        tensor = torch.view_as_real(tensor)

    if group is None or group is GroupMember.WORLD:
        pg = _get_default_group()
    else:
        pg = group

    if src is None:
        return pg.recv_anysource([tensor], tag)
    else:
        if pg is GroupMember.WORLD:
            return pg.recv([tensor], src, tag)
        else:
            group_src_rank = get_group_rank(pg, src)
            return pg.recv([tensor], group_src_rank, tag)


@_exception_logger
def send(
    tensor: torch.Tensor, dst: int, group: Optional[ProcessGroup] = None, tag: int = 0
) -> None:
    """
    Send a tensor synchronously.

    .. warning::
        ``tag`` is not supported with the NCCL backend.

    Args:
        tensor (Tensor): Tensor to send.
        dst (int): Destination rank on global process group (regardless of ``group`` argument).
            Destination rank should not be the same as the rank of the current process.
        group (ProcessGroup, optional): The process group to work on. If None,
            the default process group will be used.
        tag (int, optional): Tag to match send with remote recv

    """
    if get_rank() == dst:
        raise ValueError(
            "Invalid destination rank: destination rank should not be the same as "
            "the rank of the current process."
        )

    _check_single_tensor(tensor, "tensor")
    if _rank_not_in_group(group):
        _warn_not_in_group("send")
        return None

    if tensor.is_complex():
        tensor = torch.view_as_real(tensor)

    if group is None or group is GroupMember.WORLD:
        default_pg = _get_default_group()
        default_pg.send([tensor], dst, tag).wait()
    else:
        group_dst_rank = get_group_rank(group, dst)
        group.send([tensor], group_dst_rank, tag).wait()


@_exception_logger
def recv(
    tensor: torch.Tensor,
    src: Optional[int] = None,
    group: Optional[ProcessGroup] = None,
    tag: int = 0,
) -> int:
    """
    Receives a tensor synchronously.

    .. warning::
        ``tag`` is not supported with the NCCL backend.

    Args:
        tensor (Tensor): Tensor to fill with received data.
        src (int, optional): Source rank on global process group (regardless of ``group`` argument).
            Will receive from any process if unspecified.
        group (ProcessGroup, optional): The process group to work on. If None,
            the default process group will be used.
        tag (int, optional): Tag to match recv with remote send

    Returns:
        Sender rank
        -1, if not part of the group

    """
    _check_single_tensor(tensor, "tensor")
    if _rank_not_in_group(group):
        _warn_not_in_group("recv")
        return -1

    if tensor.is_complex():
        tensor = torch.view_as_real(tensor)

    pg = group or _get_default_group()

    if src is None:
        work = pg.recv_anysource([tensor], tag)
        work.wait()
        src_rank = work._source_rank()
        if group is None or group is GroupMember.WORLD:
            return src_rank
        else:
            return get_global_rank(pg, src_rank)
    else:
        if group is None or group is GroupMember.WORLD:
            pg.recv([tensor], src, tag).wait()
        else:
            group_src_rank = get_group_rank(pg, src)
            pg.recv([tensor], group_src_rank, tag).wait()
        return src


class _IllegalWork(Work):
    def __getattribute__(self, name):
        if name in [
            "is_success",
            "exception",
            "wait",
            "source_rank",
            "_source_rank",
            "result",
            "synchronize",
        ]:
            raise ValueError(f"Illegal to call {name} on IllegalWork object")


class _CoalescingManager:
    def __init__(self) -> None:
        self.works: List[Work] = []

    def append(self, work: Work):
        if work:
            self.works.append(work)

    def wait(self):
        for work in self.works:
            work.wait()


@contextlib.contextmanager
def _coalescing_manager(
    group: Optional[ProcessGroup] = None,
    device: Optional[torch.device] = None,
    async_ops: Optional[bool] = False,
):
    """
    Context manager used to coalesce collectives or P2P operations when possible.

    Args:
        group (`ProcessGroup`, optional): The process group to work on. If None,
            the default process group will be used.
        device (`torch.device`, optional): Default is None, set to a device if
            there isn't a `**_coalesced` implementation by the backend.
        async_ops (`bool`, optional): whether the coalesced ops are async ops.

    Examples:
        >>> # xdoctest: +SKIP("no rank")
        >>> # Synchronous ops
        >>> with _coalescing_manager():
        >>>     for i in range(num_colls):
        >>>         dist.all_reduce(tensors[i])
        >>> # Asynchronous ops
        >>> with _coalescing_manager(async_ops=True) as cm:
        >>>     for i in range(num_colls):
        >>>         dist.all_reduce(tensors[i])
        >>> cm.wait()

    .. warning::
       :func:`_coalescing_manager` currently do not support coalescing
       all-reduces with different reduce operators, e.g.  `ReduceOp.SUM` mixed
       with `ReduceOp.PRODUCT`.
    """
    group = group or _get_default_group()
    op_list = _world.pg_coalesce_state.setdefault(group, [])
    if op_list:
        raise ValueError(
            "ProcessGroup has non-empty op list at the start of coalescing"
        )
    if device:
        group._start_coalescing(device)
    cm = _CoalescingManager()
    yield cm
    op_list = _world.pg_coalesce_state.pop(group)
    if op_list:
        # Collectives supporting "Fast Path" coalescing are captured.
        # See implementation in corresponding collective APIs.
        # Currently supported:
        # - coalesced `all_reduce`
        # - coalesced `all_gather_into_tensor`
        # - coalesced `reduce_scatter_tensor`
        op0 = op_list[0].op
        if op0 == all_reduce:
            tensors = []
            for op in op_list:
                tensors.append(op.tensor)
            all_reduce_opts = AllreduceCoalescedOptions()
            all_reduce_opts.reduceOp = not_none(op_list[0].redop)
            work = group.allreduce_coalesced(tensors, all_reduce_opts)
        elif op0 == all_gather_into_tensor:
            inputs = []
            outputs = []
            for op in op_list:
                inputs.append(op.tensor)
                outputs.append(not_none(op.dst_tensor))
            work = group.allgather_into_tensor_coalesced(outputs, inputs)
        elif op0 == reduce_scatter_tensor:
            inputs = []
            outputs = []
            for op in op_list:
                inputs.append(op.tensor)
                outputs.append(not_none(op.dst_tensor))
            reduce_opts = ReduceScatterOptions()
            reduce_opts.reduceOp = not_none(op_list[0].redop)
            work = group.reduce_scatter_tensor_coalesced(outputs, inputs, reduce_opts)
        else:
            raise AssertionError(
                f"Coalescing manager does not support fast-path coalescing of {op0}, "
                f"yet {op0} is still recorded in op list. This is an internal error of c10d."
            )

    if device:
        # Old style of letting each coll inside the context manager to call into C++ counterpart via python binding
        work = group._end_coalescing(device)

    if async_ops:
        cm.append(work)  # type: ignore[possibly-undefined]
    else:
        work.wait()  # type: ignore[possibly-undefined]


def batch_isend_irecv(p2p_op_list):
    """
    Send or Receive a batch of tensors asynchronously and return a list of requests.

    Process each of the operations in ``p2p_op_list`` and return the corresponding
    requests. NCCL, Gloo, and UCC backend are currently supported.

    Args:
        p2p_op_list: A list of point-to-point operations(type of each operator is
            ``torch.distributed.P2POp``). The order of the isend/irecv in the list
            matters and it needs to match with corresponding isend/irecv on the
            remote end.

    Returns:
        A list of distributed request objects returned by calling the corresponding
        op in the op_list.

    Examples:
        >>> # xdoctest: +SKIP("no rank")
        >>> send_tensor = torch.arange(2, dtype=torch.float32) + 2 * rank
        >>> recv_tensor = torch.randn(2, dtype=torch.float32)
        >>> send_op = dist.P2POp(dist.isend, send_tensor, (rank + 1)%world_size)
        >>> recv_op = dist.P2POp(dist.irecv, recv_tensor, (rank - 1 + world_size)%world_size)
        >>> reqs = batch_isend_irecv([send_op, recv_op])
        >>> for req in reqs:
        >>>     req.wait()
        >>> recv_tensor
        tensor([2, 3])     # Rank 0
        tensor([0, 1])     # Rank 1

    .. note:: Note that when this API is used with the NCCL PG backend, users must set
        the current GPU device with `torch.cuda.set_device`, otherwise it will
        lead to unexpected hang issues.

        In addition, if this API is the first collective call in the ``group``
        passed to ``dist.P2POp``, all ranks of the ``group`` must participate in
        this API call; otherwise, the behavior is undefined. If this API call is
        not the first collective call in the ``group``, batched P2P operations
        involving only a subset of ranks of the ``group`` are allowed.
    """
    _check_p2p_op_list(p2p_op_list)
    group = p2p_op_list[0].group
    device = p2p_op_list[0].tensor.device
    if device.type == "cuda" or device.type == "xpu":
        # NCCL style coalescing
        with _coalescing_manager(group, device, async_ops=True) as cm:
            for p2p_op in p2p_op_list:
                p2p_op.op(p2p_op.tensor, p2p_op.peer, p2p_op.group, p2p_op.tag)
        return cm.works
    else:
        # Backward support for Gloo
        reqs = []
        for p2p_op in p2p_op_list:
            work = p2p_op.op(p2p_op.tensor, p2p_op.peer, p2p_op.group, p2p_op.tag)
            if work:
                reqs.append(work)
        return reqs


@_exception_logger
def broadcast(tensor, src, group=None, async_op=False):
    """
    Broadcasts the tensor to the whole group.

    ``tensor`` must have the same number of elements in all processes
    participating in the collective.

    Args:
        tensor (Tensor): Data to be sent if ``src`` is the rank of current
            process, and tensor to be used to save received data otherwise.
        src (int): Source rank on global process group (regardless of ``group`` argument).
        group (ProcessGroup, optional): The process group to work on. If None,
            the default process group will be used.
        async_op (bool, optional): Whether this op should be an async op

    Returns:
        Async work handle, if async_op is set to True.
        None, if not async_op or if not part of the group

    """
    _check_single_tensor(tensor, "tensor")
    if _rank_not_in_group(group):
        _warn_not_in_group("broadcast")
        return

    opts = BroadcastOptions()
    opts.rootRank = src
    opts.rootTensor = 0
    opts.asyncOp = async_op

    if group is None or group is GroupMember.WORLD:
        default_pg = _get_default_group()
        work = default_pg.broadcast([tensor], opts)
    else:
        group_src_rank = get_group_rank(group, src)
        opts.rootRank = group_src_rank
        work = group.broadcast([tensor], opts)
    if async_op:
        return work
    else:
        work.wait()


@_exception_logger
def all_reduce(tensor, op=ReduceOp.SUM, group=None, async_op=False):
    """
    Reduces the tensor data across all machines in a way that all get the final result.

    After the call ``tensor`` is going to be bitwise identical in all processes.

    Complex tensors are supported.

    Args:
        tensor (Tensor): Input and output of the collective. The function
            operates in-place.
        op (optional): One of the values from
            ``torch.distributed.ReduceOp``
            enum.  Specifies an operation used for element-wise reductions.
        group (ProcessGroup, optional): The process group to work on. If None,
            the default process group will be used.
        async_op (bool, optional): Whether this op should be an async op

    Returns:
        Async work handle, if async_op is set to True.
        None, if not async_op or if not part of the group

    Examples:
        >>> # xdoctest: +SKIP("no rank")
        >>> # All tensors below are of torch.int64 type.
        >>> # We have 2 process groups, 2 ranks.
        >>> device = torch.device(f'cuda:{rank}')
        >>> tensor = torch.arange(2, dtype=torch.int64, device=device) + 1 + 2 * rank
        >>> tensor
        tensor([1, 2], device='cuda:0') # Rank 0
        tensor([3, 4], device='cuda:1') # Rank 1
        >>> dist.all_reduce(tensor, op=ReduceOp.SUM)
        >>> tensor
        tensor([4, 6], device='cuda:0') # Rank 0
        tensor([4, 6], device='cuda:1') # Rank 1

        >>> # All tensors below are of torch.cfloat type.
        >>> # We have 2 process groups, 2 ranks.
        >>> tensor = torch.tensor([1+1j, 2+2j], dtype=torch.cfloat, device=device) + 2 * rank * (1+1j)
        >>> tensor
        tensor([1.+1.j, 2.+2.j], device='cuda:0') # Rank 0
        tensor([3.+3.j, 4.+4.j], device='cuda:1') # Rank 1
        >>> dist.all_reduce(tensor, op=ReduceOp.SUM)
        >>> tensor
        tensor([4.+4.j, 6.+6.j], device='cuda:0') # Rank 0
        tensor([4.+4.j, 6.+6.j], device='cuda:1') # Rank 1

    """
    _check_single_tensor(tensor, "tensor")
    if _rank_not_in_group(group):
        _warn_not_in_group("all_reduce")
        return

    if tensor.is_complex():
        if not supports_complex(op):
            raise ValueError(f"all_reduce does not support {op} on complex tensors")
        tensor = torch.view_as_real(tensor)

    opts = AllreduceOptions()
    opts.reduceOp = op
    if group is None:
        group = _get_default_group()

    if group in _world.pg_coalesce_state.keys():
        # We are in coalescing context, do not issue single operation, just append a collective representation
        coll = _CollOp(all_reduce, tensor, None, op, None)
        _world.pg_coalesce_state[group].append(coll)
        if async_op:
            return _IllegalWork()
        else:
            return None

    work = group.allreduce([tensor], opts)

    if async_op:
        return work
    else:
        work.wait()


@_exception_logger
@deprecated(
    "`torch.distributed.all_reduce_coalesced` will be deprecated. If you must "
    "use it, please revisit our documentation later at "
    "https://pytorch.org/docs/main/distributed.html#collective-functions",
    category=FutureWarning,
)
def all_reduce_coalesced(tensors, op=ReduceOp.SUM, group=None, async_op=False):
    """
    WARNING: at this time individual shape checking is not implemented across nodes.

    For example, if the rank 0 node passes [torch.rand(4), torch.rand(2)] and the
    rank 1 node passes [torch.rand(2), torch.rand(2), torch.rand(2)], the allreduce
    operation will proceed without complaint and return erroneous outputs. This lack
    of shape checking results in significant performance improvements but users of this
    function should take extra care to ensure that each node passes in tensors whose
    shapes match across nodes.

    Reduces each tensor in tensors (residing on the same device) across all machines
    in such a way that all get the final result.

    After the call each tensor in tensors is going to bitwise identical
    in all processes.

    Complex tensors are supported.

    Args:
        tensors (Union[List[Tensor], Tensor]): Input and output of the collective.
            The function operates in-place.
        op (Optional[ReduceOp]): One of the values from
            ``torch.distributed.ReduceOp`` enum. Specifies an operation used for
            element-wise reductions.
        group (ProcessGroup, optional): The process group to work on. If None,
            the default process group will be used.
        async_op (Optional[bool]): Whether this op should be an async op.

    Returns:
        Async work handle, if async_op is set to True.
        None, if not async_op or if not part of the group.

    """
    if isinstance(tensors, torch.Tensor):
        tensors = [tensors]
    _check_tensor_list(tensors, "tensor")
    _ensure_all_tensors_same_dtype(tensors)
    if _rank_not_in_group(group):
        _warn_not_in_group("all_reduce_coalesced")
        return

    if any(t.is_complex() for t in tensors) and not supports_complex(op):
        raise ValueError(f"all_reduce does not support {op} on complex tensors")

    tensors = [t if not t.is_complex() else torch.view_as_real(t) for t in tensors]

    opts = AllreduceCoalescedOptions()
    opts.reduceOp = op
    group = group or _get_default_group()
    work = group.allreduce_coalesced(tensors, opts)

    if async_op:
        return work.get_future()
    else:
        work.wait()


@_exception_logger
def reduce(tensor, dst, op=ReduceOp.SUM, group=None, async_op=False):
    """
    Reduces the tensor data across all machines.

    Only the process with rank ``dst`` is going to receive the final result.

    Args:
        tensor (Tensor): Input and output of the collective. The function
            operates in-place.
        dst (int): Destination rank on global process group (regardless of ``group`` argument)
        op (optional): One of the values from
            ``torch.distributed.ReduceOp``
            enum.  Specifies an operation used for element-wise reductions.
        group (ProcessGroup, optional): The process group to work on. If None,
            the default process group will be used.
        async_op (bool, optional): Whether this op should be an async op

    Returns:
        Async work handle, if async_op is set to True.
        None, if not async_op or if not part of the group

    """
    _check_single_tensor(tensor, "tensor")
    if _rank_not_in_group(group):
        _warn_not_in_group("reduce")
        return

    opts = ReduceOptions()
    opts.reduceOp = op
    opts.rootRank = dst

    if group is None or group is GroupMember.WORLD:
        default_pg = _get_default_group()
        work = default_pg.reduce([tensor], opts)
    else:
        group_dst_rank = get_group_rank(group, dst)
        opts.rootRank = group_dst_rank
        work = group.reduce([tensor], opts)

    if async_op:
        return work
    else:
        work.wait()


def _object_to_tensor(obj, device, group):
    f = io.BytesIO()
    _pickler(f).dump(obj)
    byte_storage = torch.ByteStorage._from_buffer(f.getvalue())  # type: ignore[attr-defined]
    # Do not replace `torch.ByteTensor` or `torch.LongTensor` with torch.tensor and specifying dtype.
    # Otherwise, it will casue 100X slowdown.
    # See: https://github.com/pytorch/pytorch/issues/65696
    byte_tensor = torch.ByteTensor(byte_storage).to(device)
    if get_debug_level() == DebugLevel.DETAIL and is_nccl_available():
        backend = get_backend(group)
        if backend == Backend.NCCL:
            hash = torch._C._distributed_c10d._hash_tensors([byte_tensor])
            logger.warning(
                "_object_to_tensor size: %s hash value: %s", byte_tensor.numel(), hash
            )
    local_size = torch.LongTensor([byte_tensor.numel()]).to(device)
    return byte_tensor, local_size


def _tensor_to_object(tensor, tensor_size, group):
    if get_debug_level() == DebugLevel.DETAIL and is_nccl_available():
        backend = get_backend(group)
        if backend == Backend.NCCL:
            hash = torch._C._distributed_c10d._hash_tensors([tensor])
            logger.warning(
                "_tensor_to_object size: %s hash value: %s", tensor.numel(), hash
            )
    tensor = tensor.cpu()
    buf = tensor.numpy().tobytes()[:tensor_size]
    return _unpickler(io.BytesIO(buf)).load()


@_exception_logger
def all_gather_object(object_list, obj, group=None):
    """
    Gathers picklable objects from the whole group into a list.

    Similar to :func:`all_gather`, but Python objects can be passed in.
    Note that the object must be picklable in order to be gathered.

    Args:
        object_list (list[Any]): Output list. It should be correctly sized as the
            size of the group for this collective and will contain the output.
        obj (Any): Pickable Python object to be broadcast from current process.
        group (ProcessGroup, optional): The process group to work on. If None,
            the default process group will be used. Default is ``None``.

    Returns:
        None. If the calling rank is part of this group, the output of the
        collective will be populated into the input ``object_list``. If the
        calling rank is not part of the group, the passed in ``object_list`` will
        be unmodified.

    .. note:: Note that this API differs slightly from the :func:`all_gather`
        collective since it does not provide an ``async_op`` handle and thus
        will be a blocking call.

    .. note:: For NCCL-based processed groups, internal tensor representations
        of objects must be moved to the GPU device before communication takes
        place. In this case, the device used is given by
        ``torch.cuda.current_device()`` and it is the user's responsiblity to
        ensure that this is set so that each rank has an individual GPU, via
        ``torch.cuda.set_device()``.

    .. warning::
        :func:`all_gather_object` uses ``pickle`` module implicitly, which is
        known to be insecure. It is possible to construct malicious pickle data
        which will execute arbitrary code during unpickling. Only call this
        function with data you trust.

    .. warning::
        Calling :func:`all_gather_object` with GPU tensors is not well supported
        and inefficient as it incurs GPU -> CPU transfer since tensors would be
        pickled. Please consider using :func:`all_gather` instead.

    Example::
        >>> # xdoctest: +SKIP("need process group init")
        >>> # Note: Process group initialization omitted on each rank.
        >>> import torch.distributed as dist
        >>> # Assumes world_size of 3.
        >>> gather_objects = ["foo", 12, {1: 2}] # any picklable object
        >>> output = [None for _ in gather_objects]
        >>> dist.all_gather_object(output, gather_objects[dist.get_rank()])
        >>> output
        ['foo', 12, {1: 2}]
    """
    if _rank_not_in_group(group):
        _warn_not_in_group("all_gather_object")
        return

    current_device = _get_pg_default_device(group)
    input_tensor, local_size = _object_to_tensor(obj, current_device, group)

    # Gather all local sizes. This is so that we can find the max size, and index
    # until the correct size when deserializing the tensors.
    group_size = get_world_size(group=group)
    object_sizes_tensor = torch.zeros(
        group_size, dtype=torch.long, device=current_device
    )
    object_size_list = [
        object_sizes_tensor[i].unsqueeze(dim=0) for i in range(group_size)
    ]
    # Allgather tensor sizes
    all_gather(object_size_list, local_size, group=group)
    max_object_size = int(max(object_size_list).item())  # type: ignore[type-var]
    # Resize tensor to max size across all ranks.
    input_tensor.resize_(max_object_size)
    coalesced_output_tensor = torch.empty(
        max_object_size * group_size, dtype=torch.uint8, device=current_device
    )
    # Output tensors are nonoverlapping views of coalesced_output_tensor
    output_tensors = [
        coalesced_output_tensor[max_object_size * i : max_object_size * (i + 1)]
        for i in range(group_size)
    ]
    all_gather(output_tensors, input_tensor, group=group)
    # Deserialize outputs back to object.
    for i, tensor in enumerate(output_tensors):
        tensor = tensor.type(torch.uint8)
        tensor_size = object_size_list[i]
        object_list[i] = _tensor_to_object(tensor, tensor_size, group)


@_exception_logger
def gather_object(obj, object_gather_list=None, dst=0, group=None):
    """
    Gathers picklable objects from the whole group in a single process.

    Similar to :func:`gather`, but Python objects can be passed in. Note that the
    object must be picklable in order to be gathered.

    Args:
        obj (Any): Input object. Must be picklable.
        object_gather_list (list[Any]): Output list. On the ``dst`` rank, it
            should be correctly sized as the size of the group for this
            collective and will contain the output. Must be ``None`` on non-dst
            ranks. (default is ``None``)
        dst (int, optional): Destination rank on global process group (regardless of ``group`` argument). (default is 0)
        group: (ProcessGroup, optional): The process group to work on. If None,
            the default process group will be used. Default is ``None``.

    Returns:
        None. On the ``dst`` rank, ``object_gather_list`` will contain the
        output of the collective.

    .. note:: Note that this API differs slightly from the gather collective
        since it does not provide an async_op handle and thus will be a blocking
        call.

    .. note:: For NCCL-based processed groups, internal tensor representations
        of objects must be moved to the GPU device before communication takes
        place. In this case, the device used is given by
        ``torch.cuda.current_device()`` and it is the user's responsiblity to
        ensure that this is set so that each rank has an individual GPU, via
        ``torch.cuda.set_device()``.

    .. warning::
        :func:`gather_object` uses ``pickle`` module implicitly, which is
        known to be insecure. It is possible to construct malicious pickle data
        which will execute arbitrary code during unpickling. Only call this
        function with data you trust.

    .. warning::
        Calling :func:`gather_object` with GPU tensors is not well supported
        and inefficient as it incurs GPU -> CPU transfer since tensors would be
        pickled. Please consider using :func:`gather` instead.

    Example::
        >>> # xdoctest: +SKIP("need process group init")
        >>> # Note: Process group initialization omitted on each rank.
        >>> import torch.distributed as dist
        >>> # Assumes world_size of 3.
        >>> gather_objects = ["foo", 12, {1: 2}] # any picklable object
        >>> output = [None for _ in gather_objects]
        >>> dist.gather_object(
        ...     gather_objects[dist.get_rank()],
        ...     output if dist.get_rank() == 0 else None,
        ...     dst=0
        ... )
        >>> # On rank 0
        >>> output
        ['foo', 12, {1: 2}]
    """
    if _rank_not_in_group(group):
        _warn_not_in_group("gather_object")
        return

    # Ensure object_gather_list is specified appropriately.
    my_rank = get_rank()
    _validate_output_list_for_rank(my_rank, dst, object_gather_list)
    current_device = _get_pg_default_device(group)
    input_tensor, local_size = _object_to_tensor(obj, current_device, group)

    # Gather all local sizes. This is so that we can find the max size, and index
    # until the correct size when deserializing the tensors.
    group_size = get_world_size(group=group)
    object_sizes_tensor = torch.zeros(
        group_size, dtype=torch.long, device=current_device
    )
    object_size_list = [
        object_sizes_tensor[i].unsqueeze(dim=0) for i in range(group_size)
    ]
    # Allgather tensor sizes. An all-gather is needed here despite this being a
    # gather, since each rank needs to broadcast a tensor of the same (maximal)
    # size.
    all_gather(object_size_list, local_size, group=group)
    max_object_size = int(max(object_size_list).item())  # type: ignore[type-var]
    # Resize tensor to max size across all ranks.
    input_tensor.resize_(max_object_size)
    # Avoid populating output tensors if the result won't be gathered on this rank.
    if my_rank == dst:
        coalesced_output_tensor = torch.empty(
            max_object_size * group_size, dtype=torch.uint8, device=current_device
        )
        # Output tensors are nonoverlapping views of coalesced_output_tensor
        output_tensors = [
            coalesced_output_tensor[max_object_size * i : max_object_size * (i + 1)]
            for i in range(group_size)
        ]
    # All ranks call gather with equal-sized tensors.
    gather(
        input_tensor,
        gather_list=output_tensors if my_rank == dst else None,  # type: ignore[possibly-undefined]
        dst=dst,
        group=group,
    )
    if my_rank != dst:
        return
    for i, tensor in enumerate(output_tensors):
        tensor = tensor.type(torch.uint8)
        tensor_size = object_size_list[i]
        object_gather_list[i] = _tensor_to_object(tensor, tensor_size, group)


@_exception_logger
def send_object_list(object_list, dst, group=None, device=None):
    """
    Sends picklable objects in ``object_list`` synchronously.

    Similar to :func:`send`, but Python objects can be passed in.
    Note that all objects in ``object_list`` must be picklable in order to be
    sent.

    Args:
        object_list (List[Any]): List of input objects to sent.
            Each object must be picklable. Receiver must provide lists of equal sizes.
        dst (int): Destination rank to send ``object_list`` to.
            Destination rank is based on global process group (regardless of ``group`` argument)
        group: (ProcessGroup, optional): The process group to work on. If None,
            the default process group will be used. Default is ``None``.
        device (``torch.device``, optional): If not None, the objects are
            serialized and converted to tensors which are moved to the
            ``device`` before sending. Default is ``None``.

    Returns:
        ``None``.

    .. note:: For NCCL-based process groups, internal tensor representations
        of objects must be moved to the GPU device before communication takes
        place. In this case, the device used is given by
        ``torch.cuda.current_device()`` and it is the user's responsibility to
        ensure that this is set so that each rank has an individual GPU, via
        ``torch.cuda.set_device()``.

    .. warning::
        :func:`send_object_list` uses ``pickle`` module implicitly, which
        is known to be insecure. It is possible to construct malicious pickle
        data which will execute arbitrary code during unpickling. Only call this
        function with data you trust.

    .. warning::
        Calling :func:`send_object_list` with GPU tensors is not well supported
        and inefficient as it incurs GPU -> CPU transfer since tensors would be
        pickled. Please consider using :func:`send` instead.

    Example::
        >>> # xdoctest: +SKIP("need process group init")
        >>> # Note: Process group initialization omitted on each rank.
        >>> import torch.distributed as dist
        >>> # Assumes backend is not NCCL
        >>> device = torch.device("cpu")
        >>> if dist.get_rank() == 0:
        >>>     # Assumes world_size of 2.
        >>>     objects = ["foo", 12, {1: 2}] # any picklable object
        >>>     dist.send_object_list(objects, dst=1, device=device)
        >>> else:
        >>>     objects = [None, None, None]
        >>>     dist.recv_object_list(objects, src=0, device=device)
        >>> objects
        ['foo', 12, {1: 2}]
    """
    if get_rank() == dst:
        raise ValueError(
            "Invalid destination rank: destination rank should not be the same as "
            "the rank of the current process."
        )

    if _rank_not_in_group(group):
        _warn_not_in_group("send_object_list")
        return

    # Current device selection.
    # To preserve backwards compatibility, ``device`` is default to ``None``
    # in which case we run current logic of device selection, i.e.
    # ``current_device`` is CUDA if backend is NCCL otherwise CPU device. In the
    # case it is not ``None`` we move the size and object tensors to be
    # sent to this device.
    current_device = device or _get_pg_default_device(group)
    # Serialize object_list elements to tensors on src rank.
    tensor_list, size_list = zip(
        *[_object_to_tensor(obj, current_device, group) for obj in object_list]
    )
    object_sizes_tensor = torch.cat(size_list)

    # Send object sizes
    send(object_sizes_tensor, dst=dst, group=group)

    # Concatenate and send serialized object tensors
    # Note: torch.cat will do an extra memory copy to the current device, if the tensor_list
    # has only one element, we can skip the copy.
    if len(tensor_list) == 1:  # type: ignore[possibly-undefined]
        object_tensor = tensor_list[0]
    else:
        object_tensor = torch.cat(tensor_list)

    send(object_tensor, dst=dst, group=group)


@_exception_logger
def recv_object_list(object_list, src=None, group=None, device=None):
    """
    Receives picklable objects in ``object_list`` synchronously.

    Similar to :func:`recv`, but can receive Python objects.

    Args:
        object_list (List[Any]): List of objects to receive into.
            Must provide a list of sizes equal to the size of the list being sent.
        src (int, optional): Source rank from which to recv ``object_list``.
            Source rank is based on global process group (regardless of ``group`` argument)
            Will receive from any rank if set to None. Default is ``None``.
        group: (ProcessGroup, optional): The process group to work on. If None,
            the default process group will be used. Default is ``None``.
        device (``torch.device``, optional): If not None, receives on this device.
            Default is ``None``.

    Returns:
        Sender rank. -1 if rank is not part of the group. If rank is part of the group,
        ``object_list`` will contain the sent objects from ``src`` rank.

    .. note:: For NCCL-based process groups, internal tensor representations
        of objects must be moved to the GPU device before communication takes
        place. In this case, the device used is given by
        ``torch.cuda.current_device()`` and it is the user's responsibility to
        ensure that this is set so that each rank has an individual GPU, via
        ``torch.cuda.set_device()``.

    .. warning::
        :func:`recv_object_list` uses ``pickle`` module implicitly, which
        is known to be insecure. It is possible to construct malicious pickle
        data which will execute arbitrary code during unpickling. Only call this
        function with data you trust.

    .. warning::
        Calling :func:`recv_object_list` with GPU tensors is not well supported
        and inefficient as it incurs GPU -> CPU transfer since tensors would be
        pickled. Please consider using :func:`recv` instead.

    Example::
        >>> # xdoctest: +SKIP("need process group init")
        >>> # Note: Process group initialization omitted on each rank.
        >>> import torch.distributed as dist
        >>> # Assumes backend is not NCCL
        >>> device = torch.device("cpu")
        >>> if dist.get_rank() == 0:
        >>>     # Assumes world_size of 2.
        >>>     objects = ["foo", 12, {1: 2}] # any picklable object
        >>>     dist.send_object_list(objects, dst=1, device=device)
        >>> else:
        >>>     objects = [None, None, None]
        >>>     dist.recv_object_list(objects, src=0, device=device)
        >>> objects
        ['foo', 12, {1: 2}]
    """
    if _rank_not_in_group(group):
        _warn_not_in_group("recv_object_list")
        return -1

    # Current device selection.
    # To preserve backwards compatibility, ``device`` is default to ``None``
    # in which case we run current logic of device selection, i.e.
    # ``current_device`` is CUDA if backend is NCCL otherwise CPU device. In the
    # case it is not ``None`` we move the size and object tensors to be
    # received to this device.
    current_device = device or _get_pg_default_device(group)
    object_sizes_tensor = torch.empty(
        len(object_list), dtype=torch.long, device=current_device
    )

    # Receive object sizes
    rank_sizes = recv(object_sizes_tensor, src=src, group=group)

    # Tensor to receive serialized objects into.
    object_tensor = torch.empty(  # type: ignore[call-overload]
        torch.sum(object_sizes_tensor).item(),  # type: ignore[arg-type]
        dtype=torch.uint8,
        device=current_device,
    )

    rank_objects = recv(object_tensor, src=src, group=group)
    assert (
        rank_sizes == rank_objects
    ), "Mismatch in return ranks for object sizes and objects."
    # Deserialize objects using their stored sizes.
    offset = 0
    for i, obj_size in enumerate(object_sizes_tensor):
        obj_view = object_tensor[offset : offset + obj_size]
        obj_view = obj_view.type(torch.uint8)
        offset += obj_size
        object_list[i] = _tensor_to_object(obj_view, obj_size, group)
    return rank_objects


@_exception_logger
def broadcast_object_list(object_list, src=0, group=None, device=None):
    """
    Broadcasts picklable objects in ``object_list`` to the whole group.

    Similar to :func:`broadcast`, but Python objects can be passed in.
    Note that all objects in ``object_list`` must be picklable in order to be
    broadcasted.

    Args:
        object_list (List[Any]): List of input objects to broadcast.
            Each object must be picklable. Only objects on the ``src`` rank will
            be broadcast, but each rank must provide lists of equal sizes.
        src (int): Source rank from which to broadcast ``object_list``.
            Source rank is based on global process group (regardless of ``group`` argument)
        group: (ProcessGroup, optional): The process group to work on. If None,
            the default process group will be used. Default is ``None``.
        device (``torch.device``, optional): If not None, the objects are
            serialized and converted to tensors which are moved to the
            ``device`` before broadcasting. Default is ``None``.

    Returns:
        ``None``. If rank is part of the group, ``object_list`` will contain the
        broadcasted objects from ``src`` rank.

    .. note:: For NCCL-based process groups, internal tensor representations
        of objects must be moved to the GPU device before communication takes
        place. In this case, the device used is given by
        ``torch.cuda.current_device()`` and it is the user's responsibility to
        ensure that this is set so that each rank has an individual GPU, via
        ``torch.cuda.set_device()``.

    .. note:: Note that this API differs slightly from the :func:`broadcast`
        collective since it does not provide an ``async_op`` handle and thus
        will be a blocking call.

    .. warning::
        :func:`broadcast_object_list` uses ``pickle`` module implicitly, which
        is known to be insecure. It is possible to construct malicious pickle
        data which will execute arbitrary code during unpickling. Only call this
        function with data you trust.

    .. warning::
        Calling :func:`broadcast_object_list` with GPU tensors is not well supported
        and inefficient as it incurs GPU -> CPU transfer since tensors would be
        pickled. Please consider using :func:`broadcast` instead.

    Example::
        >>> # xdoctest: +SKIP("need process group init")
        >>> # Note: Process group initialization omitted on each rank.
        >>> import torch.distributed as dist
        >>> if dist.get_rank() == 0:
        >>>     # Assumes world_size of 3.
        >>>     objects = ["foo", 12, {1: 2}] # any picklable object
        >>> else:
        >>>     objects = [None, None, None]
        >>> # Assumes backend is not NCCL
        >>> device = torch.device("cpu")
        >>> dist.broadcast_object_list(objects, src=0, device=device)
        >>> objects
        ['foo', 12, {1: 2}]
    """
    if _rank_not_in_group(group):
        _warn_not_in_group("broadcast_object_list")
        return

    # Current device selection.
    # To preserve backwards compatibility, ``device`` is default to ``None``
    # in which case we run current logic of device selection, i.e.
    # ``current_device`` is CUDA if backend is NCCL otherwise CPU device. In the
    # case it is not ``None`` we move the size and object tensors to be
    # broadcasted to this device.
    current_device = device or _get_pg_default_device(group)
    my_rank = get_rank()
    # Serialize object_list elements to tensors on src rank.
    if my_rank == src:
        tensor_list, size_list = zip(
            *[_object_to_tensor(obj, current_device, group) for obj in object_list]
        )
        object_sizes_tensor = torch.cat(size_list)
    else:
        object_sizes_tensor = torch.empty(
            len(object_list), dtype=torch.long, device=current_device
        )

    # Broadcast object sizes
    broadcast(object_sizes_tensor, src=src, group=group)

    # Concatenate and broadcast serialized object tensors
    # Note: torch.cat will do an extra memory copy to the current device, if the tensor_list
    # has only one element, we can skip the copy.
    if my_rank == src:
        if len(tensor_list) == 1:  # type: ignore[possibly-undefined]
            object_tensor = tensor_list[0]
        else:
            object_tensor = torch.cat(tensor_list)
    else:
        object_tensor = torch.empty(  # type: ignore[call-overload]
            torch.sum(object_sizes_tensor).item(),  # type: ignore[arg-type]
            dtype=torch.uint8,
            device=current_device,
        )

    broadcast(object_tensor, src=src, group=group)
    # Deserialize objects using their stored sizes.
    offset = 0
    if my_rank != src:
        for i, obj_size in enumerate(object_sizes_tensor):
            obj_view = object_tensor[offset : offset + obj_size]
            obj_view = obj_view.type(torch.uint8)
            offset += obj_size
            object_list[i] = _tensor_to_object(obj_view, obj_size, group)


@_exception_logger
def scatter_object_list(
    scatter_object_output_list, scatter_object_input_list, src=0, group=None
):
    """
    Scatters picklable objects in ``scatter_object_input_list`` to the whole group.

    Similar to :func:`scatter`, but Python objects can be passed in. On
    each rank, the scattered object will be stored as the first element of
    ``scatter_object_output_list``. Note that all objects in
    ``scatter_object_input_list`` must be picklable in order to be scattered.

    Args:
        scatter_object_output_list (List[Any]): Non-empty list whose first
            element will store the object scattered to this rank.
        scatter_object_input_list (List[Any]): List of input objects to scatter.
            Each object must be picklable. Only objects on the ``src`` rank will
            be scattered, and the argument can be ``None`` for non-src ranks.
        src (int): Source rank from which to scatter ``scatter_object_input_list``.
            Source rank is based on global process group (regardless of ``group`` argument).
        group: (ProcessGroup, optional): The process group to work on. If None,
            the default process group will be used. Default is ``None``.

    Returns:
        ``None``. If rank is part of the group, ``scatter_object_output_list``
        will have its first element set to the scattered object for this rank.

    .. note:: Note that this API differs slightly from the scatter collective
        since it does not provide an ``async_op`` handle and thus will be a
        blocking call.

    .. warning::
        :func:`scatter_object_list` uses ``pickle`` module implicitly, which
        is known to be insecure. It is possible to construct malicious pickle
        data which will execute arbitrary code during unpickling. Only call this
        function with data you trust.

    .. warning::
        Calling :func:`scatter_object_list` with GPU tensors is not well supported
        and inefficient as it incurs GPU -> CPU transfer since tensors would be
        pickled. Please consider using :func:`scatter` instead.

    Example::
        >>> # xdoctest: +SKIP("need process group init")
        >>> # Note: Process group initialization omitted on each rank.
        >>> import torch.distributed as dist
        >>> if dist.get_rank() == 0:
        >>>     # Assumes world_size of 3.
        >>>     objects = ["foo", 12, {1: 2}] # any picklable object
        >>> else:
        >>>     # Can be any list on non-src ranks, elements are not used.
        >>>     objects = [None, None, None]
        >>> output_list = [None]
        >>> dist.scatter_object_list(output_list, objects, src=0)
        >>> # Rank i gets objects[i]. For example, on rank 2:
        >>> output_list
        [{1: 2}]
    """
    if _rank_not_in_group(group):
        _warn_not_in_group("scatter_object_list")
        return

    if (
        not isinstance(scatter_object_output_list, list)
        or len(scatter_object_output_list) < 1
    ):
        raise ValueError(
            "Expected argument scatter_object_output_list to be a list of size at least 1."
        )

    my_rank = get_rank()
    pg_device = _get_pg_default_device(group)
    if my_rank == src:
        tensor_list, tensor_sizes = zip(
            *[
                _object_to_tensor(obj, pg_device, group)
                for obj in scatter_object_input_list
            ]
        )
        tensor_list, tensor_sizes = list(tensor_list), list(tensor_sizes)

    # Src rank broadcasts the maximum tensor size. This is because all ranks are
    # expected to call into scatter() with equal-sized tensors.
    if my_rank == src:
        max_tensor_size = max(tensor_sizes)  # type: ignore[possibly-undefined]
        for tensor in tensor_list:  # type: ignore[possibly-undefined]
            tensor.resize_(max_tensor_size)
    else:
        max_tensor_size = torch.tensor([0], dtype=torch.long, device=pg_device)
    broadcast(max_tensor_size, src=src, group=group)

    # Scatter actual serialized objects
    output_tensor = torch.empty(
        max_tensor_size.item(), dtype=torch.uint8, device=pg_device
    )
    scatter(
        output_tensor,
        scatter_list=None if my_rank != src else tensor_list,  # type: ignore[possibly-undefined]
        src=src,
        group=group,
    )

    # Scatter per-object sizes to trim tensors when deserializing back to object
    obj_tensor_size = torch.tensor([0], dtype=torch.long, device=pg_device)
    scatter(
        obj_tensor_size,
        scatter_list=None if my_rank != src else tensor_sizes,  # type: ignore[possibly-undefined]
        src=src,
        group=group,
    )

    # Deserialize back to object
    scatter_object_output_list[0] = _tensor_to_object(
        output_tensor, obj_tensor_size, group
    )


@_exception_logger
def all_gather(tensor_list, tensor, group=None, async_op=False):
    """
    Gathers tensors from the whole group in a list.

    Complex and uneven sized tensors are supported.

    Args:
        tensor_list (list[Tensor]): Output list. It should contain
            correctly-sized tensors to be used for output of the collective.
            Uneven sized tensors are supported.
        tensor (Tensor): Tensor to be broadcast from current process.
        group (ProcessGroup, optional): The process group to work on. If None,
            the default process group will be used.
        async_op (bool, optional): Whether this op should be an async op

    Returns:
        Async work handle, if async_op is set to True.
        None, if not async_op or if not part of the group

    Examples:
        >>> # xdoctest: +SKIP("need process group init")
        >>> # All tensors below are of torch.int64 dtype.
        >>> # We have 2 process groups, 2 ranks.
        >>> device = torch.device(f'cuda:{rank}')
        >>> tensor_list = [torch.zeros(2, dtype=torch.int64, device=device) for _ in range(2)]
        >>> tensor_list
        [tensor([0, 0], device='cuda:0'), tensor([0, 0], device='cuda:0')] # Rank 0
        [tensor([0, 0], device='cuda:1'), tensor([0, 0], device='cuda:1')] # Rank 1
        >>> tensor = torch.arange(2, dtype=torch.int64, device=device) + 1 + 2 * rank
        >>> tensor
        tensor([1, 2], device='cuda:0') # Rank 0
        tensor([3, 4], device='cuda:1') # Rank 1
        >>> dist.all_gather(tensor_list, tensor)
        >>> tensor_list
        [tensor([1, 2], device='cuda:0'), tensor([3, 4], device='cuda:0')] # Rank 0
        [tensor([1, 2], device='cuda:1'), tensor([3, 4], device='cuda:1')] # Rank 1

        >>> # All tensors below are of torch.cfloat dtype.
        >>> # We have 2 process groups, 2 ranks.
        >>> tensor_list = [torch.zeros(2, dtype=torch.cfloat, device=device) for _ in range(2)]
        >>> tensor_list
        [tensor([0.+0.j, 0.+0.j], device='cuda:0'), tensor([0.+0.j, 0.+0.j], device='cuda:0')] # Rank 0
        [tensor([0.+0.j, 0.+0.j], device='cuda:1'), tensor([0.+0.j, 0.+0.j], device='cuda:1')] # Rank 1
        >>> tensor = torch.tensor([1+1j, 2+2j], dtype=torch.cfloat, device=device) + 2 * rank * (1+1j)
        >>> tensor
        tensor([1.+1.j, 2.+2.j], device='cuda:0') # Rank 0
        tensor([3.+3.j, 4.+4.j], device='cuda:1') # Rank 1
        >>> dist.all_gather(tensor_list, tensor)
        >>> tensor_list
        [tensor([1.+1.j, 2.+2.j], device='cuda:0'), tensor([3.+3.j, 4.+4.j], device='cuda:0')] # Rank 0
        [tensor([1.+1.j, 2.+2.j], device='cuda:1'), tensor([3.+3.j, 4.+4.j], device='cuda:1')] # Rank 1

    """
    _check_tensor_list(tensor_list, "tensor_list")
    _check_single_tensor(tensor, "tensor")
    _ensure_all_tensors_same_dtype(tensor_list, tensor)
    if _rank_not_in_group(group):
        _warn_not_in_group("all_gather")
        return

    tensor_list = [
        t if not t.is_complex() else torch.view_as_real(t) for t in tensor_list
    ]
    tensor = tensor if not tensor.is_complex() else torch.view_as_real(tensor)

    group = group or _get_default_group()
    work = group.allgather([tensor_list], [tensor])

    if async_op:
        return work
    else:
        work.wait()


@_exception_logger
def all_gather_into_tensor(output_tensor, input_tensor, group=None, async_op=False):
    """
    Gather tensors from all ranks and put them in a single output tensor.

    This function requires all tensors to be the same size on each process.

    Args:
        output_tensor (Tensor): Output tensor to accommodate tensor elements
            from all ranks. It must be correctly sized to have one of the
            following forms:
            (i) a concatenation of all the input tensors along the primary
            dimension; for definition of "concatenation", see ``torch.cat()``;
            (ii) a stack of all the input tensors along the primary dimension;
            for definition of "stack", see ``torch.stack()``.
            Examples below may better explain the supported output forms.
        input_tensor (Tensor): Tensor to be gathered from current rank.
            Different from the ``all_gather`` API, the input tensors in this
            API must have the same size across all ranks.
        group (ProcessGroup, optional): The process group to work on. If None,
            the default process group will be used.
        async_op (bool, optional): Whether this op should be an async op

    Returns:
        Async work handle, if async_op is set to True.
        None, if not async_op or if not part of the group

    Examples:
        >>> # xdoctest: +SKIP("need process group init")
        >>> # All tensors below are of torch.int64 dtype and on CUDA devices.
        >>> # We have two ranks.
        >>> device = torch.device(f'cuda:{rank}')
        >>> tensor_in = torch.arange(2, dtype=torch.int64, device=device) + 1 + 2 * rank
        >>> tensor_in
        tensor([1, 2], device='cuda:0') # Rank 0
        tensor([3, 4], device='cuda:1') # Rank 1
        >>> # Output in concatenation form
        >>> tensor_out = torch.zeros(world_size * 2, dtype=torch.int64, device=device)
        >>> dist.all_gather_into_tensor(tensor_out, tensor_in)
        >>> tensor_out
        tensor([1, 2, 3, 4], device='cuda:0') # Rank 0
        tensor([1, 2, 3, 4], device='cuda:1') # Rank 1
        >>> # Output in stack form
        >>> tensor_out2 = torch.zeros(world_size, 2, dtype=torch.int64, device=device)
        >>> dist.all_gather_into_tensor(tensor_out2, tensor_in)
        >>> tensor_out2
        tensor([[1, 2],
                [3, 4]], device='cuda:0') # Rank 0
        tensor([[1, 2],
                [3, 4]], device='cuda:1') # Rank 1

    .. warning::
        The Gloo backend does not support this API.

    """
    _check_single_tensor(input_tensor, "input_tensor")
    _check_single_tensor(output_tensor, "output_tensor")
    if _rank_not_in_group(group):
        _warn_not_in_group("all_gather_into_tensor")
        return

    output_tensor = (
        output_tensor
        if not output_tensor.is_complex()
        else torch.view_as_real(output_tensor)
    )
    input_tensor = (
        input_tensor
        if not input_tensor.is_complex()
        else torch.view_as_real(input_tensor)
    )

    opts = AllgatherOptions()
    opts.asyncOp = async_op

    group = group or _get_default_group()

    if group in _world.pg_coalesce_state.keys():
        # We are in coalescing context, do not issue single operation, just append a collective representation
        coll = _CollOp(all_gather_into_tensor, input_tensor, output_tensor)
        _world.pg_coalesce_state[group].append(coll)
        if async_op:
            return _IllegalWork()
        else:
            return None

    work = group._allgather_base(output_tensor, input_tensor, opts)

    if async_op:
        return work
    else:
        work.wait()


@_exception_logger
@deprecated(
    "`torch.distributed._all_gather_base` is a private function and will be deprecated. "
    "Please use `torch.distributed.all_gather_into_tensor` instead.",
    category=FutureWarning,
)
def _all_gather_base(output_tensor, input_tensor, group=None, async_op=False):
    """
    Single tensor all gather. Gathers a single tensor from all ranks, and puts them in a single output tensor.

    Args:
        output_tensor (Tensor): Output tensor. It should contain
            correctly-sized tensors to be used for output of the collective.
        input_tensor (Tensor): Tensor to be broadcast from current process.
        group (ProcessGroup, optional): The process group to work on. If None,
            the default process group will be used.
        async_op (bool, optional): Whether this op should be an async op

    Returns:
        Async work handle, if async_op is set to True.
        None, if not async_op or if not part of the group

    .. warning::
        `_all_gather_base` is a private function. Users should use
        `all_gather_into_tensor` instead.

    """
    return all_gather_into_tensor(output_tensor, input_tensor, group, async_op)


@_exception_logger
@deprecated(
    "`torch.distributed.all_gather_coalesced` will be deprecated. If you must use it, "
    "please revisit our documentation later at "
    "https://pytorch.org/docs/main/distributed.html#collective-functions",
    category=FutureWarning,
)
def all_gather_coalesced(
    output_tensor_lists, input_tensor_list, group=None, async_op=False
):
    """
    Gathers input tensors from the whole group in a list in a coalesced manner.

    Complex tensors are supported.

    Args:
        output_tensor_lists (list[list[Tensor]]): Output list. It should contain
            correctly-sized tensors to be used for output of the collective.
        input_tensor_list (list[Tensor]): Tensors to be broadcast from
            current process. At least one tensor has to be non empty.
        group (ProcessGroup, optional): The process group to work on. If None,
            the default process group will be used.
        async_op (bool, optional): Whether this op should be an async op.

    Returns:
        Async work handle, if async_op is set to True.
        None, if not async_op or if not part of the group

    Example:
        we have 2 process groups, 2 ranks.
        rank 0 passes:
            input_tensor_list = [[[1, 1], [1, 1]], [2], [3, 3]]
            output_tensor_lists =
               [[[[-1, -1], [-1, -1]], [-1], [-1, -1]],
                [[[-1, -1], [-1, -1]], [-1], [-1, -1]]]
        rank 1 passes:
            input_tensor_list = [[[3, 3], [3, 3]], [5], [1, 1]]
            output_tensor_lists =
               [[[[-1, -1], [-1, -1]], [-1], [-1, -1]],
                [[[-1, -1], [-1, -1]], [-1], [-1, -1]]]
        both rank 0 and 1 get:
            output_tensor_lists =
               [[[1, 1], [1, 1]], [2], [3, 3]],
                [[3, 3], [3, 3]], [5], [1, 1]]].

    WARNING: at this time individual shape checking is not implemented across nodes.
    For example, if the rank 0 node passes [torch.rand(4), torch.rand(2)] and the
    rank 1 node passes [torch.rand(2), torch.rand(2), torch.rand(2)], the
    all_gather_coalesced operation will proceed without complaint and return
    erroneous outputs. This lack of shape checking results in significant
    performance improvements but users of this function should take extra care
    to ensure that each node passes in tensors whose shapes match across nodes.
    """
    # We only check basic compatibility with C++ params here, C++ code will
    # do shape and type checking.
    if _rank_not_in_group(group):
        _warn_not_in_group("all_gather_coalesced")
        return
    _check_tensor_list(input_tensor_list, "input_tensor_list")
    _ensure_all_tensors_same_dtype(input_tensor_list)
    if not isinstance(output_tensor_lists, list):
        raise TypeError(
            "Invalid function argument: output_tensor_lists should be a list"
        )
    for output_tensor_list in output_tensor_lists:
        _check_tensor_list(output_tensor_list, "output_tensor_lists")
        _ensure_all_tensors_same_dtype(output_tensor_list)

    output_tensor_lists = [
        [t if not t.is_complex() else torch.view_as_real(t) for t in l]
        for l in output_tensor_lists
    ]
    input_tensor_list = [
        t if not t.is_complex() else torch.view_as_real(t) for t in input_tensor_list
    ]

    group = group or _get_default_group()
    work = group.allgather_coalesced(output_tensor_lists, input_tensor_list)

    if async_op:
        return work.get_future()
    else:
        work.wait()


def _validate_output_list_for_rank(my_rank, dst, gather_list):
    if dst == my_rank:
        if not gather_list:
            raise ValueError(
                "Argument ``gather_list`` must be specified on destination rank."
            )
    elif gather_list:
        raise ValueError(
            "Argument ``gather_list`` must NOT be specified "
            "on non-destination ranks."
        )


@_exception_logger
def gather(tensor, gather_list=None, dst=0, group=None, async_op=False):
    """
    Gathers a list of tensors in a single process.

    This function requires all tensors to be the same size on each process.

    Args:
        tensor (Tensor): Input tensor.
        gather_list (list[Tensor], optional): List of appropriately,
            same-sized tensors to use for gathered data
            (default is None, must be specified on the destination rank)
        dst (int, optional): Destination rank on global process group (regardless of ``group`` argument). (default is 0)
        group (ProcessGroup, optional): The process group to work on. If None,
            the default process group will be used.
        async_op (bool, optional): Whether this op should be an async op

    Returns:
        Async work handle, if async_op is set to True.
        None, if not async_op or if not part of the group

    .. note:: Note that all Tensors in gather_list must have the same size.

    Example::
        >>> # xdoctest: +SKIP("no rank")
        >>> # We have 2 process groups, 2 ranks.
        >>> tensor_size = 2
        >>> device = torch.device(f'cuda:{rank}')
        >>> tensor = torch.ones(tensor_size, device=device) + rank
        >>> if dist.get_rank() == 0:
        >>>     gather_list = [torch.zeros_like(tensor, device=device) for i in range(2)]
        >>> else:
        >>>     gather_list = None
        >>> dist.gather(tensor, gather_list, dst=0)
        >>> # Rank 0 gets gathered data.
        >>> gather_list
        [tensor([1., 1.], device='cuda:0'), tensor([2., 2.], device='cuda:0')] # Rank 0
        None                                                                   # Rank 1

    """
    _check_single_tensor(tensor, "tensor")

    # Parameter ``gather_list`` may be left unspecified on non-dst ranks.
    if gather_list:
        _check_tensor_list(gather_list, "gather_list")
    else:
        gather_list = []
    _ensure_all_tensors_same_dtype(tensor, gather_list)

    if _rank_not_in_group(group):
        _warn_not_in_group("gather")
        return

    my_rank = get_rank()
    _validate_output_list_for_rank(my_rank, dst, gather_list)
    output_tensors = [gather_list] if dst == my_rank else []
    input_tensors = [tensor]

    opts = GatherOptions()
    opts.rootRank = dst

    if group is None or group is GroupMember.WORLD:
        default_pg = _get_default_group()
        work = default_pg.gather(output_tensors, input_tensors, opts)
    else:
        group_dst_rank = get_group_rank(group, dst)
        opts.rootRank = group_dst_rank
        work = group.gather(output_tensors, input_tensors, opts)

    if async_op:
        return work
    else:
        work.wait()


@_exception_logger
def scatter(tensor, scatter_list=None, src=0, group=None, async_op=False):
    """
    Scatters a list of tensors to all processes in a group.

    Each process will receive exactly one tensor and store its data in the
    ``tensor`` argument.

    Complex tensors are supported.

    Args:
        tensor (Tensor): Output tensor.
        scatter_list (list[Tensor]): List of tensors to scatter (default is
            None, must be specified on the source rank)
        src (int): Source rank on global process group (regardless of ``group`` argument).
            Default is 0
        group (ProcessGroup, optional): The process group to work on. If None,
            the default process group will be used.
        async_op (bool, optional): Whether this op should be an async op

    Returns:
        Async work handle, if async_op is set to True.
        None, if not async_op or if not part of the group

    .. note:: Note that all Tensors in scatter_list must have the same size.

    Example::
        >>> # xdoctest: +SKIP("need process group init")
        >>> # Note: Process group initialization omitted on each rank.
        >>> import torch.distributed as dist
        >>> tensor_size = 2
        >>> device = torch.device(f'cuda:{rank}')
        >>> output_tensor = torch.zeros(tensor_size, device=device)
        >>> if dist.get_rank() == 0:
        >>>     # Assumes world_size of 2.
        >>>     # Only tensors, all of which must be the same size.
        >>>     t_ones = torch.ones(tensor_size, device=device)
        >>>     t_fives = torch.ones(tensor_size, device=device) * 5
        >>>     scatter_list = [t_ones, t_fives]
        >>> else:
        >>>     scatter_list = None
        >>> dist.scatter(output_tensor, scatter_list, src=0)
        >>> # Rank i gets scatter_list[i].
        >>> output_tensor
        tensor([1., 1.], device='cuda:0') # Rank 0
        tensor([5., 5.], device='cuda:1') # Rank 1

    """
    _check_single_tensor(tensor, "tensor")

    # Parameter ``scatter_list`` may be left unspecified on non-src ranks.
    if scatter_list:
        _check_tensor_list(scatter_list, "scatter_list")
    else:
        scatter_list = []
    _ensure_all_tensors_same_dtype(tensor, scatter_list)

    if _rank_not_in_group(group):
        _warn_not_in_group("scatter")
        return
    scatter_list = [
        t if not t.is_complex() else torch.view_as_real(t) for t in scatter_list
    ]
    tensor = tensor if not tensor.is_complex() else torch.view_as_real(tensor)

    my_rank = get_rank()
    if src == my_rank:
        if not scatter_list:
            raise ValueError(
                "Argument ``scatter_list`` must be specified on source rank."
            )
        input_tensors = [scatter_list]
        output_tensors = [tensor]
    else:
        if scatter_list:
            raise ValueError(
                "Argument ``scatter_list`` must NOT be specified "
                "on non-source ranks."
            )
        input_tensors = []
        output_tensors = [tensor]

    opts = ScatterOptions()
    opts.rootRank = src
    opts.asyncOp = async_op

    if group is None or group is GroupMember.WORLD:
        default_pg = _get_default_group()
        work = default_pg.scatter(output_tensors, input_tensors, opts)
    else:
        group_src_rank = get_group_rank(group, src)
        opts.rootRank = group_src_rank
        work = group.scatter(output_tensors, input_tensors, opts)

    if async_op:
        return work
    else:
        work.wait()


@_exception_logger
def reduce_scatter(output, input_list, op=ReduceOp.SUM, group=None, async_op=False):
    """
    Reduces, then scatters a list of tensors to all processes in a group.

    Args:
        output (Tensor): Output tensor.
        input_list (list[Tensor]): List of tensors to reduce and scatter.
        op (optional): One of the values from
            ``torch.distributed.ReduceOp``
            enum.  Specifies an operation used for element-wise reductions.
        group (ProcessGroup, optional): The process group to work on. If None,
            the default process group will be used.
        async_op (bool, optional): Whether this op should be an async op.

    Returns:
        Async work handle, if async_op is set to True.
        None, if not async_op or if not part of the group.

    """
    _check_single_tensor(output, "output")
    _check_tensor_list(input_list, "input_list")
    _ensure_all_tensors_same_dtype(output, input_list)
    if _rank_not_in_group(group):
        _warn_not_in_group("reduce_scatter")
        return

    opts = ReduceScatterOptions()
    opts.reduceOp = op

    group = group or _get_default_group()
    work = group.reduce_scatter([output], [input_list], opts)

    if async_op:
        return work
    else:
        work.wait()


@_exception_logger
def reduce_scatter_tensor(output, input, op=ReduceOp.SUM, group=None, async_op=False):
    """
    Reduces, then scatters a tensor to all ranks in a group.

    Args:
        output (Tensor): Output tensor. It should have the same size across all
            ranks.
        input (Tensor): Input tensor to be reduced and scattered. Its size
            should be output tensor size times the world size. The input tensor
            can have one of the following shapes:
            (i) a concatenation of the output tensors along the primary
            dimension, or
            (ii) a stack of the output tensors along the primary dimension.
            For definition of "concatenation", see ``torch.cat()``.
            For definition of "stack", see ``torch.stack()``.
        group (ProcessGroup, optional): The process group to work on. If None,
            the default process group will be used.
        async_op (bool, optional): Whether this op should be an async op.

    Returns:
        Async work handle, if async_op is set to True.
        None, if not async_op or if not part of the group.

    Examples:
        >>> # xdoctest: +SKIP("need process group init")
        >>> # All tensors below are of torch.int64 dtype and on CUDA devices.
        >>> # We have two ranks.
        >>> device = torch.device(f'cuda:{rank}')
        >>> tensor_out = torch.zeros(2, dtype=torch.int64, device=device)
        >>> # Input in concatenation form
        >>> tensor_in = torch.arange(world_size * 2, dtype=torch.int64, device=device)
        >>> tensor_in
        tensor([0, 1, 2, 3], device='cuda:0') # Rank 0
        tensor([0, 1, 2, 3], device='cuda:1') # Rank 1
        >>> dist.reduce_scatter_tensor(tensor_out, tensor_in)
        >>> tensor_out
        tensor([0, 2], device='cuda:0') # Rank 0
        tensor([4, 6], device='cuda:1') # Rank 1
        >>> # Input in stack form
        >>> tensor_in = torch.reshape(tensor_in, (world_size, 2))
        >>> tensor_in
        tensor([[0, 1],
                [2, 3]], device='cuda:0') # Rank 0
        tensor([[0, 1],
                [2, 3]], device='cuda:1') # Rank 1
        >>> dist.reduce_scatter_tensor(tensor_out, tensor_in)
        >>> tensor_out
        tensor([0, 2], device='cuda:0') # Rank 0
        tensor([4, 6], device='cuda:1') # Rank 1

    .. warning::
        The Gloo backend does not support this API.

    """
    _check_single_tensor(output, "output")
    _check_single_tensor(input, "input")

    if _rank_not_in_group(group):
        _warn_not_in_group("reduce_scatter_tensor")
        return

    opts = ReduceScatterOptions()
    opts.reduceOp = op
    opts.asyncOp = async_op

    group = group or _get_default_group()

    # Check if we are in coalescing context
    # If we are, do not issue single operation, just append a collective representation
    if group in _world.pg_coalesce_state.keys():
        coll = _CollOp(reduce_scatter_tensor, input, output, op, None)
        _world.pg_coalesce_state[group].append(coll)
        if async_op:
            return _IllegalWork()
        else:
            return None

    work = group._reduce_scatter_base(output, input, opts)

    if async_op:
        return work
    else:
        work.wait()


@deprecated(
    "`torch.distributed._reduce_scatter_base` is a private function and will be deprecated. "
    "Please use `torch.distributed.reduce_scatter_tensor` instead.",
    category=FutureWarning,
)
def _reduce_scatter_base(output, input, op=ReduceOp.SUM, group=None, async_op=False):
    """
    Reduces, then scatters a flattened tensor to all processes in a group.

    Args:
        output (Tensor): Output tensor.
        input (Tensor): Input tensor that is of size output tensor size times world size
        group (ProcessGroup, optional): The process group to work on. If None,
            the default process group will be used.
        async_op (bool, optional): Whether this op should be an async op.

    Returns:
        Async work handle, if async_op is set to True.
        None, if not async_op or if not part of the group.

    .. warning::
        `_reduce_scatter_base` is a private function. Users should use
        `reduce_scatter_tensor` instead.

    """
    return reduce_scatter_tensor(output, input, op, group, async_op)


@_exception_logger
def all_to_all_single(
    output,
    input,
    output_split_sizes=None,
    input_split_sizes=None,
    group=None,
    async_op=False,
):
    """
    Split input tensor and then scatter the split list to all processes in a group.

    Later the received tensors are concatenated from all the processes in the group
    and returned as a single output tensor.

    Complex tensors are supported.

    Args:
        output (Tensor): Gathered concatenated output tensor.
        input (Tensor): Input tensor to scatter.
        output_split_sizes: (list[Int], optional): Output split sizes for dim 0
            if specified None or empty, dim 0 of ``output`` tensor must divide
            equally by ``world_size``.
        input_split_sizes: (list[Int], optional): Input split sizes for dim 0
            if specified None or empty, dim 0 of ``input`` tensor must divide
            equally by ``world_size``.
        group (ProcessGroup, optional): The process group to work on. If None,
            the default process group will be used.
        async_op (bool, optional): Whether this op should be an async op.

    Returns:
        Async work handle, if async_op is set to True.
        None, if not async_op or if not part of the group.

    .. warning::
        `all_to_all_single` is experimental and subject to change.

    Examples:
        >>> # xdoctest: +SKIP("Undefined rank")
        >>> input = torch.arange(4) + rank * 4
        >>> input
        tensor([0, 1, 2, 3])     # Rank 0
        tensor([4, 5, 6, 7])     # Rank 1
        tensor([8, 9, 10, 11])   # Rank 2
        tensor([12, 13, 14, 15]) # Rank 3
        >>> output = torch.empty([4], dtype=torch.int64)
        >>> dist.all_to_all_single(output, input)
        >>> output
        tensor([0, 4, 8, 12])    # Rank 0
        tensor([1, 5, 9, 13])    # Rank 1
        tensor([2, 6, 10, 14])   # Rank 2
        tensor([3, 7, 11, 15])   # Rank 3

        >>> # Essentially, it is similar to following operation:
        >>> scatter_list = list(input.chunk(world_size))
        >>> gather_list  = list(output.chunk(world_size))
        >>> for i in range(world_size):
        >>>     dist.scatter(gather_list[i], scatter_list if i == rank else [], src = i)

        >>> # Another example with uneven split
        >>> input
        tensor([0, 1, 2, 3, 4, 5])                                       # Rank 0
        tensor([10, 11, 12, 13, 14, 15, 16, 17, 18])                     # Rank 1
        tensor([20, 21, 22, 23, 24])                                     # Rank 2
        tensor([30, 31, 32, 33, 34, 35, 36])                             # Rank 3
        >>> input_splits
        [2, 2, 1, 1]                                                     # Rank 0
        [3, 2, 2, 2]                                                     # Rank 1
        [2, 1, 1, 1]                                                     # Rank 2
        [2, 2, 2, 1]                                                     # Rank 3
        >>> output_splits
        [2, 3, 2, 2]                                                     # Rank 0
        [2, 2, 1, 2]                                                     # Rank 1
        [1, 2, 1, 2]                                                     # Rank 2
        [1, 2, 1, 1]                                                     # Rank 3
        >>> output = ...
        >>> dist.all_to_all_single(output, input, output_splits, input_splits)
        >>> output
        tensor([ 0,  1, 10, 11, 12, 20, 21, 30, 31])                     # Rank 0
        tensor([ 2,  3, 13, 14, 22, 32, 33])                             # Rank 1
        tensor([ 4, 15, 16, 23, 34, 35])                                 # Rank 2
        tensor([ 5, 17, 18, 24, 36])                                     # Rank 3


        >>> # Another example with tensors of torch.cfloat type.
        >>> input = torch.tensor([1+1j, 2+2j, 3+3j, 4+4j], dtype=torch.cfloat) + 4 * rank * (1+1j)
        >>> input
        tensor([1+1j, 2+2j, 3+3j, 4+4j])                                # Rank 0
        tensor([5+5j, 6+6j, 7+7j, 8+8j])                                # Rank 1
        tensor([9+9j, 10+10j, 11+11j, 12+12j])                          # Rank 2
        tensor([13+13j, 14+14j, 15+15j, 16+16j])                        # Rank 3
        >>> output = torch.empty([4], dtype=torch.int64)
        >>> dist.all_to_all_single(output, input)
        >>> output
        tensor([1+1j, 5+5j, 9+9j, 13+13j])                              # Rank 0
        tensor([2+2j, 6+6j, 10+10j, 14+14j])                            # Rank 1
        tensor([3+3j, 7+7j, 11+11j, 15+15j])                            # Rank 2
        tensor([4+4j, 8+8j, 12+12j, 16+16j])                            # Rank 3
    """
    if _rank_not_in_group(group):
        _warn_not_in_group("all_to_all_single")
        return

    opts = AllToAllOptions()
    _check_single_tensor(output, "output")
    _check_single_tensor(input, "input")
    _ensure_all_tensors_same_dtype(output, input)

    if input.is_complex():
        input = torch.view_as_real(input)
    if output.is_complex():
        output = torch.view_as_real(output)

    output_split_sizes = [] if output_split_sizes is None else output_split_sizes
    input_split_sizes = [] if input_split_sizes is None else input_split_sizes

    group = group or _get_default_group()
    work = group.alltoall_base(
        output, input, output_split_sizes, input_split_sizes, opts
    )

    if async_op:
        return work
    else:
        work.wait()


@_exception_logger
def all_to_all(output_tensor_list, input_tensor_list, group=None, async_op=False):
    """
    Scatters list of input tensors to all processes in a group and return gathered list of tensors in output list.

    Complex tensors are supported.

    Args:
        output_tensor_list (list[Tensor]): List of tensors to be gathered one
            per rank.
        input_tensor_list (list[Tensor]): List of tensors to scatter one per rank.
        group (ProcessGroup, optional): The process group to work on. If None,
            the default process group will be used.
        async_op (bool, optional): Whether this op should be an async op.

    Returns:
        Async work handle, if async_op is set to True.
        None, if not async_op or if not part of the group.

    .. warning::
        `all_to_all` is experimental and subject to change.

    Examples:
        >>> # xdoctest: +SKIP("Undefined rank")
        >>> input = torch.arange(4) + rank * 4
        >>> input = list(input.chunk(4))
        >>> input
        [tensor([0]), tensor([1]), tensor([2]), tensor([3])]     # Rank 0
        [tensor([4]), tensor([5]), tensor([6]), tensor([7])]     # Rank 1
        [tensor([8]), tensor([9]), tensor([10]), tensor([11])]   # Rank 2
        [tensor([12]), tensor([13]), tensor([14]), tensor([15])] # Rank 3
        >>> output = list(torch.empty([4], dtype=torch.int64).chunk(4))
        >>> dist.all_to_all(output, input)
        >>> output
        [tensor([0]), tensor([4]), tensor([8]), tensor([12])]    # Rank 0
        [tensor([1]), tensor([5]), tensor([9]), tensor([13])]    # Rank 1
        [tensor([2]), tensor([6]), tensor([10]), tensor([14])]   # Rank 2
        [tensor([3]), tensor([7]), tensor([11]), tensor([15])]   # Rank 3

        >>> # Essentially, it is similar to following operation:
        >>> scatter_list = input
        >>> gather_list  = output
        >>> for i in range(world_size):
        >>>     dist.scatter(gather_list[i], scatter_list if i == rank else [], src=i)

        >>> input
        tensor([0, 1, 2, 3, 4, 5])                                       # Rank 0
        tensor([10, 11, 12, 13, 14, 15, 16, 17, 18])                     # Rank 1
        tensor([20, 21, 22, 23, 24])                                     # Rank 2
        tensor([30, 31, 32, 33, 34, 35, 36])                             # Rank 3
        >>> input_splits
        [2, 2, 1, 1]                                                     # Rank 0
        [3, 2, 2, 2]                                                     # Rank 1
        [2, 1, 1, 1]                                                     # Rank 2
        [2, 2, 2, 1]                                                     # Rank 3
        >>> output_splits
        [2, 3, 2, 2]                                                     # Rank 0
        [2, 2, 1, 2]                                                     # Rank 1
        [1, 2, 1, 2]                                                     # Rank 2
        [1, 2, 1, 1]                                                     # Rank 3
        >>> input = list(input.split(input_splits))
        >>> input
        [tensor([0, 1]), tensor([2, 3]), tensor([4]), tensor([5])]                   # Rank 0
        [tensor([10, 11, 12]), tensor([13, 14]), tensor([15, 16]), tensor([17, 18])] # Rank 1
        [tensor([20, 21]), tensor([22]), tensor([23]), tensor([24])]                 # Rank 2
        [tensor([30, 31]), tensor([32, 33]), tensor([34, 35]), tensor([36])]         # Rank 3
        >>> output = ...
        >>> dist.all_to_all(output, input)
        >>> output
        [tensor([0, 1]), tensor([10, 11, 12]), tensor([20, 21]), tensor([30, 31])]   # Rank 0
        [tensor([2, 3]), tensor([13, 14]), tensor([22]), tensor([32, 33])]           # Rank 1
        [tensor([4]), tensor([15, 16]), tensor([23]), tensor([34, 35])]              # Rank 2
        [tensor([5]), tensor([17, 18]), tensor([24]), tensor([36])]                  # Rank 3

        >>> # Another example with tensors of torch.cfloat type.
        >>> input = torch.tensor([1+1j, 2+2j, 3+3j, 4+4j], dtype=torch.cfloat) + 4 * rank * (1+1j)
        >>> input = list(input.chunk(4))
        >>> input
        [tensor([1+1j]), tensor([2+2j]), tensor([3+3j]), tensor([4+4j])]            # Rank 0
        [tensor([5+5j]), tensor([6+6j]), tensor([7+7j]), tensor([8+8j])]            # Rank 1
        [tensor([9+9j]), tensor([10+10j]), tensor([11+11j]), tensor([12+12j])]      # Rank 2
        [tensor([13+13j]), tensor([14+14j]), tensor([15+15j]), tensor([16+16j])]    # Rank 3
        >>> output = list(torch.empty([4], dtype=torch.int64).chunk(4))
        >>> dist.all_to_all(output, input)
        >>> output
        [tensor([1+1j]), tensor([5+5j]), tensor([9+9j]), tensor([13+13j])]          # Rank 0
        [tensor([2+2j]), tensor([6+6j]), tensor([10+10j]), tensor([14+14j])]        # Rank 1
        [tensor([3+3j]), tensor([7+7j]), tensor([11+11j]), tensor([15+15j])]        # Rank 2
        [tensor([4+4j]), tensor([8+8j]), tensor([12+12j]), tensor([16+16j])]        # Rank 3

    """
    if _rank_not_in_group(group):
        _warn_not_in_group("all_to_all")
        return

    opts = AllToAllOptions()
    _check_tensor_list(output_tensor_list, "output_tensor_list")
    _check_tensor_list(input_tensor_list, "input_tensor_list")
    _ensure_all_tensors_same_dtype(output_tensor_list, input_tensor_list)

    input_tensor_list = [
        t if not t.is_complex() else torch.view_as_real(t) for t in input_tensor_list
    ]
    output_tensor_list = [
        t if not t.is_complex() else torch.view_as_real(t) for t in output_tensor_list
    ]

    group = group or _get_default_group()
    work = group.alltoall(output_tensor_list, input_tensor_list, opts)

    if async_op:
        return work
    else:
        work.wait()


@_exception_logger
def barrier(group=GroupMember.WORLD, async_op=False, device_ids=None):
    """
    Synchronize all processes.

    This collective blocks processes until the whole group enters this function,
    if async_op is False, or if async work handle is called on wait().

    Args:
        group (ProcessGroup, optional): The process group to work on. If None,
            the default process group will be used.
        async_op (bool, optional): Whether this op should be an async op
        device_ids ([int], optional): List of device/GPU ids.

    Returns:
        Async work handle, if async_op is set to True.
        None, if not async_op or if not part of the group

    .. note:: `ProcessGroupNCCL` now relies on stream synchronization instead of
              device synchronization to block the CPU. Thus, please do not assume that
              `barrier()` would perform a device synchronization.
    """
    if _rank_not_in_group(group):
        _warn_not_in_group("barrier")
        return

    opts = BarrierOptions()
    opts.device = _get_pg_default_device(group)
    if device_ids is not None:
        if isinstance(device_ids, list):
            opts.device_ids = device_ids
        else:
            raise TypeError(
                "Invalid function argument: device_ids type should be List[int]"
            )

    group = group or _get_default_group()
    work = group.barrier(opts=opts)

    if async_op:
        return work
    else:
        work.wait()


def monitored_barrier(group=GroupMember.WORLD, timeout=None, wait_all_ranks=False):
    """
    Synchronize processes similar to ``torch.distributed.barrier``, but consider a configurable timeout.

    It is able to report ranks that did not pass this barrier within the provided timeout.
    Specifically, for non-zero ranks, will block until a send/recv is processed from rank 0.
    Rank 0 will block until all send /recv from other ranks are processed, and will report
    failures for ranks that failed to respond in time. Note that if one rank does not reach the
    monitored_barrier (for example due to a hang), all other ranks would fail in monitored_barrier.

    This collective will block all processes/ranks in the group, until the
    whole group exits the function successfully, making it useful for debugging
    and synchronizing. However, it can have a performance impact and should only
    be used for debugging or scenarios that require full synchronization points
    on the host-side. For debugging purposes, this barrier can be inserted
    before the application's collective calls to check if any ranks are
    desynchronized.

    .. note:: Note that this collective is only supported with the GLOO backend.

    Args:
        group (ProcessGroup, optional): The process group to work on. If
            ``None``, the default process group will be used.
        timeout (datetime.timedelta, optional): Timeout for monitored_barrier.
            If ``None``, the default process group timeout will be used.
        wait_all_ranks (bool, optional): Whether to collect all failed ranks or
            not. By default, this is ``False`` and ``monitored_barrier`` on rank 0
            will throw on the first failed rank it encounters in order to fail
            fast. By setting ``wait_all_ranks=True`` ``monitored_barrier`` will
            collect all failed ranks and throw an error containing information
            about all failed ranks.

    Returns:
        ``None``.

    Example::
        >>> # xdoctest: +SKIP("need process group init")
        >>> # Note: Process group initialization omitted on each rank.
        >>> import torch.distributed as dist
        >>> if dist.get_rank() != 1:
        >>>     dist.monitored_barrier() # Raises exception indicating that
        >>> # rank 1 did not call into monitored_barrier.
        >>> # Example with wait_all_ranks=True
        >>> if dist.get_rank() == 0:
        >>>     dist.monitored_barrier(wait_all_ranks=True) # Raises exception
        >>> # indicating that ranks 1, 2, ... world_size - 1 did not call into
        >>> # monitored_barrier.
    """
    # Need to call rank not in group before using the group, otherwise
    # "Invalid process group" error is raised.
    if _rank_not_in_group(group):
        _warn_not_in_group("monitored_barrier")
        return

    if get_backend(group) != Backend.GLOO:
        raise ValueError("monitored_barrier is only implemented for GLOO backend.")

    if timeout is None:
        timeout = _get_default_timeout(get_backend(group))
    elif isinstance(timeout, float):
        # TODO(whc) aparently some existing test case for monitored_barrier passes in a timeout in float format?
        warnings.warn(
            "Please specify timeout arg as a timedelta. "
            f"Converting current value of {timeout} assuming it represents seconds",
        )
        timeout = timedelta(seconds=timeout)

    _check_valid_timeout(timeout)

    group_to_use = _get_default_group() if group is None else group
    return group_to_use.monitored_barrier(timeout, wait_all_ranks=wait_all_ranks)


def _create_process_group_wrapper(
    wrapped_pg: torch._C._distributed_c10d.Backend,
    store_prefix: str,
    store: Store,
    rank: int,
    world_size: int,
    timeout: timedelta = default_pg_timeout,
):
    assert _GLOO_AVAILABLE, "ProcessGroupWrapper unsupported without GLOO backend."

    # (whc) this appears to be just for the gloo backend? if so, `default_pg_timeout` is appropriate...

    # Create a separate prefix store for the helper process group.
    prefix = f"{PG_WRAPPER_STORE_PREFIX}:{store_prefix}"
    store = PrefixStore(prefix, store)
    helper_pg = ProcessGroupGloo(store, rank, world_size, timeout=timeout)
    # Wrap the underlying pg with ProcessGroupWrapper.
    wrapped_pg = _ProcessGroupWrapper(wrapped_pg, helper_pg)
    return wrapped_pg


# helper function for deterministically hashing a list of ranks
def _hash_ranks(ranks: List[int]):
    return hashlib.sha1(bytes("_".join(map(str, ranks)), "utf-8")).hexdigest()


# Takes a list of ranks and computes an integer color
def _process_group_color(ranks: List[int]) -> int:
    # Convert our hash to an int, but avoid negative numbers by shifting a bit.
    return int(_hash_ranks(ranks), 16) % (sys.maxsize >> 1)


def _process_group_name(ranks, use_hashed_name):
    global _world
    if use_hashed_name:
        pg_name = _hash_ranks(ranks)
        while pg_name in _world.pg_names.values():
            pg_name = hashlib.sha1(bytes(pg_name + "_", "utf-8")).hexdigest()
    else:
        pg_name = str(_world.group_count)
        _world.group_count += 1
    return pg_name


def _get_backend_from_str(backend: Optional[str] = None) -> Backend:
    # Default to the same backend as the global process group
    #  if backend is not specified.
    if not backend:
        backend = get_backend(_get_default_group())
    return Backend(backend)


def _is_safe_to_split() -> bool:
    """
    Checks if it is safe to split the any process group in the world.
    This is only safe if the default pg has a bound device id, otherwise
    users must be aware that a pg is only splittable after the first collective is
    issued.
    """
    return False if _get_default_group().bound_device_id is None else True


@_time_logger
def split_group(
    parent_pg: Optional[ProcessGroup] = None,
    split_ranks: Optional[list] = None,
    timeout: Optional[timedelta] = None,
    pg_options: Optional[Any] = None,
    group_desc: Optional[str] = None,
) -> Optional[ProcessGroup]:
    """
    Create a new process group splitted from the given parent process group.

    warning:: This is an experimental API and only the ``NCCL`` backend supports this API.
    Other backends will raise an error.
    Users of this API must gurantee that all ranks in the parent group enter this API call,
    and the split of the sub groups is the same accross all ranks in the parent group.

    Args:
        parent_pg (ProcessGroup, optional): The parent process group. If None,
            the default process group will be used. Users need to gurantee that
            the parent group is fully initialized (e.g, communicators are initialized)
        split_ranks (list[list[int]]): the split ranks, which is a list of list of ranks.
            Users need to make sure the validity of the split ranks such that one
            split (represented by one inner list of ints) does not overlap with any other split.
            Note that the ranks in each split is the group rank (instead of global rank)
            in the parent pg. For example, if the parent group has 4 ranks, and split_ranks can be
            [[0, 1], [2, 3]]. Note [[0,1]] is also a valid split, in which case ranks 2, 3 would
            return a non-group member.
        timeout (timedelta, optional): see `init_process_group` for details and default value.
        pg_options (ProcessGroupOptions, optional): only ProcessGroupNCCLOptions is supported now.
            specifying what additional options need to be passed in during
            the construction of specific process groups. i.e.``is_high_priority_stream``
            can be specified so that process group can pick up high priority cuda streams.
            For other availble options to config nccl,
            See https://docs.nvidia.com/deeplearning/nccl/user-guide/docs/api/types.html#ncclconfig-t
        group_desc (str, optional): a string to describe the process group.

    Returns:
        ProcessGroup if the current rank is within one split/subgroup given by split_ranks,
        or None if the current rank is not part of any split_ranks`.

    """
    # check inputs
    if split_ranks is None:
        raise ValueError("split_ranks cannot be None")

    global _world
    default_pg = _get_default_group()
    device_id = default_pg.bound_device_id
    if not device_id:
        raise RuntimeError(
            "No device associated with the default pg, not safe to split any process groups"
        )
    default_backend, default_store = _world.pg_map[default_pg]
    global_rank = default_pg.rank()
    global_world_size = default_pg.size()

    if not parent_pg:
        parent_pg = default_pg
    if parent_pg not in _world.pg_group_ranks:
        raise ValueError(f"Group {parent_pg} is not registered")

    parent_global_to_group_ranks = _world.pg_group_ranks[parent_pg]
    parent_group_to_global_ranks = {
        group_rank: global_rank
        for global_rank, group_rank in parent_global_to_group_ranks.items()
    }

    if global_rank not in parent_global_to_group_ranks:
        raise ValueError(
            f"Global rank {global_rank} is not part of the parent group {parent_pg}"
        )

    parent_group_rank = parent_global_to_group_ranks[global_rank]
    # todo: cannot support split in first upstream stage
    parent_backend = parent_pg._get_backend(torch.device("cuda"))
    # if the parent backend does not support splitting, raise error
    # currently this API only support NCCL backend
    if (
        not parent_backend
        or not parent_backend.supports_splitting
        or not isinstance(parent_backend, ProcessGroupNCCL)
    ):
        raise RuntimeError(
            "No backend for the parent process group or its backend does not support splitting"
        )

    # set the group_desc before the color or no_cloor split
    group_desc = (
        f"{parent_pg.group_desc}:split:{parent_backend.comm_split_count()}"
        if group_desc is None
        else group_desc
    )

    parent_backend_str, _ = _world.pg_map[parent_pg]
    # same type of backend as the parent process group
    backend = Backend(parent_backend_str)
    backend_config = BackendConfig(backend)

    if pg_options is not None:
        assert isinstance(
            pg_options, ProcessGroupNCCL.Options
        ), "Expected pg_options argument to be of type ProcessGroupNCCL.Options"
    else:
        # default pg_options same as the parent process group
        pg_options = parent_backend.options

    # this timeout defaulting/validation is used for all the new_groups/new_subgroups variants,
    # which may just pass their timeout value (or None)
    if timeout is None:
        timeout = _get_default_timeout(backend)
    _check_valid_timeout(timeout)

    # find my group of ranks and my group local rank in split_ranks
    my_group = None
    group_rank = -1

    for split_group in split_ranks:
        if len(split_group) == 0:
            raise ValueError("the split group cannot be empty")
        if len(split_group) > global_world_size:
            raise ValueError(
                "the split group's size should be less or equal to the world_size set by init_process_group"
            )
        if len(split_group) != len(set(split_group)):
            raise ValueError("the split group cannot have duplicate ranks")
        split_group = sorted(split_group)
        if parent_group_rank in split_group:
            my_group = split_group
            group_rank = split_group.index(parent_group_rank)
            break
    # if my rank does not belong to any sub group,
    # no_color split should be called
    if my_group is None or group_rank == -1:
        parent_backend.perform_nocolor_split(device_id)
        return None

    group_name = _process_group_name(my_group, use_hashed_name=False)
    global_ranks_in_my_group = [parent_group_to_global_ranks[rank] for rank in my_group]

    prefix_store = PrefixStore(f"{group_name}/", default_store)
    # We register the backend after initializing and timeout is set in pg_options.
    pg: ProcessGroup = ProcessGroup(
        prefix_store,
        group_rank,
        len(my_group),
    )
    backend_type = ProcessGroup.BackendType.NCCL
    pg.bound_device_id = device_id
    pg._set_default_backend(backend_type)

    pg_options._timeout = timeout
    pg_options.split_from = parent_backend
    pg_options.split_color = _process_group_color(my_group)
    pg_options.global_ranks_in_group = global_ranks_in_my_group
    pg_options.group_name = group_name
    backend_class = ProcessGroupNCCL(
        prefix_store, group_rank, len(my_group), pg_options
    )
    backend_class._set_sequence_number_for_group()

    pg._register_backend(torch.device("cuda"), backend_type, backend_class)

    # set group_name and group_desc to backend
    assert group_name is not None
    assert group_desc is not None
    pg._set_group_name(group_name)
    pg._set_group_desc(group_desc)

    # always eagerly initialize the backend in split_group
    eager_backend = pg._get_backend(device_id)
    eager_backend.eager_connect_single_device(device_id)

    # update global state
    _world.pg_map[pg] = (backend, prefix_store)
    _world.pg_names[pg] = group_name
    _register_process_group(group_name, pg)
    _world.pg_backend_config[pg] = str(backend_config)
    pg_tag = f"ptd:{group_name}"
    _world.tags_to_pg.setdefault(pg_tag, []).append(pg)
    _world.pg_to_tag[pg] = pg_tag

    # Create the global rank to group rank mapping
    _world.pg_group_ranks[pg] = {
        global_rank: group_rank
        for group_rank, global_rank in enumerate(global_ranks_in_my_group)
    }

    return pg


@_time_logger
def new_group(
    ranks=None,
    timeout=None,
    backend=None,
    pg_options=None,
    use_local_synchronization=False,
    group_desc=None,
):
    """
    Create a new distributed group.

    This function requires that all processes in the main group (i.e. all
    processes that are part of the distributed job) enter this function, even
    if they are not going to be members of the group. Additionally, groups
    should be created in the same order in all processes.

    .. warning::
        Safe concurrent usage:
        When using multiple process groups with the ``NCCL`` backend, the user
        must ensure a globally consistent execution order of collectives across
        ranks.

        If multiple threads within a process issue collectives, explicit
        synchronization is necessary to ensure consistent ordering.

        When using async variants of torch.distributed communication APIs,
        a work object is returned and the communication kernel is
        enqueued on a separate CUDA stream, allowing overlap of communication
        and computation. Once one or more async ops have been issued on one process
        group, they must be synchronized with other cuda streams by calling `work.wait()`
        before using another process group.

        See `Using multiple NCCL communicators concurrently <https://docs.nvid
        ia.com/deeplearning/nccl/user-guide/docs/usage/communicators.html#using
        -multiple-nccl-communicators-concurrently>`_ for more details.

    Args:
        ranks (list[int]): List of ranks of group members. If ``None``, will be
            set to all ranks. Default is ``None``.
        timeout (timedelta, optional): see `init_process_group` for details and default value.
        backend (str or Backend, optional): The backend to use. Depending on
            build-time configurations, valid values are ``gloo`` and ``nccl``.
            By default uses the same backend as the global group. This field
            should be given as a lowercase string (e.g., ``"gloo"``), which can
            also be accessed via :class:`Backend` attributes (e.g.,
            ``Backend.GLOO``). If ``None`` is passed in, the backend
            corresponding to the default process group will be used. Default is
            ``None``.
        pg_options (ProcessGroupOptions, optional): process group options
            specifying what additional options need to be passed in during
            the construction of specific process groups. i.e. for the ``nccl``
            backend, ``is_high_priority_stream`` can be specified so that
            process group can pick up high priority cuda streams. For other availble options to config nccl,
            See https://docs.nvidia.com/deeplearning/nccl/user-guide/docs/api/types.html#ncclconfig-t
        use_local_synchronization (bool, optional): perform a group-local
            barrier at the end of the process group creation. This is different
            in that non-member ranks don't need to call into API and don't
            join the barrier.
        group_desc (str, optional): a string to describe the process group.

    Returns:
        A handle of distributed group that can be given to collective calls or
        GroupMember.NON_GROUP_MEMBER if the rank is not part of ``ranks``.

    N.B. use_local_synchronization doesn't work with MPI.

    N.B. While use_local_synchronization=True can be significantly faster with larger
    clusters and small process groups, care must be taken since it changes cluster behavior
    as non-member ranks don't join the group barrier().

    N.B. use_local_synchronization=True can lead to deadlocks when each rank creates
    multiple overlaping process groups. To avoid that, make sure all ranks follow the
    same global creation order.
    """
    return _new_group_with_tag(
        ranks,
        timeout,
        backend,
        pg_options,
        None,
        use_local_synchronization=use_local_synchronization,
        group_desc=group_desc,
    )


def _new_group_with_tag(
    ranks=None,
    timeout=None,
    backend=None,
    backend_options=None,
    pg_tag=None,
    use_local_synchronization=False,
    group_desc=None,
):
    """
    Variant of ``new_group`` that exposes tag creation.

    :: N.B. The mechanism is experimental and tied to the functional collectives effort, see
    ``torch.distributed._functional_collectives`` for reference on how to use it.
    """
    global _world

    default_pg = _get_default_group()
    device_id = default_pg.bound_device_id
    default_backend, default_store = _world.pg_map[default_pg]
    global_rank = default_pg.rank()
    global_world_size = default_pg.size()

    # Default to the same backend as the global process group
    # if the backend is not specified.
    if not backend:
        backend = default_backend
    backend = Backend(backend)

    # this timeout defaulting/validation is used for all the new_groups/new_subgroups variants,
    # which may just pass their timeout value (or None)
    if timeout is None:
        timeout = _get_default_timeout(backend)
    _check_valid_timeout(timeout)

    if use_local_synchronization:
        # MPI backend doesn't have have a way for us to perform a partial sync
        if backend == Backend.MPI:
            raise ValueError(
                "MPI backend doesn't support use_local_synchronization=True"
            )
        if ranks is not None and get_rank() not in ranks:
            return None

    # checks the input ranks
    if ranks is not None:
        ranks = sorted(ranks)
        group_world_size = len(ranks)
        if group_world_size > global_world_size:
            raise ValueError(
                "the new group's world size should be less or "
                "equal to the world size set by "
                "init_process_group"
            )
        # check ranks' sanity
        for rank in ranks:
            if rank < 0 or rank >= global_world_size:
                raise ValueError(
                    "The new group's rank should be within "
                    "the world_size set by init_process_group"
                )
        if global_rank in ranks:
            group_rank = ranks.index(global_rank)
        else:
            group_rank = None
    else:
        ranks = list(range(global_world_size))
        group_world_size = global_world_size
        group_rank = global_rank

    group_name = _process_group_name(ranks, use_hashed_name=use_local_synchronization)

    pg, pg_store = _new_process_group_helper(
        group_world_size,
        group_rank,
        ranks,
        backend,
        default_store,
        group_name,
        backend_options=backend_options,
        timeout=timeout,
        pg_tag=pg_tag,
        device_id=device_id,
        group_desc=group_desc,
    )

    # Create the global rank to group rank mapping
    _world.pg_group_ranks[pg] = {
        global_rank: group_rank for group_rank, global_rank in enumerate(ranks)
    }

    if _is_barrier_after_init() == 1:
        # barrier at the end to ensure that once we return from this method, all
        # process groups including global variables (if any) are updated
        # correctly on all ranks.
        # Update 04/2023: for large-scale runs, this barrier (esp. store-based
        # barrier) may be costly and/or unscalable. Also, in a lot of cases,
        # these barriers may be unnecessary, as proven by a green CI after
        # removal. An environment variable `TORCH_DIST_INIT_BARRIER` has been
        # added which enables this barrier only when set to 1.
        logger.info(
            "Performing barrier after ProcessGroup initialization since "
            "TORCH_DIST_INIT_BARRIER = 1"
        )
        if backend == Backend.MPI:
            # MPI doesn't have store.
            barrier()
        else:
            barrier_store = pg_store if use_local_synchronization else default_store
            world_size = len(ranks) if use_local_synchronization else get_world_size()
            # Use store based barrier here since barrier() used a bunch of
            # default devices and messes up NCCL internal state.
            _store_based_barrier(
                global_rank, barrier_store, group_name, world_size, timeout
            )

    return pg


def new_subgroups(
    group_size=None,
    group=None,
    timeout=None,
    backend=None,
    pg_options=None,
    group_desc=None,
):
    """
    Create subgroups of equal size.

    By default, it creates intra-machine subgroups,
    where each of which contains all the ranks of a machine, based on the assumption
    that each machine has the same number of devices.

    This is a convenience API that calls ``new_group`` to generate multiple subgroups.
    It requires that all processes in the main group (i.e. all
    processes that are part of the distributed job) enter this function, even
    if they are not going to be members of the group.

    .. warning::
        If ``group_size`` is passed in, the world size must be divisible by ``group_size``.
        If no ``group_size`` is passed in, it believe that you are creating a group based
        on CUDA and determining the group size by number of CUDA devices, and if not all
        the machines have the same number of devices, the subgroup division will be
        different across nodes and can cause unexpected behaviors. Therefore, if you are
        creating a subgroup that does not depend on CUDA (such as Gloo on CPU), please
        pass in ``group_size`` correctly.

    .. warning::
        See warning `Safe concurrent usage` for `new_group` API for important details about
        using multiple process groups concurrently in a safe manner.

    Args:
        group_size (int, optional): The size of each subgroup. If ``None``,
            the default subgroup size is equal to the number of devices on each machine,
            based on the assumption that each machine has exactly the same
            number of devices. Default is ``None``.
        timeout (timedelta, optional): see `init_process_group` for details and default value.
        backend (str or Backend, optional): The backend to use. Depending on
            build-time configurations, valid values are ``gloo`` and ``nccl``.
            By default uses the same backend as the global group. This field
            should be given as a lowercase string (e.g., ``"gloo"``), which can
            also be accessed via :class:`Backend` attributes (e.g.,
            ``Backend.GLOO``). If ``None`` is passed in, the backend
            corresponding to the default process group will be used. Default is
            ``None``.
        pg_options (ProcessGroupOptions, optional): process group options
            specifying what additional options need to be passed in during
            the construction of specific process groups. i.e. for the ``nccl``
            backend, ``is_high_priority_stream`` can be specified so that
            process group can pick up high priority cuda streams.
        group_desc (str, optional): A string describing the group. Each subgroup will
            inherit its group_desc

    Returns:
        The subgroup containing the current rank, and all the subgroups used for cleanup.

    Examples:
        >>> # Create intra-machine subgroups.
        >>> # xdoctest: +SKIP("need process group init")
        >>> cur_subgroup, subgroups = dist.new_subgroups()
        >>> # Allreduce within the machine.
        >>> rank = dist.get_rank()
        >>> tensor = torch.ones(1, device=rank) * rank
        >>> dist.all_reduce(tensor, group=cur_subgroup)
        >>> tensor
        tensor([28])  # Assume 8 CUDA devices per machine.  28 is sum(range(8)).
        >>> # Cleanup.
        >>> for subgroup in subgroups:
        >>>     dist.destroy_process_group(subgroup)
    """
    if group_size is None:
        if not torch.cuda.is_available():
            raise ValueError(
                "Default group size only takes effect when CUDA is available."
                "If your subgroup using a backend that does not depend on CUDA,"
                "please pass in 'group_size' correctly."
            )
        group_size = torch.cuda.device_count()
    if group_size <= 0:
        raise ValueError(f"The arg 'group_size' ({group_size}) must be positive")

    world_size = get_world_size()
    if world_size < group_size:
        raise ValueError(
            f"The arg 'group_size' ({group_size}) must not exceed the world size ({world_size})"
        )
    if world_size % group_size != 0:
        raise ValueError("The world size must be divisible by 'group_size'")

    subgroups = []
    cur_subgroup = None

    for subgroup_id in range(world_size // group_size):
        start_rank = subgroup_id * group_size
        end_rank = start_rank + group_size
        ranks_in_subgroup = list(range(start_rank, end_rank))
        subgroup = new_group(
            ranks=ranks_in_subgroup,
            timeout=timeout,
            backend=backend,
            pg_options=pg_options,
            group_desc=group_desc,
        )
        subgroups.append(subgroup)

        rank = get_rank()
        if rank in ranks_in_subgroup:
            cur_subgroup = subgroup
            logger.info("Rank %s is assigned to subgroup %s", rank, ranks_in_subgroup)

    return cur_subgroup, subgroups


def new_subgroups_by_enumeration(
    ranks_per_subgroup_list,
    timeout=None,
    backend=None,
    pg_options=None,
    group_desc=None,
):
    """
    Create subgroups by dividing the global world.

    The division is specified by a nested list of ranks. The subgroups cannot have
    overlap, and some ranks may not have to be in any subgroup.

    This is a convenience API that calls ``new_group`` to generate multiple subgroups.
    It requires that all processes in the main group (i.e. all
    processes that are part of the distributed job) enter this function, even
    if they are not going to be members of the group.

    .. warning::
        See warning `Safe concurrent usage` for `new_group` API for important details about
        using multiple process groups concurrently in a safe manner.

    Args:
        ranks_per_subgroup_list (list[list[int]]): A nested list of ranks of
            group members.
        timeout (timedelta, optional): see `init_process_group` for details and default value.
        backend (str or Backend, optional): The backend to use. Depending on
             build-time configurations, valid values are ``gloo`` and ``nccl``.
             By default uses the same backend as the global group. This field
             should be given as a lowercase string (e.g., ``"gloo"``), which can
             also be accessed via :class:`Backend` attributes (e.g.,
             ``Backend.GLOO``). If ``None`` is passed in, the backend
             corresponding to the default process group will be used. Default is
             ``None``.
        pg_options (ProcessGroupOptions, optional): process group options
            specifying what additional options need to be passed in during
            the construction of specific process groups. i.e. for the ``nccl``
            backend, ``is_high_priority_stream`` can be specified so that
            process group can pick up high priority cuda streams.
        group_desc (str, optional): A string describing the group. Each subgroup will
            inherit its group_desc.

    Returns:
        The subgroup containing the current rank, and all the subgroups used for cleanup.

    Examples:
        >>> # Create two subgroups, where each has 2 processes.
        >>> # xdoctest: +SKIP("need process group init")
        >>> cur_subgroup, subgroups = dist.new_subgroups(ranks=[[0, 2], [1, 3]])
        >>> rank = dist.get_rank()
        >>> tensor = torch.ones(1, device=rank) * rank
        >>> dist.all_reduce(tensor, group=cur_subgroup)
        >>> tensor
        tensor([2])     # Subgroup 0: ranks 0 and 2
        tensor([4])     # Subgroup 1: ranks 1 and 3
    """
    if ranks_per_subgroup_list is None or len(ranks_per_subgroup_list) == 0:
        raise ValueError("The arg 'ranks_per_subgroup_list' cannot be empty")

    subgroups = []
    cur_subgroup = None
    # Create a mapping from rank to subgroup to check if there is any subgroup overlap.
    rank_to_ranks_dict = {}  # type: ignore[var-annotated]
    for ranks in ranks_per_subgroup_list:
        subgroup = new_group(
            ranks=ranks,
            timeout=timeout,
            backend=backend,
            pg_options=pg_options,
            group_desc=group_desc,
        )
        subgroups.append(subgroup)
        my_rank = get_rank()
        for rank in ranks:
            if rank in rank_to_ranks_dict:
                raise ValueError(
                    f"Rank {rank} has appeared in both subgroup {rank_to_ranks_dict[rank]} and {ranks}"
                )
            rank_to_ranks_dict[rank] = ranks
            if my_rank == rank:
                cur_subgroup = subgroup
                logger.info("Rank %s is assigned to subgroup %s", rank, ranks)

    return cur_subgroup, subgroups


def _find_pg_by_ranks_and_tag(tag: str, ranks: List[int]) -> Optional[ProcessGroup]:
    if len(tag) > 0 and not tag.startswith("ptd:") and not tag.startswith("user:"):
        tag = f"user:{tag}"

    for group in _world.tags_to_pg.get(tag, []):
        if group.size() != len(ranks):
            continue

        group_ranks = get_process_group_ranks(group)
        good = all(r in group_ranks for r in ranks)
        if good:
            return group
    return None


def _find_or_create_pg_by_ranks_and_tag(
    tag: str, ranks: List[int], stride: int
) -> ProcessGroup:
    assert (
        len(ranks) % stride == 0
    ), f"Ranks length ({len(ranks)}) must be divisible by stride ({stride})"

    my_rank = get_rank()
    my_ranks = None

    if stride == len(ranks):
        my_ranks = ranks.copy()
        assert my_rank in my_ranks, "rankset doesn't include the current node"
    else:
        for i in range(0, len(ranks), stride):
            rank_set = ranks[i : i + stride]
            if my_rank in rank_set:
                my_ranks = rank_set
        assert my_ranks is not None, "rankset doesn't include the current node"

    my_ranks = sorted(my_ranks)

    pg = _find_pg_by_ranks_and_tag(tag, my_ranks)
    if pg is not None:
        return pg
    if tag == "":
        raise ValueError("Cannot automatically create PG with empty tag")
    # TODO copy settings and timeout from default PG
    return _new_group_with_tag(my_ranks, pg_tag=tag)


def _get_group_tag(pg: ProcessGroup) -> str:
    """Return the tag associated with ``pg``."""
    tag = _world.pg_to_tag[pg]
    if tag.startswith("user:"):
        tag = tag[5:]
    return tag


def _get_process_group_name(pg: ProcessGroup) -> str:
    return _world.pg_names.get(pg, "None")


def _get_process_group_store(pg: ProcessGroup) -> Store:
    return _world.pg_map[pg][1]


# This ops are not friendly to TorchDynamo. So, we decide to disallow these ops
# in FX graph, allowing them to run them on eager, with torch.compile.
dynamo_unsupported_distributed_c10d_ops = [
    recv,
    all_gather_object,
    all_gather_coalesced,
    all_to_all_single,
    all_reduce,
    gather_object,
    all_to_all,
    all_reduce_coalesced,
    gather,
    send_object_list,
    recv_object_list,
    broadcast_object_list,
    barrier,
    scatter,
    scatter_object_list,
    reduce,
    all_gather,
    reduce_scatter,
    all_gather_into_tensor,
    broadcast,
    reduce_scatter_tensor,
    send,
]<|MERGE_RESOLUTION|>--- conflicted
+++ resolved
@@ -264,12 +264,8 @@
 
     default_device_backend_map: Dict[str, str] = {
         "cpu": GLOO,
-<<<<<<< HEAD
         "cuda": NCCL,
         "xpu": XCCL,
-=======
-        "cuda": NCCL
->>>>>>> 7d99c5b9
     }
 
     backend_capability: Dict[str, List[str]] = {
@@ -1388,16 +1384,10 @@
             backends.add(backend)  # type: ignore[arg-type]
         elif is_gloo_available() and isinstance(backend, ProcessGroupGloo):
             backends.add(backend)  # type: ignore[arg-type]
-<<<<<<< HEAD
     if torch.device("xpu") in devices and is_xccl_available():
         backend = group._get_backend(torch.device("xpu"))
         if isinstance(backend, ProcessGroupXCCL):
             backends.add(backend)  # type: ignore[arg-type]
-=======
-    if torch.device("xpu") in devices:
-        backend = group._get_backend(torch.device("xpu"))
-        backends.add(backend)
->>>>>>> 7d99c5b9
     if len(backends) == 0:
         warnings.warn("Set timeout is now only supported for either nccl or gloo.")
     for backend in backends:
@@ -1701,7 +1691,6 @@
             "created, please use a different group name"
         )
 
-<<<<<<< HEAD
     if device_id is not None and (
         device_id.index is None
         or (device_id.type != "cuda" and device_id.type != "xpu")
@@ -1709,12 +1698,6 @@
         raise ValueError(
             "init_process_group device_id parameter must be a cuda device with an "
             "id, e.g. cuda:0, xpu, not just cuda or xpu or cpu"
-=======
-    if device_id is not None and (device_id.index is None or device_id.type != "cuda" and device_id.type != "xpu"):
-        raise ValueError(
-            "init_process_group device_id parameter must be a cuda or xpu device with an "
-            "id, e.g. cuda:0, not just cuda or cpu or xpu"
->>>>>>> 7d99c5b9
         )
 
     # Note: _new_process_group_helper is only called from init_process_group, which always provides a timeout value
