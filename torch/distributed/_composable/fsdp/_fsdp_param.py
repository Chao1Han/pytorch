--- conflicted
+++ resolved
@@ -236,11 +236,7 @@
             self.offload_to_cpu and cast(CPUOffloadPolicy, offload_policy).pin_memory
         )
         self.grad_offload_event: Optional[torch.Event] = None
-<<<<<<< HEAD
-        self._init_sharded_param(param, device)
-=======
         self._init_sharded_param(param, device, shard_placement_fn)
->>>>>>> 55150c86
         if self.post_forward_mesh_info:
             self._init_sharded_post_forward_param_metadata(param)
         self._init_extensions()
