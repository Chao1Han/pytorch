--- conflicted
+++ resolved
@@ -134,17 +134,10 @@
                 self._comm_ctx.all_gather_stream.wait_event(event)
                 self._state_ctx.post_optim_event = None
             else:
-<<<<<<< HEAD
-                current_stream = _get_device_module().current_stream()
-                self._comm_ctx.all_gather_copy_in_stream.wait_stream(current_stream)
-                self._comm_ctx.all_gather_stream.wait_stream(current_stream)
-            if self._device.type == "cuda" or self._device.type == "xpu":
-=======
                 current_stream = self._device_handle.current_stream()
                 self._comm_ctx.all_gather_copy_in_stream.wait_stream(current_stream)
                 self._comm_ctx.all_gather_stream.wait_stream(current_stream)
-            if self._device.type in ["cuda", "hpu"]:
->>>>>>> 55150c86
+            if self._device.type in ["cuda", "hpu", "xpu"]:
                 with torch.profiler.record_function("FSDP::inputs_to_device"):
                     args_tuple, kwargs_tuple = _to_kwargs(
                         args, kwargs, self._device, False
@@ -310,11 +303,7 @@
             if self._state_ctx.is_last_backward:
                 self._comm_ctx.post_forward_order.clear()
                 if self._comm_ctx.reduce_scatter_state is not None:
-<<<<<<< HEAD
-                    _get_device_module().current_stream().wait_event(
-=======
                     self._device_handle.current_stream().wait_event(
->>>>>>> 55150c86
                         self._comm_ctx.reduce_scatter_state.event
                     )
                     self._comm_ctx.reduce_scatter_state = None
