# mypy: allow-untyped-defs
# Copyright (c) Meta Platforms, Inc. and affiliates
import logging
import math
import threading
from functools import reduce
from itertools import chain
from typing import Dict, List, Optional, Tuple, TYPE_CHECKING, Union

import torch
from torch.distributed import is_available
from torch.utils._typing_utils import not_none


__all__ = ["init_device_mesh", "DeviceMesh"]


if not is_available():
    import sys

    # We need to create the stubs when distributed is not available.
    # Otherwise, we would fail the doc tests (```./.ci/pytorch/docs-test.sh```),
    # since it would try to import ``torch.distributed.device_mesh`` or
    # ``torch.distributed.init_device_mesh`` but cannot find them.

    class _DeviceMeshStub:
        pass

    def _init_device_mesh_stub():
        pass

    sys.modules["torch.distributed.device_mesh"].DeviceMesh = _DeviceMeshStub  # type: ignore[attr-defined]
    sys.modules[
        "torch.distributed.device_mesh"
    ].init_device_mesh = _init_device_mesh_stub  # type: ignore[attr-defined]


else:
    from torch._C._distributed_c10d import Backend as C10dBackend
    from torch.distributed.distributed_c10d import (
        _find_pg_by_ranks_and_tag,
        _get_default_group,
        _get_group_tag,
        get_backend,
        get_process_group_ranks,
        get_rank,
        get_world_size,
        init_process_group,
        is_initialized,
        new_group,
        ProcessGroup,
        split_group,
    )

    logger = logging.getLogger(__name__)

    # only import numpy typing when type checking
    if TYPE_CHECKING:
        try:
            from numpy.typing import ArrayLike
        except ImportError:
            logger.warning(
                "DeviceMesh requires numpy >= 1.21 to be installed for type checking"
            )

    class _MeshEnv(threading.local):
        def __init__(self) -> None:
            self.mesh_stack: List[DeviceMesh] = []
            self.child_to_root_mapping: Dict[DeviceMesh, DeviceMesh] = {}
            self.mesh_dim_group_options: Dict[
                int, Tuple[str, Optional[C10dBackend.Options]]
            ] = {}
            self.root_to_flatten_mapping: Dict[DeviceMesh, Dict[str, DeviceMesh]] = {}
            # Record flatten mesh name to its mesh dim index in root mesh.
            self.flatten_name_to_root_dims: Dict[
                DeviceMesh, Dict[str, Tuple[int, ...]]
            ] = {}

        def get_current_mesh(self) -> "DeviceMesh":
            if len(self.mesh_stack) == 0:
                raise RuntimeError("No device mesh is currently active!")
            return self.mesh_stack[-1]

        def create_sub_mesh(
            self,
            device_mesh: "DeviceMesh",
            submesh_dim_names: Tuple[str, ...],
            submesh_dims: List[Tuple[int, ...]],
        ) -> "DeviceMesh":
            # Get the submesh dim size from the submesh_dims.
            # For example, if we have a 3D mesh with mesh_shape (2, 2, 2) mesh_dim_names ("dp", "cp", "tp") and we want
            # to slice out mesh["dp_cp"], then submesh_dims = [(0, 1), (2,)] and submesh_dim_size = [2 * 2, 2] = [4, 2].
            # If we want to slice out mesh["dp", "cp"], then submesh_dims = [(0,), (1,)] and submesh_dim_size = [2, 2].
            slice_dim_size = [
                reduce(
                    lambda x, y: x * device_mesh.mesh.size(y),
                    mesh_dim,
                    1,
                )
                for mesh_dim in submesh_dims
            ]

            mesh_tensor = device_mesh.mesh
            # slice_dim_idx could be differnt from submesh_dims, as we may need to flatten out some dims.
            slice_dim_idx = []
            slice_dim_group_info = []
            # keep track of the number of dims that have been flattened so we can get the correct slice_dim_idx in the
            # flattened mesh tensor.
            num_dims_flatten = 0
            for mesh_dim_indices, mesh_dim_name in zip(submesh_dims, submesh_dim_names):
                # Currently, this only allows slicing out a contiguous flattened dim.
                # TODO: we need to handle reconstructing a non-contiguous flattened dim.
                if len(mesh_dim_indices) > 1:
                    # We need to move the start_dim and end_dim to the left if some dims are already flattened.
                    mesh_tensor = mesh_tensor.flatten(
                        start_dim=mesh_dim_indices[0] - num_dims_flatten,
                        end_dim=mesh_dim_indices[-1] - num_dims_flatten,
                    )
                    # If some dims are already flattened, we need to adjust the slice_dim_idx accordingly.
                    # For example, if the submesh_dims = [(0, 1), (2,), (3, 4)] with 0-1 flattened and 3-4 flattened,
                    # then the final slice_dim_idx should be [0, 1, 2].
                    slice_dim_idx.append(mesh_dim_indices[0] - num_dims_flatten)
                    num_dims_flatten += len(mesh_dim_indices) - 1
                    slice_dim_group_info.append(
                        self.root_to_flatten_mapping[device_mesh][
                            mesh_dim_name
                        ]._dim_group_infos[0]
                    )
                else:
                    slice_dim_idx.append(mesh_dim_indices[0] - num_dims_flatten)
                    slice_dim_group_info.append(
                        device_mesh._dim_group_infos[mesh_dim_indices[0]]
                    )

            # mesh_tensor has already been flattened if needed. So mesh_tensor.ndim <= device_mesh.mesh.ndim now.
            mesh_dims_remained_idx = list(range(mesh_tensor.ndim))
            for idx in slice_dim_idx:
                mesh_dims_remained_idx.remove(idx)

            # pg_ranks_by_dim is the size of [number of local ranks of the outermost submesh dimension, *slice_dim_idx]
            # This means on each local rank of the outermost slice mesh dim, we have a tensor of submesh size with
            # the pg ranks of the submesh. From this, we can extract the submesh mesh tensor contains the current rank.
            pg_ranks_by_dim = mesh_tensor.permute(
                *mesh_dims_remained_idx, *slice_dim_idx
            ).reshape(-1, *slice_dim_size)

            cur_rank = device_mesh.get_rank()
            for mesh_nd in pg_ranks_by_dim:
                submesh = DeviceMesh(
                    device_mesh.device_type,
                    mesh_nd,
                    mesh_dim_names=submesh_dim_names,
                    _init_backend=False,
                )
                if cur_rank in mesh_nd:
                    res_submesh = submesh

            res_submesh._dim_group_infos = slice_dim_group_info  # type: ignore[possibly-undefined]
            self.child_to_root_mapping[res_submesh] = device_mesh

            return res_submesh

        def create_flatten_mesh(
            self, device_mesh: "DeviceMesh", mesh_dim_name: Optional[str] = None
        ) -> "DeviceMesh":
            root_mesh = _mesh_resources.get_root_mesh(device_mesh)

            flatten_dims_in_root = [
                not_none(root_mesh.mesh_dim_names).index(flattened_mesh_dim_name)
                for flattened_mesh_dim_name in not_none(device_mesh.mesh_dim_names)
            ]

            if not mesh_dim_name:
                mesh_dim_name = "_".join(
                    [
                        not_none(root_mesh.mesh_dim_names)[dim]
                        for dim in flatten_dims_in_root
                    ]
                )

            # Check whether the mesh_dim_name for flattened mesh is valid.
            self.flatten_name_to_root_dims.setdefault(root_mesh, {})
            invalid_dim_names = chain(
                *list(not_none(root_mesh.mesh_dim_names)),
                *self.flatten_name_to_root_dims[root_mesh].keys(),
            )
            if mesh_dim_name in invalid_dim_names:
                raise RuntimeError(
                    f"{mesh_dim_name} already exists for submesh of the {root_mesh}. ",
                    f"The mesh_dim_names of submesh and flattened mesh are {invalid_dim_names}. "
                    f"Please specify another valid mesh_dim_name.",
                )

            # Quick return if the flatten mesh has been created before.
            # TODO: If we decide to restrict flatten initialization once, we should remove
            # this check and throw an error if the flatten mesh is already created before.
            if (
                root_mesh in self.root_to_flatten_mapping
                and mesh_dim_name in self.root_to_flatten_mapping[root_mesh]
            ):
                return self.root_to_flatten_mapping[root_mesh][mesh_dim_name]

            flattened_mesh_dim_size = math.prod(device_mesh.mesh.size())

            remained_dims_in_root = list(range(root_mesh.mesh.ndim))
            for flatten_dim_in_root in flatten_dims_in_root:
                remained_dims_in_root.remove(flatten_dim_in_root)

            pg_ranks_by_dim = root_mesh.mesh.permute(
                *remained_dims_in_root, *flatten_dims_in_root
            ).reshape(-1, flattened_mesh_dim_size)

            cur_rank = root_mesh.get_rank()
            for mesh_nd in pg_ranks_by_dim:
                # need to init backend here since the flattened pg doesn't exist in root mesh.
                flattened_mesh = DeviceMesh(
                    root_mesh.device_type,
                    mesh_nd,
                    mesh_dim_names=(mesh_dim_name,),
                )
                if cur_rank in mesh_nd:
                    res_flattened_mesh = flattened_mesh
            self.child_to_root_mapping[res_flattened_mesh] = root_mesh  # type: ignore[possibly-undefined]
            self.root_to_flatten_mapping.setdefault(root_mesh, {})[mesh_dim_name] = res_flattened_mesh  # type: ignore[possibly-undefined]
            self.flatten_name_to_root_dims[root_mesh][mesh_dim_name] = tuple(flatten_dims_in_root)  # type: ignore[possibly-undefined]

            return res_flattened_mesh

        def get_root_mesh(self, device_mesh: "DeviceMesh") -> "DeviceMesh":
            # If a mesh could not be found in the child_to_root_mapping, it is a root mesh itself.
            # A root mesh is not created through slicing.
            # We considers the root mesh of a root mesh is itself.
            root_mesh = self.child_to_root_mapping.get(device_mesh, None)
            return device_mesh if not root_mesh else root_mesh

        def get_root_mesh_dim(self, device_mesh: "DeviceMesh") -> Optional[int]:
            """
            Returns the index of the mesh dim in the root mesh.
            The device_mesh passed in needs to be sliced out from the root mesh
            or submesh of the root mesh.
            """
            root_mesh = self.get_root_mesh(device_mesh)
            child_mesh_dim_names = device_mesh.mesh_dim_names
            if root_mesh and child_mesh_dim_names:
                assert (
                    len(child_mesh_dim_names) == 1
                ), "The submesh can only be a 1D mesh."
                child_mesh_dim_name = child_mesh_dim_names[0]
                return self.get_mesh_dim_by_name(root_mesh, child_mesh_dim_name)
            return None

        @staticmethod
        def num_devices_per_host(device_type: str) -> int:
            return _get_device_handle(device_type).device_count()

        @staticmethod
        def num_hosts(device_type: str) -> int:
            # ProcessGroup can't tell us this info so we have to infer it, assume
            # homogeneous hardware for now
            return get_world_size() // _MeshEnv.num_devices_per_host(device_type)

        def get_mesh_dim_by_name(
            self, device_mesh: "DeviceMesh", mesh_dim_name: str
        ) -> int:
            if (
                device_mesh.mesh_dim_names is None
                or len(device_mesh.mesh_dim_names) == 0
            ):
                raise KeyError(
                    "No `mesh_dim_names` found.",
                )
            if mesh_dim_name not in device_mesh.mesh_dim_names:
                raise KeyError(
                    f"Mesh dimension '{mesh_dim_name}' does not exist.",
                    f"Available mesh dimensions are: mesh_dim_names={device_mesh.mesh_dim_names}",
                )
            return not_none(device_mesh.mesh_dim_names.index(mesh_dim_name))

        def _set_mesh_dim_group_options(
            self,
            dim: int,
            backend: str,
            pg_options: Optional[C10dBackend.Options] = None,
        ) -> None:
            self.mesh_dim_group_options[dim] = (backend, pg_options)

        def _get_slice_mesh_dims(
            self, device_mesh, mesh_dim_names
        ) -> List[Tuple[int, ...]]:
            """
            Validate whether the mesh_dim_names is valid for slicing the given device_mesh.
            If valid, return dim indexes of the slice mesh in the device mesh.
            """
            if device_mesh != self.get_root_mesh(device_mesh):
                raise RuntimeError("Cannot create a submesh from a submesh.")

            # The slice mesh_dim_names should consist either the device_mesh's mesh_dim_names
            # or its flattened mesh's mesh_dim_names.
            self.flatten_name_to_root_dims.setdefault(device_mesh, {})
            flatten_name_to_root_dims = self.flatten_name_to_root_dims[device_mesh]
            valid_mesh_dim_names = [
                *device_mesh.mesh_dim_names,
                *flatten_name_to_root_dims,
            ]

            if not all(
                mesh_dim_name in valid_mesh_dim_names
                for mesh_dim_name in mesh_dim_names
            ):
                raise KeyError(
                    f"Invalid mesh_dim_names {mesh_dim_names} specified. "
                    f"Valid mesh_dim_names are {valid_mesh_dim_names}."
                )

            # Validate the order of the slice mesh dim indices.
            # This needs to be in ascending order.
            curr_idx = -1
            slice_mesh_dims = []
            for mesh_dim_name in mesh_dim_names:
                if mesh_dim_name in flatten_name_to_root_dims:
                    mesh_indices = flatten_name_to_root_dims[mesh_dim_name]
                    # TODO: this doesn't allow non-contiguous slicing with flatten dim yet. next_idx
                    # should be mesh_indices[0] once we support non-contiguous slicing with flatten dim.
                    next_idx = mesh_indices[-1]
                    slice_mesh_dims.append(mesh_indices)
                else:
                    next_idx = device_mesh.mesh_dim_names.index(mesh_dim_name)
                    slice_mesh_dims.append((next_idx,))
                if next_idx <= curr_idx:
                    raise KeyError(
                        f"Invalid mesh_dim_names {mesh_dim_names} specified. ",
                        f"Found mesh dim indices to slice: {slice_mesh_dims}. ",
                        "Mesh dim indices should be in ascending order.",
                    )
                curr_idx = next_idx

            return slice_mesh_dims

        def _get_all_submeshes(
            self, device_mesh: "DeviceMesh", mesh_dim_name: str
        ) -> List["DeviceMesh"]:
            """
            Return all the submeshes of a given mesh dimension of the device mesh.
            """
            mesh_dim = self.get_mesh_dim_by_name(device_mesh, mesh_dim_name)
            pg_ranks_by_dim = device_mesh.mesh.swapdims(-1, mesh_dim).reshape(
                -1, device_mesh.mesh.size(mesh_dim)
            )

            cur_rank = device_mesh.get_rank()
            res_submeshes = []
            for mesh_1d in pg_ranks_by_dim:
                submesh = DeviceMesh(
                    device_mesh.device_type,
                    mesh_1d,
                    mesh_dim_names=(mesh_dim_name,),
                    _init_backend=False,
                )
                submesh._dim_group_infos = (
                    [device_mesh._dim_group_infos[mesh_dim]]
                    if cur_rank in mesh_1d
                    else []
                )
                res_submeshes.append(submesh)

            return res_submeshes

    _mesh_resources: _MeshEnv = _MeshEnv()

    def _get_device_handle(device_type: str = "cuda"):
        """
        Get the module corresponding to the device_type which is cuda or cuda-like device.
        For example, when the device_type is cuda, the module `torch.cuda` is returned.
        Return None when there is no corresponding module for device_type, otherwise
        return the corresponding module.
        """
        return getattr(torch, device_type, None)

    class DeviceMesh:
        """
        DeviceMesh represents a mesh of devices, where layout of devices could be
        represented as a n-d dimension array, and each value of the n-d dimensional
        array is the global id of the default process group ranks.

        DeviceMesh could be used to describe the layout of devices across the cluster,
        and serves as a proxy for communication among the device lists within the cluster.

        DeviceMesh can be used as a context manager.

        .. note::
            DeviceMesh follows SPMD programming model, which means the same PyTorch Python program
            is running on all processes/ranks in the cluster. Therefore, users need to make sure the
            `mesh` array (which describes the layout of devices) should be identical across all ranks.
            Inconsistent `mesh` will lead to silent hang.

        Args:
            device_type (str): The device type of the mesh. Currently supports: "cpu", "cuda/cuda-like".
            mesh (ndarray): A multi-dimensional array or an integer tensor describing the layout
                of devices, where the IDs are global IDs of the default process group.

        Returns:
            DeviceMesh: A :class:`DeviceMesh` object representing the device layout.

        The following program runs on each process/rank in an SPMD manner. In this example, we have 2
        hosts with 4 GPUs each.
        A reduction over the first dimension of mesh will reduce across
        columns (0, 4), .. and (3, 7), a reduction over the second dimension
        of mesh reduces across rows (0, 1, 2, 3) and (4, 5, 6, 7).

        Example::
            >>> # xdoctest: +SKIP("no rank")
            >>> from torch.distributed.device_mesh import DeviceMesh
            >>>
            >>> # Initialize device mesh as (2, 4) to represent the topology
            >>> # of cross-host(dim 0), and within-host (dim 1).
            >>> mesh = DeviceMesh(device_type="cuda", mesh=[[0, 1, 2, 3],[4, 5, 6, 7]])
        """

        device_type: str
        mesh: torch.Tensor
        mesh_dim_names: Optional[Tuple[str, ...]]

        def __init__(
            self,
            device_type: str,
            mesh: Union[torch.Tensor, "ArrayLike"],
            *,
            mesh_dim_names: Optional[Tuple[str, ...]] = None,
            _init_backend: bool = True,
        ) -> None:
            self.device_type = device_type
            if isinstance(mesh, torch.Tensor) and mesh.device.type != "cpu":
                raise ValueError(f"`mesh` must be a CPU tensor, got {mesh}")
            self.mesh = (
                mesh.detach().to(dtype=torch.int)
                if isinstance(mesh, torch.Tensor)
                else torch.tensor(mesh, device="cpu", dtype=torch.int)
            )
            self.mesh_dim_names = tuple(mesh_dim_names) if mesh_dim_names else None

            # private field to pre-generate DeviceMesh's hash
            self._flatten_mesh_list = tuple(self.mesh.flatten().tolist())
            self._thread_id = None

            # Skip process group initialization if xla device or init backend is False
            # TODO(yeounoh) implement DeviceMesh backend and register XLA backend.
            if device_type != "xla":
                # always try to create default (world) pg, even if it is not initialized
                # already. The world pg is used for device mesh identity (rank) on each
                # process (we need to know if the current global rank is in the mesh or not).
                if _init_backend:
                    self._get_or_create_default_group()
                    self._init_process_groups()

                if is_initialized() and get_backend() == "threaded":
                    self._thread_id = threading.get_ident()

                # calculate the coordinates of the current global rank on the mesh
                rank_coords = (self.mesh == get_rank()).nonzero()
                assert rank_coords.size(0) in (0, 1)
                self._coordinate_on_dim: Optional[List[int]] = (
                    rank_coords[0].tolist() if rank_coords.size(0) > 0 else None
                )

        def _get_or_create_default_group(self):
            default_initialized = is_initialized()
            if not default_initialized:
                init_process_group()

            world_size = get_world_size()
            if self.mesh.numel() > world_size:
                raise RuntimeError(
                    f"Mesh should not be bigger than default world size {world_size}, but found {self.mesh.numel()} ranks!"
                )

            device_handle = _get_device_handle(self.device_type)
            # TODO: if user want to pass pg_options, offer a way to do it
            if not default_initialized and device_handle:
                # automatically set the current cuda/cuda-like device base on num of gpu devices available in each host
                # NOTE: This device selection would only work for homogeneous hardware.
                num_devices_per_host = device_handle.device_count()
                if (
                    world_size > num_devices_per_host
                    and world_size % num_devices_per_host != 0
                ):
                    raise RuntimeError(
                        f"DeviceMesh only support homogeneous hardware, but found "
                        f"{world_size} ranks and {num_devices_per_host} {self.device_type} devices!"
                    )
                device_handle.set_device(get_rank() % num_devices_per_host)

            return _get_default_group()

        def _init_process_groups(self):
            # tag/ranks/group_name associated with each mesh dimension, each
            # mesh dimension should have one sub-group per rank
            #
            # TODO(yifu): remove tag and ranks once we fully migrate to native
            # functional collectives. See details in:
            # https://github.com/pytorch/pytorch/issues/93173#issuecomment-1907095208
            dim_group_infos: List[Tuple[str, List[int], str]] = []
            default_group = _get_default_group()

            if self.mesh.ndim == 1 and self.mesh.numel() == get_world_size():
                # Append the default pg to the first dim groups only if the default pg is compatible with `self.device_type`.
                # Otherwise, create new pg.
                ranks = list(range(get_world_size()))
<<<<<<< HEAD
                if torch.cuda.is_available() and get_backend(default_group) == "gloo":
                    dim_group = new_group(backend="cpu:gloo,cuda:nccl", ranks=ranks)
                elif torch.xpu.is_available() and get_backend(default_group) == "gloo":
                    dim_group = new_group(backend="cpu:gloo,xpu:xccl", ranks=ranks)
                else:
                    dim_group = default_group
=======
                dim_group = (
                    new_group(
                        backend="cpu:gloo,cuda:nccl",
                        ranks=ranks,
                        group_desc="mesh_default",
                    )
                    if torch.cuda.is_available()
                    and get_backend(default_group) == "gloo"
                    else default_group
                )
>>>>>>> 55150c86
                dim_group_infos.append(
                    (
                        _get_group_tag(dim_group),
                        ranks,
                        dim_group.group_name,
                    )
                )
            else:
                # create sub pgs base on the mesh argument specified
                for dim in range(self.mesh.ndim):
                    # swap the current dim to the last dim
                    # then reshape to flatten out other dims
                    pg_ranks_by_dim = self.mesh.swapdims(-1, dim).reshape(
                        -1, self.mesh.size(dim)
                    )

                    # Respect dim group options specified via _MeshEnv.set_dim_group_options().
                    # Inherit from the parent group if no options are specified for the group.
                    if dim in _mesh_resources.mesh_dim_group_options:
                        (
                            backend,
                            pg_options,
                        ) = _mesh_resources.mesh_dim_group_options[dim]
                    else:
                        backend, pg_options = None, None

                    # If we have a 2D mesh with mesh_dim_names ("dp", "tp"), the group description
                    # of the subgroups would be `mesh_dim_dp` and `mesh_name_tp`.
                    # If the mesh doesn't not have a mesh_dim_names, then the group description of the
                    # subgroup would be `mesh_dim_0` and `mesh_dim_1`.
                    group_desc = (
                        f"mesh_{self.mesh_dim_names[dim]}"
                        if self.mesh_dim_names
                        else f"mesh_dim_{dim}"
                    )

                    # If bound_device_id exists, it means the nccl communicator has been eagerly initialized
                    # so that we can use `split_group` to create subgroups through `ncclCommSplit`.
                    # In this case, we only need to make one API call (`split_group``) for the subgroup creation
                    # for each mesh dimension. In a 2 * 4 mesh, we only need to make 2 API calls per ranks to create
                    # all the subgroups.
                    # Otherwise, we need to make more than one API call (`new_group`) for subgroup creations. The
                    # numbers of API calls are equal to the number of subgroups for each mesh dimension. In a 2 * 4
                    # mesh, we need to make 2 + 4 = 6 API calls per ranks to create all the subgroups.
                    dim_group = None
                    if (
                        bound_device_id := getattr(
                            default_group, "bound_device_id", None
                        )
                    ) is not None:
                        dim_group = split_group(
                            parent_pg=default_group,
                            pg_options=pg_options,
                            split_ranks=pg_ranks_by_dim.tolist(),
                            group_desc=group_desc,
                        )

                    # If the subgroup has been already created through `split_group`, we simply loop over `pg_ranks_by_dim`
                    # and append the `(group_tag, subgroup_ranks, and group_name)` tuple to the `dim_group_infos` list when
                    # the current rank is in the subgroup.
                    # Otherwise, we use `new_group` instead of `split_group` to create subgroups by looping over `pg_ranks_by_dim`
                    # along with appending information to the `dim_group_infos` list whenever necessary.
                    for dim_mesh in pg_ranks_by_dim:
                        subgroup_ranks = dim_mesh.tolist()

                        # We temporarily revert the re-use subgroup, since it breaks two internal tests.
                        # Temporarily reverting to resolve test timeout while root-causing.
                        # TODO: Add two tests to cover internal tests scenarios and re-enable reuse subgroup if exists.
                        if bound_device_id is None:
                            dim_group = new_group(
                                ranks=subgroup_ranks,
                                backend=backend,
                                pg_options=pg_options,
                                group_desc=group_desc,
                            )

                        # only add to dim_groups if the current rank in the subgroup
                        if self.get_rank() in subgroup_ranks:
                            if len(dim_group_infos) > dim:
                                raise RuntimeError(
                                    f"Each device mesh dimension should get only one process group, but got {self.get_rank()} "
                                    f"in {subgroup_ranks}!"
                                )
                            dim_group_infos.append(
                                (
                                    _get_group_tag(not_none(dim_group)),
                                    subgroup_ranks,
                                    dim_group.group_name,
                                )
                            )
            self._dim_group_infos = dim_group_infos

        def __enter__(self) -> "DeviceMesh":
            # set this mesh as the current mesh in mesh env
            _mesh_resources.mesh_stack.append(self)
            return self

        # pyre-fixme[2]: Parameter must be annotated.
        def __exit__(self, exc_type, exc_value, exc_traceback) -> None:
            # pop this mesh from mesh env
            _mesh_resources.mesh_stack.pop()

        def __repr__(self) -> str:
            device_mesh_repr = (
                f"DeviceMesh('{self.device_type}', {self.mesh.tolist()})"
                if not self.mesh_dim_names
                else f"DeviceMesh('{self.device_type}', {self.mesh.tolist()}, mesh_dim_names={self.mesh_dim_names})"
            )
            return device_mesh_repr

        def __hash__(self):
            # lazily compute hash
            self._hash = getattr(self, "_hash", None)
            if not self._hash:
                self._hash = hash(
                    (
                        self._flatten_mesh_list,
                        self.mesh.shape,
                        self.device_type,
                        self.mesh_dim_names,
                        self._thread_id,
                    )
                )
            return self._hash

        def __eq__(self, other: object) -> bool:
            if not isinstance(other, DeviceMesh):
                return False
            if id(self) == id(other):
                return True
            else:
                return (
                    self._flatten_mesh_list == other._flatten_mesh_list
                    and self.mesh.shape == other.mesh.shape
                    and self.device_type == other.device_type
                    and self.mesh_dim_names == other.mesh_dim_names
                    and self._thread_id == other._thread_id
                )

        def __getitem__(
            self, mesh_dim_names: Union[str, Tuple[str, ...]]
        ) -> "DeviceMesh":
            """
            Slice the current DeviceMesh based on the mesh_dim_names given to create a submesh.
            The submesh created consists of the dimensions and the communicators indicated by
            ``mesh_dim_names``

            Args:
                mesh_dim_names (Union[str, Tuple[str]]): the name or the tuple of names of the
                mesh dimension of the DeviceMesh to create the submesh for.
            Returns:
                A :class:`DeviceMesh` object

            The following program runs on each process/rank in an SPMD manner in a world size of 8.
            In the first example:
                Calling mesh_2d["tp"] on rank 0, 1, 2, 3 returns a 1D submesh of DeviceMesh:([0, 1, 2, 3]).
                Calling mesh_2d["tp"] on rank 4, 5, 6, 7 returns a 1D submesh of  DeviceMesh:([4, 5, 6, 7]).
                Calling mesh_2d["dp"] on rank 0, 4 returns a 1D submesh of  DeviceMesh:([0, 4]).
                Calling mesh_2d["dp"] on rank 1, 5 returns a 1D submesh of  DeviceMesh:([1, 5]).
                Calling mesh_2d["dp"] on rank 2, 6 returns a 1D submesh of  DeviceMesh:([2, 6]).
                Calling mesh_2d["dp"] on rank 3, 7 returns a 1D submesh of  DeviceMesh:([3, 7]).

            In the second example:
                Calling mesh_3d["dp", "cp"] on rank 0, 1, 4, 5 returns a 2D submesh of DeviceMesh:([[0, 1], [4, 5]]).
                Calling mesh_3d["dp", "cp"] on rank 2, 3, 6, 7 returns a 2D submesh of DeviceMesh:([[2, 3], [6, 7]]).
                Calling mesh_3d["cp", "dp"] on rank 0, 1, 4, 5 returns a 2D submesh of DeviceMesh:([[0, 4], [1, 5]]).
                Calling mesh_3d["cp", "dp"] on rank 2, 3, 6, 7 returns a 2D submesh of DeviceMesh:([[2, 6], [3, 7]]).

            Example::
                >>> # xdoctest: +SKIP("no rank")
                >>> from torch.distributed.device_mesh import DeviceMesh
                >>>
                >>> # Initialize a 2D device mesh as (2, 4) to represent the topology
                >>> # of cross-host(dim 0), and within-host (dim 1).
                >>> mesh_2d = init_device_mesh(device_type="cuda", (2,4), mesh_dim_names=("dp", "tp"))
                >>> tp_mesh = mesh_2d["tp"]
                >>> dp_mesh = mesh_2d["dp"]
                >>>
                >>> # Initialize a 3D mesh.
                >>> mesh_3d = init_device_mesh(device_type="cuda", (2,2,2), mesh_dim_names=("dp", "pp", "cp"))
                >>> # The order of the mesh_dim_names provided deteremines the order of dimensions in the submesh.
                >>> dp_cp_mesh = mesh_3d["dp", "cp"]
                >>> cp_dp_mesh = mesh_3d["cp", "dp"]
            """
            if not self.mesh_dim_names:
                raise RuntimeError("Cannot slice a DeviceMesh without mesh_dim_names!")

            mesh_dim_names = (
                (mesh_dim_names,) if isinstance(mesh_dim_names, str) else mesh_dim_names
            )

            if mesh_dim_names == self.mesh_dim_names:
                return self
            else:
                slice_mesh_dims = _mesh_resources._get_slice_mesh_dims(
                    self, mesh_dim_names
                )
                submesh = _mesh_resources.create_sub_mesh(
                    self, mesh_dim_names, slice_mesh_dims
                )
                return submesh

        def get_group(self, mesh_dim: Optional[Union[int, str]] = None) -> ProcessGroup:
            """
            Returns the single ProcessGroup specified by mesh_dim, or, if mesh_dim is not specified and the
            DeviceMesh is 1-dimensional, returns the only ProcessGroup in the mesh.

            Args:
                mesh_dim (str/int, optional): it can be the name of the mesh dimension or the index
                of the mesh dimension. Default is None.

            Returns:
                A :class:`ProcessGroup` object.
            """
            if not hasattr(self, "_dim_group_infos"):
                raise RuntimeError("DeviceMesh process groups not initialized!")

            if self.mesh.ndim > 1 and mesh_dim is None:
                raise RuntimeError(
                    f"Found the DeviceMesh have {self.mesh.ndim} dimensions",
                    "Optional kwarg `mesh_dim` needs to be specified when device_mesh.ndim > 1.",
                    "If you want to get the list of all the ProcessGroups in the DeviceMesh,"
                    "please use `get_all_groups()` instead.",
                )

            # Quick return if the current device_mesh is a 1D mesh.
            if self.mesh.ndim == 1 and mesh_dim is None:
                return not_none(
                    _find_pg_by_ranks_and_tag(*self._dim_group_infos[0][:2])  # type: ignore[index]
                )

            root_mesh = _mesh_resources.get_root_mesh(self)
            root_to_flatten_mapping = _mesh_resources.root_to_flatten_mapping.get(
                root_mesh, None
            )
            if root_to_flatten_mapping and mesh_dim in root_to_flatten_mapping.keys():
                dim_group_infos = root_to_flatten_mapping[mesh_dim]._dim_group_infos[0][:2]  # type: ignore[index]
                return not_none(_find_pg_by_ranks_and_tag(*dim_group_infos))
            else:
                mesh_dim = (
                    _mesh_resources.get_mesh_dim_by_name(self, mesh_dim)
                    if isinstance(mesh_dim, str)
                    else mesh_dim
                )
                return not_none(
                    _find_pg_by_ranks_and_tag(*self._dim_group_infos[mesh_dim][:2])  # type: ignore[index]
                )

        def get_all_groups(self) -> List[ProcessGroup]:
            """
            Returns a list of ProcessGroups for all mesh dimensions.

            Returns:
                A list of :class:`ProcessGroup` object.
            """
            return [self.get_group(i) for i in range(self.mesh.ndim)]

        @staticmethod
        def from_group(
            group: Union[ProcessGroup, List[ProcessGroup]],
            device_type: str,
            mesh: Optional[Union[torch.Tensor, "ArrayLike"]] = None,
            *,
            mesh_dim_names: Optional[Tuple[str, ...]] = None,
        ) -> "DeviceMesh":
            """
            Constructs a :class:`DeviceMesh` with ``device_type`` from an
            existing :class:`ProcessGroup`.

            The constructed device mesh has number of dimensions equal to the
            number of groups passed. If more than one group is passed, then the
            ``mesh`` argument is required.
            """
            if isinstance(group, ProcessGroup):
                group_ranks = get_process_group_ranks(group)
                if (
                    isinstance(mesh, torch.Tensor) and mesh.tolist() != group_ranks
                ) or (
                    mesh is not None
                    and not isinstance(mesh, torch.Tensor)
                    and mesh != group_ranks
                ):
                    raise ValueError(
                        f"Invalid mesh {str(mesh)} for ProcessGroup with ranks {group_ranks}"
                    )
                mesh = torch.tensor(group_ranks, device="cpu", dtype=torch.int)
                device_mesh = DeviceMesh(
                    device_type,
                    mesh,
                    mesh_dim_names=mesh_dim_names,
                    _init_backend=False,
                )
                device_mesh._dim_group_infos = [
                    (_get_group_tag(group), group_ranks, group.group_name)
                ]
                return device_mesh
            groups = list(group)
            if len(groups) == 0:
                raise ValueError("Expects at least one ProcessGroup to be passed")
            if mesh is None:
                raise ValueError("Must pass mesh if passing multiple ProcessGroups")
            mesh = (
                mesh.detach().to(dtype=torch.int, device="cpu")
                if isinstance(mesh, torch.Tensor)
                else torch.tensor(mesh, device="cpu", dtype=torch.int)
            )
            if mesh.ndim != len(groups):
                raise ValueError(
                    "Expects mesh with ndim equal to number of ProcessGroups but got "
                    f"mesh {mesh.tolist()} and {len(groups)} ProcessGroups"
                )
            device_mesh = DeviceMesh(
                device_type, mesh, mesh_dim_names=mesh_dim_names, _init_backend=False
            )
            device_mesh._dim_group_infos = [
                (
                    _get_group_tag(group),
                    get_process_group_ranks(group),
                    group.group_name,
                )
                for group in groups
            ]
            return device_mesh

        def size(self, mesh_dim: Optional[int] = None) -> int:
            return self.mesh.numel() if mesh_dim is None else self.mesh.size(mesh_dim)

        @property
        def ndim(self) -> int:
            return self.mesh.ndim

        @property
        def shape(self) -> Tuple[int, ...]:
            return tuple(self.mesh.shape)

        def get_rank(self) -> int:
            """
            Returns the current global rank.
            """
            return get_rank()

        def get_local_rank(self, mesh_dim: Optional[Union[int, str]] = None) -> int:
            """
            Returns the local rank of the given mesh_dim of the DeviceMesh.

            Args:
                mesh_dim (str/int, optional): it can be the name of the mesh dimension or the index
                of the mesh dimension. Default is None.

            Returns:
                An integer denotes the local rank.

            The following program runs on each process/rank in an SPMD manner. In this example, we have 2
            hosts with 4 GPUs each.
            Calling mesh_2d.get_local_rank(mesh_dim=0) on rank 0, 1, 2, 3 would return 0.
            Calling mesh_2d.get_local_rank(mesh_dim=0) on rank 4, 5, 6, 7 would return 1.
            Calling mesh_2d.get_local_rank(mesh_dim=1) on rank 0, 4 would return 0.
            Calling mesh_2d.get_local_rank(mesh_dim=1) on rank 1, 5 would return 1.
            Calling mesh_2d.get_local_rank(mesh_dim=1) on rank 2, 6 would return 2.
            Calling mesh_2d.get_local_rank(mesh_dim=1) on rank 3, 7 would return 3.

            Example::
                >>> # xdoctest: +SKIP("no rank")
                >>> from torch.distributed.device_mesh import DeviceMesh
                >>>
                >>> # Initialize device mesh as (2, 4) to represent the topology
                >>> # of cross-host(dim 0), and within-host (dim 1).
                >>> mesh = DeviceMesh(device_type="cuda", mesh=[[0, 1, 2, 3],[4, 5, 6, 7]])
            """
            if self.ndim > 1 and mesh_dim is None:
                raise RuntimeError(
                    f"Found the DeviceMesh have {self.mesh.ndim} dimensions",
                    "Optional kwarg `mesh_dim` needs to be specified when device_mesh.ndim > 1.",
                )
            elif mesh_dim is None:
                mesh_dim = 0

            mesh_dim_group = not_none(self.get_group(mesh_dim))
            assert isinstance(
                mesh_dim_group, ProcessGroup
            ), "We expect ProcessGroup before calling `get_rank`!"
            return not_none(get_rank(mesh_dim_group))

        def get_coordinate(self) -> Optional[List[int]]:
            """
            Return the relative indices of this rank relative to all
            dimensions of the mesh. If this rank is not part of the mesh, return None.
            """
            return self._coordinate_on_dim if self._coordinate_on_dim else None

        def _flatten(self, mesh_dim_name: Optional[str] = None) -> "DeviceMesh":
            """
            Returns a 1D DeviceMesh by flattening the current DeviceMesh.

            If no mesh_dim_name is provided, the default is a string concatentaing the mesh_dim_names of the
            given submesh with each mesh_dim_name separated by "_". For example, if we have a 3D mesh
            DeviceMesh([[[0, 1], [2, 3]], [[4, 5], [6, 7]]], mesh_dim_names=("dp", "cp", "tp")), calling
            mesh_3d["dp", "cp"]._flatten() will create a 1D submesh DeviceMesh([0, 1, 2, 3], mesh_dim_names=("dp_cp",))
            on rank 0, 1, 2, 3 and a 1D submesh DeviceMesh([4, 5, 6, 7], mesh_dim_names=("dp_cp",)) on rank 4, 5, 6, 7.

            After the flattened dimension is created, to access the flattened dimesnion in mesh_3d, one can use the
            existing slicing method to obtain the flattened mesh through calling mesh_3d["dp_cp"].
            """
            if not self.mesh_dim_names:
                raise RuntimeError(
                    "Cannot flatten a DeviceMesh without mesh_dim_names!"
                )

            return _mesh_resources.create_flatten_mesh(self, mesh_dim_name)

    def init_device_mesh(
        device_type: str,
        mesh_shape: Tuple[int, ...],
        *,
        mesh_dim_names: Optional[Tuple[str, ...]] = None,
    ) -> DeviceMesh:
        """
        Initializes a `DeviceMesh` based on `device_type`, `mesh_shape`, and `mesh_dim_names` parameters.

        This creates a DeviceMesh with an n-dimensional array layout, where `n` is the length of `mesh_shape`.
        If `mesh_dim_names` is provided, each dimension is labeled as `mesh_dim_names[i]`.

        .. note::
            `init_device_mesh` follows SPMD programming model, meaning the same PyTorch Python program
            runs on all processes/ranks in the cluster. Ensure `mesh_shape` (the dimensions of the nD array
            describing device layout) is identical across all ranks. Inconsistent `mesh_shape` may lead to hanging.

        .. note::
            If no process group is found, init_device_mesh will initialize distributed process group/groups
            required for distributed communications behind the scene.

        Args:
            device_type (str): The device type of the mesh. Currently supports: "cpu", "cuda/cuda-like".
                Passing in a device type with a GPU index, such as "cuda:0", is not allowed.
            mesh_shape (Tuple[int]): A tuple defining the dimensions of the multi-dimensional array
                describing the layout of devices.
            mesh_dim_names (Tuple[str], optional): A tuple of mesh dimension names to assign to each dimension
                of the multi-dimensional array describing the layout of devices. Its length must match the length
                of `mesh_shape`. Each string in `mesh_dim_names` must be unique.

        Returns:
            DeviceMesh: A :class:`DeviceMesh` object representing the device layout.

        Example::
            >>> # xdoctest: +SKIP("no rank")
            >>> from torch.distributed.device_mesh import init_device_mesh
            >>>
            >>> mesh_1d = init_device_mesh("cuda", mesh_shape=(8,))
            >>> mesh_2d = init_device_mesh("cuda", mesh_shape=(2, 8), mesh_dim_names=("dp", "tp"))

        """
        if mesh_dim_names is not None:
            if len(set(mesh_dim_names)) != len(mesh_dim_names):
                raise RuntimeError(
                    "Each mesh_dim_name must be unique.",
                    f"Found repeated mesh_dim_name in mesh_dim_names {mesh_dim_names}",
                )

            if len(mesh_shape) != len(mesh_dim_names):
                raise RuntimeError(
                    "mesh_shape and mesh_dim_names should have same length!",
                    f"Found len(mesh_dim_names): {len(mesh_dim_names)} and len(mesh_shape):{len(mesh_shape)}.",
                )

        # assume valid device types are all letters
        if device_type and not device_type.isalpha():
            raise RuntimeError(
                f"Device type with GPU index is not supported but got {device_type}. ",
                "If you maintained a 'torch.device' object, it's recommended to pass in 'device.type'.",
            )

        # Always initialize the mesh's tensor on CPU, regardless of what the
        # external device type has been set to be (e.g. meta)
        with torch.device("cpu"):
            mesh = torch.arange(math.prod(mesh_shape), dtype=torch.int).view(mesh_shape)
        device_mesh = DeviceMesh(
            device_type=device_type,
            mesh=mesh,
            mesh_dim_names=mesh_dim_names,
        )

        return device_mesh<|MERGE_RESOLUTION|>--- conflicted
+++ resolved
@@ -505,25 +505,12 @@
                 # Append the default pg to the first dim groups only if the default pg is compatible with `self.device_type`.
                 # Otherwise, create new pg.
                 ranks = list(range(get_world_size()))
-<<<<<<< HEAD
                 if torch.cuda.is_available() and get_backend(default_group) == "gloo":
                     dim_group = new_group(backend="cpu:gloo,cuda:nccl", ranks=ranks)
                 elif torch.xpu.is_available() and get_backend(default_group) == "gloo":
                     dim_group = new_group(backend="cpu:gloo,xpu:xccl", ranks=ranks)
                 else:
                     dim_group = default_group
-=======
-                dim_group = (
-                    new_group(
-                        backend="cpu:gloo,cuda:nccl",
-                        ranks=ranks,
-                        group_desc="mesh_default",
-                    )
-                    if torch.cuda.is_available()
-                    and get_backend(default_group) == "gloo"
-                    else default_group
-                )
->>>>>>> 55150c86
                 dim_group_infos.append(
                     (
                         _get_group_tag(dim_group),
