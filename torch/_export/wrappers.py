# mypy: allow-untyped-defs
from contextlib import contextmanager

import torch
import torch._custom_ops
from torch._C import DispatchKey
from torch._higher_order_ops.strict_mode import strict_mode
from torch._higher_order_ops.utils import autograd_not_implemented
from torch._ops import HigherOrderOperator
from torch._subclasses.fake_tensor import FakeTensorMode
from torch.fx.experimental.proxy_tensor import ProxyTorchDispatchMode, track_tensor_tree
from torch.utils import _pytree as pytree


class ExportTracepoint(HigherOrderOperator):
    def __init__(self):
        super().__init__("_export_tracepoint")

<<<<<<< HEAD
=======
    def __call__(self, *args, **kwargs):
        return super().__call__(*args, **kwargs)

>>>>>>> d1bb8e82

_export_tracepoint = ExportTracepoint()


@_export_tracepoint.py_impl(ProxyTorchDispatchMode)
def export_tracepoint_dispatch_mode(mode, *args, **kwargs):
    p_args, p_kwargs = pytree.tree_map(mode.tracer.unwrap_proxy, (args, kwargs))
    proxy = mode.tracer.create_proxy(
        "call_function", _export_tracepoint, p_args, p_kwargs
    )
    return track_tensor_tree(args, proxy, constant=None, tracer=mode.tracer)


@_export_tracepoint.py_impl(FakeTensorMode)
def export_tracepoint_fake_tensor_mode(mode, *args, **kwargs):
    with mode:
        return args


@_export_tracepoint.py_functionalize_impl
def export_tracepoint_functional(ctx, *args, **kwargs):
    unwrapped_args = ctx.unwrap_tensors(args)
    unwrapped_kwargs = ctx.unwrap_tensors(kwargs)

    with ctx.redispatch_to_next():
        out = _export_tracepoint(*unwrapped_args, **unwrapped_kwargs)
        return ctx.wrap_tensors(out)


_export_tracepoint.py_impl(DispatchKey.Autograd)(
    autograd_not_implemented(_export_tracepoint, deferred_error=True)
)


@_export_tracepoint.py_impl(DispatchKey.CPU)
def export_tracepoint_cpu(*args, **kwargs):
    return args


def _wrap_submodule(mod, path, module_call_specs):
    assert isinstance(mod, torch.nn.Module)
    assert path != ""
    submodule = mod
    for name in path.split("."):
        if not hasattr(submodule, name):
            raise RuntimeError(f"Couldn't find submodule at path {path}")
        submodule = getattr(submodule, name)

    def update_module_call_signatures(path, in_spec, out_spec):
        if path in module_call_specs:
            assert module_call_specs[path]["in_spec"] == in_spec
            assert module_call_specs[path]["out_spec"] == out_spec
        module_call_specs[path] = {"in_spec": in_spec, "out_spec": out_spec}

    def check_flattened(flat_args):
        for a in flat_args:
            if not (isinstance(a, (torch.Tensor, str, int, float, bool)) or a is None):
                raise AssertionError(
                    f"Only Tensors or scalars are supported as pytree flattened inputs, got: {a}"
                )

    def pre_hook(module, args, kwargs):
        flat_args, in_spec = pytree.tree_flatten((args, kwargs))
        check_flattened(flat_args)
        flat_args = _export_tracepoint(*flat_args, kind="module_call_inputs", path=path)
        args, kwargs = pytree.tree_unflatten(flat_args, in_spec)
        return args, kwargs

    def post_hook(module, args, kwargs, res):
        _, in_spec = pytree.tree_flatten((args, kwargs))
        flat_res, out_spec = pytree.tree_flatten(res)
        check_flattened(flat_res)
        flat_res = _export_tracepoint(*flat_res, kind="module_call_outputs", path=path)
        update_module_call_signatures(path, in_spec, out_spec)
        return pytree.tree_unflatten(flat_res, out_spec)

    pre_handle = submodule.register_forward_pre_hook(pre_hook, with_kwargs=True)
    post_handle = submodule.register_forward_hook(post_hook, with_kwargs=True)
    return pre_handle, post_handle


@contextmanager
def _wrap_submodules(f, preserve_signature, module_call_signatures):
    handles = []

    try:
        for path in preserve_signature:
            handles.extend(_wrap_submodule(f, path, module_call_signatures))
        yield
    finally:
        for handle in handles:
            handle.remove()


def _mark_strict_experimental(cls):
    def call(self, *args):
        return strict_mode(self, args)

    cls.__call__ = call
    return cls<|MERGE_RESOLUTION|>--- conflicted
+++ resolved
@@ -16,12 +16,9 @@
     def __init__(self):
         super().__init__("_export_tracepoint")
 
-<<<<<<< HEAD
-=======
     def __call__(self, *args, **kwargs):
         return super().__call__(*args, **kwargs)
 
->>>>>>> d1bb8e82
 
 _export_tracepoint = ExportTracepoint()
 
