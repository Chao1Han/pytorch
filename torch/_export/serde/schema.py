--- conflicted
+++ resolved
@@ -8,11 +8,7 @@
 from torch._export.serde.union import _Union
 
 # NOTE: Please update this value if any modifications are made to the schema
-<<<<<<< HEAD
-SCHEMA_VERSION = (7, 2)
-=======
 SCHEMA_VERSION = (7, 3)
->>>>>>> d1bb8e82
 TREESPEC_VERSION = 1
 
 
