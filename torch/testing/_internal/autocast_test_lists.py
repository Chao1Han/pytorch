import torch
from torch.testing._internal.common_utils import TEST_WITH_ROCM


class AutocastTestLists(object):
    def _rnn_cell_args(self, n, num_chunks, is_lstm, dev, dtype):
        input = (torch.randn((n, n), device=dev, dtype=torch.float32),)

        hx = ((torch.randn((n, n), device=dev, dtype=torch.float32),
               torch.randn((n, n), device=dev, dtype=torch.float32)) if is_lstm else
              torch.randn((n, n), device=dev, dtype=torch.float32),)

        weights = (torch.randn((num_chunks * n, n), device=dev, dtype=torch.float32),  # weight_ih
                   torch.randn((num_chunks * n, n), device=dev, dtype=torch.float32),  # weight_hh
                   torch.randn((num_chunks * n), device=dev, dtype=torch.float32),  # bias_ih
                   torch.randn((num_chunks * n), device=dev, dtype=torch.float32))  # bias_hh

        # returns args as a tuple
        return input + hx + weights

    # Supplies ops and arguments for test_autocast_* in test/test_cuda.py
    def __init__(self, dev):
        super().__init__()
        n = 8
        # Utility arguments, created as one-element tuples
        pointwise0_fp16 = (torch.randn(n, dtype=torch.float16, device=dev),)
        pointwise1_fp16 = (torch.randn(n, dtype=torch.float16, device=dev),)
        pointwise2_fp16 = (torch.randn(n, dtype=torch.float16, device=dev),)
        mat0_fp16 = (torch.randn((n, n), dtype=torch.float16, device=dev),)
        mat1_fp16 = (torch.randn((n, n), dtype=torch.float16, device=dev),)
        mat2_fp16 = (torch.randn((n, n), dtype=torch.float16, device=dev),)

        dimsets = ((n, n, n), (n, n, n, n), (n, n, n, n, n))
        conv_args_fp32 = [(torch.randn(dimset, dtype=torch.float32, device=dev),
                           torch.randn(dimset, dtype=torch.float32, device=dev))
                          for dimset in dimsets]
        bias_fp32 = (torch.randn((n,), dtype=torch.float32, device=dev),)
        element0_fp32 = (torch.randn(1, dtype=torch.float32, device=dev),)
        pointwise0_fp32 = (torch.randn(n, dtype=torch.float32, device=dev),)
        pointwise1_fp32 = (torch.randn(n, dtype=torch.float32, device=dev),)
        mat0_fp32 = (torch.randn((n, n), dtype=torch.float32, device=dev),)
        mat1_fp32 = (torch.randn((n, n), dtype=torch.float32, device=dev),)
        mat2_fp32 = (torch.randn((n, n), dtype=torch.float32, device=dev),)
        mat3_fp32 = (torch.randn((n, n), dtype=torch.float32, device=dev),)

        # The lists below organize ops that autocast needs to test.
        # self.list_name corresponds to test_autocast_list_name in test/test_cuda.py.
        # Each op is associated with a tuple of valid arguments.
        # In addition, cudnn conv ops are not supported on ROCm and hence will
        # be skipped by passing TEST_WITH_ROCM flag to those ops in self.torch_fp16 list.

        # Some ops implement built-in type promotion.  These don't need autocasting,
        # but autocasting relies on their promotion, so we include tests to double-check.
        self.torch_expect_builtin_promote = [
            ("eq", pointwise0_fp32 + pointwise1_fp16, torch.bool),
            ("ge", pointwise0_fp32 + pointwise1_fp16, torch.bool),
            ("gt", pointwise0_fp32 + pointwise1_fp16, torch.bool),
            ("le", pointwise0_fp32 + pointwise1_fp16, torch.bool),
            ("lt", pointwise0_fp32 + pointwise1_fp16, torch.bool),
            ("ne", pointwise0_fp32 + pointwise1_fp16, torch.bool),
            ("add", pointwise0_fp32 + pointwise1_fp16, torch.float32),
            ("div", pointwise0_fp32 + pointwise1_fp16, torch.float32),
            ("mul", pointwise0_fp32 + pointwise1_fp16, torch.float32),
            ("cat", (pointwise0_fp16 + pointwise1_fp32,), torch.float32),
            ("equal", pointwise0_fp32 + pointwise1_fp16, torch.float32),
            ("stack", (pointwise0_fp16 + pointwise1_fp32,), torch.float32),
        ]
        self.methods_expect_builtin_promote = [
            ("__eq__", pointwise0_fp32 + pointwise1_fp16, torch.bool),
            ("__ge__", pointwise0_fp32 + pointwise1_fp16, torch.bool),
            ("__gt__", pointwise0_fp32 + pointwise1_fp16, torch.bool),
            ("__le__", pointwise0_fp32 + pointwise1_fp16, torch.bool),
            ("__lt__", pointwise0_fp32 + pointwise1_fp16, torch.bool),
            ("__ne__", pointwise0_fp32 + pointwise1_fp16, torch.bool),
            ("__add__", pointwise0_fp32 + pointwise1_fp16, torch.float32),
            ("__div__", pointwise0_fp32 + pointwise1_fp16, torch.float32),
            ("__mul__", pointwise0_fp32 + pointwise1_fp16, torch.float32),
        ]

        # The remaining lists organize ops that autocast treats explicitly.
        self.torch_fp16 = [
            # deprecated _convolution
            ("_convolution", conv_args_fp32[1] + bias_fp32 + ((1, 1), (0, 0), (1, 1), False,
                                                              (0, 0), 1, False, True, True)),
            # the current  _convolution
            ("_convolution", conv_args_fp32[1] + bias_fp32 + ((1, 1), (0, 0), (1, 1), False,
                                                              (0, 0), 1, False, True, True, True)),
            ("conv1d", conv_args_fp32[0]),
            ("conv2d", conv_args_fp32[1]),
            ("conv3d", conv_args_fp32[2]),
            ("conv_tbc", conv_args_fp32[0] + bias_fp32),
            ("conv_transpose1d", conv_args_fp32[0]),
            ("conv_transpose2d", conv_args_fp32[1]),
            ("conv_transpose3d", conv_args_fp32[2]),
            ("convolution", conv_args_fp32[1] + bias_fp32 + ((1, 1), (0, 0), (1, 1), False, (0, 0), 1)),
            ("cudnn_convolution", conv_args_fp32[1] + ((0, 0), (1, 1), (1, 1), 1, False, True, True), TEST_WITH_ROCM),
            ("cudnn_convolution_transpose", conv_args_fp32[1] + ((0, 0), (0, 0), (1, 1),
                                                                 (1, 1), 1, False, True, True), TEST_WITH_ROCM),
            ("prelu", pointwise0_fp32 + element0_fp32),
            ("addmm", mat1_fp32 + mat2_fp32 + mat3_fp32),
            ("addmv", pointwise0_fp32 + mat2_fp32 + pointwise1_fp32),
            ("addr", mat0_fp32 + pointwise0_fp32 + pointwise1_fp32),
            ("matmul", mat0_fp32 + mat1_fp32),
            ("einsum", "bkhd,bqhd->bqkh", mat0_fp32 + mat1_fp32),
            ("mm", mat0_fp32 + mat1_fp32),
            ("mv", mat0_fp32 + pointwise0_fp32),
            ("chain_matmul", mat0_fp32 + mat1_fp32 + mat2_fp32),
            ("addbmm", mat0_fp32 + (torch.randn((n, n, n), device=dev, dtype=torch.float32),
                                    torch.randn((n, n, n), device=dev, dtype=torch.float32))),
            ("baddbmm", (torch.randn((n, n, n), device=dev, dtype=torch.float32),
                         torch.randn((n, n, n), device=dev, dtype=torch.float32),
                         torch.randn((n, n, n), device=dev, dtype=torch.float32))),
            ("bmm", (torch.randn((n, n, n), device=dev, dtype=torch.float32),
                     torch.randn((n, n, n), device=dev, dtype=torch.float32))),
            # _thnn_fused_lstm_cell and _thnn_fused_gru_cell are not Python-exposed as far as I can tell.
            # ("_thnn_fused_lstm_cell", mat0_fp32 + mat1_fp32 + mat2_fp32 + pointwise0_fp32 + pointwise1_fp32),
            # ("_thnn_fused_gru_cell", mat0_fp32 + mat1_fp32 + mat2_fp32 + pointwise0_fp32 + pointwise1_fp32),
            ("lstm_cell", self._rnn_cell_args(n, num_chunks=4, is_lstm=True, dev=dev, dtype=torch.float32)),
            ("gru_cell", self._rnn_cell_args(n, num_chunks=3, is_lstm=False, dev=dev, dtype=torch.float32)),
            ("rnn_tanh_cell", self._rnn_cell_args(n, num_chunks=1, is_lstm=False, dev=dev, dtype=torch.float32)),
            ("rnn_relu_cell", self._rnn_cell_args(n, num_chunks=1, is_lstm=False, dev=dev, dtype=torch.float32)),
        ]
        self.torch_fp32 = [
            ("acos", (pointwise0_fp16[0].clamp(-.9, 0.9),)),
            ("asin", (pointwise0_fp16[0].clamp(-.9, 0.9),)),
            ("cosh", pointwise0_fp16),
            ("erfinv", (pointwise0_fp16[0].clamp(-.9, .9),)),
            ("exp", pointwise0_fp16),
            ("expm1", pointwise0_fp16),
            ("log", (pointwise0_fp16[0].clamp(0.1, 100.0),)),
            ("log10", (pointwise0_fp16[0].clamp(0.1, 100.0),)),
            ("log2", (pointwise0_fp16[0].clamp(0.1, 100.0),)),
            ("log1p", (pointwise0_fp16[0].clamp(-0.9, 100.0),)),
            ("reciprocal", pointwise0_fp16),
            ("rsqrt", (pointwise0_fp16[0].clamp(0.0, 100.0),)),
            ("sinh", pointwise0_fp16),
            ("tan", (pointwise0_fp16[0].clamp(-3.1 / 2, 3.1 / 2),)),
            ("pow", ((pointwise0_fp16[0] + 1.).clamp(0.0, 100.0),) + pointwise1_fp16),
            ("pow", ((pointwise0_fp16[0] + 1.).clamp(0.0, 100.0),) + (1.7,)),
            # ("pow", (1.7,) + pointwise0_fp16), # This variant has a backend, but is not documented in the API.
            ("softmax", pointwise0_fp16 + (0,)),
            ("log_softmax", pointwise0_fp16 + (0,)),
            ("layer_norm", pointwise0_fp16 + ((pointwise0_fp16[0].numel(),),)),
            ("group_norm", mat0_fp16 + (1,)),
            ("norm", pointwise0_fp16),
            ("norm", pointwise0_fp16, {"dim": 0}),
            # these need magma
            # ("norm", mat0_fp16, {"p": "nuc"}),
            # ("norm", mat0_fp16, {"p": "nuc", "dim": 0}),
            ("norm", pointwise0_fp16, {"p": 1}),
            ("norm", pointwise0_fp16, {"p": 1, "dim": 0}),
            ("cosine_similarity", mat0_fp16 + mat1_fp16),
            ("poisson_nll_loss", mat0_fp16 + mat1_fp16 + (True, False, 1.e-8, torch.nn._reduction.get_enum('mean'))),
            ("cosine_embedding_loss", (torch.tensor([[1, 2, 3]], device=dev, dtype=torch.float16),
                                       torch.tensor([[1, 3, 4]], device=dev, dtype=torch.float16),
                                       torch.tensor([1], device=dev, dtype=torch.int))),
            ("hinge_embedding_loss", mat0_fp16 + (torch.ones(n, device=dev, dtype=torch.int),)),
            ("kl_div", mat0_fp16 + (torch.rand((n, n), device=dev, dtype=torch.float16),)),
            ("margin_ranking_loss", mat0_fp16 + mat1_fp16 + (torch.ones((n,), device=dev, dtype=torch.float16),)),
            ("triplet_margin_loss", mat0_fp16 + mat1_fp16 + mat2_fp16),
            ("binary_cross_entropy_with_logits", mat0_fp16 + (torch.rand((n, n), device=dev, dtype=torch.float16),)),
            ("cumprod", pointwise0_fp16 + (0,)),
            ("cumsum", pointwise0_fp16 + (0,)),
            ("dist", pointwise0_fp16 + pointwise1_fp16),
            ("pdist", mat0_fp16),
            ("cdist", mat0_fp16 + mat1_fp16),
            ("prod", pointwise0_fp16),
            ("prod", pointwise0_fp16 + (0,)),
            ("renorm", mat0_fp16 + (2, 0, 1.0)),
            ("sum", pointwise0_fp16),
            ("sum", mat0_fp16 + (1,)),
        ]
        self.torch_need_autocast_promote = [
            ("addcdiv", pointwise0_fp32 + pointwise1_fp16 + (pointwise2_fp16[0].clamp(0.1, 100),)),
            ("addcmul", pointwise0_fp32 + pointwise1_fp16 + pointwise2_fp16),
            ("atan2", pointwise0_fp32 + (pointwise1_fp16[0].clamp(0.1, 100),)),
            ("bilinear", (torch.randn((1, 2), dtype=torch.float16, device=dev),
                          torch.randn((1, 2), dtype=torch.float32, device=dev),
                          torch.randn((1, 2, 2), dtype=torch.float16, device=dev),
                          torch.randn((1,), dtype=torch.float32, device=dev))),
            ("cross", (torch.randn(3, dtype=torch.float32, device=dev),
                       torch.randn(3, dtype=torch.float16, device=dev))),
            ("dot", pointwise0_fp16 + pointwise1_fp32),
            ("grid_sampler", (torch.randn((2, 3, 33, 22), dtype=torch.float16, device=dev),
                              torch.randn((2, 22, 11, 2), dtype=torch.float32, device=dev),
                              0, 0, False)),
            ("index_put", pointwise0_fp32 + ((torch.tensor([1], device=dev, dtype=torch.long),),
                                             torch.randn(1, device=dev, dtype=torch.float16))),
            ("index_put", pointwise0_fp16 + ((torch.tensor([1], device=dev, dtype=torch.long),),
                                             torch.randn(1, device=dev, dtype=torch.float32))),
            ("tensordot", (torch.randn((2, 2, 2), dtype=torch.float32, device=dev),
                           torch.randn((2, 2, 2), dtype=torch.float16, device=dev))),
            ("scatter_add", (torch.zeros(2, 2, 2, dtype=torch.float32, device=dev),
                             0,
                             torch.randint(0, 2, (2, 2, 2), device=dev),
                             torch.randn((2, 2, 2), dtype=torch.float16, device=dev))),
            ("scatter_add", (torch.zeros(2, 2, 2, dtype=torch.float16, device=dev),
                             0,
                             torch.randint(0, 2, (2, 2, 2), device=dev),
                             torch.randn((2, 2, 2), dtype=torch.float32, device=dev))),
        ]
        self.nn_fp16 = [
            ("linear", mat0_fp32 + mat1_fp32 + mat2_fp32),
        ]
        self.nn_fp32 = [
            ("softplus", pointwise0_fp16),
            ("nll_loss", (torch.rand((n, n), device=dev, dtype=torch.float),
                          torch.zeros((n,), device=dev, dtype=torch.long))),
            ("nll_loss2d", (torch.rand((n, n, n, n), device=dev, dtype=torch.half),
                            torch.zeros((n, n, n), device=dev, dtype=torch.long))),
            ("l1_loss", mat0_fp16 + mat1_fp16),
            ("smooth_l1_loss", mat0_fp16 + mat1_fp16),
            ("mse_loss", mat0_fp16 + mat1_fp16),
            ("multilabel_margin_loss", mat0_fp16 + (torch.ones((n, n), device=dev, dtype=torch.long),)),
            ("soft_margin_loss", mat0_fp16 + (torch.ones((n, n), device=dev, dtype=torch.long),)),
            ("multi_margin_loss", mat0_fp16 + (torch.ones((n,), device=dev, dtype=torch.long),)),
        ]
        self.linalg_fp16 = [
            ("linalg_multi_dot", (mat0_fp32 + mat1_fp32 + mat2_fp32,)),
        ]
        self.methods_fp16 = [
            ("__matmul__", mat0_fp32 + mat1_fp32)
        ]
        self.methods_fp32 = [
            ("__pow__", (torch.rand(n, device=dev, dtype=torch.float16), 1.5)),
        ]
        self.banned = [
            ("binary_cross_entropy", (torch.rand((n, n), device=dev, dtype=torch.float32),
                                      torch.rand((n, n), device=dev, dtype=torch.float32)), torch._C._nn),
        ]

class AutocastCPUTestLists(object):
    # Supplies ops and arguments for test_autocast_* in test/test_cpu.py
    def __init__(self, dev):
        super().__init__()
        n = 8
        # Utility arguments, created as one-element tuples
        pointwise0_bf16 = (torch.randn(n, dtype=torch.bfloat16, device=dev),)
        pointwise1_bf16 = (torch.randn(n, dtype=torch.bfloat16, device=dev),)
        pointwise2_bf16 = (torch.randn(n, dtype=torch.bfloat16, device=dev),)
        mat0_bf16 = (torch.randn((n, n), dtype=torch.bfloat16, device=dev),)
        mat1_bf16 = (torch.randn((n, n), dtype=torch.bfloat16, device=dev),)
        mat2_bf16 = (torch.randn((n, n), dtype=torch.bfloat16, device=dev),)

        dummy_dimsets = ((n,), (n, n), (n, n, n), (n, n, n, n), (n, n, n, n, n))

        dummy_bf16 = [(torch.randn(dimset, dtype=torch.bfloat16, device=dev),)
                      for dimset in dummy_dimsets]

        dimsets = ((n, n, n), (n, n, n, n), (n, n, n, n, n))
        conv_args_bf16 = [(torch.randn(dimset, dtype=torch.bfloat16, device=dev),
                           torch.randn(dimset, dtype=torch.bfloat16, device=dev))
                          for dimset in dimsets]
        conv_args_fp32 = [(torch.randn(dimset, dtype=torch.float32, device=dev),
                           torch.randn(dimset, dtype=torch.float32, device=dev))
                          for dimset in dimsets]

        bias_fp32 = (torch.randn((n,), dtype=torch.float32, device=dev),)
        element0_fp32 = (torch.randn(1, dtype=torch.float32, device=dev),)
        pointwise0_fp32 = (torch.randn(n, dtype=torch.float32, device=dev),)
        pointwise1_fp32 = (torch.randn(n, dtype=torch.float32, device=dev),)
        mat0_fp32 = (torch.randn((n, n), dtype=torch.float32, device=dev),)
        mat1_fp32 = (torch.randn((n, n), dtype=torch.float32, device=dev),)
        mat2_fp32 = (torch.randn((n, n), dtype=torch.float32, device=dev),)
        mat3_fp32 = (torch.randn((n, n), dtype=torch.float32, device=dev),)

        dummy_fp32 = [(torch.randn(dimset, dtype=torch.float32, device=dev),)
                      for dimset in dummy_dimsets]
        # The lists below organize ops that autocast needs to test.
        # self.list_name corresponds to test_autocast_list_name in test/test_cpu.py.
        # Each op is associated with a tuple of valid arguments.

        # Some ops implement built-in type promotion.  These don't need autocasting,
        # but autocasting relies on their promotion, so we include tests to double-check.
        self.torch_expect_builtin_promote = [
            ("eq", pointwise0_fp32 + pointwise1_bf16, torch.bool),
            ("ge", pointwise0_fp32 + pointwise1_bf16, torch.bool),
            ("gt", pointwise0_fp32 + pointwise1_bf16, torch.bool),
            ("le", pointwise0_fp32 + pointwise1_bf16, torch.bool),
            ("lt", pointwise0_fp32 + pointwise1_bf16, torch.bool),
            ("ne", pointwise0_fp32 + pointwise1_bf16, torch.bool),
            ("add", pointwise0_fp32 + pointwise1_bf16, torch.float32),
            ("div", pointwise0_fp32 + pointwise1_bf16, torch.float32),
            ("mul", pointwise0_fp32 + pointwise1_bf16, torch.float32),
        ]
        self.methods_expect_builtin_promote = [
            ("__eq__", pointwise0_fp32 + pointwise1_bf16, torch.bool),
            ("__ge__", pointwise0_fp32 + pointwise1_bf16, torch.bool),
            ("__gt__", pointwise0_fp32 + pointwise1_bf16, torch.bool),
            ("__le__", pointwise0_fp32 + pointwise1_bf16, torch.bool),
            ("__lt__", pointwise0_fp32 + pointwise1_bf16, torch.bool),
            ("__ne__", pointwise0_fp32 + pointwise1_bf16, torch.bool),
            ("__add__", pointwise0_fp32 + pointwise1_bf16, torch.float32),
            ("__div__", pointwise0_fp32 + pointwise1_bf16, torch.float32),
            ("__mul__", pointwise0_fp32 + pointwise1_bf16, torch.float32),
        ]
        # The remaining lists organize ops that autocast treats explicitly.
        self.torch_bf16 = [
            ("conv1d", conv_args_fp32[0]),
            ("conv2d", conv_args_fp32[1]),
            ("conv3d", conv_args_fp32[2]),
            ("bmm", (torch.randn((n, n, n), device=dev, dtype=torch.float32),
                     torch.randn((n, n, n), device=dev, dtype=torch.float32))),
            ("mm", mat0_fp32 + mat1_fp32),
            ("baddbmm", (torch.randn((n, n, n), device=dev, dtype=torch.float32),
                         torch.randn((n, n, n), device=dev, dtype=torch.float32),
                         torch.randn((n, n, n), device=dev, dtype=torch.float32))),
            ("addmm", mat1_fp32 + mat2_fp32 + mat3_fp32),
            ("addbmm", mat0_fp32 + (torch.randn((n, n, n), device=dev, dtype=torch.float32),
                                    torch.randn((n, n, n), device=dev, dtype=torch.float32))),
            ("conv_tbc", (torch.randn((10, 7, 3), device=dev, dtype=torch.float32),
                          torch.randn((5, 3, 5), device=dev, dtype=torch.float32),
                          torch.randn(5, device=dev, dtype=torch.float32),
                          0)),
        ]
        self.torch_fp32 = [
            ("conv_transpose1d", conv_args_bf16[0]),
            ("conv_transpose2d", conv_args_bf16[1]),
            ("conv_transpose3d", conv_args_bf16[2]),
<<<<<<< HEAD
            ("batch_norm", dummy_bf16[2], {"weight": None, "bias": None, "running_mean": torch.rand((n), dtype=torch.float32),
                                           "running_var": torch.rand((n), dtype=torch.float32), "training": False,
                                           "momentum": 0.1, "eps": 1e-5, "cudnn_enabled": False}),
            ("dropout", dummy_bf16[2], {"p": 0.1, "train": False}),
            ("binary_cross_entropy_with_logits", mat0_bf16 + (torch.rand((n, n), device=dev, dtype=torch.bfloat16),)),
            ("instance_norm", dummy_bf16[1], {"weight": None, "bias": None, "running_mean": None,
                                              "running_var": None, "use_input_stats": True,
                                              "momentum": 0.1, "eps": 1e-5, "cudnn_enabled": False}),
=======
>>>>>>> 4a57321a
        ]
        self.nn_bf16 = [
            ("linear", mat0_fp32 + mat1_fp32),
        ]
        self.nn_fp32 = [
            ("avg_pool2d", dummy_bf16[2], {"kernel_size": (3, 2), "stride": (1, 1)}),
            ("avg_pool3d", dummy_bf16[3], {"kernel_size": (3, 3, 3), "stride": (1, 1, 1)}),
<<<<<<< HEAD
            ("gelu", dummy_bf16[3], {"approximate": 'none'}),
            ("gelu", dummy_bf16[3], {"approximate": 'tanh'}),
            ("upsample_nearest1d", dummy_bf16[2], {"output_size": (n)}),
            ("upsample_nearest2d", dummy_bf16[3], {"output_size": (n, n)}),
            ("upsample_nearest3d", dummy_bf16[4], {"output_size": (n, n, n)}),
            ("upsample_linear1d", dummy_bf16[2], {"output_size": (n), "align_corners": False}),
            ("upsample_bilinear2d", dummy_bf16[3], {"output_size": (n, n), "align_corners": False}),
            ("upsample_trilinear3d", dummy_bf16[4], {"output_size": (n, n, n), "align_corners": False}),
=======
>>>>>>> 4a57321a
            ("binary_cross_entropy", (torch.rand((n, n), device=dev, dtype=torch.bfloat16),) +
                                     (torch.rand((n, n), device=dev, dtype=torch.bfloat16),)),
            ("reflection_pad1d", dummy_bf16[2], {"padding": (3, 3)}),
            ("smooth_l1_loss", mat0_bf16 + mat1_bf16),
        ]
        self.torch_need_autocast_promote = [
            ("cat", (pointwise0_bf16 + pointwise1_fp32,)),
            ("stack", (pointwise0_bf16 + pointwise1_fp32,)),
        ]<|MERGE_RESOLUTION|>--- conflicted
+++ resolved
@@ -302,6 +302,7 @@
             ("bmm", (torch.randn((n, n, n), device=dev, dtype=torch.float32),
                      torch.randn((n, n, n), device=dev, dtype=torch.float32))),
             ("mm", mat0_fp32 + mat1_fp32),
+            ("matmul", mat0_fp32 + mat1_fp32),
             ("baddbmm", (torch.randn((n, n, n), device=dev, dtype=torch.float32),
                          torch.randn((n, n, n), device=dev, dtype=torch.float32),
                          torch.randn((n, n, n), device=dev, dtype=torch.float32))),
@@ -317,39 +318,15 @@
             ("conv_transpose1d", conv_args_bf16[0]),
             ("conv_transpose2d", conv_args_bf16[1]),
             ("conv_transpose3d", conv_args_bf16[2]),
-<<<<<<< HEAD
-            ("batch_norm", dummy_bf16[2], {"weight": None, "bias": None, "running_mean": torch.rand((n), dtype=torch.float32),
-                                           "running_var": torch.rand((n), dtype=torch.float32), "training": False,
-                                           "momentum": 0.1, "eps": 1e-5, "cudnn_enabled": False}),
-            ("dropout", dummy_bf16[2], {"p": 0.1, "train": False}),
-            ("binary_cross_entropy_with_logits", mat0_bf16 + (torch.rand((n, n), device=dev, dtype=torch.bfloat16),)),
-            ("instance_norm", dummy_bf16[1], {"weight": None, "bias": None, "running_mean": None,
-                                              "running_var": None, "use_input_stats": True,
-                                              "momentum": 0.1, "eps": 1e-5, "cudnn_enabled": False}),
-=======
->>>>>>> 4a57321a
         ]
         self.nn_bf16 = [
-            ("linear", mat0_fp32 + mat1_fp32),
+            ("linear", mat0_fp32 + mat1_fp32, {}),
         ]
         self.nn_fp32 = [
-            ("avg_pool2d", dummy_bf16[2], {"kernel_size": (3, 2), "stride": (1, 1)}),
             ("avg_pool3d", dummy_bf16[3], {"kernel_size": (3, 3, 3), "stride": (1, 1, 1)}),
-<<<<<<< HEAD
-            ("gelu", dummy_bf16[3], {"approximate": 'none'}),
-            ("gelu", dummy_bf16[3], {"approximate": 'tanh'}),
-            ("upsample_nearest1d", dummy_bf16[2], {"output_size": (n)}),
-            ("upsample_nearest2d", dummy_bf16[3], {"output_size": (n, n)}),
-            ("upsample_nearest3d", dummy_bf16[4], {"output_size": (n, n, n)}),
-            ("upsample_linear1d", dummy_bf16[2], {"output_size": (n), "align_corners": False}),
-            ("upsample_bilinear2d", dummy_bf16[3], {"output_size": (n, n), "align_corners": False}),
-            ("upsample_trilinear3d", dummy_bf16[4], {"output_size": (n, n, n), "align_corners": False}),
-=======
->>>>>>> 4a57321a
             ("binary_cross_entropy", (torch.rand((n, n), device=dev, dtype=torch.bfloat16),) +
                                      (torch.rand((n, n), device=dev, dtype=torch.bfloat16),)),
             ("reflection_pad1d", dummy_bf16[2], {"padding": (3, 3)}),
-            ("smooth_l1_loss", mat0_bf16 + mat1_bf16),
         ]
         self.torch_need_autocast_promote = [
             ("cat", (pointwise0_bf16 + pointwise1_fp32,)),
