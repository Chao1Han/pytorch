--- conflicted
+++ resolved
@@ -338,14 +338,6 @@
             device_id=device_id,
         )
 
-<<<<<<< HEAD
-        # set device for nccl pg for collectives
-        if "nccl" in self.backend:
-            torch.cuda.set_device(self.rank)
-        elif "xccl" in self.backend:
-            torch.xpu.set_device(self.rank)
-=======
->>>>>>> 55150c86
 
     def destroy_pg(self) -> None:
         # Wait for all ranks to reach here before starting shutdown.
@@ -380,21 +372,7 @@
 # wrapper to initialize comms (processgroup)
 def with_comms(eager_init: bool = False) -> TestFunc:
 
-<<<<<<< HEAD
-    @wraps(func)  # pyre-ignore[6]
-    def wrapper(
-        self, *args: Tuple[object], **kwargs: Dict[str, Any]  # type: ignore[misc]
-    ) -> None:
-        # if backend not specified, and cuda available, then use nccl, else gloo
-        if torch.cuda.is_available() and torch.cuda.device_count() >= self.world_size:
-            self.device_type = "cuda"
-        elif torch.xpu.is_available() and torch.xpu.device_count() >= self.world_size:
-            self.device_type = "xpu"
-        else:
-            self.device_type = "cpu"
-=======
     def decorator(func):
->>>>>>> 55150c86
 
         @wraps(func)  # pyre-ignore[6]
         def wrapper(
