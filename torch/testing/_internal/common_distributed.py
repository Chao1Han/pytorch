# mypy: ignore-errors

import abc
import faulthandler
import itertools
import logging
import multiprocessing
import os
import queue
import subprocess
import sys
import tempfile
import threading
import time
import traceback
import types
import unittest
from contextlib import contextmanager
from dataclasses import dataclass
from datetime import timedelta
from enum import Enum
from functools import partial, reduce, wraps
from io import StringIO
from typing import Dict, NamedTuple, Optional, Union, List, Any, Callable, Tuple
from unittest.mock import patch

import torch
import torch._dynamo.test_case
import torch.cuda.nccl
import torch.distributed as c10d
import torch.nn as nn
from torch.testing._internal.common_utils import (
    FILE_SCHEMA,
    find_free_port,
    IS_SANDCASTLE,
    retry_on_connect_failures,
    skip_but_pass_in_sandcastle,
    skip_but_pass_in_sandcastle_if,
    TEST_WITH_ROCM,
    TEST_WITH_TSAN,
    TestCase,
    run_tests,
)
from torch.testing._internal.distributed.multi_threaded_pg import (
    _install_threaded_pg,
    _uninstall_threaded_pg,
    ProcessLocalGroup,
)
import operator

logging.basicConfig(level=logging.INFO)
logger = logging.getLogger(__name__)


class TestSkip(NamedTuple):
    exit_code: int
    message: str


TEST_SKIPS = {
    "backend_unavailable": TestSkip(
        72, "Skipped because distributed backend is not available."
    ),
    "small_worldsize": TestSkip(73, "Skipped due to small world size."),
    "odd_worldsize": TestSkip(87, "Skipped due to odd world size."),
    "no_cuda": TestSkip(74, "CUDA is not available."),
    "multi-gpu-1": TestSkip(75, "Need at least 1 CUDA device"),
    "multi-gpu-2": TestSkip(77, "Need at least 2 CUDA devices"),
    "multi-gpu-3": TestSkip(80, "Need at least 3 CUDA devices"),
    "multi-gpu-4": TestSkip(81, "Need at least 4 CUDA devices"),
    "multi-gpu-5": TestSkip(82, "Need at least 5 CUDA devices"),
    "multi-gpu-6": TestSkip(83, "Need at least 6 CUDA devices"),
    "multi-gpu-7": TestSkip(84, "Need at least 7 CUDA devices"),
    "multi-gpu-8": TestSkip(85, "Need at least 8 CUDA devices"),
    "nccl": TestSkip(76, "c10d not compiled with NCCL support"),
    "skipIfRocm": TestSkip(78, "Test skipped for ROCm"),
    "no_peer_access": TestSkip(79, "Test skipped because no GPU peer access"),
    "generic": TestSkip(
        86, "Test skipped at subprocess level, look at subprocess log for skip reason"
    ),
    "importerror": TestSkip(88, "Test skipped due to missing import"),
}


@dataclass
class DistTestCases:
    # Backends that do not support a specific collective
    skip_collective = {}
    skip_collective["allgather_coalesced"] = {"nccl", "mpi", "ucc", "ccl"}
    skip_collective["reduce"] = set()
    skip_collective["sendrecv anysource"] = {"nccl", "ucc", "ccl"}
    skip_collective["cpu barrier"] = {"nccl", "ucc"}

    # Sets showing that something is implemented
    backend_feature = {}
    backend_feature["gpu"] = {"nccl", "gloo", "ucc", "ccl"}
    backend_feature["cuda"] = {"nccl", "gloo", "ucc"}
    backend_feature["xpu"] = {"ccl", "gloo"}
    backend_feature["ddp"] = {"nccl", "gloo", "ucc"}
    backend_feature["subgroup"] = {"nccl", "gloo", "ucc", "ccl"}
    backend_feature["plugin"] = set()


def skip_if_no_gpu(func):
    """Skips if the world size exceeds the number of GPUs, ensuring that if the
    test is run, each rank has its own GPU via ``torch.cuda.device(rank)``."""

    @wraps(func)
    def wrapper(*args, **kwargs):
        if not torch.cuda.is_available() and not torch.xpu.is_available():
            sys.exit(TEST_SKIPS["no_cuda"].exit_code)
        world_size = int(os.environ["WORLD_SIZE"])
        device_count = torch.xpu.device_count() if torch.xpu.is_available() else torch.cuda.device_count()
        if device_count < world_size:
            sys.exit(TEST_SKIPS[f"multi-gpu-{world_size}"].exit_code)

        return func(*args, **kwargs)

    return wrapper


def skip_if_small_worldsize(func):
    @wraps(func)
    def wrapper(*args, **kwargs):
        if (os.environ["BACKEND"] != "mpi") and int(os.environ["WORLD_SIZE"]) <= 2:
            sys.exit(TEST_SKIPS["small_worldsize"].exit_code)

        return func(*args, **kwargs)

    return wrapper


def skip_if_odd_worldsize(func):
    @wraps(func)
    def wrapper(*args, **kwargs):
        if (os.environ["BACKEND"] != "mpi") and int(os.environ["WORLD_SIZE"]) % 2 == 1:
            sys.exit(TEST_SKIPS["odd_worldsize"].exit_code)

        return func(*args, **kwargs)

    return wrapper


def require_n_gpus_for_nccl_backend(n, backend):
    def decorator(func):
        @wraps(func)
        def wrapper(*args, **kwargs):
            if backend == "nccl" and torch.cuda.device_count() < n:
                sys.exit(TEST_SKIPS[f"multi-gpu-{n}"].exit_code)
            else:
                return func(*args, **kwargs)

        return wrapper

    return decorator


def import_transformers_or_skip():
    def decorator(func):
        @wraps(func)
        def wrapper(*args, **kwargs):
            try:
                from transformers import (  # noqa: F401
                    AutoModelForMaskedLM,
                    BertConfig,
                )

                return func(*args, **kwargs)
            except ImportError:
                sys.exit(TEST_SKIPS["importerror"].exit_code)

        return wrapper

    return decorator


def at_least_x_gpu(x):
    return torch.cuda.is_available() and torch.cuda.device_count() >= x


def skip_if_lt_x_gpu(x):
    def decorator(func):
        @wraps(func)
        def wrapper(*args, **kwargs):
            if (torch.cuda.is_available() and torch.cuda.device_count() >= x) or \
               (torch.xpu.is_available() and torch.xpu.device_count() >= x):
                return func(*args, **kwargs)
            sys.exit(TEST_SKIPS[f"multi-gpu-{x}"].exit_code)

        return wrapper

    return decorator


# This decorator helps avoiding initializing cuda while testing other backends
def nccl_skip_if_lt_x_gpu(backend, x):
    def decorator(func):
        @wraps(func)
        def wrapper(*args, **kwargs):
            if backend != "nccl":
                return func(*args, **kwargs)
            if torch.cuda.is_available() and torch.cuda.device_count() >= x:
                return func(*args, **kwargs)
            sys.exit(TEST_SKIPS[f"multi-gpu-{x}"].exit_code)

        return wrapper

    return decorator


def verify_ddp_error_logged(model_DDP, err_substr):
    # Verify error was logged in ddp_logging_data.
    ddp_logging_data = model_DDP._get_ddp_logging_data()
    assert "iteration" in ddp_logging_data
    assert "has_error" in ddp_logging_data
    assert "error" in ddp_logging_data
    logging_err = ddp_logging_data["error"]
    # Remove C++ stacktrace if needed.
    actual = (
        err_substr
        if err_substr.find("\nException raised from ") == -1
        else err_substr.split("\nException raised from ")[0]
    )
    assert (
        actual in logging_err
    ), f"Did not find expected {actual} in ddp logging data error: {logging_err}"


def with_nccl_blocking_wait(func):
    """
    Convenience decorator to set/unset TORCH_NCCL_BLOCKING_WAIT flag. Note that use of
    this decorator will override the setting of TORCH_NCCL_ASYNC_ERROR_HANDLING for
    the particular test. After the test, both TORCH_NCCL_BLOCKING_WAIT and
    TORCH_NCCL_ASYNC_ERROR_HANDLING will be restored to their original values.
    """

    @wraps(func)
    def wrapper(*args, **kwargs):
        # Save and unset TORCH_NCCL_ASYNC_ERROR_HANDLING
        try:
            cached_nccl_async_error_handling: Union[str, None] = os.environ[
                "TORCH_NCCL_ASYNC_ERROR_HANDLING"
            ]
            del os.environ["TORCH_NCCL_ASYNC_ERROR_HANDLING"]
        except KeyError:
            # TORCH_NCCL_ASYNC_ERROR_HANDLING was unset
            cached_nccl_async_error_handling = None

        # Save val of TORCH_NCCL_BLOCKING_WAIT and set it.
        try:
            cached_nccl_blocking_wait: Union[str, None] = os.environ[
                "TORCH_NCCL_BLOCKING_WAIT"
            ]
        except KeyError:
            cached_nccl_blocking_wait = None
        finally:
            os.environ["TORCH_NCCL_BLOCKING_WAIT"] = "1"

        try:
            ret = func(*args, **kwargs)
            return ret
        finally:
            # restore old values.
            if cached_nccl_async_error_handling is not None:
                os.environ[
                    "TORCH_NCCL_ASYNC_ERROR_HANDLING"
                ] = cached_nccl_async_error_handling

            if cached_nccl_blocking_wait is not None:
                os.environ["TORCH_NCCL_BLOCKING_WAIT"] = cached_nccl_blocking_wait

    return wrapper


def with_dist_debug_levels(levels):
    """
    Runs a test for each distributed debug level specified in levels.
    """

    def decorator(func):
        @wraps(func)
        def wrapper(*args, **kwargs):
            old_level = os.environ.get("TORCH_DISTRIBUTED_DEBUG", None)
            for level in levels:
                os.environ["TORCH_DISTRIBUTED_DEBUG"] = level
                c10d.set_debug_level_from_env()
                ret = func(*args, **kwargs)
                c10d.barrier()
                if old_level is not None:
                    os.environ["TORCH_DISTRIBUTED_DEBUG"] = old_level
            # Only returns test return for last test, but since these are
            # unittests the return value is not really used and earlier tests
            # would've raised had they failed.
            return ret

        return wrapper

    return decorator


def requires_gloo():
    return skip_but_pass_in_sandcastle_if(
        not c10d.is_gloo_available(),
        "c10d was not compiled with the Gloo backend",
    )

def requires_cuda():
    return skip_but_pass_in_sandcastle_if(
        not torch.cuda.is_available(),
        "cuda was not available",
    )


def requires_nccl_version(version, msg):
    if not c10d.is_nccl_available():
        return skip_but_pass_in_sandcastle(
            "c10d was not compiled with the NCCL backend",
        )
    else:
        return skip_but_pass_in_sandcastle_if(
            torch.cuda.nccl.version() < version,
            f"Requires NCCL version greater than or equal to: {version}, found: {torch.cuda.nccl.version()}, reason: {msg}",
        )


def requires_nccl():
    return skip_but_pass_in_sandcastle_if(
        not c10d.is_nccl_available(),
        "c10d was not compiled with the NCCL backend",
    )

<<<<<<< HEAD
def requires_xccl():
    return skip_but_pass_in_sandcastle_if(
        not c10d.is_xccl_available(),
        "c10d was not compiled with the XCCL backend",
=======
def requires_ccl():
    return skip_but_pass_in_sandcastle_if(
        not c10d.is_ccl_available(),
        "c10d was not compiled with the CCL backend",
>>>>>>> 7d99c5b9
    )

def requires_ucc():
    return skip_but_pass_in_sandcastle_if(
        not c10d.is_ucc_available(),
        "c10d was not compiled with the UCC backend",
    )

def requires_mpi():
    return skip_but_pass_in_sandcastle_if(
        not c10d.is_mpi_available(),
        "c10d was not compiled with the MPI backend",
    )


def skip_if_rocm_multiprocess(func):
    """Skips a test for ROCm"""
    func.skip_if_rocm_multiprocess = True

    @wraps(func)
    def wrapper(*args, **kwargs):
        if not TEST_WITH_ROCM:
            return func(*args, **kwargs)
        sys.exit(TEST_SKIPS["skipIfRocm"].exit_code)

    return wrapper


def skip_if_win32():
    return skip_but_pass_in_sandcastle_if(
        sys.platform == "win32",
        "This unit test case is not supported on Windows platform",
    )


@retry_on_connect_failures
def create_tcp_store(
    addr="localhost",
    world_size=1,
    is_master=True,
    timeout=timedelta(minutes=5),
    wait_for_workers=True,
    jit_class=False,
    use_libuv=True,
):
    """
    Creates a TCP store. Retries if the chosen port is already in use.
    """
    port = find_free_port()
    if jit_class:
        timeout_millisecond = int(timeout / timedelta(milliseconds=1))
        return torch.classes.dist_c10d.TCPStore(
            addr, port, world_size, is_master, timeout_millisecond
        )
    else:
        return c10d.TCPStore(
            addr, port, world_size, is_master, wait_for_workers=wait_for_workers, use_libuv=use_libuv
        )


if TEST_WITH_TSAN:
    # TSAN runs much slower.
    TIMEOUT_DEFAULT = 500
else:
    TIMEOUT_DEFAULT = int(os.getenv('DISTRIBUTED_TESTS_DEFAULT_TIMEOUT', '300'))
TIMEOUT_OVERRIDE = {"test_ddp_uneven_inputs": 400}


# https://github.com/pytorch/pytorch/issues/75665
if TEST_WITH_ROCM:
    TIMEOUT_OVERRIDE["test_join_kwargs"] = 200


def create_device(interface=None):
    if sys.platform == "win32" or interface is None:
        return c10d.ProcessGroupGloo.create_device(hostname="127.0.0.1")
    else:
        return c10d.ProcessGroupGloo.create_device(interface=interface)


def get_timeout(test_id) -> int:
    return TIMEOUT_OVERRIDE.get(test_id.split(".")[-1], TIMEOUT_DEFAULT)


@contextmanager
def captured_output():
    new_out, new_err = StringIO(), StringIO()
    old_out, old_err = sys.stdout, sys.stderr
    try:
        sys.stdout, sys.stderr = new_out, new_err
        yield sys.stdout, sys.stderr
    finally:
        sys.stdout, sys.stderr = old_out, old_err


def simple_sparse_reduce_tests(rank: int, world_size: int, num_inputs: int = 1):
    """
    Generate a number of basic test cases for sparse reduction.
    These cover tensors with a varying number of sparse dimensions and a varying
    number of dense dimensions. The only reduction operation we support is sum.
    """

    def generate(rank: int, world_size: int, sparse_dims: int = 1, dense_dims: int = 0):
        # First sparse dimension is [0..rank].
        # Subsequent dimensions are always 0, so we know there is
        # a non-empty intersection between any two sparse tensors.
        indices = torch.reshape(torch.arange(rank + 1), (1, rank + 1))
        shape = [world_size] + [2 for _ in range(dense_dims)]
        for _ in range(sparse_dims - 1):
            indices = torch.cat((indices, torch.zeros(1, rank + 1)))
            shape.append(world_size)
        values = torch.ones([rank + 1] + [2 for _ in range(dense_dims)])
        return torch.sparse_coo_tensor(indices, values, shape)

    def compute_sum(fn, world_size: int):
        return reduce(
            operator.add, [fn(rank, world_size) for rank in range(world_size)]
        )

    return [
        (
            [
                fn(num_inputs * rank + i, num_inputs * world_size)
                for i in range(num_inputs)
            ],
            [compute_sum(fn, num_inputs * world_size) for i in range(num_inputs)],
        )
        for fn in [
            partial(generate, sparse_dims=1),
            partial(generate, sparse_dims=2),
            partial(generate, sparse_dims=3),
            partial(generate, dense_dims=1),
            partial(generate, dense_dims=2),
            partial(generate, dense_dims=3),
        ]
    ]


# HELPER FOR MULTIGPU TESTS
def init_multigpu_helper(world_size: int, backend: str):
    """Multigpu tests are designed to simulate the multi nodes with multi
    GPUs on each node. Nccl backend requires equal #GPUs in each process.
    On a single node, all visible GPUs are evenly
    divided to subsets, each process only uses a subset.
    """
    nGPUs = torch.xpu.device_count() if torch.xpu.is_available() else torch.cuda.device_count()
    visible_devices = range(nGPUs)

    # If rank is less than or equal to number of available GPU's
    # then each rank can be mapped to corresponding GPU.
    nGPUs_per_process = 1
    if world_size > nGPUs:
        nGPUs_per_process = nGPUs // world_size
    rank_to_GPU = {
        i: list(visible_devices[i * nGPUs_per_process : (i + 1) * nGPUs_per_process])
        for i in range(world_size)
    }
    return rank_to_GPU


tmp_dir: Optional[tempfile.TemporaryDirectory] = None


def initialize_temp_directories(init_method: Optional[str] = None) -> None:
    global tmp_dir
    tmp_dir = tempfile.TemporaryDirectory()
    os.environ["TEMP_DIR"] = tmp_dir.name
    os.mkdir(os.path.join(tmp_dir.name, "barrier"))
    os.mkdir(os.path.join(tmp_dir.name, "test_dir"))
    init_dir_path = os.path.join(tmp_dir.name, "init_dir")
    os.mkdir(init_dir_path)
    # Set init method if specified.
    if init_method is not None:
        os.environ["INIT_METHOD"] = init_method
    else:
        os.environ["INIT_METHOD"] = FILE_SCHEMA + os.path.join(
            init_dir_path, "shared_init_file"
        )


def cleanup_temp_dir() -> None:
    if tmp_dir is not None:
        tmp_dir.cleanup()


# Most tests operate with this worldsize
DEFAULT_WORLD_SIZE = 4

# [How does MultiProcessTestCase work?]
# Each MultiProcessTestCase instance uses 1 + `world_size()` processes, by
# default `world_size()` returns 4. Let's take `test_rpc_spawn.py` as an
# example which inherits from this class. Its `Setup()` methods calls into
# `MultiProcessTestCase._spawn_processes()` which spawns `world_size()`
# subprocesses. During the spawn, the main process passes the test name to
# subprocesses, and the name is acquired from self.id(). The subprocesses
# then use the provided test function name to retrieve the function attribute
# from the test instance and run it. The main process simply waits for all
# subprocesses to join.


class MultiProcessTestCase(TestCase):
    MAIN_PROCESS_RANK = -1
    # This exit code is used to indicate that the test code had an error and
    # exited abnormally. There are certain tests that might use sys.exit() to
    # simulate failures and in those cases, we can't have an exit code of 0,
    # but we still want to ensure we didn't run into any other errors.
    TEST_ERROR_EXIT_CODE = 10

    # do not early terminate for distributed tests.
    def _should_stop_test_suite(self) -> bool:
        return False

    @property
    def world_size(self) -> int:
        return DEFAULT_WORLD_SIZE

    def join_or_run(self, fn):
        @wraps(fn)
        def wrapper(self):
            if self.rank == self.MAIN_PROCESS_RANK:
                self._join_processes(fn)
            else:
                fn()

        return types.MethodType(wrapper, self)

    # The main process spawns N subprocesses that run the test.
    # Constructor patches current instance test method to
    # assume the role of the main process and join its subprocesses,
    # or run the underlying test function.
    def __init__(self, method_name: str = "runTest", methodName: str = "runTest") -> None:
        # methodName is the correct naming in unittest and testslide uses keyword arguments.
        # So we need to use both to 1) not break BC and, 2) support testslide.
        if methodName != "runTest":
            method_name = methodName
        super().__init__(method_name)
        try:
            fn = getattr(self, method_name)
            setattr(self, method_name, self.join_or_run(fn))
        except AttributeError as e:
            if methodName != 'runTest':
                # we allow instantiation with no explicit method name
                # but not an *incorrect* or missing method name
                raise ValueError(f"no such test method in {self.__class__}: {methodName}") from e

    def setUp(self) -> None:
        super().setUp()
        self.skip_return_code_checks = []  # type: ignore[var-annotated]
        self.processes = []  # type: ignore[var-annotated]
        self.rank = self.MAIN_PROCESS_RANK
        self.file_name = tempfile.NamedTemporaryFile(delete=False).name
        # pid to pipe consisting of error message from process.
        self.pid_to_pipe = {}  # type: ignore[var-annotated]

    def tearDown(self) -> None:
        super().tearDown()
        for p in self.processes:
            p.terminate()
        # Each Process instance holds a few open file descriptors. The unittest
        # runner creates a new TestCase instance for each test method and keeps
        # it alive until the end of the entire suite. We must thus reset the
        # processes to prevent an effective file descriptor leak.
        self.processes = []

    def _current_test_name(self) -> str:
        # self.id() == e.g. '__main__.TestDistributed.TestAdditive.test_get_rank'
        return self.id().split(".")[-1]

    def _start_processes(self, proc) -> None:
        self.processes = []
        for rank in range(int(self.world_size)):
            parent_conn, child_conn = torch.multiprocessing.Pipe()
            process = proc(
                target=self.__class__._run,
                name="process " + str(rank),
                args=(rank, self._current_test_name(), self.file_name, child_conn),
                kwargs={
                    "fake_pg": getattr(self, "fake_pg", False),
                }
            )
            process.start()
            logger.info("Started process %s with pid %s", rank, process.pid)
            self.pid_to_pipe[process.pid] = parent_conn
            self.processes.append(process)

    def _spawn_processes(self) -> None:
        proc = torch.multiprocessing.get_context("spawn").Process
        self._start_processes(proc)

    class Event(Enum):
        GET_TRACEBACK = 1

    @staticmethod
    def _event_listener(parent_pipe, signal_pipe, rank: int):
        logger.info("Starting event listener thread for rank %s", rank)
        while True:
            ready_pipes = multiprocessing.connection.wait([parent_pipe, signal_pipe])

            if parent_pipe in ready_pipes:

                if parent_pipe.closed:
                    logger.info(
                        "Pipe closed for process %s, stopping event listener thread", rank
                    )
                    return

                event = parent_pipe.recv()
                logger.info("Received event %s on process %s", event, rank)

                if event == MultiProcessTestCase.Event.GET_TRACEBACK:
                    # Return traceback to the parent process.
                    with tempfile.NamedTemporaryFile(mode="r+") as tmp_file:
                        faulthandler.dump_traceback(tmp_file)
                        # Flush buffers and seek to read from the beginning
                        tmp_file.flush()
                        tmp_file.seek(0)
                        parent_pipe.send(tmp_file.read())

                        logger.info("Process %s sent traceback", rank)

            if signal_pipe in ready_pipes:
                return

    @classmethod
    def _run(cls, rank: int, test_name: str, file_name: str, parent_pipe, **kwargs) -> None:
        self = cls(test_name)
        self.rank = rank
        self.file_name = file_name
        self.run_test(test_name, parent_pipe)

    def run_test(self, test_name: str, parent_pipe) -> None:
        # Start event listener thread.
        signal_recv_pipe, signal_send_pipe = torch.multiprocessing.Pipe(duplex=False)
        event_listener_thread = threading.Thread(
            target=MultiProcessTestCase._event_listener,
            args=(parent_pipe, signal_recv_pipe, self.rank),
            daemon=True,
        )
        event_listener_thread.start()
        if sys.platform != "win32" and sys.platform != "darwin":
            # Register signal handler to dump stack traces on FATALs.
            # Windows and MacOS do not support the signal handlers.
            torch._C._set_print_stack_traces_on_fatal_signal(True)
        # Show full C++ stacktraces when a Python error originating from C++ is raised.
        os.environ["TORCH_SHOW_CPP_STACKTRACES"] = "1"

        # self.id() == e.g. '__main__.TestDistributed.test_get_rank'
        # We're retrieving a corresponding test and executing it.
        try:
            getattr(self, test_name)()
        except unittest.SkipTest as se:
            logger.info(
                "Process %s skipping test %s for following reason: %s", self.rank, test_name, str(se)
            )
            sys.exit(TEST_SKIPS["generic"].exit_code)
        except Exception as e:
            logger.error(
                "Caught exception: \n%s exiting "
                "process %s with exit code: %s",
                traceback.format_exc(), self.rank, MultiProcessTestCase.TEST_ERROR_EXIT_CODE
            )
            # Send error to parent process.
            parent_pipe.send(traceback.format_exc())
            sys.exit(MultiProcessTestCase.TEST_ERROR_EXIT_CODE)
        finally:
            if signal_send_pipe is not None:
                signal_send_pipe.send(None)

            assert event_listener_thread is not None
            event_listener_thread.join()
            # Close pipe after done with test.
            parent_pipe.close()

    def _get_timedout_process_traceback(self) -> None:
        pipes = []
        for i, process in enumerate(self.processes):
            if process.exitcode is None:
                pipe = self.pid_to_pipe[process.pid]
                try:
                    pipe.send(MultiProcessTestCase.Event.GET_TRACEBACK)
                    pipes.append((i, pipe))
                except ConnectionError as e:
                    logger.error(
                        "Encountered error while trying to get traceback for process %s: %s", i, e
                    )

        # Wait for results.
        for rank, pipe in pipes:
            try:
                # Wait for traceback
                if pipe.poll(5):
                    if pipe.closed:
                        logger.info(
                            "Pipe closed for process %s, cannot retrieve traceback", rank
                        )
                        continue

                    traceback = pipe.recv()
                    logger.error(
                        "Process %s timed out with traceback: \n\n%s", rank, traceback
                    )
                else:
                    logger.error(
                        "Could not retrieve traceback for timed out process: %s", rank
                    )
            except ConnectionError as e:
                logger.error(
                    "Encountered error while trying to get traceback for process %s: %s", rank, e
                )

    def _join_processes(self, fn) -> None:
        timeout = get_timeout(self.id())
        start_time = time.time()
        subprocess_error = False
        try:
            while True:
                # check to see if any subprocess exited with an error early.
                for (i, p) in enumerate(self.processes):
                    # This is the exit code processes exit with if they
                    # encountered an exception.
                    if p.exitcode == MultiProcessTestCase.TEST_ERROR_EXIT_CODE:
                        print(
                            f"Process {i} terminated with exit code {p.exitcode}, terminating remaining processes."
                        )
                        active_children = torch.multiprocessing.active_children()
                        for ac in active_children:
                            ac.terminate()
                        subprocess_error = True
                        break
                if subprocess_error:
                    break
                # All processes have joined cleanly if they all a valid exitcode
                if all(p.exitcode is not None for p in self.processes):
                    break
                # Check if we should time out the test. If so, we terminate each process.
                elapsed = time.time() - start_time
                if elapsed > timeout:
                    self._get_timedout_process_traceback()
                    print(
                        f"Timing out after {timeout} seconds and killing subprocesses."
                    )
                    for p in self.processes:
                        p.terminate()
                    break
                # Sleep to avoid excessive busy polling.
                time.sleep(0.1)

            elapsed_time = time.time() - start_time

            if fn in self.skip_return_code_checks:
                self._check_no_test_errors(elapsed_time)
            else:
                self._check_return_codes(elapsed_time)
        finally:
            # Close all pipes
            for pipe in self.pid_to_pipe.values():
                pipe.close()

    def _check_no_test_errors(self, elapsed_time) -> None:
        """
        Checks that we didn't have any errors thrown in the child processes.
        """
        for i, p in enumerate(self.processes):
            if p.exitcode is None:
                raise RuntimeError(
                    f"Process {i} timed out after {elapsed_time} seconds"
                )
            self.assertNotEqual(self.TEST_ERROR_EXIT_CODE, p.exitcode)

    def _check_return_codes(self, elapsed_time) -> None:
        """
        Checks that the return codes of all spawned processes match, and skips
        tests if they returned a return code indicating a skipping condition.
        """
        # If no processes are spawned, there is nothing to check.
        if not self.processes:
            logger.warning("Note: no subprocesses were spawned, test was likely skipped.")
            return

        first_process = self.processes[0]
        # first, we check if there are errors in actual processes
        # (via TEST_ERROR_EXIT CODE), and raise an exception for those.
        # the reason we do this is to attempt to raise a more helpful error
        # message than "Process x terminated/timed out"
        # TODO: we should pipe the exception of the failed subprocess here.
        # Currently, the actual exception is displayed as a logging output.
        errored_processes = [
            (i, p)
            for i, p in enumerate(self.processes)
            if p.exitcode == MultiProcessTestCase.TEST_ERROR_EXIT_CODE
        ]
        if errored_processes:
            error = ""
            for i, process in errored_processes:
                # Get error from pipe.
                error_message = self.pid_to_pipe[process.pid].recv()
                error += (
                    f"Process {i} exited with error code {MultiProcessTestCase.TEST_ERROR_EXIT_CODE} "
                    f"and exception:\n{error_message}\n"
                )

            raise RuntimeError(error)
        # If no process exited uncleanly, we check for timeouts, and then ensure
        # each process exited cleanly.
        for i, p in enumerate(self.processes):
            if p.exitcode is None:
                raise RuntimeError(
                    f"Process {i} terminated or timed out after {elapsed_time} seconds"
                )
            self.assertEqual(
                p.exitcode,
                first_process.exitcode,
                msg=f"Expect process {i} exit code to match Process 0 exit code of {first_process.exitcode}, but got {p.exitcode}",
            )
        for skip in TEST_SKIPS.values():
            if first_process.exitcode == skip.exit_code:
                if IS_SANDCASTLE:
                    # Don't use unittest.skip to skip the test on sandcastle
                    # since it creates tasks for skipped tests assuming there
                    # is some follow-up needed. Instead just "pass" the test
                    # with an appropriate message.
                    logger.info(
                        "Skipping %s on sandcastle for the following reason: %s", self.id(), skip.message
                    )
                    return
                else:
                    raise unittest.SkipTest(skip.message)
        self.assertEqual(
            first_process.exitcode,
            0,
            msg=f"Expected zero exit code but got {first_process.exitcode} for pid: {first_process.pid}",
        )

    @property
    def is_master(self) -> bool:
        return self.rank == 0


def run_subtests(
    cls_inst,
    subtest_config: Dict[str, List[Any]],
    test_fn: Callable,
    *test_args,
    **test_kwargs: Any,
):
    """
    Runs a test function given by ``test_fn`` as a subtest according to the
    configurations specified by ``subtest_config``. This amortizes the
    costly setup overhead (including process spawn and initializing the
    process group) over the subtests.

    Args:
        subtest_config (Dict[str, List[Any]]): A mapping from subtest
            keyword argument name to a list of its possible values.
        test_fn (Callable): A callable that runs the actual test.
        test_args: Positional arguments to pass to ``test_fn``.
        test_kwargs: Keyword arguments to pass to ``test_fn``.
    """
    # Convert the config mapping to a list to have a fixed order
    subtest_config_items: List[Tuple[str, List[Any]]] = list(subtest_config.items())
    subtest_config_keys: List[str] = [item[0] for item in subtest_config_items]
    subtest_config_values: List[List[Any]] = [item[1] for item in subtest_config_items]
    for values in itertools.product(*subtest_config_values):
        # Map keyword to chosen value
        subtest_kwargs = dict(zip(subtest_config_keys, values))
        with cls_inst.subTest(**subtest_kwargs):
            torch._dynamo.reset()
            test_fn(*test_args, **test_kwargs, **subtest_kwargs)
            torch._dynamo.reset()
        c10d.barrier()


# Cannot use functools.cache as it requires python 3.9
EFA_PROBE_RESULT = None


def has_efa() -> bool:
    """
    If shell command `fi_info -p efa -t FI_EP_RDM` returns exit code 0 then we assume that the machine has
    Libfabric EFA interfaces and EFA software components installed,
    see https://docs.aws.amazon.com/AWSEC2/latest/UserGuide/efa-start.html.
    """
    global EFA_PROBE_RESULT
    if EFA_PROBE_RESULT is not None:
        return EFA_PROBE_RESULT

    try:
        EFA_PROBE_RESULT = (
            subprocess.run(["fi_info", "-p", "efa", "-t", "FI_EP_RDM"], check=False).returncode == 0
        )
    except FileNotFoundError:
        EFA_PROBE_RESULT = False
    return EFA_PROBE_RESULT


def tp_transports():
    """
    If the machine has Libfabric EFA interfaces and EFA software components installed it may cause
    'RuntimeError: In operator() at tensorpipe/common/ibv.h:172 "": Operation not supported' if tensorpipe
    uses InfiniBand transport, so we exclude it from tensorpipe transports,
    see https://github.com/pytorch/pytorch/issues/73885 and https://github.com/pytorch/pytorch/issues/65022
    """
    return ["shm", "uv"] if has_efa() else None


def spawn_threads_and_init_comms(
    func=None, timeout=TIMEOUT_DEFAULT, world_size=DEFAULT_WORLD_SIZE
):
    """
    Wrapper to use with a test method
    """
    if func is None:
        return partial(
            spawn_threads_and_init_comms, timeout=timeout, world_size=world_size
        )


    def _run_test_method_with_multi_threads(world_size, callback):
        world = _install_threaded_pg()
        global_store = c10d.HashStore()

        def world_is_valid():
            return world == c10d.distributed_c10d._world

        def worker(rank, world_pg, store):
            c10d.init_process_group(
                backend="threaded", rank=rank, world_size=world_size, store=store
            )
            try:
                callback()
            except BaseException as ex:
                # Exceptions are handled in MultiThreadedTestCase
                MultiThreadedTestCase.exception_queue.put((rank, sys.exc_info()))
                ProcessLocalGroup.exception_handle(ex)  # trigger _terminate event and awaken worker threads
            finally:
                if world_is_valid():
                    c10d.destroy_process_group()

        threads = []
        for rank in range(world_size):
            t = threading.Thread(target=worker, args=(rank, world, global_store))
            t.start()
            threads.append(t)

        return threads


    @wraps(func)
    def wrapper(self, *args, **kwargs):
        # TODO: get test name from kwargs
        torch._C._distributed_c10d._set_thread_isolation_mode(True)
        try:
            threads = _run_test_method_with_multi_threads(world_size, lambda: func(self, *args, **kwargs))
            # join and error handling
            MultiThreadedTestCase._join_threads(threads, func)
        finally:
            torch._C._distributed_c10d._set_thread_isolation_mode(False)

    return wrapper


class MultiThreadedTestCase(TestCase):
    """
    Test runner that runs all tests with the in-proc process group using
    multiple threads with the threaded process group.

    Each test spawns world_size threads and run the test method in each thread.

    Difference from regular MultiProcess test runner:
    Must explicitly defines SetUp and call self._spawn_threads() to run the tests.
    Cannot use setUp / tearDown (must use perThreadSetup / perThreadShutdown)
        to set up / tear down each thread when running each test.
    No global state possible
        How bad of a limitation is this?
    """
    exception_queue = queue.Queue()

    MAIN_THREAD_RANK = -1

    def join_or_run(self, fn):
        @wraps(fn)
        def wrapper(self):
            if self.rank == self.MAIN_THREAD_RANK:
                self._join_threads(self.threads, fn)
            else:
                fn()

        return types.MethodType(wrapper, self)

    def __init__(self, method_name: str = "runTest", methodName: str = "runTest") -> None:
        # methodName is the correct naming in unittest and testslide uses keyword arguments.
        # So we need to use both to 1) not break BC and, 2) support testslide.
        if methodName != "runTest":
            method_name = methodName
        super().__init__(method_name)
        try:
            fn = getattr(self, method_name)
            setattr(self, method_name, self.join_or_run(fn))
        except AttributeError as e:
            if methodName != 'runTest':
                # we allow instantiation with no explicit method name
                # but not an *incorrect* or missing method name
                raise ValueError(f"no such test method in {self.__class__}: {methodName}") from e

    def perThreadSetUp(self):
        # super().setUp()  # TestCase.setUp() calls torch.manual_seed()
        pass

    def perThreadTearDown(self):
        pass

    def setUp(self) -> None:
        """
        setUp only set up things in the main thread, if you want to configure things
        in the spawned threads, use perThreadSetUp
        """
        super().setUp()
        self.rank = self.MAIN_THREAD_RANK
        self.threads = []
        # Show full C++ stacktraces when a Python error originating from C++ is raised.
        os.environ["TORCH_SHOW_CPP_STACKTRACES"] = "1"

    def tearDown(self):
        """
        tearDown only set up things in the main thread, if you want to configure things
        in the spawned threads, use perThreadTearDown
        """
        super().tearDown()
        self.threads = []

    def _spawn_threads(self):
        """
        class method to spawn threads and run test, use this method in the SetUp of your TestCase
        """
        torch._C._distributed_c10d._set_thread_isolation_mode(True)
        test_name = self._current_test_name
        # for each test case, we need to create thread local world, and a global store
        world = _install_threaded_pg()
        self.__class__.global_store = c10d.HashStore()

        def world_is_valid():
            return world == c10d.distributed_c10d._world

        if not world_is_valid():
            raise RuntimeError("Invalid world")

        for rank in range(self.world_size):
            t = threading.Thread(target=self.__class__._run, args=(test_name, rank, self.world_size))
            t.start()
            self.threads.append(t)

    @classmethod
    def _run(cls, test_name, rank, world_size, **kwargs):
        self = cls(test_name)
        self.rank = rank

        # precision/rel_tol is a thread-local setting since it may be overridden per test, need to make
        # every thread have the same value. This would be relevant when we use op db tests, where it
        # needs those states to be set i.e. using instantiate_device_type_tests()
        # TODO: figure out a better way to do this
        if hasattr(self, "_tls"):
            self._tls = threading.local()
            self._tls.precision = TestCase._precision
            self._tls.rel_tol = TestCase._rel_tol

        self.run_test_with_threaded_pg(test_name, rank, world_size)

    def run_test_with_threaded_pg(self, test_name, rank, world_size):
        """
        Run the current test associated with `test_name` using the threaded process group.
        """
        c10d.init_process_group(
            backend="threaded", rank=rank, world_size=world_size, store=self.__class__.global_store
        )
        self.perThreadSetUp()

        try:
            getattr(self, test_name)()
        except BaseException as ex:
            self.exception_queue.put((rank, sys.exc_info()))
            ProcessLocalGroup.exception_handle(ex)  # trigger _terminate event and awaken worker threads
        finally:
            c10d.destroy_process_group()
            self.perThreadTearDown()


    @classmethod
    def _join_threads(cls, threads, fn):
        timeout = TIMEOUT_DEFAULT
        try:
            for idx, thread in enumerate(threads):
                thread.join(max(0, timeout))
                if thread.is_alive():
                    MultiThreadedTestCase.exception_queue.put(
                        (
                            idx,
                            (
                                TimeoutError,
                                TimeoutError(
                                    f"Rank failed to join in under {timeout} seconds"
                                ),
                                None,
                            ),
                        )
                    )
            ProcessLocalGroup.reset()
            failed_ranks = []
            while not cls.exception_queue.empty():
                failure = cls.exception_queue.get()
                failed_ranks.append(failure)
        finally:
            _uninstall_threaded_pg()
            torch._C._distributed_c10d._set_thread_isolation_mode(False)

        cls._check_return_codes(failed_ranks, timeout, fn)

    @classmethod
    def _check_return_codes(cls, failed_ranks, timeout, fn):
        # Print based on exceptions raised from threads
        #   SkipTest: print info for each thread
        #   TimeoutError: raise RuntimeError for any timed out thread
        #   Normal Exception: print error for each thread that raises exception
        #   and raise a RuntimeError
        error_msg = ""
        skip_code = -1
        for rank, exc_info in failed_ranks:
            exc = exc_info[1]
            if isinstance(exc, unittest.SkipTest):
                logger.info(
                    "Thread %s skipping test %s for following reason: %s", rank, fn, str(exc)
                )
                if skip_code < 0:
                    skip_code = TEST_SKIPS["generic"].exit_code
            elif isinstance(exc, TimeoutError):
                msg = f"Thread {rank} terminated or timed out after {timeout} seconds\n"
                logger.error(msg)
                raise RuntimeError(msg)
            elif isinstance(exc, Exception):
                msg = "".join(traceback.format_exception(*exc_info))
                logger.error(
                    "Caught exception: \n%s exiting thread %s", msg, rank
                )
                error_msg += (
                    f"Thread {rank} exited with exception:\n{msg}\n"
                )
            elif isinstance(exc, SystemExit):
                if type(exc.code) == int and skip_code < 0:
                    skip_code = exc.code

        # check exceptions
        if len(error_msg) > 0:
            raise RuntimeError(error_msg)
        # check skip
        if skip_code > 0:
            for skip in TEST_SKIPS.values():
                if skip_code == skip.exit_code:
                    if IS_SANDCASTLE:
                        # "pass" the test with an appropriate message.
                        logger.info(
                            "Skipping %s on sandcastle for the following reason: %s", fn, skip.message
                        )
                        return
                    else:
                        raise unittest.SkipTest(skip.message)

    @property
    def world_size(self) -> int:
        return DEFAULT_WORLD_SIZE

    @property
    def _current_test_name(self) -> str:
        # self.id() == e.g. '__main__.TestDistributed.TestAdditive.test_get_rank'
        return self.id().split(".")[-1]

    def assertEqualOnRank(self, x, y, msg=None, *, rank=0):
        """
        The reason why we have this util function instead of
        self.assertEqual is all threads are sharing one CPU RNG
        so the assertion result is only reliable on rank 0
        """
        if self.rank == rank:
            self.assertEqual(x, y, msg)

    def assertNotEqualOnRank(self, x, y, msg=None, *, rank=0):
        if self.rank == rank:
            self.assertNotEqual(x, y)


class SaveForwardInputsModule(nn.Module):
    def __init__(
        self,
        forward_inputs: Dict[nn.Module, torch.Tensor],
        cast_forward_inputs: bool,
    ) -> None:
        super().__init__()
        self.l = nn.Linear(100, 100)
        self.forward_inputs = forward_inputs
        self.cast_forward_inputs = cast_forward_inputs

    def forward(self, x: torch.Tensor) -> torch.Tensor:
        self.forward_inputs[self] = x
        return self.l(x.to(self.l.weight.dtype) if self.cast_forward_inputs else x)


class SaveForwardInputsModel(nn.Module):
    def __init__(
        self,
        forward_inputs: Dict[nn.Module, torch.Tensor],
        cast_forward_inputs: bool,
    ) -> None:
        super().__init__()
        self.c1 = SaveForwardInputsModule(forward_inputs, cast_forward_inputs)
        self.c2 = SaveForwardInputsModule(forward_inputs, cast_forward_inputs)
        self.forward_inputs = forward_inputs

    def forward(self, x: torch.Tensor) -> torch.Tensor:
        self.forward_inputs[self] = x
        return self.c2(self.c1(x))

@contextmanager
def _dynamo_dist_per_rank_init(rank, world_size, init_pg=True, fake_pg=False):
    # To avoid multiple inheritance from _dynamo.test_case.TestCase and MultiProcessTestCase,
    # Just manually implement the most important part of the dynamo behavior to reset/clear.
    if not fake_pg:
        torch.cuda.set_device(rank)
    os.environ['MASTER_ADDR'] = 'localhost'
    os.environ['MASTER_PORT'] = '6789'
    if init_pg:
        if fake_pg:
            store = torch.testing._internal.distributed.fake_pg.FakeStore()
            c10d.init_process_group(
                backend="fake",
                world_size=world_size,
                rank=rank,
                store=store,
            )
        else:
            c10d.init_process_group("nccl", rank=rank, world_size=world_size)
    torch._dynamo.reset()
    torch._dynamo.utils.counters.clear()
    try:
        yield
    finally:
        torch._dynamo.reset()
        torch._dynamo.utils.counters.clear()
        if init_pg:
            c10d.destroy_process_group()


class DynamoDistributedSingleProcTestCase(torch._dynamo.test_case.TestCase):
    """
    Test harness for single-process dynamo distributed tests,
    initializes dist process group.

    Prefer this for simple tests, as it's easier to debug.
    """

    @classmethod
    def setUpClass(cls):
        super().setUpClass()
        # _exit_stack is set up in TestCase
        cls._exit_stack.enter_context(
            patch.dict(
                os.environ,
                {
                    "MASTER_ADDR": "localhost",
                    "MASTER_PORT": "12355",
                },
            )
        )
        cls.rank = 0
        cls.device = f"cuda:{cls.rank}"
        cls.device_ids = None if "cuda" in cls.device else [cls.rank]
        c10d.init_process_group("nccl", rank=cls.rank, world_size=1)

    @classmethod
    def tearDownClass(cls):
        c10d.destroy_process_group()
        super().tearDownClass()


class DynamoDistributedMultiProcTestCase(MultiProcessTestCase):
    """
    Use this for tests that actually run on multiple GPUs.

    Decorate tests with @skip_if_lt_x_gpu(ngpu)

    Note: MultiProcTestCase spawns processes per test and is slow.
    Prefer MultiThreadedTestCase for most tests. Perhaps use this one
    sparingly for integration tests.
    """
    def setUp(self):
        super().setUp()
        self._spawn_processes()

    def tearDown(self):
        super().tearDown()
        try:
            os.remove(self.file_name)
        except OSError:
            pass

    @property
    def world_size(self) -> int:
        return torch.cuda.device_count()

    @classmethod
    def _run(cls, rank: int, test_name: str, file_name: str, parent_pipe, **kwargs) -> None:
        # The rest is copypasta from MultiProcessTestCase._run
        self = cls(test_name)
        self.rank = rank
        self.file_name = file_name
        self.run_test(test_name, parent_pipe)


class MultiProcContinousTest(TestCase):
    # Class variables:
    # number of test processes
    world_size: int = 2
    # rank of the current process
    rank: int = -1  # unset state
    # Rendezvous file
    rdvz_file: Optional[str] = None

    @classmethod
    @abc.abstractmethod
    def backend_str(cls) -> str:
        """
        ProcessGroup backend str.
        To be customized by sub test classes, e.g. "nccl".
        Here we raise error.
        """
        raise NotImplementedError("Please implement backend_str in your test class")

    @classmethod
    def opts(cls, high_priority_stream=False):
        """
        ProcessGroup init options.
        To be customized by sub test classes, e.g. ProcessGroupNCCLOpTest
        Here we return None.
        """
        return None

    @classmethod
    def setUpClass(cls):
        """
        Class-scope test fixture. Run once for entire test class, before any test starts.
        Set up the process group.
        """
        super().setUpClass()
        if not 0 <= cls.rank < cls.world_size:
            raise RuntimeError(
                "Rank must be set and in the range of 0 to world_size. "
                f"World size: {cls.world_size} Rank: {cls.rank}"
            )
        if cls.rdvz_file:
            store = c10d.FileStore(cls.rdvz_file, cls.world_size)
        else:
            # torchrun takes care of rendezvous
            store = None
        opts = cls.opts()
        backend = cls.backend_str()
        print(f"Testing {backend=}")
        # create nccl processgroup with opts
        c10d.init_process_group(
            backend=backend,
            world_size=cls.world_size,
            rank=cls.rank,
            store=store,
            pg_options=opts,
        )
        cls.pg = c10d.distributed_c10d._get_default_group()
        print(f"Rank {cls.rank} setup complete")

    @classmethod
    def tearDownClass(cls):
        """
        Class-scope test fixture. Run once for entire test class, after all tests finish.
        Tear down the process group.
        """
        c10d.destroy_process_group()
        super().tearDownClass()
        # Clear up the rendezvous file
        if cls.rdvz_file:
            try:
                os.remove(cls.rdvz_file)
            except OSError:
                pass
        print(f"Rank {cls.rank} teardown complete")

    @classmethod
    def run_rank(
        cls,
        rank: int,
        world_size: int,
        rdvz_file: Optional[str] = None,
    ):
        """
        This is an entry point for each rank to run the tests in `MultiProcContinousTest`.
        In this entry point, we set the class variables for the test class.
        Then we run all tests.

        Note:
        - This helper only works for a subclass of `MultiProcContinousTest`.

        Example:
        - See `test_c10d_ops_nccl.py`.
        """
        # set class variables for the test class
        cls.rank = rank
        cls.world_size = world_size
        cls.rdvz_file = rdvz_file
        # Launch tests via `common_utils` infra
        run_tests()<|MERGE_RESOLUTION|>--- conflicted
+++ resolved
@@ -329,17 +329,10 @@
         "c10d was not compiled with the NCCL backend",
     )
 
-<<<<<<< HEAD
 def requires_xccl():
     return skip_but_pass_in_sandcastle_if(
         not c10d.is_xccl_available(),
         "c10d was not compiled with the XCCL backend",
-=======
-def requires_ccl():
-    return skip_but_pass_in_sandcastle_if(
-        not c10d.is_ccl_available(),
-        "c10d was not compiled with the CCL backend",
->>>>>>> 7d99c5b9
     )
 
 def requires_ucc():
