--- conflicted
+++ resolved
@@ -748,11 +748,6 @@
   auto r = parser.parse(args, kwargs, parsed_args);
   const auto reapply_views = r.toBool(0);
 
-<<<<<<< HEAD
-  c10::impl::tls_set_dispatch_key_included(at::DispatchKey::Functionalize, true);
-  if (reapply_views) {
-      c10::impl::tls_set_dispatch_key_included(at::DispatchKey::FunctionalizeAddBackViews, true);
-=======
   if (c10::impl::tls_is_dispatch_key_included(at::DispatchKey::Functionalize)) {
     TORCH_INTERNAL_ASSERT(false, "multiple layers of mode-style functionalization nesting is not"
      " currently supported, outside of the functionalize() transform");
@@ -760,7 +755,6 @@
   c10::impl::tls_set_dispatch_key_included(at::DispatchKey::Functionalize, true);
   if (reapply_views) {
       at::functionalization::impl::setFunctionalizationReapplyViewsTLS(true);
->>>>>>> c9a90160
   }
   Py_RETURN_NONE;
   END_HANDLE_TH_ERRORS
@@ -770,11 +764,7 @@
 {
   HANDLE_TH_ERRORS
   c10::impl::tls_set_dispatch_key_included(at::DispatchKey::Functionalize, false);
-<<<<<<< HEAD
-  c10::impl::tls_set_dispatch_key_included(at::DispatchKey::FunctionalizeAddBackViews, false);
-=======
   at::functionalization::impl::setFunctionalizationReapplyViewsTLS(false);
->>>>>>> c9a90160
   Py_RETURN_NONE;
   END_HANDLE_TH_ERRORS
 }
