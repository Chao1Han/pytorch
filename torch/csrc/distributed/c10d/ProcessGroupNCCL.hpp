#pragma once

#ifdef USE_C10D_NCCL

#if defined(__linux__)
#include <fcntl.h>
#include <sys/stat.h>
#include <sys/types.h>
#include <unistd.h>
#endif

#include <atomic>
#include <chrono>
#include <future>
#include <iostream>
#include <list>
#include <mutex>
#include <thread>
#include <unordered_map>

#include <torch/csrc/distributed/c10d/Backend.hpp>
#include <torch/csrc/distributed/c10d/NCCLUtils.hpp>
#include <torch/csrc/distributed/c10d/PrefixStore.hpp>
#include <torch/csrc/distributed/c10d/Store.hpp>
#include <torch/csrc/distributed/c10d/intra_node_comm.hpp>

#include <ATen/DynamicLibrary.h>
#include <ATen/cuda/CUDAContext.h>
#include <ATen/cuda/CUDAEvent.h>
#include <c10/core/Stream.h>
#include <c10/core/StreamGuard.h>
#include <c10/cuda/CUDACachingAllocator.h>
#include <c10/cuda/CUDAGuard.h>
#include <c10/cuda/CUDAStream.h>

#include <torch/custom_class.h>

namespace c10d {

// Control broadcasting of NCCL uniqueId
static std::vector<std::string> TORCH_NCCL_BCAST_UNIQUEID = {
    "TORCH_NCCL_BCAST_UNIQUEID"};

// Control whether to always use high priority streams
static std::vector<std::string> TORCH_NCCL_HIGH_PRIORITY = {
    "TORCH_NCCL_HIGH_PRIORITY"};

// Control whether or not wait() is blocking or non-blocking.
static std::vector<std::string> TORCH_NCCL_BLOCKING_WAIT = {
    "TORCH_NCCL_BLOCKING_WAIT",
    "NCCL_BLOCKING_WAIT"};

// TODO: We want to eventually remove this variable and make users to use
// the default value (3 - SkipCleanUp).
// Control whether or not we perform Async Error Handling with NCCL.
static std::vector<std::string> TORCH_NCCL_ASYNC_ERROR_HANDLING = {
    "TORCH_NCCL_ASYNC_ERROR_HANDLING",
    "NCCL_ASYNC_ERROR_HANDLING"};

// Control whether dumping debug info on watchdog
// timeout is enabled. This variable must be set together with
// TORCH_NCCL_ENABLE_MONITORING=1 and TORCH_NCCL_TRACE_BUFFER_SIZE > 0.
static std::vector<std::string> TORCH_NCCL_DUMP_ON_TIMEOUT = {
    "TORCH_NCCL_DUMP_ON_TIMEOUT"};

// TODO: remove this change after a safe rollout.
// Control whether we sleep after an exception is thrown.
// This change is temporary and is used to safely remove the current sleep that
// exists after an exception is thrown.
static std::vector<std::string> TORCH_NCCL_SLEEP_AFTER_EXCEPTION = {
    "TORCH_NCCL_SLEEP_AFTER_EXCEPTION"};

// Control whether Desync Debug is enabled. This variable must be set
// together with TORCH_NCCL_ASYNC_ERROR_HANDLING.
static std::vector<std::string> TORCH_NCCL_DESYNC_DEBUG = {
    "TORCH_NCCL_DESYNC_DEBUG",
    "NCCL_DESYNC_DEBUG"};

// Enable recording start-events for all ProcessGroupNCCL collectives, and
// compute accurate collective timing per-collective. (Note: end-events are
// recorded by default. Turn on this flag can increase chances of a watchdog
// hang due to performing a CUDA event query which eventually calls
// cudaEventElapsedTime() API.
static std::vector<std::string> TORCH_NCCL_ENABLE_TIMING = {
    "TORCH_NCCL_ENABLE_TIMING",
    "NCCL_ENABLE_TIMING"};

// Enable monitoring thread which aborts the process when the ProcessGroupNCCL
// Watchdog thread gets stuck and no heartbeat is detected after
// TORCH_NCCL_HEARTBEAT_TIMEOUT_SEC. This can happen due to calling CUDA/NCCL
// APIs that may hang. It is Useful to prevent jobs being stuck for a prolonged
// time than necessary tying up cluster resources.
static std::vector<std::string> TORCH_NCCL_ENABLE_MONITORING = {
    "TORCH_NCCL_ENABLE_MONITORING"};

// Control the watchdog heartbeat timeout period after which the monitoring
// thread will abort the process.
static std::vector<std::string> TORCH_NCCL_HEARTBEAT_TIMEOUT_SEC = {
    "TORCH_NCCL_HEARTBEAT_TIMEOUT_SEC"};

// Whether to rethrow CUDA Errors in the watchdog (default true)
static std::vector<std::string> TORCH_NCCL_RETHROW_CUDA_ERRORS = {
    "TORCH_NCCL_RETHROW_CUDA_ERRORS"};

// The maximum number of events we store in the flight recorder's ring buffer.
// (One event could be the start or end of a collective, for example).
static std::vector<std::string> TORCH_NCCL_TRACE_BUFFER_SIZE = {
    "TORCH_NCCL_TRACE_BUFFER_SIZE"};

// Control how much extra time we will wait for dumping the debugging info
// before we exit and throws timeout exception.
static std::vector<std::string> TORCH_NCCL_WAIT_TIMEOUT_DUMP_MILSEC = {
    "TORCH_NCCL_WAIT_TIMEOUT_DUMP_MILSEC"};

// Control the interval inside the monitoring thread to check the coordinated
// signal from other ranks, e.g. to dump the debugging information.
static std::vector<std::string> TORCH_NCCL_COORD_CHECK_MILSEC = {
    "TORCH_NCCL_COORD_CHECK_MILSEC"};

// Whether to log C++ stack traces on unclean shutdown (default true)
static std::vector<std::string> TORCH_NCCL_LOG_CPP_STACK_ON_UNCLEAN_SHUTDOWN = {
    "TORCH_NCCL_LOG_CPP_STACK_ON_UNCLEAN_SHUTDOWN"};

// Control whether to use CudaEventCache for the collective in watchdog thread.
// We noticed in the past when cuda global lock is held, destroying CudaEvent
// can cause a hang.
static std::vector<std::string> TORCH_NCCL_CUDA_EVENT_CACHE = {
    "TORCH_NCCL_CUDA_EVENT_CACHE"};

static std::vector<std::string> TORCH_NCCL_NAN_CHECK = {"TORCH_NCCL_NAN_CHECK"};

constexpr const char* NCCL_BACKEND_NAME = "nccl";

constexpr const char* EXCEPTION_DUMP = "exception_dump";

constexpr const int kWorkStatusUpdatePeriodMs = 30 * 1000; // 30 seconds

constexpr auto kProcessGroupNCCLDefaultTimeout =
    std::chrono::milliseconds(10 * 60 * 1000);

// NoHandling: do not handle asynchronous NCCL errors
// TearDown: tear down process upon error, see `WorkNCCL::handleException`
// CleanUpOnly: just clean up collectives and abort communicators without
// tearing down process SkipCleanUp: (this is a temporary option and can be
// removed in future) tear down process without cleaning up NCCL communicators.
// This should be used as a last resort in case `ncclCommAbort` itself is
// hanging
enum ErrorHandlingMode {
  NoHandling = 0,
  TearDown = 1,
  CleanUpOnly = 2,
  SkipCleanUp = 3
};

#define SHOULD_CLEAN_UP(a) (a != NoHandling && a != SkipCleanUp)

#define SHOULD_TEAR_DOWN(a) (a != NoHandling && a != CleanUpOnly)

#define PRINT_COLLECTIVE_HASH_SIGNATURE(phase, opType, numel, hashValue)      \
  LOG(WARNING) << logPrefix() << "Hash of " << phase << " to NCCL " << opType \
               << " with size " << numel << " is " << hashValue;

// If set, ProcessGroupNCCL doesn't use recordStream calls to ensure
// caching allocator safety for tensors used on both user-facing and
// internal comm streams.
// Instead, it stashes live references to those tensors until after
// user-facing streams are synced with comm streams.
// See stashed_for_allocator_safety_ below.
static std::vector<std::string> TORCH_NCCL_AVOID_RECORD_STREAMS = {
    "TORCH_NCCL_AVOID_RECORD_STREAMS"};

// If set, ProcessGroupNCCL registers postAlloc and preFree hooks to cuda cache
// allocator so that whenever a tensor is allocated or freed, ProcessGroupNCCL
// can register/deregister the tensor on all available NCCL communicators.
static std::vector<std::string> TORCH_NCCL_USE_TENSOR_REGISTER_ALLOCATOR_HOOK =
    {"TORCH_NCCL_USE_TENSOR_REGISTER_ALLOCATOR_HOOK",
     "NCCL_USE_TENSOR_REGISTER_ALLOCATOR_HOOK"};

#if defined(__linux__)
struct DumpPipe {
  DumpPipe(int rank) {
    std::string fileStem =
        getCvarString({"TORCH_NCCL_DEBUG_INFO_PIPE_FILE"}, "");
    if (fileStem.empty() ||
        getCvarInt({"TORCH_NCCL_TRACE_BUFFER_SIZE"}, 0) <= 0) {
      return;
    }
    TORCH_CHECK(!fileStem.empty(), "TORCH_NCCL_DEBUG_INFO_PIPE_FILE is empty");
    std::string filename = c10::str(fileStem, rank, ".pipe");
    TORCH_CHECK(
        unlink(filename.c_str()) != -1 || errno == ENOENT,
        "Error removing existing named pipe ",
        filename);
    TORCH_CHECK(
        mkfifo(filename.c_str(), 0666) != -1,
        "Error creating named pipe ",
        filename);
    fd_ = open(filename.c_str(), O_RDONLY | O_NONBLOCK);
    LOG(INFO) << "Pipe file " << filename
              << " has been opened, write to it to trigger NCCL Debug Dump.";
    TORCH_CHECK(fd_ != -1, "Error opening named pipe ", filename);
  }
  bool shouldDump() {
    if (fd_ == -1) {
      return false;
    }
    char buf[128];
    // non-blocking from O_NONBLOCK above.
    // Ignore EINTR because we already will poll this
    // again later.
    ssize_t bytesRead = read(fd_, &buf, 128);
    return bytesRead > 0;
  }
  ~DumpPipe() {
    if (fd_ != -1) {
      close(fd_);
    }
  }

 private:
  int fd_ = -1;
};
#else
struct DumpPipe {
  DumpPipe(int rank) {}
  bool shouldDump() {
    return false;
  }
};
#endif

// ProcessGroupNCCL implements NCCL bindings for c10d.
//
// All functions of the class are expected to be called in the same order
// across all processes in the process group.  This is the only way that we
// can guarantee to match up the same calls among all processes.
//
// All NCCL functions provided by this class are asynchronous functions. More
// specifically, each NCCL call is scheduled on a separate CUDA stream that is
// different from the current CUDA stream. This is for the purpose of
// achieving potentially concurrency and better performance. As a result,
// it is the callers' responsibility to make sure that the CUDA stream their
// code works on needs to wait for the NCCL operation from
// this class.
//
// This can be done by calling:
//
// either WorkNCCL::wait() or WorkNCCL::synchronize(), both achieves the same
// functionality and are synonyms.
//
// Also note that WorkNCCL::finishedGPUExecution() is a helper function only
// provided by ProcessGroupNCCL to check if the NCCL operation of WorkNCCL has
// finished execution on the GPU (not just scheduled).
//
// Example on using the NCCL process group
//
//   ProcessGroupNCCL pg(store, rank, size);
//   std::shared_ptr<WorkNCCL> work = pg.allreduce(tensors);
//
//   // At this point, NCCL kernel has already by queued successfully
//   // Now, let current stream wait for the NCCL to finish, this function is
//   // async operation as well
//
//   work->wait()
//
//   // Now continue on other work in the current stream.
class TORCH_API ProcessGroupNCCL : public Backend {
 public:
  class WorkNCCL : public Work, public std::enable_shared_from_this<WorkNCCL> {
   public:
    friend struct WorkInfo;

    // Constructor takes a list of CUDA devices
    WorkNCCL(
        const std::string& pgUID,
        const std::string& pgDesc,
        at::Device& device,
        int rank,
        OpType opType,
        uint64_t seq,
        const char* profilingTitle = nullptr,
        const std::optional<std::vector<at::Tensor>>& inputs = std::nullopt,
        bool desyncDebug = false,
        bool enableTiming = false,
        bool cudaEventCacheEnabled = false,
        DebugLevel distDebugLevel = DebugLevel::Off);
    // Copy constructor doing partial copy without outputs_. Cleanup thread
    // monitors and removes finished works. However it will deadlock when
    // destructs outputs_ tensors who are view tensors in autograd graph.
    WorkNCCL(const WorkNCCL& w);

    ~WorkNCCL() override;

    // Checks if the NCCL kernel has started to execute.
    bool isStarted();

    // Checks if request has completed. In this specific case of NCCL, it checks
    // if the NCCL operation has completed on the GPU in its own NCCL stream.
    // Non-blocking operation.
    bool isCompleted() override;

    bool isSuccess() const override;

    // Same as calling synchronize() for NCCL work.
    bool wait(std::chrono::milliseconds timeout = kNoTimeout) override;

    void abort() override;

    // Let current stream wait on the completing of the NCCL work
    // Throws on exceptions. Blocking operation, which will wait for work
    // completion.
    void synchronize() override;

    // Synchronize streams by blocking each on the NCCL stream
    void synchronizeStream();

    // Helper function to handle exception (throw if needed).
    void handleException(ErrorHandlingMode asyncErrorHandling);

    // Helper function that checks if the NCCL kernels have finished
    // execution on the GPUs
    bool finishedGPUExecution();

    // Get a Future object that will be marked as completed internally.
    c10::intrusive_ptr<c10::ivalue::Future> getFuture() override;

    float getDuration() const override;

    uint64_t getSequencenumber() const override;

    const std::string& logPrefix() const;

    // Helper function that sets an exception_ptr on the WorkNCCL object.
    void setException(std::exception_ptr exception_ptr);

    // Helper function that returns True if the WorkNCCL object has timed out
    // and False otherwise.
    // In case of timeout, set exception on the WorkNCCL object.
    bool checkTimeout(
        std::optional<std::chrono::milliseconds> timeout = std::nullopt);

    std::vector<at::Tensor> result() override;

   protected:
    // The process group unique id
    std::string pgUID_;

    // The process group description
    std::string pgDesc_;

    // The cached list of CUDA devices to operate on
    at::Device device_;

    // The start CUDA event of NCCL operator tracking this work item. These
    // start CUDA events are needed by desync debugging if enabled.
    std::shared_ptr<at::cuda::CUDAEvent> ncclStartEvent_;

    // The end CUDA event of NCCL operator tracking this work item.
    std::shared_ptr<at::cuda::CUDAEvent> ncclEndEvent_;

    // The NCCL communicator used for this work item.
    std::shared_ptr<NCCLComm> ncclComm_;

    // Tensors used for barrier op
    at::Tensor barrierTensor_;

    // Clone of blockingWait_ from ProcessGroupNCCL.
    bool blockingWait_ = false;

    // Clone of avoidRecordStreams_ from ProcessGroupNCCL.
    bool avoidRecordStreams_ = false;

    // Clone of opTimeout_ from ProcessGroupNCCL.
    std::chrono::milliseconds opTimeout_;

    // Ephemeral timeouts are owned by exactly one work,
    // and reset after that work completes.
    // There may be more than one ephemeral timeout active at the same time,
    // and this variable is used to track the ownership of ephemeral timeout.
    std::chrono::milliseconds ownedEphermeralTimeout_ =
        std::chrono::milliseconds(0);

    // Time point representing when the work started.
    std::chrono::time_point<std::chrono::steady_clock> workStartTime_;

    // Record the collective sequential number.
    uint64_t seq_;

    // Indicates if the nccl start event has been updated to the store trace.
    // This will be used by desync debug.
    bool startTraceUpdated_{false};

    // Record collective sizes for debug. We only record the size on the first
    // device as multi-device per process is deprecated
    size_t numelIn_ = -1;
    size_t numelOut_ = -1;

    // Wrapper method for the static checkForNCCLErrors which can be overridden
    // for tests.
    virtual std::exception_ptr checkForNCCLErrors();

    friend std::ostream& operator<<(
        std::ostream& output,
        const WorkNCCL& workNCCL);

   private:
    // Helper function for synchronize
    void synchronizeInternal(std::chrono::milliseconds timeout);

    // Checks for NCCL errors and sets an appropriate exception_ptr.
    void checkAndSetException();

    // Just checks whether GPU execution has started, without modifying
    // exception_ptr.
    bool startedGPUExecutionInternal() const;

    // Just checks whether GPU execution has completed, without modifying
    // exception_ptr.
    bool finishedGPUExecutionInternal() const;

    // Reference to the store so that we can write aborted communicators
    // to the store.
    c10::intrusive_ptr<Store> store_;

    // Store a reference to NCCL collective's outputs, used by result and to
    // give a more descriptive message when representing the Work as a string.
    std::shared_ptr<std::vector<at::Tensor>> outputs_;

    // TORCH_NCCL_AVOID_RECORD_STREAMS implementation helper.
    // Stores references to participating non-output tensors (ie inputs,
    // flattened intermediates).
    // We'll clear this list in synchronizeStream, just after user-facing
    // stream(s) are synced with the nccl work stream(s).
    // By keeping these refs (as well as outputs_) alive until after the
    // collective's work rejoins the user-facing streams, we achieve
    // caching allocator safety without any recordStream calls.
    // For in-place collectives, some refs stashed here may alias outputs_,
    // but that doesn't do any harm.
    std::shared_ptr<std::vector<at::Tensor>> stashed_for_allocator_safety_;

    // The future returned by getFuture.
    c10::intrusive_ptr<at::ivalue::Future> future_;

    bool timingEnabled_;
    // unique id used to tell the trace buffer that this
    // work has completed
    std::optional<uint64_t> trace_id_;
    DebugLevel distDebugLevel_;
    friend class ProcessGroupNCCL;
  };

  class CUDAEventCache {
   public:
    CUDAEventCache();
    std::shared_ptr<at::cuda::CUDAEvent> create(bool timing);
    static CUDAEventCache& get();

   private:
    std::mutex cacheMutex_;
    // NOTE: We intentionaly store raw pointers so that
    // we do not attempt to destroy the event objects on process exit,
    // because cuda may be gone.
    std::vector<at::cuda::CUDAEvent*>
        eventsArray_[2]; // 0 for timing=false, 1 for timing=true
  };

  struct Options : Backend::Options {
    // NOTE: timeout in ProcessGroupNCCL::Options denote the timeout for
    // operations. This is only used when blockingWait_ is enabled.
    explicit Options(bool is_high_priority_stream = false);

    // return intrusive_ptr of the object
    static c10::intrusive_ptr<Options> create(
        bool is_high_priority_stream = false) {
      return c10::make_intrusive<Options>(is_high_priority_stream);
    }

    // Schedule NCCL operations on high priority CUDA streams
    bool is_high_priority_stream;

#ifdef NCCL_HAS_COMM_NONBLOCKING
    // Configure ranks
    ncclConfig_t config = NCCL_CONFIG_INITIALIZER;
#endif

    // Optional "parent" backend and color to create communicators from
    // via `ncclCommSplit`
    std::shared_ptr<ProcessGroupNCCL> split_from;
    int64_t split_color{0};
    std::vector<uint64_t> global_ranks_in_group;
    std::string group_name;
  };

  // If you wish to create multiple process groups, each with a potentially
  // different rank and size, you can do so by passing a new store instance
  // to each one. If you have only a single store object, you can
  // use the `c10d::PrefixStore` to derive scoped instances.
  // This is also what the Python API in torch.distributed does.
  //
  // The process group instance keeps a reference to the store because
  // it may be used long after the constructor runs. In fact, the constructor
  // doesn't create any NCCL communicators. A single NCCL communicator can
  // only be used on a specific set of devices, and are therefore created
  // on-demand when a collective runs. If another collective is executed later,
  // against a different set of devices, the process group creates another NCCL
  // communicator. These NCCL communicators are cached and reused if possible.
  //
  ProcessGroupNCCL(
      const c10::intrusive_ptr<Store>& store,
      int rank,
      int size,
      c10::intrusive_ptr<Options> options = Options::create());

  // This constructor includes the deprecated `groupName` argument.
  // If you have existing code that uses the `groupName`, you can replace
  // it by specifying a `c10d::PrefixStore(groupName, store)` for store.
  C10_DEPRECATED ProcessGroupNCCL(
      const c10::intrusive_ptr<Store>& store,
      int rank,
      int size,
      const std::string& groupName,
      c10::intrusive_ptr<Options> options = Options::create())
      : ProcessGroupNCCL(store, rank, size, options) {}

  ~ProcessGroupNCCL() override;

  // This function returns a local uid for ProcessGroupNCCL.
  uint64_t getUid() {
    return static_cast<uint64_t>(local_id_);
  }

  c10::intrusive_ptr<Options> getOptions() {
    return options_;
  }

  const std::string getBackendName() const override {
    return std::string(NCCL_BACKEND_NAME);
  }

  bool supportsSplitting() const override {
    return true;
  }

  void startCoalescing() override;

  c10::intrusive_ptr<Work> endCoalescing() override;

  // For specifying a composite optype, such as ALLGATHER and REDUCE_SCATTER
  c10::intrusive_ptr<Work> endCoalescing(OpType optype);

  c10::intrusive_ptr<Work> broadcast(
      std::vector<at::Tensor>& tensors,
      const BroadcastOptions& opts = BroadcastOptions()) override;

  c10::intrusive_ptr<Work> _broadcast_oop(
      at::Tensor& outputTensors,
      at::Tensor& inputTensors,
      const BroadcastOptions& opts = BroadcastOptions());

  c10::intrusive_ptr<Work> allreduce_sparse(
      std::vector<at::Tensor>& tensors,
      const AllreduceOptions& opts = AllreduceOptions()) override;

  c10::intrusive_ptr<Work> allreduce(
      std::vector<at::Tensor>& tensors,
      const AllreduceOptions& opts = AllreduceOptions()) override;

  c10::intrusive_ptr<Work> allreduce_coalesced(
      std::vector<at::Tensor>& tensors,
      const AllreduceCoalescedOptions& opts =
          AllreduceCoalescedOptions()) override;

  c10::intrusive_ptr<Work> reduce(
      std::vector<at::Tensor>& tensors,
      const ReduceOptions& opts = ReduceOptions()) override;

  c10::intrusive_ptr<Work> _reduce_oop(
      at::Tensor& outputTensors,
      at::Tensor& inputTensors,
      const ReduceOptions& opts = ReduceOptions());

  c10::intrusive_ptr<Work> allgather(
      std::vector<std::vector<at::Tensor>>& outputTensors,
      std::vector<at::Tensor>& inputTensors,
      const AllgatherOptions& opts = AllgatherOptions()) override;

  c10::intrusive_ptr<Work> _allgather_base(
      at::Tensor& outputbuffer,
      at::Tensor& inputbuffer,
      const AllgatherOptions& opts = AllgatherOptions()) override;

  c10::intrusive_ptr<Work> allgather_coalesced(
      std::vector<std::vector<at::Tensor>>& outputTensorLists,
      std::vector<at::Tensor>& inputTensors,
      const AllgatherOptions& opts = AllgatherOptions()) override;

  c10::intrusive_ptr<Work> allgather_into_tensor_coalesced(
      std::vector<at::Tensor>& outputs,
      std::vector<at::Tensor>& inputs,
      const AllgatherOptions& opts = AllgatherOptions()) override;

  c10::intrusive_ptr<Work> reduce_scatter(
      std::vector<at::Tensor>& outputTensors,
      std::vector<std::vector<at::Tensor>>& inputTensors,
      const ReduceScatterOptions& opts = ReduceScatterOptions()) override;

  c10::intrusive_ptr<Work> _reduce_scatter_base(
      at::Tensor& outputTensor,
      at::Tensor& inputTensor,
      const ReduceScatterOptions& opts = ReduceScatterOptions()) override;

  c10::intrusive_ptr<Work> reduce_scatter_tensor_coalesced(
      std::vector<at::Tensor>& outputs,
      std::vector<at::Tensor>& inputs,
      const ReduceScatterOptions& opts = ReduceScatterOptions()) override;

  c10::intrusive_ptr<Work> barrier(
      const BarrierOptions& opts = BarrierOptions()) override;

  c10::intrusive_ptr<Work> alltoall_base(
      at::Tensor& outputTensor,
      at::Tensor& inputTensor,
      std::vector<int64_t>& outputSplitSizes,
      std::vector<int64_t>& inputSplitSizes,
      const AllToAllOptions& opts = AllToAllOptions()) override;

  c10::intrusive_ptr<Work> alltoall(
      std::vector<at::Tensor>& outputTensors,
      std::vector<at::Tensor>& inputTensors,
      const AllToAllOptions& opts = AllToAllOptions()) override;

  c10::intrusive_ptr<Work> send(
      std::vector<at::Tensor>& tensors,
      int dstRank,
      int tag) override;

  c10::intrusive_ptr<Work> recv(
      std::vector<at::Tensor>& tensors,
      int srcRank,
      int tag) override;

  void groupStart();

  void groupEnd();

  void groupEndNonblocking(std::shared_ptr<NCCLComm> comm);

  c10::intrusive_ptr<Work> gather(
      std::vector<std::vector<at::Tensor>>& outputTensors,
      std::vector<at::Tensor>& inputTensors,
      const GatherOptions& opts = GatherOptions()) override;

  c10::intrusive_ptr<Work> scatter(
      std::vector<at::Tensor>& outputTensors,
      std::vector<std::vector<at::Tensor>>& inputTensors,
      const ScatterOptions& opts = ScatterOptions()) override;

  // Unsupported Ops
  c10::intrusive_ptr<Work> recvAnysource(
      std::vector<at::Tensor>& tensors,
      int tag) override;

  // Agrees on an initial sequence number for the whole group by having rank 0
  // create it and broadcast it to other ranks using the store.
  void setSequenceNumberForGroup() override;

  // Retrieves the current sequence number for the whole group, which should be
  // in sync. If the returned number is not consistent across the group, it
  // may indicate that there is some sort of collective desynchronization.
  uint64_t getSequenceNumberForGroup() override;

  // Return the total number of splits the communicators held by this process
  // group have performed.  Counts ncclCommCreateFromRanks() for ncclx v2.21.5+
  uint64_t getCommSplitCounter() const;

  void registerOnCompletionHook(
      std::function<void(std::shared_ptr<WorkInfo>)>&& hook) override;
  void waitForPendingWorks() override;

  void enableCollectivesTiming() override;

  // Helper function for iteratively aborting communicators in the provided map
  void abortCommsFromMap(
      std::unordered_map<std::string, std::shared_ptr<NCCLComm>>& ncclCommsMap,
      std::optional<std::string> abortReason);

  c10::intrusive_ptr<intra_node_comm::IntraNodeComm> initIntraNodeComm();

  // Provides an API to abort the ProcessGroup (similar to ncclCommAbort)
  // instead of relying on ProcessGroupNCCL destructor.
  // return true if abort is successful, otherwise false
  bool abort(std::optional<std::string> abortReason = std::nullopt);

  void shutdown(std::optional<std::string> reason = std::nullopt);

  void eagerConnectSingleDevice(at::Device device) override;

  void performNocolorSplit(at::Device device);

  // This method adds a temporary extension for the timeout period,
  // applying to all collectives between the calling of this API and
  // the completion of the first collective on the GPU. While this feature
  // provides flexibility in specific scenarios, it introduces statefulness
  // to timeout setting. Therefore, it is advisable to use this API sparingly
  // and consider alternative approaches, such as directly setting the timeout
  // or utilizing a barrier collective (one can set any timeout to the barrier),
  // whenever feasible.
  void addEphemeralTimeout(const std::chrono::milliseconds& timeout);

  // This function is only intended for testing purposes because we don't
  // want to expose the `WorkNCCL` via pybind. It verifies whether the
  // `opTimeout_` of the provided WorkNCCL instance is the same as the specified
  // timeout.
  bool verifyWorkTimeoutForTest(
      const c10::intrusive_ptr<Work> work,
      const std::chrono::milliseconds& timeout);

 protected:
  // Helper that broadcasts nccl unique ID to all ranks through the store
  void broadcastUniqueNCCLID(
      ncclUniqueId* ncclID,
      bool isSingleP2POp,
      const std::string& devicesKey,
      int p2pRank);

  // Helper that either looks up the cached NCCL communicators or creates
  // a new set of NCCL communicators as a cache entry
  std::shared_ptr<NCCLComm> getNCCLComm(
      const std::string& deviceKey,
      at::Device& device,
      OpType opType,
      int p2pRank = 0,
      bool isSendRecvSelf = false);

  // Wrapper method which can be overridden for tests.
  virtual std::exception_ptr checkForNCCLErrors(
      std::shared_ptr<NCCLComm>& ncclComm);

  // Ensure thaht if record is True, the work obj will be enqueued via
  // workEnqueue
  virtual c10::intrusive_ptr<ProcessGroupNCCL::WorkNCCL> initWork(
      at::Device& device,
      int rank,
      OpType opType,
      const char* profilingTitle = nullptr,
      const std::vector<at::Tensor>& inputs = {},
      const std::vector<at::Tensor>& outputs = {},
      bool record = false);

  // In the timeout case and we will dump debug info such as the NCCL flight
  // recorder to storage. Down the road, if we have more complicated or blocking
  // operations, we might need to use a side thread to do it.
  bool dumpDebuggingInfo();

 private:
  int globalRankStart;
  int globalRankStride;

  // Helper that encapsulates work shared across all collective communication
  // primitives.  The callbacks have the following signatures:
  //
  //    ncclResult_t fn(at::Tensor& input, at::Tensor& output,
  //                    ncclComm_t, at::cuda::CUDAStream&);
  //    void {pre,post}(std::vector<at::cuda::CUDAStream&>);
  template <typename Fn>
  c10::intrusive_ptr<Work> collective(
      at::Tensor& input,
      at::Tensor& output,
      Fn fn,
      OpType opType,
      const char* profilingTitle = nullptr,
      bool avoidRecordStreams = false,
      bool nanCheck = true);

  template <typename Fn, typename PreProcess, typename PostProcess>
  c10::intrusive_ptr<Work> collective(
      at::Tensor& input,
      at::Tensor& output,
      Fn fn,
      PreProcess pre,
      PostProcess post,
      OpType opType,
      const char* profilingTitle = nullptr,
      bool avoidRecordStreams = false,
      bool nanCheck = true);

  template <typename Fn, typename PreProcess, typename PostProcess>
  c10::intrusive_ptr<Work> collective(
      std::vector<at::Tensor>& inputs,
      std::vector<at::Tensor>& outputs,
      Fn fn,
      PreProcess pre,
      PostProcess post,
      OpType opType,
      const char* profilingTitle = nullptr,
      bool avoidRecordStreams = false,
      bool nanCheck = true);

  template <typename Fn>
  c10::intrusive_ptr<Work> collectiveCoalesced(
      std::vector<at::Tensor>& input,
      std::vector<at::Tensor>& output,
      Fn fn,
      OpType opType,
      const char* profilingTitle = nullptr,
      bool avoidRecordStreams = false);

  // Helper that encapsulates work shared across point-to-point communication
  // primitives. It is the same structure as the helper used for collective
  // communication primitives.
  template <typename Fn>
  c10::intrusive_ptr<Work> pointToPoint(
      at::Tensor& tensor,
      Fn fn,
      int peer,
      OpType opType,
      const char* profilingTitle = nullptr);

  template <typename Fn, typename PreProcess, typename PostProcess>
  c10::intrusive_ptr<Work> pointToPoint(
      at::Tensor& tensor,
      Fn fn,
      int peer,
      OpType opType,
      PreProcess pre,
      PostProcess post,
      const char* profilingTitle);

  c10::intrusive_ptr<Work> allreduce_impl(
      at::Tensor& tensor,
      const AllreduceOptions& opts = AllreduceOptions());

  // Checks for NCCL errors on each of the communicators and returns an
  // appropriate exception_ptr (nullptr if no errors).
  static std::exception_ptr checkForNCCLErrorsInternal(
      std::shared_ptr<NCCLComm>& ncclComm);

  // Function that runs as part of a separate thread and checks for errors on
  // NCCL communicators. We need a separate thread to check for NCCL errors
  // since we can't rely on the user calling certain methods like wait(),
  // isCompleted() etc. to detect and remediate errors. In addition to this, we
  // need a mechanism to safely abort and remove NCCL communicators from our
  // cache. This can be done cleanly by having a thread for the ProcessGroupNCCL
  // class. Attempting to modify the communicator cache from the WorkNCCL class
  // might run into issues with object lifetime since the ProcessGroupNCCL
  // object might get destroyed before the WorkNCCL object.
  void ncclCommWatchdog();

  // Return the CUDA device most likely associated with this backend.
  // If we aren't bound to a specific device, there is no strict
  // guarantee that this heuristic is the correct assignment of ranks
  // to GPUs that Python layers use, but in practice it tends to be.
  // Fortunately we don't rely on this for correctness of any tensor
  // operations, just for ancillary uses like barriers.
  at::Device guessDeviceForRank() const;

  // Destroys initialized NCCL communicators in devNCCLComMap_ given by input
  // key. Throws if there are no communicators to destroy. Also removes
  // communicators from the cache and clears used device indices.
  void destroyNCCLComms(const std::string& devNCCLCommMapKey);

  // Watchdog's inside loop.
  // Takes care of cleaning up completed work, and aborting upon failure or
  // timeout.
  void watchdogHandler();

  void runHookLoop();

  // Desync debug helper
  void logWorkStart(WorkNCCL& work);

  // Desync debug helper
  void logWorkEnd(WorkNCCL& work);

  // Generates a prefix that is unique to this process group and rank, for
  // disambiguating logs
  std::string createLogPrefix() const;

  // Returns the unique prefix created in createLogPrefix
  const std::string& logPrefix() const;

  // Returns the global rank of the device. This function assumes that users
  // always create a default global process group(PG) which includes all
  // devices. It is called in the constructor of ProcessGroupNCCL, so it always
  // return the rank_ of the the very first PG created, aka, default global PG.
  const int& globalRank() const;

  // Returns the global ranks of a PG.
  const std::vector<uint64_t>& groupRanks() const;

  // Util function to assign timeout to each work.
  void assignTimeoutToWork(
      const c10::intrusive_ptr<ProcessGroupNCCL::WorkNCCL>& work,
      const c10::intrusive_ptr<Options>& option);

 protected:
  // Function that runs as part of a separate thread aside from watchdog
  // thread because we need to check the heartbeat from watchdog thread
  // so that when we get stuck in some NCCL/CUDA calls,
  // we can dump the debugging information and abort the process.
  virtual void heartbeatMonitor();

  // Function that directly trigger std::abort so that the whole process
  // gets terminated.
  virtual void terminateProcess(std::string errMsg);

  // A helper function to wait for a future to complete or timeout.
  void waitForFutureOrTimeout(
      std::future<bool>& fut,
      const std::chrono::milliseconds& timeOutMilSec,
      const std::string& futDescription,
      bool throwException = false,
      bool log = false);

  // When watchdog timeout, this function will be called and return debug info
  // for users. For now we only get information from retrieveDesyncReport.
  // We are working on enabling more useful debug information for watchdog
  // timeout.
  virtual std::string getNCCLWatchdogDebugInfo();

  std::string getNCCLWatchdogTimeoutErrorMsg(const std::string& extraMsg);

  std::string getNCCLWatchdogTimeoutExitMsg(const std::string& exitReason);

  static const int64_t kWatchdogThreadSleepMillis;

  // The store is used to broadcast the NCCL unique ID of rank 0. This store
  // comes with prefix and it is different across ProcessGroup NCCL instances
  // (aka, different ProcessGroups).
  c10::intrusive_ptr<Store> store_;

  // Reference to the store without prefix so that keys are same across all
  // ProcessGroup NCCL instances and (key, value) pairs written to the store are
  // global.
  c10::intrusive_ptr<Store> globalStore_;

  bool storeError_{false};

  // The lock which protects the write/read of
  // ephemeralTimeoutActive_/ephemeralTimeoutInflight_.
  // TODO(fduwjj): We need to have an audit on all mutexes we are adding here.
  // And consolidate them if possible.
  std::mutex mtxTimeoutExtension_;

  // The ephemeral timeout added on top of existing timeout for works issued
  // before first work finishes.
  std::chrono::milliseconds ephemeralTimeoutActive_ =
      std::chrono::milliseconds(0);

  // The ephemeral timeout addition which has been already applied to work.
  std::chrono::milliseconds ephemeralTimeoutInflight_ =
      std::chrono::milliseconds(0);

  const c10::intrusive_ptr<Options> options_;

  // The number of NCCL communicators that have been created during
  // the lifetime of this process group. This sequence number is
  // used to scope keys used in the store.
  uint64_t ncclCommCounter_{0};

  // The store keys to trace the last NCCL collective kernel CUDA events - start
  // event and end event respectively. These are used to do desync root cause
  // analysis.
  const std::string traceKeyStart_;
  const std::string traceKeyEnd_;

  // The NCCL communicator that the process group has cached.
  //
  // For collective operations:
  // The key is a list of GPU devices that an operation is operating on
  // The GPU devices are stored in a device sequence and the cache NCCL
  // communicator is associated with this GPU device sequence
  //
  // e.g. If the process group op only uses device 0, then the value of
  // the used device string stored (value of the hashmap) would be "0".
  //
  //      If the process group op uses device 0 - 7 and the each tensor of the
  //      input tensor list is on device, 0, 1, 2, 3, 4, 5, 6, 7 separately,
  //      then the value of the used device string (key) stored would be
  //      "0,1,2,3,4,5,6,7"
  //
  //      If the process group op uses device 0 - 7 and the each tensor of the
  //      input tensor list is on device, 0, 4, 5, 6, 7, 1, 2, 3 separately,
  //      then the value of the used device string stored would be
  //      "0,4,5,6,7,1,2,3"
  //
  //      Note that the order of the device for the tensor list matters.
  //
  // For point-to-point operations:
  // The key is a string of my current rank and the peer process rank.
  // e.g. If process 1 and process 2 are involved in a point-to-point
  // communication, the key will be "1:2" on both processes. Note: this is for
  // the scenario where there is only 1 GPU per process. When it comes to
  // multiple GPUs per process, this part may need to redesigned.
  // TODO: we probably need a separte map for P2P comms
  std::unordered_map<std::string, std::shared_ptr<NCCLComm>> devNCCLCommMap_;

  // The NCCL communicators currently in process of being initialized.
  std::unordered_map<std::string, std::shared_ptr<NCCLComm>>
      inInitializationCommMap_;

  // Mutex to guard maps like devNCCLCommMap_.
  std::mutex mutex_;

  // Heartbeat of watchdog thread.
  std::atomic_uint64_t heartbeat_;

  // The time interval used for deciding whether there is no watchdog heartbeat.
  int heartbeatTimeoutInSec_;

  // timeout for the dump to finish.
  int waitTimeoutDumpInMilSec_;

  // Interval of check coordinated signals in ProcessGroupNCCL from other ranks
  // e.g., trigger the dump of the debugging info for timeout when notified.
  int coordCheckIntervalMilSec_;

  // Size of ring buffer where we store NCCL Traces for debugging.
  int ncclTraceBufferSize_;

  // We gate the heartbeat monitor thread so that we can roll it out gradually.
  std::atomic<bool> monitorThreadEnabled_;

  // We gate the cudaEventCache so that we can roll it out gradually.
  std::atomic<bool> cudaEventCacheEnabled_;

  // Monitor thread which checks the heartbeat of Watchdog thread.
  // If the monitor thread finds there is no heartbeat, it will dump debug info
  // and then kill the watchdog thread to avoid hang.
  std::thread ncclHeartbeatMonitorThread_;

  // Watchdog thread which looks for errors on the cached NCCL communicators.
  std::thread ncclCommWatchdogThread_;

  std::thread onCompletionHookThread_;

  // Whether or not we should terminate the watchdog and workCleanup threads.
  std::atomic<bool> terminateProcessGroup_;

  // Whether or not we should terminate the heartbeat monitoring threads.
  std::atomic<bool> terminateHeartbeatMonitorThread_;

  // Whether we are in the shutdown mode when we are trying to get debug info,
  // such as desync report.
  std::atomic<bool> collectiveDebugInfoMode_;

  // Whether there are hooks pending to be fired
  std::atomic<bool> hasPendingHooks_;

  // This is the signal from watchdog threads to indicate whether the monitor
  // thread should dump. Making it static so that it is accessiable from all the
  // PGs. With this flag, monitor thread would dump debug info under any one of
  // the three conditions:
  //
  // 1: watchdog thread of any PG detects a collective timeout.
  // 2: timeout signal is received from other ranks through tcpstore.
  // 3: current PG's watchdog heartbeat timeout occurs.
  //
  // Note that only the monitor thread from PG0 will dump the debug info for
  // case one and two so that the debug info is only dumped once.
  static std::atomic<bool> shouldDump_;

  // Mutex to Guard workMetaList_
  std::mutex workMetaListMutex_;

  // Mutex to Guard monitorWakeUpCV_
  std::mutex monitorMutex_;

  bool writeDebugInfo_ = false;

  // Condition Variable for watchdog thread sleep
  std::condition_variable workMetaListCV_;

  // Condition Variable for monitor thread to wake up early
  std::condition_variable monitorWakeUpCV_;

  // Vector to Store WorkNCCL pointers
  std::list<ProcessGroupNCCL::WorkNCCL> workMetaList_;

  std::chrono::time_point<std::chrono::steady_clock> lastWorkListUpdateTime_;

  // Mutex to Guard workMetaList_
  std::mutex completedWorkListMutex_;

  // Condition Variable for watchdog thread sleep
  std::condition_variable completedWorkListCV_;

  std::list<ProcessGroupNCCL::WorkNCCL> completedWorkList_;

  // Add Work Pointer to workVector
  void workEnqueue(c10::intrusive_ptr<ProcessGroupNCCL::WorkNCCL>);

  // The CUDA streams used by NCCL kernels
  std::unordered_map<std::string, at::cuda::CUDAStream> ncclStreams_;

  // The CUDA events used to sync NCCL streams
  std::unordered_map<std::string, at::cuda::CUDAEvent> ncclEvents_;

  // Device Indexes used for all collectives in this group
  std::set<int> usedDeviceIdxs_;

  // Flag to denote if a coalescing groupStart/groupEnd block is active
  int coalescing_state_ = 0;

  // Stores device indexes for all collectives run inside a coalescing block
  at::Device coalescedDevice_ = at::Device("cuda");

  // Stores communicators for all collectives run inside a coalescing block
  std::shared_ptr<NCCLComm> coalescedComm_ = nullptr;

  // map from the key: "group name + pg counter (ID)" to the
  // unique NCCL ID count. This needs to be group and pg specific
  //
  // For each process group, we need a uniform unique NCCL ID counter to ensure
  // that NCCL operation in this process group can be completed successfully.
  // Since each process group ID belongs to a group name, the key to this map
  // is a combination of group name and ProcessGroupNCCL ID.
  static std::unordered_map<std::string, ssize_t> pgUniqueNCCLIDCnt_;

  // map from group name to the pg counter (ID) within that group
  //
  // For each group with the "group name" (which is the key), we need to
  // keep track of a unique process group ID when creating a new
  // ProcessGroupNCCL for this "group name". Therefore, the value of this
  // map keeps the unique ProcessGroupNCCL's ID for a specific group with
  // the "group name". The reason we need a per-group process group ID counter
  // is that different group can have different ranks and we need ensure that
  // each group has its own uniform process group ID for all its ranks.
  static std::unordered_map<std::string, ssize_t> processGroupCounterMap_;

  // Whether or not wait() and synchronize() are blocking operations that wait
  // for the operation to complete.
  bool blockingWait_ = false;

  // Whether or not to hook the cache allocator to register all allocated
  // tensors
  bool useTensorRegisterAllocatorHook_ = false;

  // Whether or not the workCleanupThread is used to perform async error
  // handling.
  ErrorHandlingMode asyncErrorHandling_ = NoHandling;

  // Whether or not to enable timeout root cause analysis.
  bool desyncDebug_;

  // Whether or not to dump debug info on exception including both watchdog
  // timeout and nccl errors.
  bool dumpOnTimeoutOrEx_;
<<<<<<< HEAD
=======

  // Whether or not to sleep after an exception is thrown in the watchdog.
  bool sleepAfterException_;
>>>>>>> d1bb8e82

  // Whether or not to enable nan check for input tensors to collectives.
  bool enableNanCheck_;

  // Whether or not to print C++ stack traces to logs on unclean shutdown.
  bool logCppStackOnUncleanShutdown_;

  // Whether or not to create start CUDAEvent and enable timing for start
  // and end events. Note that enableTiming_ is always true if desyncDebug_
  // is set to true.
  std::atomic<bool> enableTiming_;

  // Flag to enable the print of hash value of input/output of collectives for
  // verification.
  std::atomic<bool> enableCollecticeHashDebug_;

  // Whether or not TORCH_NCCL_AVOID_RECORD_STREAMS was set
  bool avoidRecordStreams_ = false;

  // Whether the NCCL watchdog should rethrow CUDA errors.
  bool rethrowCUDAErrors_ = false;

  // Set of communicators that this process group has aborted and their
  // ncclUniqueId has been written to the store. We don't need a lock
  // for this map since only the watchdog thread accesses this set. The
  // set contains the string representation of ncclUniqueId.
  std::unordered_set<std::string> abortedComms_;

  // The number of active ncclGroupStart() calls. This counter will be increased
  // by 1 when ncclGroupStart() is called and decreased by 1 when ncclGroupEnd()
  // is called.
  static thread_local uint64_t ncclActiveGroupCounter_;

  // Counting for the sequential number of NCCL collective call.
  // (specifically, how many actual kernels we launched, which differs from
  // op_id_ when coalescing is enabled)
  uint64_t seqCollective_{0};

  // Counting for the sequential number of NCCL P2P calls.
  uint64_t seqP2P_{0};

  // Incrementing counter for logical operations (collective or p2p) issued on
  // the ProcessGroup
  uint64_t op_id_{0};

  std::exception_ptr watchDogException_ = nullptr;

  // The number of ProcessGroupNCCL created on the current rank.
  size_t local_id_;

  std::string logPrefix_;

  c10::intrusive_ptr<intra_node_comm::IntraNodeComm> intraNodeComm_;

  // Number of devices on this node.
  int localDeviceCount_{0};

  std::shared_ptr<ProcessGroupStatus> pgStatus_ =
      std::make_shared<ProcessGroupStatus>();
};

// Dumps the NCCL comm traces and additional information about the Process
// Group.
TORCH_API std::string dump_nccl_trace(
    bool includeCollectives,
    bool includeStackTraces,
    bool onlyActive);

// Dumps the NCCL comm traces and additional information about the Process
// Group in JSON formatted string.
// We don't include stack traces in JSON format as it is far too much data.
TORCH_API std::string dump_nccl_trace_json(
    bool includeCollectives,
    bool onlyActive);

// Gets a mutable reference to a global optional function.Heartbeat Monitor
// will use this function to dump traces, if available. Inside fbcode, we
// store a function here that uses an internal tool for process tracing
TORCH_API std::optional<
    std::function<void(std::function<void(const std::string&)>)>>&
get_cpp_trace_dumper();

// Similar to get_cpp_trace_dumper, this stores a function defined in
// torch-python layer that lets us check whether the GIL can be acquired,
// helpful for instrumenting in cases where a hang was observed.
typedef bool (*gil_checker_t)();

TORCH_API gil_checker_t& get_gil_checker();
} // namespace c10d

#endif // USE_C10D_NCCL<|MERGE_RESOLUTION|>--- conflicted
+++ resolved
@@ -1146,12 +1146,9 @@
   // Whether or not to dump debug info on exception including both watchdog
   // timeout and nccl errors.
   bool dumpOnTimeoutOrEx_;
-<<<<<<< HEAD
-=======
 
   // Whether or not to sleep after an exception is thrown in the watchdog.
   bool sleepAfterException_;
->>>>>>> d1bb8e82
 
   // Whether or not to enable nan check for input tensors to collectives.
   bool enableNanCheck_;
