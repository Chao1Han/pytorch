--- conflicted
+++ resolved
@@ -1,10 +1,6 @@
 #ifdef USE_C10D_XCCL
 
 #include <comm/XPUGuard.h>
-<<<<<<< HEAD
-#include <torch/csrc/distributed/c10d/ParamCommsUtils.hpp>
-=======
->>>>>>> a062f9f8
 #include <torch/csrc/distributed/c10d/ProcessGroupXCCL.hpp>
 #include <fstream>
 #include <map>
@@ -257,27 +253,6 @@
   auto tensor = tensors.back();
   checkXPUTensor(tensor);
 
-<<<<<<< HEAD
-  RECORD_PARAM_COMMS_DATA(
-      // static_cast<int>(
-      //     this->getSequenceNumberForGroup() + 1), // seq + 1 to match collective
-      1,
-      std::make_tuple(pg_uid_, pg_desc_), // PG name tuple
-      tensors, // inputTensors
-      tensors, // outputTensors
-      rank_, // rank
-      "allreduce", // collective name
-      tensor.numel(), // inNelems
-      tensor.numel(), // outNelems
-      tensor.scalar_type(), // dType
-      std::vector<int64_t>(), // inSplitSizes
-      std::vector<int64_t>(), // outSplitSizes
-      0, // globalRankStart
-      1, // globalRankStride
-      this->getSize()); // worldSize
-
-=======
->>>>>>> a062f9f8
   return collective(
       tensor,
       tensor,
