#include <torch/csrc/distributed/c10d/ProcessGroupXCCL.hpp>
#include <fstream>
#include <mutex>
#include <sstream>

#ifdef USE_C10D_XCCL
#include <exception>
#include <map>
#include <stdexcept>
#include <tuple>
#include <unordered_set>
#include <utility>
#include <variant>

#include <ATen/detail/FunctionTraits.h>
#include <c10/core/DeviceType.h>
#include <c10/util/CallOnce.h>
#include <c10/util/Exception.h>
#include <c10/util/Logging.h>
#include <c10/util/Optional.h>
#include <c10/util/irange.h>
#include <torch/csrc/distributed/c10d/ParamCommsUtils.hpp>
#include <torch/csrc/distributed/c10d/TraceUtils.h>
#include <torch/csrc/distributed/c10d/Utils.hpp>
#include <torch/torch.h>

namespace c10d {

namespace {

// wait nonblocking implement
AutoXcclGroup::AutoXcclGroup() {
  ccl::group_start();
}

AutoXcclGroup::~AutoXcclGroup() noexcept(false) {
  ccl::group_end();
}

std::map<c10d::ReduceOp, ccl::reduction> xcclOps = {
    {ReduceOp::MIN, ccl::reduction::min},
    {ReduceOp::MAX, ccl::reduction::max},
    {ReduceOp::SUM, ccl::reduction::sum},
    {ReduceOp::PRODUCT, ccl::reduction::prod},
};

std::map<at::ScalarType, ccl::datatype> xcclDatatypes = {
    {at::kByte, ccl::datatype::uint8},
    {at::kChar, ccl::datatype::int8},
    {at::kInt, ccl::datatype::int32},
    {at::kLong, ccl::datatype::int64},
    {at::kHalf, ccl::datatype::float16},
    {at::kFloat, ccl::datatype::float32},
    {at::kDouble, ccl::datatype::float64},
    {at::kBFloat16, ccl::datatype::bfloat16},
    {at::kBool, ccl::datatype::uint8},
    // use for allgather
    {at::kFloat8_e5m2, ccl::datatype::uint8},
    {at::kFloat8_e4m3fn, ccl::datatype::uint8},
    {at::kFloat8_e4m3fnuz, ccl::datatype::uint8},
    {at::kFloat8_e5m2fnuz, ccl::datatype::uint8},
};

XCCL_KVS kvs;
std::mutex kvs_mutex;

XCCL_KVS get_kvs(int rank, c10d::Store& store) {
  std::lock_guard<std::mutex> lock(kvs_mutex);
  if (kvs)
    return kvs;
  std::string storeKey = "ccl_kvs";

  // Rank 0 broadcast the bootstrap network information to other ranks
  if (rank == 0) {
    kvs = ccl::create_main_kvs();
    ccl::kvs::address_type main_addr = kvs->get_address();
    auto ccl_kvs_addr =
        std::vector<uint8_t>(main_addr.begin(), main_addr.end());
    store.set(storeKey, ccl_kvs_addr);
  } else {
    auto ccl_kvs_addr = store.get(storeKey);
    if (ccl_kvs_addr.size() != ccl::kvs::address_max_size) {
      throw std::runtime_error("Unexpected ccl kvs addr from the store\n");
    }
    ccl::kvs::address_type main_addr;
    std::copy_n(
        ccl_kvs_addr.begin(), ccl::kvs::address_max_size, main_addr.begin());
    kvs = ccl::create_kvs(main_addr);
  }

  return kvs;
}

bool check_same_size(const std::vector<at::Tensor>& input_tensors) {
  for (const auto& input_tensor : input_tensors) {
    if (!input_tensors[0].is_same_size(input_tensor)) {
      return false;
    }
  }
  return true;
}

void check_xpu_single_tensor(const at::Tensor& tensor) {
  if (!tensor.is_xpu() || tensor.is_sparse()) {
    C10_THROW_ERROR(ValueError, "Tensors must be XPU and dense");
  }
  if (!tensor.is_contiguous(tensor.suggest_memory_format())) {
    C10_THROW_ERROR(ValueError, "Tensors must be contiguous");
  }
}

int64_t check_xpu_tensors_same_device(const std::vector<at::Tensor>& tensors) {
  if (tensors.size() == 0) {
    C10_THROW_ERROR(ValueError, "Tensor list must be nonempty");
  }

  const auto& first = tensors.front();

  int64_t total_numel = 0;
  for (const auto& t : tensors) {
    if (!t.is_xpu() || t.is_sparse()) {
      C10_THROW_ERROR(ValueError, "Tensors must be XPU and dense");
    }
    if (t.scalar_type() != first.scalar_type()) {
      C10_THROW_ERROR(TypeError, "Tensors must have identical type");
    }
    if (!t.is_non_overlapping_and_dense()) {
      C10_THROW_ERROR(ValueError, "Tensors must be non-overlapping and dense");
    }
    TORCH_CHECK_WITH(
        ValueError,
        t.get_device() == tensors[0].get_device(),
        "Expected list of tensors on the same device");
    total_numel += t.numel();
  }

  return total_numel;
}

ccl::datatype getXcclDataType(at::ScalarType type) {
  auto it = xcclDatatypes.find(type);
  TORCH_CHECK_WITH(
      TypeError,
      it != xcclDatatypes.end(),
      "Input tensor data type is not supported for XCCL process group: ",
      type);
  return it->second;
}

ccl::reduction getXcclReduceOp(const ReduceOp& reduceOp, at::Tensor& input) {
  try {
    if (input.scalar_type() == at::kBool) {
      if (reduceOp == ReduceOp::SUM) {
        // For bool tensors, map sum to max, which both represent a bitwise or.
        // This is to prevent overflow issues with sum, since we use uint8 to
        // represent a bool (see xcclDatatypes mapping align with cuda).
        return ccl::reduction::max;
      }
    }
    return xcclOps.at(reduceOp);
  } catch (const std::out_of_range&) {
    switch (reduceOp) {
      case ReduceOp::AVG:
        C10_THROW_ERROR(ValueError, "Cannot use ReduceOp AVG with XCCL");
        break;
      case ReduceOp::BAND:
        C10_THROW_ERROR(ValueError, "Cannot use ReduceOp.BAND with XCCL");
        break;
      case ReduceOp::BOR:
        C10_THROW_ERROR(ValueError, "Cannot use ReduceOp.BOR with XCCL");
        break;
      case ReduceOp::BXOR:
        C10_THROW_ERROR(ValueError, "Cannot use ReduceOp.BXOR with XCCL");
        break;
      default:
        C10_THROW_ERROR(ValueError, "Unhandled ReduceOp");
        break;
    }
  }
}

} // namespace

static std::mutex xcclCommDevIdxMapMutex;
static std::unordered_map<std::shared_ptr<xcclComm_t>, int> xcclCommDevIdxMap;
constexpr int64_t kSynchronizeBusyWaitMillis = 10;

// Before implementing send/recv, the xcclActiveGroupCounter_ variable has no
// effect.
thread_local uint64_t ProcessGroupXCCL::xcclActiveGroupCounter_ = 0;

ProcessGroupXCCL::WorkXCCL::WorkXCCL(
    at::Device& device,
    int rank,
    OpType opType,
    const std::optional<std::vector<at::Tensor>>& inputs)
    : Work(rank, opType, "profilingTitle", inputs),
      device_(device),
      workStartTime_(std::chrono::steady_clock::now()) {
  unsigned char enable_timing = 0;
  xcclEndEvent_ = std::make_shared<at::xpu::XPUEvent>(enable_timing);
}

ProcessGroupXCCL::WorkXCCL::WorkXCCL(const WorkXCCL& w)
    : Work(w.rank_, w.opType_),
      device_(w.device_),
      xcclEndEvent_(w.xcclEndEvent_),
      blockingWait_(w.blockingWait_),
      workStartTime_(w.workStartTime_) {}

ProcessGroupXCCL::WorkXCCL::~WorkXCCL() = default;

bool ProcessGroupXCCL::WorkXCCL::checkTimeout(
    std::optional<std::chrono::milliseconds> timeout) {
  auto currentTimepoint = std::chrono::steady_clock::now();
  auto timeElapsed = std::chrono::duration_cast<std::chrono::milliseconds>(
      currentTimepoint - workStartTime_);
  std::chrono::milliseconds opTimeout = std::chrono::milliseconds(60000);

  auto workTimeout = timeout ? *timeout : opTimeout;

  if (timeElapsed < workTimeout)
    return false;
  return true;
}

bool ProcessGroupXCCL::WorkXCCL::isCompleted() {
  if (xcclEndEvent_ && xcclEndEvent_->query()) {
    return true;
  }
  return false;
}

void ProcessGroupXCCL::WorkXCCL::synchronize() {
  synchronizeInternal(kNoTimeout);
}

void ProcessGroupXCCL::WorkXCCL::synchronizeStream() {
  auto currentStream = at::xpu::getCurrentXPUStream(device_.index());
  // Block the current stream on the XCCL stream
  xcclEndEvent_->block(currentStream);
}

void ProcessGroupXCCL::WorkXCCL::synchronizeInternal(
    std::chrono::milliseconds timeout) {
  synchronizeStream();

  if (blockingWait_) {
    while (!isCompleted()) {
      bool timedOut = checkTimeout(
          timeout == kNoTimeout ? std::nullopt : std::make_optional(timeout));
      if (timedOut) {
        break;
      }
      std::this_thread::sleep_for(
          std::chrono::milliseconds(kSynchronizeBusyWaitMillis));
    }
  }
  if (barrierTensor_.defined()) {
    auto currentStream = at::xpu::getCurrentXPUStream(device_.index());
    currentStream.synchronize();
  }
}

bool ProcessGroupXCCL::WorkXCCL::wait(std::chrono::milliseconds timeout) {
  synchronizeInternal(timeout);
  return true;
}

constexpr const char* MULTI_DEVICE_ERROR_MSG =
    "Expecting one tensor only but got multiple. You are probably using multiple "
    "devices under one thread. The support for such usage has been deprecated. "
    "For details, please refer to "
    "https://pytorch.org/docs/stable/distributed.html#multi-gpu-collective-functions. "
    "ProcessGroupXCCL continues supporting multi-process and multi-thread modes.";

ProcessGroupXCCL::ProcessGroupXCCL(
    const c10::intrusive_ptr<Store>& store,
    int rank,
    int size)
    : Backend(rank, size), store_(store) {
  blockingWait_ = getCvarBool(TORCH_XCCL_BLOCKING_WAIT, false);
  init();

  // Intel oneCCL requires passing CCL_LOCAL_RANK and CCL_LOCAL_SIZE for non-MPI
  // launchers.
  if (!with_mpirun()) {
    int local_rank = getXCCLEnvVar("LOCAL_RANK");
    int local_world_size = getXCCLEnvVar("LOCAL_WORLD_SIZE");
    if (local_rank == -1 || local_world_size == -1) {
      local_rank = rank;
      local_world_size = size;
    }
    setXCCLEnvVar("CCL_PROCESS_LAUNCHER", "none");
    setXCCLEnvVar("CCL_LOCAL_RANK", local_rank);
    setXCCLEnvVar("CCL_LOCAL_SIZE", local_world_size);
  }
}

ProcessGroupXCCL::~ProcessGroupXCCL() = default;

c10::intrusive_ptr<ProcessGroupXCCL::WorkXCCL> ProcessGroupXCCL::initWork(
    at::Device& device,
    int rank,
    OpType opType,
    const std::vector<at::Tensor>& inputs,
    const std::vector<at::Tensor>& outputs) {
  auto r = c10::make_intrusive<ProcessGroupXCCL::WorkXCCL>(
      device, rank, opType, std::optional<std::vector<at::Tensor>>(inputs));
  return r;
}

std::shared_ptr<xcclComm_t> ProcessGroupXCCL::getXCCLComm(
    const std::string& deviceKey,
    at::Device& device) {
  if (deviceKey.empty()) {
    C10_THROW_ERROR(
        DistBackendError,
        "Not able to create/get the XCCL Communicator since "
        "the devices are empty ");
  }

  usedDeviceIdxs_.insert(device.index());

  {
    std::lock_guard<std::mutex> lock(mutex_);
    if (devXCCLCommMap_.find(deviceKey) != devXCCLCommMap_.end()) {
      return devXCCLCommMap_[deviceKey];
    }
  }

  std::shared_ptr<xcclComm_t> XCCLComm;

  XCCL_KVS kvs = get_kvs(rank_, *store_);

  int numRanks, rank;
  numRanks = getSize();
  rank = getRank();

  c10::impl::VirtualGuardImpl impl(device.type());
  c10::Stream stream = impl.getStream(device);
  sycl::queue& q = c10::xpu::XPUStream(stream).queue();

  auto ctx = ccl::create_context(q.get_context());
  ccl::vector_class<ccl::pair_class<int, ccl::device>> devs_rank;
  devs_rank.emplace_back(rank, ccl::create_device(q.get_device()));

  auto comms = ccl::create_communicators(numRanks, devs_rank, ctx, kvs);
  XCCLComm = std::make_shared<xcclComm_t>(std::move(comms[0]));

  {
    std::lock_guard<std::mutex> lock(mutex_);
    inInitializationCommMap_.emplace(deviceKey, XCCLComm);
  }

  xcclStreams_.emplace(deviceKey, std::move(stream));

  auto it = inInitializationCommMap_.find(deviceKey);
  if (it != inInitializationCommMap_.end()) {
    devXCCLCommMap_.emplace(deviceKey, std::move(it->second));
    inInitializationCommMap_.erase(deviceKey);

    xcclCommDevIdxMapMutex.lock();
    xcclCommDevIdxMap.emplace(XCCLComm, device.index());
    xcclCommDevIdxMapMutex.unlock();
  }

  it = devXCCLCommMap_.find(deviceKey);
  TORCH_INTERNAL_ASSERT(
      it != devXCCLCommMap_.end(), "Communicators not populated in cache!");

  return it->second;
}

void ProcessGroupXCCL::groupStart() {
  ccl::group_start();
  ++xcclActiveGroupCounter_;
}

void ProcessGroupXCCL::groupEnd() {
  ccl::group_end();
  --xcclActiveGroupCounter_;
}

// TODO: wait p2p enable
static constexpr int CoalActive = 0x01, CoalColl = 0x02;
void ProcessGroupXCCL::startCoalescing() {
  coalescedDevice_.set_index(-1);
  coalescedComm_ = nullptr;
  coalescing_state_ |= CoalActive;
  groupStart();
}

c10::intrusive_ptr<Work> ProcessGroupXCCL::endCoalescing(OpType optype) {
  if (coalescedComm_ == nullptr) {
    // There is no actual work being coalesced, return here
    groupEnd();
    coalescing_state_ = 0;
    return nullptr;
  }
  TORCH_CHECK(
      coalescedDevice_.index() >= 0,
      "Somthing went wrong. Did you call end_coalescing before start_coalescing?");

  auto comm = coalescedComm_;
  auto device = coalescedDevice_;

  const auto key = std::to_string(device.index());
  auto stream = xcclStreams_.at(key);

  auto work = initWork(device, rank_, optype);
  work->blockingWait_ = blockingWait_;

  groupEnd();

  work->xcclEndEvent_->record(stream);

  coalescing_state_ = 0;
  coalescedComm_ = nullptr;
  return work;
}

c10::intrusive_ptr<Work> ProcessGroupXCCL::endCoalescing() {
  // Default OpType to COALESCED if not specified
  return endCoalescing(OpType::COALESCED);
}

// align with single-device style, input_t and output_t due to
// allgatherv need vector output
template <
    typename Fn,
    typename input_t,
    typename output_t,
    typename PreProcess,
    typename PostProcess>
c10::intrusive_ptr<Work> ProcessGroupXCCL::collective(
    std::vector<input_t>& inputs,
    std::vector<output_t>& outputs,
    Fn fn,
    PreProcess pre,
    PostProcess post,
    OpType opType) {
  using traits = function_traits<Fn>;
  using attr_t = typename traits::template arg<2>::type;
  attr_t attr = ccl::create_operation_attr<attr_t>();

  auto device = inputs[0].device();
  const auto key = std::to_string(device.index());
  auto comm = getXCCLComm(key, device);

  if (coalescing_state_ & CoalActive) {
    coalescing_state_ |= CoalColl;
    if (coalescedDevice_.index() < 0) {
      coalescedDevice_ = device;
    } else {
      TORCH_CHECK(
          coalescedDevice_.index() == device.index(), MULTI_DEVICE_ERROR_MSG);
    }
    if (coalescedComm_ == nullptr) {
      coalescedComm_ = comm;
    } else {
      TORCH_CHECK(coalescedComm_ == comm, MULTI_DEVICE_ERROR_MSG);
    }
  }

  auto stream = xcclStreams_.at(key);
<<<<<<< HEAD
=======
  std::vector<at::Tensor> outputs{output};
>>>>>>> 7f62b869

  c10::intrusive_ptr<ProcessGroupXCCL::WorkXCCL> work;

  work = initWork(device, rank_, opType);

  { // Do we need to store the result of the operation?
    std::variant<std::vector<at::Tensor>, std::vector<std::vector<at::Tensor>>>
        outputs;
    std::visit(
        [&work](auto&& outputData) {
          using T = std::decay_t<decltype(outputData)>;

          if constexpr (std::is_same_v<T, std::vector<at::Tensor>>) {
            work->outputs_ = std::make_shared<std::vector<at::Tensor>>(
                std::move(outputData));
          } else if constexpr (std::is_same_v<
                                   T,
                                   std::vector<std::vector<at::Tensor>>>) {
            std::vector<at::Tensor> flattened;
            for (auto& vec : outputData) {
              flattened.insert(flattened.end(), vec.begin(), vec.end());
            }
            work->outputs_ =
                std::make_shared<std::vector<at::Tensor>>(std::move(flattened));
          }
        },
        outputs);
  }

  pre(stream, work);

  for (const auto& input : inputs) {
    c10::xpu::XPUCachingAllocator::recordStream(
        input.storage().data_ptr(), stream);
  }

  work->addResult(fn(inputs[0], outputs[0], attr, *comm, stream));

<<<<<<< HEAD
  post(stream, work);
=======
  fn(input, output, attr, *comm, ccl_stream);
>>>>>>> 7f62b869

  work->xcclEndEvent_->record(stream);

  std::vector<c10::Stream> streams = {stream.unwrap()};
  c10::MultiStreamGuard streamGuard(streams);
  std::vector<at::Device> devices{device};
  work->future_ = c10::make_intrusive<at::ivalue::Future>(
      c10::ListType::create(c10::TensorType::get()), devices);
  work->future_->markCompleted(at::IValue(*work->outputs_));
  work->blockingWait_ = blockingWait_;

  return work;
}

template <
    typename Fn,
    typename input_t,
    typename output_t,
    typename PreProcess,
    typename PostProcess>
c10::intrusive_ptr<Work> ProcessGroupXCCL::collective(
    input_t& input,
    output_t& output,
    Fn fn,
    PreProcess pre,
    PostProcess post,
    OpType opType) {
  auto inputs = std::vector<input_t>{input};
  auto outputs = std::vector<output_t>{output};
  return collective(inputs, outputs, fn, pre, post, opType);
}

template <typename Fn, typename input_t, typename output_t>
c10::intrusive_ptr<Work> ProcessGroupXCCL::collective(
    input_t& input,
    output_t& output,
    Fn fn,
    OpType opType) {
  return collective<Fn>(
      input,
      output,
      fn,
      [](at::xpu::XPUStream&, c10::intrusive_ptr<ProcessGroupXCCL::WorkXCCL>&) {
      },
      [](at::xpu::XPUStream&, c10::intrusive_ptr<ProcessGroupXCCL::WorkXCCL>&) {
      },
      opType);
}

template <typename Fn>
c10::intrusive_ptr<Work> ProcessGroupXCCL::collectiveCoalesced(
    std::vector<at::Tensor>& inputs,
    std::vector<at::Tensor>& outputs,
    Fn fn,
    OpType opType) {
  using traits = function_traits<Fn>;
  using attr_t = typename traits::template arg<2>::type;
  attr_t attr = ccl::create_operation_attr<attr_t>();

  auto device = inputs[0].device();
  const auto key = std::to_string(device.index());
  auto comm = getXCCLComm(key, device);

  if (coalescing_state_ & CoalActive) {
    coalescing_state_ |= CoalColl;
    if (coalescedDevice_.index() < 0) {
      coalescedDevice_ = device;
    } else {
      TORCH_CHECK(
          coalescedDevice_.index() == device.index(), MULTI_DEVICE_ERROR_MSG);
    }
    if (coalescedComm_ == nullptr) {
      coalescedComm_ = comm;
    } else {
      TORCH_CHECK(coalescedComm_ == comm, MULTI_DEVICE_ERROR_MSG);
    }
  }

  auto stream = xcclStreams_.at(key);

  c10::intrusive_ptr<ProcessGroupXCCL::WorkXCCL> work;

  work = initWork(device, rank_, opType);

  work->outputs_ = std::make_shared<std::vector<at::Tensor>>(outputs);

  {
    AutoXcclGroup xccl_group_guard;
    for (const auto i : c10::irange(inputs.size())) {
      c10::xpu::XPUCachingAllocator::recordStream(
          inputs[i].storage().data_ptr(), stream);
      work->addResult(fn(inputs[i], outputs[i], attr, *comm, stream));
    }
  }

  work->xcclEndEvent_->record(stream);

  std::vector<c10::Stream> streams = {stream.unwrap()};
  c10::MultiStreamGuard streamGuard(streams);
  std::vector<at::Device> devices{device};
  work->future_ = c10::make_intrusive<at::ivalue::Future>(
      c10::ListType::create(c10::TensorType::get()), devices);
  work->future_->markCompleted(at::IValue(*work->outputs_));
  work->blockingWait_ = blockingWait_;

  return work;
}

c10::intrusive_ptr<Work> ProcessGroupXCCL::allreduce_impl(
    at::Tensor& tensor,
    const AllreduceOptions& opts) {
  return collective(
      tensor,
      tensor,
      [&](at::Tensor& input,
          at::Tensor& output,
          ccl::allreduce_attr attr,
          xcclComm_t& comm,
          at::xpu::XPUStream& stream) {
        auto xcclDataType = getXcclDataType(input.scalar_type());
        auto xcclReduceOp = getXcclReduceOp(opts.reduceOp, input);
        ccl::event ret_evt;
        ret_evt = ccl::allreduce(
            input.data_ptr(),
            output.data_ptr(),
            (size_t)input.numel(),
            xcclDataType,
            xcclReduceOp,
            comm,
            ccl::create_stream(stream.queue()),
            attr);
        return ret_evt;
      },
      OpType::ALLREDUCE);
}

c10::intrusive_ptr<Work> ProcessGroupXCCL::allreduce(
    std::vector<at::Tensor>& tensors,
    const AllreduceOptions& opts) {
  TORCH_CHECK(tensors.size() == 1, MULTI_DEVICE_ERROR_MSG);
  auto tensor = tensors.back();
  check_xpu_single_tensor(tensor);
  TORCH_CHECK(
      !isFloat8Type(tensor.scalar_type()),
      "Float8 dtypes are not currenlty supported for XCCL reductions");

  return allreduce_impl(tensor, opts);
}

c10::intrusive_ptr<Work> ProcessGroupXCCL::allreduce_coalesced(
    std::vector<at::Tensor>& tensors,
    const AllreduceCoalescedOptions& opts) {
  check_xpu_tensors_same_device(tensors);
  TORCH_CHECK(
      !isFloat8Type(tensors.back().scalar_type()),
      "Float8 dtypes are not currenlty supported for XCCL reductions");

  return collectiveCoalesced(
      tensors,
      tensors,
      [&](at::Tensor& input,
          at::Tensor& output,
          ccl::allreduce_attr attr,
          xcclComm_t& comm,
          at::xpu::XPUStream& stream) {
        auto xcclDataType = getXcclDataType(input.scalar_type());
        auto xcclReduceOp = getXcclReduceOp(opts.reduceOp, input);
        ccl::event ret_evt;
        ret_evt = ccl::allreduce(
            input.data_ptr(),
            output.data_ptr(),
            (size_t)input.numel(),
            xcclDataType,
            xcclReduceOp,
            comm,
            ccl::create_stream(stream.queue()),
            attr);
        return ret_evt;
      },
      OpType::COALESCED);
}

c10::intrusive_ptr<Work> ProcessGroupXCCL::broadcast(
    std::vector<at::Tensor>& tensors,
    const BroadcastOptions& opts) {
  TORCH_CHECK(tensors.size() == 1, MULTI_DEVICE_ERROR_MSG);
  auto tensor = tensors.back();
  if (tensor.is_complex()) {
    tensor = at::view_as_real(tensor);
  }
  check_xpu_single_tensor(tensor);

  const auto root = opts.rootRank + opts.rootTensor;

  return collective(
      tensor,
      tensor,
      [&](at::Tensor& input,
          at::Tensor& output,
          ccl::broadcast_attr attr,
          xcclComm_t& comm,
          at::xpu::XPUStream& stream) {
        auto xcclDataType = getXcclDataType(input.scalar_type());
        ccl::event ret_evt;
        ret_evt = ccl::broadcast(
            input.data_ptr(),
            (size_t)input.numel(),
            xcclDataType,
            root,
            comm,
            ccl::create_stream(stream.queue()),
            attr);
        return ret_evt;
      },
      OpType::BROADCAST);
}

c10::intrusive_ptr<Work> ProcessGroupXCCL::_reduce_oop(
    at::Tensor& outputTensor,
    at::Tensor& inputTensor,
    const ReduceOptions& opts) {
  if (outputTensor.numel() != inputTensor.numel()) {
    C10_THROW_ERROR(
        ValueError,
        "Tensor input and output of _reduce_oop must have the same number of elements ");
  }
  return collective(
      inputTensor,
      outputTensor,
      [&](at::Tensor& input,
          at::Tensor& output,
          ccl::reduce_attr attr,
          xcclComm_t& comm,
          at::xpu::XPUStream& stream) {
        const int root = opts.rootRank + opts.rootTensor;
        const auto xcclDataType = getXcclDataType(input.scalar_type());
        const auto xcclReduceOp = getXcclReduceOp(opts.reduceOp, input);
        ccl::event ret_evt;
        ret_evt = ccl::reduce(
            input.data_ptr(),
            output.data_ptr(),
            (size_t)input.numel(),
            xcclDataType,
            xcclReduceOp,
            root,
            comm,
            ccl::create_stream(stream.queue()));
        return ret_evt;
      },
      OpType::REDUCE);
}

c10::intrusive_ptr<Work> ProcessGroupXCCL::allgather(
    std::vector<std::vector<at::Tensor>>& outputTensors,
    std::vector<at::Tensor>& inputTensors,
    const AllgatherOptions& opts) {
  TORCH_CHECK(inputTensors.size() == 1, MULTI_DEVICE_ERROR_MSG);
  // @lint-ignore CLANGTIDY
  auto inputTensor = inputTensors.back();
  check_xpu_single_tensor(inputTensor);
  // @lint-ignore CLANGTIDY
  std::vector<at::Tensor>& outputTensors_ = outputTensors.back();

  bool same_size = check_same_size(outputTensors_);
  if (same_size) {
    // Flatten a vector of tensors into a single, stacked tensor.
    at::Tensor outputFlattened = newLikeFlat(outputTensors_);

    return collective(
        inputTensor,
        outputFlattened,
        [&](at::Tensor& input,
            at::Tensor& output,
            ccl::allgather_attr attr,
            xcclComm_t& comm,
            at::xpu::XPUStream& stream) {
          c10::xpu::XPUCachingAllocator::recordStream(
              output.storage().data_ptr(), stream);
          auto xcclDataType = getXcclDataType(input.scalar_type());
          ccl::event ret_evt;

          ret_evt = ccl::allgather(
              input.data_ptr(),
              output.data_ptr(),
              (size_t)input.numel(),
              xcclDataType,
              comm,
              ccl::create_stream(stream.queue()),
              attr);
          return ret_evt;
        },
        [](at::xpu::XPUStream&,
           c10::intrusive_ptr<ProcessGroupXCCL::WorkXCCL>& work) {},
        [&](at::xpu::XPUStream& Stream,
            c10::intrusive_ptr<ProcessGroupXCCL::WorkXCCL>& work) {
          // Copy the flattened output tensors to the outputs.
          c10::StreamGuard guard(Stream);
          for (const auto j : c10::irange(outputTensors_.size())) {
            c10::xpu::XPUCachingAllocator::recordStream(
                outputTensors_[j].storage().data_ptr(), Stream);
            outputTensors_[j].copy_(outputFlattened[j], true);
          }
        },
        OpType::ALLGATHER);
  } else {
    // xccl implemented allgatherv, so broadcast_oop not needed
    return collective(
        inputTensor,
        outputTensors_,
        [=](at::Tensor& input,
            const std::vector<at::Tensor>& outputs,
            ccl::allgatherv_attr attr,
            xcclComm_t& comm,
            at::xpu::XPUStream& stream) {
          ccl::event ret_evt;
          auto xcclDataType = getXcclDataType(input.scalar_type());

          std::vector<size_t> recvCounts(outputs.size(), 0);
          std::transform(
              outputs.begin(),
              outputs.end(),
              recvCounts.begin(),
              [](const at::Tensor& t) { return t.numel(); });

          TORCH_CHECK(
              (size_t)input.numel() == recvCounts[rank_],
              "allgather: send and recv count doesn't match");

          std::vector<void*> recvBufs(outputs.size(), nullptr);
          std::transform(
              outputs.begin(),
              outputs.end(),
              recvBufs.begin(),
              [](const at::Tensor& t) { return t.data_ptr(); });

          ret_evt = ccl::allgatherv(
              input.data_ptr(),
              (size_t)input.numel(),
              recvBufs,
              recvCounts,
              xcclDataType,
              comm,
              ccl::create_stream(stream.queue()),
              attr);
          return ret_evt;
        },
        c10d::OpType::ALLGATHER);
  }
}

c10::intrusive_ptr<Work> ProcessGroupXCCL::_allgather_base(
    at::Tensor& output_tensor,
    at::Tensor& input_tensor,
    const AllgatherOptions& opts) {
  check_xpu_single_tensor(input_tensor);
  check_xpu_single_tensor(output_tensor);

  if (input_tensor.dtype() != output_tensor.dtype()) {
    C10_THROW_ERROR(
        TypeError, "output tensor must have the same type as input tensor");
  }

  if (input_tensor.numel() * size_ != output_tensor.numel()) {
    C10_THROW_ERROR(
        ValueError,
        "output tensor size must be equal to world_size times input tensor size");
  }

  return collective(
      input_tensor,
      output_tensor,
      [&](at::Tensor& input,
          at::Tensor& output,
          ccl::allgather_attr attr,
          xcclComm_t& comm,
          at::xpu::XPUStream& stream) {
        c10::xpu::XPUCachingAllocator::recordStream(
            output.storage().data_ptr(), stream);
        auto xcclDataType = getXcclDataType(input.scalar_type());
        ccl::event ret_evt;
        ret_evt = ccl::allgather(
            input.data_ptr(),
            output.data_ptr(),
            (size_t)input.numel(),
            xcclDataType,
            comm,
            ccl::create_stream(stream.queue()),
            attr);
        return ret_evt;
      },
      OpType::_ALLGATHER_BASE);
}

c10::intrusive_ptr<Work> ProcessGroupXCCL::allgather_into_tensor_coalesced(
    std::vector<at::Tensor>& outputs,
    std::vector<at::Tensor>& inputs,
    const AllgatherOptions& opts) {
  return collectiveCoalesced(
      inputs,
      outputs,
      [&](at::Tensor& input,
          at::Tensor& output,
          ccl::allgather_attr attr,
          xcclComm_t& comm,
          at::xpu::XPUStream& stream) {
        auto xcclDataType = getXcclDataType(input.scalar_type());
        ccl::event ret_evt;
        ret_evt = ccl::allgather(
            input.data_ptr(),
            output.data_ptr(),
            (size_t)input.numel(),
            xcclDataType,
            comm,
            ccl::create_stream(stream.queue()),
            attr);
        return ret_evt;
      },
      OpType::COALESCED);
}

c10::intrusive_ptr<Work> ProcessGroupXCCL::reduce_scatter(
    std::vector<at::Tensor>& outputTensors,
    std::vector<std::vector<at::Tensor>>& inputTensors,
    const ReduceScatterOptions& opts) {
  TORCH_CHECK(outputTensors.size() == 1, MULTI_DEVICE_ERROR_MSG);
  // @lint-ignore CLANGTIDY
  auto outputTensor = outputTensors.back();
  check_xpu_single_tensor(outputTensor);
  // @lint-ignore CLANGTIDY
  auto inputTensors_ = inputTensors.back();
  TORCH_CHECK(
      !isFloat8Type(outputTensor.scalar_type()),
      "Float8 dtypes are not currenlty supported for XCCL reductions");

  bool same_size = check_same_size(inputTensors_);
  if (same_size) {
    // Flatten a vector of tensors into a single, stacked tensor.
    at::Tensor inputFlattened = newLikeFlat(inputTensors_);
    return collective(
        inputFlattened,
        outputTensor,
        [&](at::Tensor& input,
            at::Tensor& output,
            ccl::reduce_attr attr,
            xcclComm_t& comm,
            at::xpu::XPUStream& stream) {
          c10::xpu::XPUCachingAllocator::recordStream(
              output.storage().data_ptr(), stream);
          auto xcclDataType = getXcclDataType(input.scalar_type());
          auto xcclReduceOp = getXcclReduceOp(opts.reduceOp, input);
          ccl::event ret_evt;
          ret_evt = ccl::reduce_scatter(
              input.data_ptr(),
              output.data_ptr(),
              (size_t)output.numel(),
              xcclDataType,
              xcclReduceOp,
              comm,
              ccl::create_stream(stream.queue()));
          return ret_evt;
        },
        [&](at::xpu::XPUStream& Stream,
            c10::intrusive_ptr<ProcessGroupXCCL::WorkXCCL>& work) {
          // Copy the input tensors to the flattened inputs.
          c10::StreamGuard guard(Stream);
          for (const auto j : c10::irange(inputTensors_.size())) {
            c10::xpu::XPUCachingAllocator::recordStream(
                inputTensors_[j].storage().data_ptr(), Stream);
            inputFlattened[j].copy_(inputTensors_[j], true);
          }
        },
        [&](at::xpu::XPUStream&,
            c10::intrusive_ptr<ProcessGroupXCCL::WorkXCCL>&) {},
        OpType::REDUCE_SCATTER);
  } else {
    const auto num_reduces = inputTensors_.size();
    startCoalescing();
    for (const int i : c10::irange(num_reduces)) {
      auto& input = inputTensors_[i];
      auto& output = (i == rank_) ? outputTensor : input;
      auto reduceOpts = ReduceOptions{
          opts.reduceOp,
          static_cast<int64_t>(i),
          static_cast<int64_t>(0),
          opts.timeout};
      _reduce_oop(output, input, reduceOpts);
    }
    auto work = endCoalescing(OpType::REDUCE_SCATTER);
    return work;
  }
}

c10::intrusive_ptr<Work> ProcessGroupXCCL::_reduce_scatter_base(
    at::Tensor& outputTensor,
    at::Tensor& inputTensor,
    const ReduceScatterOptions& opts) {
  if (inputTensor.dtype() != outputTensor.dtype()) {
    C10_THROW_ERROR(
        TypeError, "input tensor must be the same type as the output tensor.");
  }

  if (inputTensor.numel() != outputTensor.numel() * size_) {
    C10_THROW_ERROR(
        ValueError,
        "input tensor must be the same size as output size times world size");
  }

  // @lint-ignore CLANGTIDY
  const auto& tensor = outputTensor;
  TORCH_CHECK(
      !isFloat8Type(tensor.scalar_type()),
      "Float8 dtypes are not currenlty supported for XCCL reductions");

  return collective(
      inputTensor,
      outputTensor,
      [&](at::Tensor& input,
          at::Tensor& output,
          ccl::reduce_attr attr,
          xcclComm_t& comm,
          at::xpu::XPUStream& stream) {
        c10::xpu::XPUCachingAllocator::recordStream(
            output.storage().data_ptr(), stream);
        auto xcclDataType = getXcclDataType(input.scalar_type());
        auto xcclReduceOp = getXcclReduceOp(opts.reduceOp, input);
        ccl::event ret_evt;
        ret_evt = ccl::reduce_scatter(
            input.data_ptr(),
            output.data_ptr(),
            (size_t)output.numel(),
            xcclDataType,
            xcclReduceOp,
            comm,
            ccl::create_stream(stream.queue()));
        return ret_evt;
      },
      OpType::_REDUCE_SCATTER_BASE);
}

c10::intrusive_ptr<Work> ProcessGroupXCCL::reduce_scatter_tensor_coalesced(
    std::vector<at::Tensor>& outputs,
    std::vector<at::Tensor>& inputs,
    const ReduceScatterOptions& opts) {
  TORCH_CHECK(
      !isFloat8Type(inputs.back().scalar_type()),
      "Float8 dtypes are not currenlty supported for XCCL reductions");
  return collectiveCoalesced(
      inputs,
      outputs,
      [&](at::Tensor& input,
          at::Tensor& output,
          ccl::reduce_attr attr,
          xcclComm_t& comm,
          at::xpu::XPUStream& stream) {
        c10::xpu::XPUCachingAllocator::recordStream(
            output.storage().data_ptr(), stream);
        auto xcclDataType = getXcclDataType(input.scalar_type());
        auto xcclReduceOp = getXcclReduceOp(opts.reduceOp, input);
        ccl::event ret_evt;
        ret_evt = ccl::reduce_scatter(
            input.data_ptr(),
            output.data_ptr(),
            (size_t)output.numel(),
            xcclDataType,
            xcclReduceOp,
            comm,
            ccl::create_stream(stream.queue()));
        return ret_evt;
      },
      OpType::COALESCED);
}

c10::intrusive_ptr<Work> ProcessGroupXCCL::barrier(const BarrierOptions& opts) {
  // Device to use for barrier
  int barDevIdx = -1;

  // See nccl barrier comments
  if (!opts.device_ids.empty()) {
    barDevIdx = opts.device_ids[0];
  } else if (getBoundDeviceId()) {
    barDevIdx = (*getBoundDeviceId()).index();
  } else if (!usedDeviceIdxs_.empty()) {
    barDevIdx = *usedDeviceIdxs_.begin();
  } else {
    barDevIdx =
        static_cast<int16_t>(rank_ % at::detail::getXPUHooks().getNumGPUs());
  }

  TORCH_CHECK_WITH(
      ValueError,
      barDevIdx >= 0,
      "Failed to infer a GPU device id to perform barrier. ");
  auto barDevice = at::Device(at::DeviceType::XPU, barDevIdx);

  at::Tensor barrierTensor =
      at::zeros({1}, at::TensorOptions().device(barDevice).dtype(at::kFloat));

  auto work = allreduce_impl(barrierTensor);

  auto xcclWork = dynamic_cast<ProcessGroupXCCL::WorkXCCL*>(work.get());
  TORCH_CHECK(xcclWork);
  xcclWork->barrierTensor_ = std::move(barrierTensor);
  return work;
}

} // namespace c10d

#endif // USE_C10D_XCCL<|MERGE_RESOLUTION|>--- conflicted
+++ resolved
@@ -464,10 +464,7 @@
   }
 
   auto stream = xcclStreams_.at(key);
-<<<<<<< HEAD
-=======
   std::vector<at::Tensor> outputs{output};
->>>>>>> 7f62b869
 
   c10::intrusive_ptr<ProcessGroupXCCL::WorkXCCL> work;
 
@@ -504,13 +501,9 @@
         input.storage().data_ptr(), stream);
   }
 
-  work->addResult(fn(inputs[0], outputs[0], attr, *comm, stream));
-
-<<<<<<< HEAD
+  fn(inputs[0], outputs[0], attr, *comm, stream);
+
   post(stream, work);
-=======
-  fn(input, output, attr, *comm, ccl_stream);
->>>>>>> 7f62b869
 
   work->xcclEndEvent_->record(stream);
 
