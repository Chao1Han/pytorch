#include <torch/csrc/distributed/c10d/ProcessGroupXCCL.hpp>
#include <fstream>
#include <mutex>
#include <sstream>

#ifdef USE_C10D_XCCL
#include <exception>
#include <map>
#include <stdexcept>
#include <tuple>
#include <unordered_set>
#include <utility>
#include <variant>

#include <ATen/detail/FunctionTraits.h>
#include <c10/core/DeviceType.h>
#include <c10/util/CallOnce.h>
#include <c10/util/Exception.h>
#include <c10/util/Logging.h>
#include <c10/util/Optional.h>
#include <c10/util/irange.h>
#include <torch/csrc/distributed/c10d/ParamCommsUtils.hpp>
#include <torch/csrc/distributed/c10d/TraceUtils.h>
#include <torch/csrc/distributed/c10d/Utils.hpp>
#include <torch/torch.h>

namespace c10d {

namespace {

// wait nonblocking implement
AutoXcclGroup::AutoXcclGroup() {
  ccl::group_start();
}

AutoXcclGroup::~AutoXcclGroup() noexcept(false) {
  ccl::group_end();
}

std::map<c10d::ReduceOp, ccl::reduction> xcclOps = {
    {ReduceOp::MIN, ccl::reduction::min},
    {ReduceOp::MAX, ccl::reduction::max},
    {ReduceOp::SUM, ccl::reduction::sum},
    {ReduceOp::PRODUCT, ccl::reduction::prod},
};

std::map<at::ScalarType, ccl::datatype> xcclDatatypes = {
    {at::kByte, ccl::datatype::uint8},
    {at::kChar, ccl::datatype::int8},
    {at::kInt, ccl::datatype::int32},
    {at::kLong, ccl::datatype::int64},
    {at::kHalf, ccl::datatype::float16},
    {at::kFloat, ccl::datatype::float32},
    {at::kDouble, ccl::datatype::float64},
    {at::kBFloat16, ccl::datatype::bfloat16},
    {at::kBool, ccl::datatype::uint8},
    // use for allgather
    {at::kFloat8_e5m2, ccl::datatype::uint8},
    {at::kFloat8_e4m3fn, ccl::datatype::uint8},
    {at::kFloat8_e4m3fnuz, ccl::datatype::uint8},
    {at::kFloat8_e5m2fnuz, ccl::datatype::uint8},
};

XCCL_KVS kvs;
std::mutex kvs_mutex;

XCCL_KVS get_kvs(int rank, c10d::Store& store) {
  std::lock_guard<std::mutex> lock(kvs_mutex);
  if (kvs)
    return kvs;
  std::string storeKey = "xccl_kvs";

  // Rank 0 broadcast the bootstrap network information to other ranks
  if (rank == 0) {
    kvs = ccl::create_main_kvs();
    ccl::kvs::address_type main_addr = kvs->get_address();
    auto ccl_kvs_addr =
        std::vector<uint8_t>(main_addr.begin(), main_addr.end());
    store.set(storeKey, ccl_kvs_addr);
  } else {
    auto ccl_kvs_addr = store.get(storeKey);
    if (ccl_kvs_addr.size() != ccl::kvs::address_max_size) {
      throw std::runtime_error("Unexpected ccl kvs addr from the store\n");
    }
    ccl::kvs::address_type main_addr;
    std::copy_n(
        ccl_kvs_addr.begin(), ccl::kvs::address_max_size, main_addr.begin());
    kvs = ccl::create_kvs(main_addr);
  }

  return kvs;
}

bool computeLengthsAndCheckAndGetFlat(
    const std::vector<at::Tensor>& tensors,
    std::vector<size_t>& lengths,
    at::Tensor& flatTensor,
    int64_t& flatLength) {
  int64_t groupSize = tensors.size();
  auto firstTensor = tensors[0];
  int64_t totalSize = 0;
  bool isFlat = true;

  auto storage = firstTensor.storage();
  int64_t firstStorageOffset = firstTensor.storage_offset();

  for (int i = 0; i < groupSize; i++) {
    auto& curTensor = tensors[i];
    int64_t length = curTensor.numel();
    lengths[i] = length;
    totalSize += length;

    if (isFlat &&
        (!storage.is_alias_of(curTensor.storage()) ||
         curTensor.storage_offset() !=
             firstStorageOffset + totalSize - length)) {
      isFlat = false;
    }
  }

  flatLength = totalSize;

  if (isFlat) {
    flatTensor = firstTensor;
  } else {
    flatTensor = at::empty({totalSize}, firstTensor.options());
  }

  return isFlat;
}

bool check_same_size(const std::vector<at::Tensor>& input_tensors) {
  for (const auto& input_tensor : input_tensors) {
    if (!input_tensors[0].is_same_size(input_tensor)) {
      return false;
    }
  }
  return true;
}

void check_xpu_single_tensor(
    const at::Tensor& tensor,
    const bool p2p = false // whether operation is a P2P operation
) {
  if (!tensor.is_xpu() || tensor.is_sparse()) {
    C10_THROW_ERROR(ValueError, "Tensors must be XPU and dense");
  }
  // Skip the following requirements for P2P operations
  if (!tensor.is_contiguous(tensor.suggest_memory_format())) {
    if (p2p) {
      TORCH_WARN_ONCE(
          "Detected non-contiguous tensor in P2P operations. It is user "
          "responsibility to guarantee that source and destination tensors have "
          "the same contiguity format.");
    } else {
      C10_THROW_ERROR(ValueError, "Tensors must be contiguous");
    }
  }
}

int64_t check_xpu_tensors_same_device(const std::vector<at::Tensor>& tensors) {
  if (tensors.size() == 0) {
    C10_THROW_ERROR(ValueError, "Tensor list must be nonempty");
  }

  const auto& first = tensors.front();

  int64_t total_numel = 0;
  for (const auto& t : tensors) {
    if (!t.is_xpu() || t.is_sparse()) {
      C10_THROW_ERROR(ValueError, "Tensors must be XPU and dense");
    }
    if (t.scalar_type() != first.scalar_type()) {
      C10_THROW_ERROR(TypeError, "Tensors must have identical type");
    }
    if (!t.is_non_overlapping_and_dense()) {
      C10_THROW_ERROR(ValueError, "Tensors must be non-overlapping and dense");
    }
    TORCH_CHECK_WITH(
        ValueError,
        t.get_device() == tensors[0].get_device(),
        "Expected list of tensors on the same device");
    total_numel += t.numel();
  }

  return total_numel;
}

ccl::datatype getXcclDataType(at::ScalarType type) {
  auto it = xcclDatatypes.find(type);
  TORCH_CHECK_WITH(
      TypeError,
      it != xcclDatatypes.end(),
      "Input tensor data type is not supported for XCCL process group: ",
      type);
  return it->second;
}

ccl::reduction getXcclReduceOp(const ReduceOp& reduceOp, at::Tensor& input) {
  try {
    if (input.scalar_type() == at::kBool) {
      if (reduceOp == ReduceOp::SUM) {
        // For bool tensors, map sum to max, which both represent a bitwise or.
        // This is to prevent overflow issues with sum, since we use uint8 to
        // represent a bool (see xcclDatatypes mapping align with cuda).
        return ccl::reduction::max;
      }
    }
    return xcclOps.at(reduceOp);
  } catch (const std::out_of_range&) {
    switch (reduceOp) {
      case ReduceOp::AVG:
        C10_THROW_ERROR(ValueError, "Cannot use ReduceOp AVG with XCCL");
        break;
      case ReduceOp::BAND:
        C10_THROW_ERROR(ValueError, "Cannot use ReduceOp.BAND with XCCL");
        break;
      case ReduceOp::BOR:
        C10_THROW_ERROR(ValueError, "Cannot use ReduceOp.BOR with XCCL");
        break;
      case ReduceOp::BXOR:
        C10_THROW_ERROR(ValueError, "Cannot use ReduceOp.BXOR with XCCL");
        break;
      default:
        C10_THROW_ERROR(ValueError, "Unhandled ReduceOp");
        break;
    }
  }
}

bool complexViewAsRealAllowed(const ReduceOp reduceOp) {
  switch (reduceOp) {
    case ReduceOp::SUM:
      return true;
    case ReduceOp::UNUSED:
      return true;
    default:
      return false;
  }
  return false;
}

} // namespace

static std::mutex xcclCommDevIdxMapMutex;
static std::unordered_map<std::shared_ptr<xcclComm_t>, int> xcclCommDevIdxMap;
constexpr int64_t kSynchronizeBusyWaitMillis = 10;

// Before implementing send/recv, the xcclActiveGroupCounter_ variable has no
// effect.
thread_local uint64_t ProcessGroupXCCL::xcclActiveGroupCounter_ = 0;

ProcessGroupXCCL::WorkXCCL::WorkXCCL(
    at::Device& device,
    int rank,
    OpType opType,
    const std::optional<std::vector<at::Tensor>>& inputs)
    : Work(rank, opType, "profilingTitle", inputs),
      device_(device),
      workStartTime_(std::chrono::steady_clock::now()) {
  unsigned char enable_timing = 0;
  xcclEndEvent_ = std::make_shared<at::xpu::XPUEvent>(enable_timing);
}

ProcessGroupXCCL::WorkXCCL::WorkXCCL(const WorkXCCL& w)
    : Work(w.rank_, w.opType_),
      device_(w.device_),
      xcclEndEvent_(w.xcclEndEvent_),
      blockingWait_(w.blockingWait_),
      workStartTime_(w.workStartTime_) {}

ProcessGroupXCCL::WorkXCCL::~WorkXCCL() = default;

bool ProcessGroupXCCL::WorkXCCL::checkTimeout(
    std::optional<std::chrono::milliseconds> timeout) {
  auto currentTimepoint = std::chrono::steady_clock::now();
  auto timeElapsed = std::chrono::duration_cast<std::chrono::milliseconds>(
      currentTimepoint - workStartTime_);
  std::chrono::milliseconds opTimeout = std::chrono::milliseconds(60000);

  auto workTimeout = timeout ? *timeout : opTimeout;

  if (timeElapsed < workTimeout)
    return false;
  return true;
}

bool ProcessGroupXCCL::WorkXCCL::isCompleted() {
  if (xcclEndEvent_ && xcclEndEvent_->query()) {
    return true;
  }
  return false;
}

void ProcessGroupXCCL::WorkXCCL::synchronize() {
  synchronizeInternal(kNoTimeout);
}

void ProcessGroupXCCL::WorkXCCL::synchronizeStream() {
  auto currentStream = at::xpu::getCurrentXPUStream(device_.index());
  // Block the current stream on the XCCL stream
  xcclEndEvent_->block(currentStream);
}

void ProcessGroupXCCL::WorkXCCL::synchronizeInternal(
    std::chrono::milliseconds timeout) {
  synchronizeStream();

  if (blockingWait_) {
    while (!isCompleted()) {
      bool timedOut = checkTimeout(
          timeout == kNoTimeout ? std::nullopt : std::make_optional(timeout));
      if (timedOut) {
        break;
      }
      std::this_thread::sleep_for(
          std::chrono::milliseconds(kSynchronizeBusyWaitMillis));
    }
  }
  if (barrierTensor_.defined()) {
    auto currentStream = at::xpu::getCurrentXPUStream(device_.index());
    currentStream.synchronize();
  }
}

bool ProcessGroupXCCL::WorkXCCL::wait(std::chrono::milliseconds timeout) {
  synchronizeInternal(timeout);
  return true;
}

constexpr const char* MULTI_DEVICE_ERROR_MSG =
    "Expecting one tensor only but got multiple";

ProcessGroupXCCL::ProcessGroupXCCL(
    const c10::intrusive_ptr<Store>& store,
    int rank,
    int size)
    : Backend(rank, size), store_(store) {
  blockingWait_ = getCvarBool(TORCH_XCCL_BLOCKING_WAIT, false);
  init();

  // Intel oneCCL requires passing CCL_LOCAL_RANK and CCL_LOCAL_SIZE for non-MPI
  // launchers.
  if (!with_mpirun()) {
    int local_rank = getXCCLEnvVar("LOCAL_RANK");
    int local_world_size = getXCCLEnvVar("LOCAL_WORLD_SIZE");
    if (local_rank == -1 || local_world_size == -1) {
      local_rank = rank;
      local_world_size = size;
    }
    setXCCLEnvVar("CCL_PROCESS_LAUNCHER", "none");
    setXCCLEnvVar("CCL_LOCAL_RANK", local_rank);
    setXCCLEnvVar("CCL_LOCAL_SIZE", local_world_size);
  }
}

ProcessGroupXCCL::~ProcessGroupXCCL() = default;

c10::intrusive_ptr<ProcessGroupXCCL::WorkXCCL> ProcessGroupXCCL::initWork(
    at::Device& device,
    int rank,
    OpType opType,
    const std::vector<at::Tensor>& inputs,
    const std::vector<at::Tensor>& outputs) {
  auto r = c10::make_intrusive<ProcessGroupXCCL::WorkXCCL>(
      device, rank, opType, std::optional<std::vector<at::Tensor>>(inputs));
  return r;
}

std::shared_ptr<xcclComm_t> ProcessGroupXCCL::getXCCLComm(
    const std::string& deviceKey,
    at::Device& device) {
  if (deviceKey.empty()) {
    C10_THROW_ERROR(
        DistBackendError,
        "Not able to create/get the XCCL Communicator since "
        "the devices are empty ");
  }

  usedDeviceIdxs_.insert(device.index());

  {
    std::lock_guard<std::mutex> lock(mutex_);
    if (devXCCLCommMap_.find(deviceKey) != devXCCLCommMap_.end()) {
      return devXCCLCommMap_[deviceKey];
    }
  }

  std::shared_ptr<xcclComm_t> XCCLComm;

  XCCL_KVS kvs = get_kvs(rank_, *store_);

  int numRanks, rank;
  numRanks = getSize();
  rank = getRank();

  c10::impl::VirtualGuardImpl impl(device.type());
  c10::Stream stream = impl.getStream(device);
  sycl::queue& q = c10::xpu::XPUStream(stream).queue();

  auto ctx = ccl::create_context(q.get_context());
  ccl::vector_class<ccl::pair_class<int, ccl::device>> devs_rank;
  devs_rank.emplace_back(rank, ccl::create_device(q.get_device()));

  auto comms = ccl::create_communicators(numRanks, devs_rank, ctx, kvs);
  XCCLComm = std::make_shared<xcclComm_t>(std::move(comms[0]));

  {
    std::lock_guard<std::mutex> lock(mutex_);
    inInitializationCommMap_.emplace(deviceKey, XCCLComm);
  }

  xcclStreams_.emplace(deviceKey, std::move(stream));

  auto it = inInitializationCommMap_.find(deviceKey);
  if (it != inInitializationCommMap_.end()) {
    devXCCLCommMap_.emplace(deviceKey, std::move(it->second));
    inInitializationCommMap_.erase(deviceKey);

    xcclCommDevIdxMapMutex.lock();
    xcclCommDevIdxMap.emplace(XCCLComm, device.index());
    xcclCommDevIdxMapMutex.unlock();
  }

  it = devXCCLCommMap_.find(deviceKey);
  TORCH_INTERNAL_ASSERT(
      it != devXCCLCommMap_.end(), "Communicators not populated in cache!");

  return it->second;
}

void ProcessGroupXCCL::groupStart() {
  ccl::group_start();
  ++xcclActiveGroupCounter_;
}

void ProcessGroupXCCL::groupEnd() {
  ccl::group_end();
  --xcclActiveGroupCounter_;
}

// TODO: wait p2p enable
static constexpr int CoalActive = 0x01, CoalColl = 0x02;
void ProcessGroupXCCL::startCoalescing() {
  coalescedDevice_.set_index(-1);
  coalescedComm_ = nullptr;
  coalescing_state_ |= CoalActive;
  groupStart();
}

c10::intrusive_ptr<Work> ProcessGroupXCCL::endCoalescing(OpType optype) {
  if (coalescedComm_ == nullptr) {
    // There is no actual work being coalesced, return here
    groupEnd();
    coalescing_state_ = 0;
    return nullptr;
  }
  TORCH_CHECK(
      coalescedDevice_.index() >= 0,
      "Somthing went wrong. Did you call end_coalescing before start_coalescing?");

  auto comm = coalescedComm_;
  auto device = coalescedDevice_;

  const auto key = std::to_string(device.index());
  auto stream = xcclStreams_.at(key);

  auto work = initWork(device, rank_, optype);
  work->blockingWait_ = blockingWait_;

  groupEnd();

  work->xcclEndEvent_->record(stream);

  coalescing_state_ = 0;
  coalescedComm_ = nullptr;
  return work;
}

c10::intrusive_ptr<Work> ProcessGroupXCCL::endCoalescing() {
  // Default OpType to COALESCED if not specified
  return endCoalescing(OpType::COALESCED);
}

template <typename Fn, typename PreProcess, typename PostProcess>
c10::intrusive_ptr<Work> ProcessGroupXCCL::collective(
    std::vector<at::Tensor>& inputs,
    std::vector<at::Tensor>& outputs,
    Fn fn,
    PreProcess pre,
    PostProcess post,
    OpType opType) {
  using traits = function_traits<Fn>;
  using attr_t = typename traits::template arg<2>::type;
  attr_t attr = ccl::create_operation_attr<attr_t>();

  auto device = inputs[0].device();
  const auto key = std::to_string(device.index());
  auto comm = getXCCLComm(key, device);

  if (coalescing_state_ & CoalActive) {
    coalescing_state_ |= CoalColl;
    if (coalescedDevice_.index() < 0) {
      coalescedDevice_ = device;
    } else {
      TORCH_CHECK(
          coalescedDevice_.index() == device.index(), MULTI_DEVICE_ERROR_MSG);
    }
    if (coalescedComm_ == nullptr) {
      coalescedComm_ = comm;
    } else {
      TORCH_CHECK(coalescedComm_ == comm, MULTI_DEVICE_ERROR_MSG);
    }
  }

  auto stream = xcclStreams_.at(key);

  c10::intrusive_ptr<ProcessGroupXCCL::WorkXCCL> work;

  work = initWork(device, rank_, opType);

  { // Do we need to store the result of the operation?
    std::variant<std::vector<at::Tensor>, std::vector<std::vector<at::Tensor>>>
        outputs;
    std::visit(
        [&work](auto&& outputData) {
          using T = std::decay_t<decltype(outputData)>;

          if constexpr (std::is_same_v<T, std::vector<at::Tensor>>) {
            work->outputs_ = std::make_shared<std::vector<at::Tensor>>(
                std::move(outputData));
          } else if constexpr (std::is_same_v<
                                   T,
                                   std::vector<std::vector<at::Tensor>>>) {
            std::vector<at::Tensor> flattened;
            for (auto& vec : outputData) {
              flattened.insert(flattened.end(), vec.begin(), vec.end());
            }
            work->outputs_ =
                std::make_shared<std::vector<at::Tensor>>(std::move(flattened));
          }
        },
        outputs);
  }

  pre(stream, work);

  for (const auto& input : inputs) {
    c10::xpu::XPUCachingAllocator::recordStream(
        input.storage().data_ptr(), stream);
  }

  fn(inputs[0], outputs[0], attr, *comm, stream);

  post(stream, work);

  work->xcclEndEvent_->record(stream);

  std::vector<c10::Stream> streams = {stream.unwrap()};
  c10::MultiStreamGuard streamGuard(streams);
  std::vector<at::Device> devices{device};
  work->future_ = c10::make_intrusive<at::ivalue::Future>(
      c10::ListType::create(c10::TensorType::get()), devices);
  work->future_->markCompleted(at::IValue(*work->outputs_));
  work->blockingWait_ = blockingWait_;

  return work;
}

template <typename Fn, typename PreProcess, typename PostProcess>
c10::intrusive_ptr<Work> ProcessGroupXCCL::collective(
    at::Tensor& input,
    at::Tensor& output,
    Fn fn,
    PreProcess pre,
    PostProcess post,
    OpType opType) {
  auto inputs = std::vector<at::Tensor>{input};
  auto outputs = std::vector<at::Tensor>{output};
  return collective(inputs, outputs, fn, pre, post, opType);
}

template <typename Fn>
c10::intrusive_ptr<Work> ProcessGroupXCCL::collective(
    at::Tensor& input,
    at::Tensor& output,
    Fn fn,
    OpType opType) {
  return collective<Fn>(
      input,
      output,
      fn,
      [](at::xpu::XPUStream&, c10::intrusive_ptr<ProcessGroupXCCL::WorkXCCL>&) {
      },
      [](at::xpu::XPUStream&, c10::intrusive_ptr<ProcessGroupXCCL::WorkXCCL>&) {
      },
      opType);
}

template <typename Fn>
c10::intrusive_ptr<Work> ProcessGroupXCCL::collectiveCoalesced(
    std::vector<at::Tensor>& inputs,
    std::vector<at::Tensor>& outputs,
    Fn fn,
    OpType opType) {
  using traits = function_traits<Fn>;
  using attr_t = typename traits::template arg<2>::type;
  attr_t attr = ccl::create_operation_attr<attr_t>();

  auto device = inputs[0].device();
  const auto key = std::to_string(device.index());
  auto comm = getXCCLComm(key, device);

  if (coalescing_state_ & CoalActive) {
    coalescing_state_ |= CoalColl;
    if (coalescedDevice_.index() < 0) {
      coalescedDevice_ = device;
    } else {
      TORCH_CHECK(
          coalescedDevice_.index() == device.index(), MULTI_DEVICE_ERROR_MSG);
    }
    if (coalescedComm_ == nullptr) {
      coalescedComm_ = comm;
    } else {
      TORCH_CHECK(coalescedComm_ == comm, MULTI_DEVICE_ERROR_MSG);
    }
  }

  auto stream = xcclStreams_.at(key);

  c10::intrusive_ptr<ProcessGroupXCCL::WorkXCCL> work;

  work = initWork(device, rank_, opType);

  work->outputs_ = std::make_shared<std::vector<at::Tensor>>(outputs);

  {
    AutoXcclGroup xccl_group_guard;
    for (const auto i : c10::irange(inputs.size())) {
      c10::xpu::XPUCachingAllocator::recordStream(
          inputs[i].storage().data_ptr(), stream);
      fn(inputs[i], outputs[i], attr, *comm, stream);
    }
  }

  work->xcclEndEvent_->record(stream);

  std::vector<c10::Stream> streams = {stream.unwrap()};
  c10::MultiStreamGuard streamGuard(streams);
  std::vector<at::Device> devices{device};
  work->future_ = c10::make_intrusive<at::ivalue::Future>(
      c10::ListType::create(c10::TensorType::get()), devices);
  work->future_->markCompleted(at::IValue(*work->outputs_));
  work->blockingWait_ = blockingWait_;

  return work;
}

c10::intrusive_ptr<Work> ProcessGroupXCCL::gather(
    std::vector<std::vector<at::Tensor>>& outputTensors,
    std::vector<at::Tensor>& inputTensors,
    const GatherOptions& opts) {
  static auto invalidArgument = [](const std::string& msg) {
    C10_THROW_ERROR(ValueError, "ProcessGroupXCCL::gather: " + msg);
  };

  assertRootRank(invalidArgument, opts.rootRank, size_);

  TORCH_CHECK(inputTensors.size() == 1, MULTI_DEVICE_ERROR_MSG);
  // @lint-ignore CLANGTIDY
  auto inputTensor = inputTensors.back();

  std::vector<at::Tensor> outputs;

  if (getRank() == opts.rootRank) {
    if (outputTensors.size() != 1) {
      std::stringstream ss;
      ss << "requires a single-element output list containing a list with "
         << getSize() << " tensors.";
      invalidArgument(ss.str());
    } else if (outputTensors[0].size() != static_cast<size_t>(getSize())) {
      std::stringstream ss;
      ss << "Incorrect output list size " << outputTensors[0].size()
         << ". Output list size should be " << getSize()
         << ", same as size of the process group.";
      invalidArgument(ss.str());
    }

    const auto& options = inputTensor.options();
    const auto& sizes = inputTensor.sizes();
    assertTypeAndSizesMatch(invalidArgument, outputTensors[0], options, sizes);
    outputs = outputTensors[0];
  } else {
    // if not in the root rank, initialize outputs as empty list
    if (outputTensors.size() != 0) {
      invalidArgument("requires empty output on non-root");
    }
    outputs = {};
    // append a empty tensor to the list, we don't use it but the
    // `collective` template function requires it to invoke its function
    outputs.emplace_back();
  }

  auto inputs = std::vector<at::Tensor>{inputTensor};
  return collective(
      inputs,
      outputs, // just to fit the collective interface
      [&](at::Tensor& /* unused */,
          at::Tensor& /* unused */,
          ccl::allgather_attr attr, // just to fit interface
          xcclComm_t& comm,
          at::xpu::XPUStream& stream) {
        const auto root = opts.rootRank;
        if (getRank() == root) {
          for (auto output : outputs) {
            c10::xpu::XPUCachingAllocator::recordStream(
                output.storage().data_ptr(), stream);
          }
        }
        {
          ccl::event ret_evt;
          auto xcclDataType = getXcclDataType(inputTensor.scalar_type());
          if (rank_ == root) {
            for (const auto r : c10::irange(size_)) {
              if (r != root) {
                // do receive
                ret_evt = ccl::recv(
                    outputs[r].data_ptr(),
                    (size_t)inputTensor.numel(),
                    xcclDataType,
                    r,
                    comm,
                    ccl::create_stream(stream.queue()));
              } else {
                // on its own rank, simply copy from the input
                outputs[r].copy_(inputTensor);
              }
            }
          } else {
            // do send
            ret_evt = ccl::send(
                inputTensor.data_ptr(),
                (size_t)inputTensor.numel(),
                xcclDataType,
                root,
                comm,
                ccl::create_stream(stream.queue()));
          }
          return ret_evt;
        }
      },
      OpType::GATHER);
}

c10::intrusive_ptr<Work> ProcessGroupXCCL::scatter(
    std::vector<at::Tensor>& outputTensors,
    std::vector<std::vector<at::Tensor>>& inputTensors,
    const ScatterOptions& opts) {
  static auto invalidArgument = [](const std::string& msg) {
    C10_THROW_ERROR(ValueError, "ProcessGroupXCCL::scatter: " + msg);
  };

  assertRootRank(invalidArgument, opts.rootRank, size_);

  TORCH_CHECK(outputTensors.size() == 1, MULTI_DEVICE_ERROR_MSG);
  auto outputTensor = outputTensors.back();

  std::vector<at::Tensor> inputs;

  if (getRank() == opts.rootRank) {
    if (inputTensors.size() != 1) {
      std::stringstream ss;
      ss << "requires a single-element input list containing a list with "
         << getSize() << " tensors.";
      invalidArgument(ss.str());
    } else if (inputTensors[0].size() != static_cast<size_t>(getSize())) {
      std::stringstream ss;
      ss << "Incorrect input list size " << inputTensors[0].size()
         << ". Input list size should be " << getSize()
         << ", same as size of the process group.";
      invalidArgument(ss.str());
    }

    const auto& options = outputTensor.options();
    const auto& sizes = outputTensor.sizes();
    assertTypeAndSizesMatch(invalidArgument, inputTensors[0], options, sizes);
    inputs = inputTensors[0];
  } else {
    // if not in the root rank, initialize inputTensors as empty place holder
    // with an empty list
    if (inputTensors.size() != 0) {
      invalidArgument("requires empty input on non-root");
    }
    inputs = {};
    // append a empty tensor to the list, we don't use it but the
    // `collective` template function requires it to invoke its function
    inputs.emplace_back();
  }

  const auto root = opts.rootRank;

  auto outputs = std::vector<at::Tensor>{outputTensor};
  return collective(
      outputs,
      inputs, // just to fit the collective interface
      [&](at::Tensor& /* unused */,
          at::Tensor& /* unused */,
          ccl::allgather_attr attr, // just to fit interface
          xcclComm_t& comm,
          at::xpu::XPUStream& stream) {
        if (getRank() == root) {
          for (auto input : inputs) {
            c10::xpu::XPUCachingAllocator::recordStream(
                input.storage().data_ptr(), stream);
          }
        }
        {
          ccl::event ret_evt;
          if (rank_ == root) {
            for (const auto r : c10::irange(size_)) {
              if (r != root) {
                // do send
                size_t send_count = inputs[r].numel();
                auto send_type = getXcclDataType(inputs[r].scalar_type());
                ret_evt = ccl::send(
                    inputs[r].data_ptr(),
                    send_count,
                    send_type,
                    r,
                    comm,
                    ccl::create_stream(stream.queue()));
              } else {
                // on its own rank, simply copy from the input
                outputTensor.copy_(inputs[r]);
              }
            }
          } else {
            // do receive
            size_t recv_count = outputTensor.numel();
            auto recv_type = getXcclDataType(outputTensor.scalar_type());
            ret_evt = ccl::recv(
                outputTensor.data_ptr(),
                recv_count,
                recv_type,
                root,
                comm,
                ccl::create_stream(stream.queue()));
          }

          return ret_evt;
        }
      },
      OpType::SCATTER);
}

c10::intrusive_ptr<Work> ProcessGroupXCCL::allreduce_impl(
    at::Tensor& tensor,
    const AllreduceOptions& opts) {
  return collective(
      tensor,
      tensor,
      [&](at::Tensor& input,
          at::Tensor& output,
          ccl::allreduce_attr attr,
          xcclComm_t& comm,
          at::xpu::XPUStream& stream) {
        auto xcclDataType = getXcclDataType(input.scalar_type());
        auto xcclReduceOp = getXcclReduceOp(opts.reduceOp, input);
        ccl::event ret_evt;
        ret_evt = ccl::allreduce(
            input.data_ptr(),
            output.data_ptr(),
            (size_t)input.numel(),
            xcclDataType,
            xcclReduceOp,
            comm,
            ccl::create_stream(stream.queue()),
            attr);
        return ret_evt;
      },
      OpType::ALLREDUCE);
}

c10::intrusive_ptr<Work> ProcessGroupXCCL::allreduce(
    std::vector<at::Tensor>& tensors,
    const AllreduceOptions& opts) {
  TORCH_CHECK(tensors.size() == 1, MULTI_DEVICE_ERROR_MSG);
  auto tensor = tensors.back();
  if (tensor.is_complex()) {
    TORCH_CHECK(
        complexViewAsRealAllowed(opts.reduceOp),
        "all_reduce does not support",
        opts.reduceOp,
        "on complex tensors");
    tensor = at::view_as_real(tensor);
  }
  check_xpu_single_tensor(tensor);
  TORCH_CHECK(
      !isFloat8Type(tensor.scalar_type()),
      "Float8 dtypes are not currenlty supported for XCCL reductions");

  return allreduce_impl(tensor, opts);
}

c10::intrusive_ptr<Work> ProcessGroupXCCL::allreduce_coalesced(
    std::vector<at::Tensor>& tensors,
    const AllreduceCoalescedOptions& opts) {
  check_xpu_tensors_same_device(tensors);
  TORCH_CHECK(
      !isFloat8Type(tensors.back().scalar_type()),
      "Float8 dtypes are not currenlty supported for XCCL reductions");

  return collectiveCoalesced(
      tensors,
      tensors,
      [&](at::Tensor& input,
          at::Tensor& output,
          ccl::allreduce_attr attr,
          xcclComm_t& comm,
          at::xpu::XPUStream& stream) {
        auto xcclDataType = getXcclDataType(input.scalar_type());
        auto xcclReduceOp = getXcclReduceOp(opts.reduceOp, input);
        ccl::event ret_evt;
        ret_evt = ccl::allreduce(
            input.data_ptr(),
            output.data_ptr(),
            (size_t)input.numel(),
            xcclDataType,
            xcclReduceOp,
            comm,
            ccl::create_stream(stream.queue()),
            attr);
        return ret_evt;
      },
      OpType::COALESCED);
}

c10::intrusive_ptr<Work> ProcessGroupXCCL::broadcast(
    std::vector<at::Tensor>& tensors,
    const BroadcastOptions& opts) {
  TORCH_CHECK(tensors.size() == 1, MULTI_DEVICE_ERROR_MSG);
  auto tensor = tensors.back();
  if (tensor.is_complex()) {
    tensor = at::view_as_real(tensor);
  }
  check_xpu_single_tensor(tensor);

  const auto root = opts.rootRank + opts.rootTensor;

  return collective(
      tensor,
      tensor,
      [&](at::Tensor& input,
          at::Tensor& output,
          ccl::broadcast_attr attr,
          xcclComm_t& comm,
          at::xpu::XPUStream& stream) {
        auto xcclDataType = getXcclDataType(input.scalar_type());
        ccl::event ret_evt;
        ret_evt = ccl::broadcast(
            input.data_ptr(),
            (size_t)input.numel(),
            xcclDataType,
            root,
            comm,
            ccl::create_stream(stream.queue()),
            attr);
        return ret_evt;
      },
      OpType::BROADCAST);
}

<<<<<<< HEAD
c10::intrusive_ptr<Work> ProcessGroupXCCL::reduce(
    std::vector<at::Tensor>& tensors,
    const ReduceOptions& opts) {
  TORCH_CHECK(tensors.size() == 1, MULTI_DEVICE_ERROR_MSG);
  // @lint-ignore CLANGTIDY
  auto tensor = tensors.back();
  if (tensor.is_complex()) {
    TORCH_CHECK(
        complexViewAsRealAllowed(opts.reduceOp),
        "reduce does not support",
        opts.reduceOp,
        "on complex tensors");
    tensor = at::view_as_real(tensor);
  }
  check_xpu_single_tensor(tensor);

  return collective(
      tensor,
      tensor,
      [&](at::Tensor& input,
          at::Tensor& output,
          ccl::reduce_attr attr,
          xcclComm_t& comm,
          at::xpu::XPUStream& stream) {
        const int root = opts.rootRank + opts.rootTensor;
        const auto xcclDataType = getXcclDataType(input.scalar_type());
        const auto xcclReduceOp = getXcclReduceOp(opts.reduceOp, input);
        ccl::event ret_evt;
        ret_evt = ccl::reduce(
            input.data_ptr(),
            output.data_ptr(),
            (size_t)input.numel(),
            xcclDataType,
            xcclReduceOp,
            root,
            comm,
            ccl::create_stream(stream.queue()));
        return ret_evt;
      },
      OpType::REDUCE);
=======
c10::intrusive_ptr<Work> ProcessGroupXCCL::_broadcast_oop(
    at::Tensor& outputTensor,
    at::Tensor& inputTensor,
    const BroadcastOptions& opts) {
  if (outputTensor.numel() != inputTensor.numel()) {
    C10_THROW_ERROR(
        ValueError,
        "Tensor input and output of _broadcast_oop must have the same number of elements ");
  }
  const auto root = opts.rootRank + opts.rootTensor;
  return collective(
      inputTensor,
      outputTensor,
      [&](at::Tensor& input,
          at::Tensor& output,
          ccl::broadcast_attr attr,
          xcclComm_t& comm,
          at::xpu::XPUStream& stream) {
        auto xcclDataType = getXcclDataType(input.scalar_type());
        ccl::event ret_evt;
        ret_evt = ccl::broadcast(
            input.data_ptr(),
            (size_t)input.numel(),
            xcclDataType,
            root,
            comm,
            ccl::create_stream(stream.queue()),
            attr);
        return ret_evt;
      },
      OpType::BROADCAST);
>>>>>>> a1c2d6b8
}

c10::intrusive_ptr<Work> ProcessGroupXCCL::_reduce_oop(
    at::Tensor& outputTensor,
    at::Tensor& inputTensor,
    const ReduceOptions& opts) {
  if (outputTensor.numel() != inputTensor.numel()) {
    C10_THROW_ERROR(
        ValueError,
        "Tensor input and output of _reduce_oop must have the same number of elements ");
  }
  return collective(
      inputTensor,
      outputTensor,
      [&](at::Tensor& input,
          at::Tensor& output,
          ccl::reduce_attr attr,
          xcclComm_t& comm,
          at::xpu::XPUStream& stream) {
        const int root = opts.rootRank + opts.rootTensor;
        const auto xcclDataType = getXcclDataType(input.scalar_type());
        const auto xcclReduceOp = getXcclReduceOp(opts.reduceOp, input);
        ccl::event ret_evt;
        ret_evt = ccl::reduce(
            input.data_ptr(),
            output.data_ptr(),
            (size_t)input.numel(),
            xcclDataType,
            xcclReduceOp,
            root,
            comm,
            ccl::create_stream(stream.queue()));
        return ret_evt;
      },
      OpType::REDUCE);
}

c10::intrusive_ptr<Work> ProcessGroupXCCL::allgather(
    std::vector<std::vector<at::Tensor>>& outputTensors,
    std::vector<at::Tensor>& inputTensors,
    const AllgatherOptions& opts) {
  TORCH_CHECK(inputTensors.size() == 1, MULTI_DEVICE_ERROR_MSG);
  // @lint-ignore CLANGTIDY
  auto inputTensor = inputTensors.back();
  check_xpu_single_tensor(inputTensor);
  // @lint-ignore CLANGTIDY
  std::vector<at::Tensor>& outputTensors_ = outputTensors.back();

  bool same_size = check_same_size(outputTensors_);
  if (same_size) {
    // Flatten a vector of tensors into a single, stacked tensor.
    at::Tensor outputFlattened = newLikeFlat(outputTensors_);

    return collective(
        inputTensor,
        outputFlattened,
        [&](at::Tensor& input,
            at::Tensor& output,
            ccl::allgather_attr attr,
            xcclComm_t& comm,
            at::xpu::XPUStream& stream) {
          c10::xpu::XPUCachingAllocator::recordStream(
              output.storage().data_ptr(), stream);
          auto xcclDataType = getXcclDataType(input.scalar_type());
          ccl::event ret_evt;

          ret_evt = ccl::allgather(
              input.data_ptr(),
              output.data_ptr(),
              (size_t)input.numel(),
              xcclDataType,
              comm,
              ccl::create_stream(stream.queue()),
              attr);
          return ret_evt;
        },
        [](at::xpu::XPUStream&,
           c10::intrusive_ptr<ProcessGroupXCCL::WorkXCCL>& work) {},
        [&](at::xpu::XPUStream& Stream,
            c10::intrusive_ptr<ProcessGroupXCCL::WorkXCCL>& work) {
          // Copy the flattened output tensors to the outputs.
          c10::StreamGuard guard(Stream);
          for (const auto j : c10::irange(outputTensors_.size())) {
            c10::xpu::XPUCachingAllocator::recordStream(
                outputTensors_[j].storage().data_ptr(), Stream);
            outputTensors_[j].copy_(outputFlattened[j], true);
          }
        },
        OpType::ALLGATHER);
  } else {
    const auto num_reduces = outputTensors_.size();
    startCoalescing();
    for (const int i : c10::irange(num_reduces)) {
      auto& output = outputTensors_[i];
      auto& input = (i == rank_) ? inputTensor : output;
      auto broadcastOpts = BroadcastOptions{
          static_cast<int64_t>(i), static_cast<int64_t>(0), opts.timeout};
      _broadcast_oop(output, input, broadcastOpts);
    }
    auto work = endCoalescing(OpType::ALLGATHER);
    return work;
  }
}

c10::intrusive_ptr<Work> ProcessGroupXCCL::_allgather_base(
    at::Tensor& output_tensor,
    at::Tensor& input_tensor,
    const AllgatherOptions& opts) {
  check_xpu_single_tensor(input_tensor);
  check_xpu_single_tensor(output_tensor);

  if (input_tensor.dtype() != output_tensor.dtype()) {
    C10_THROW_ERROR(
        TypeError, "output tensor must have the same type as input tensor");
  }

  if (input_tensor.numel() * size_ != output_tensor.numel()) {
    C10_THROW_ERROR(
        ValueError,
        "output tensor size must be equal to world_size times input tensor size");
  }

  return collective(
      input_tensor,
      output_tensor,
      [&](at::Tensor& input,
          at::Tensor& output,
          ccl::allgather_attr attr,
          xcclComm_t& comm,
          at::xpu::XPUStream& stream) {
        c10::xpu::XPUCachingAllocator::recordStream(
            output.storage().data_ptr(), stream);
        auto xcclDataType = getXcclDataType(input.scalar_type());
        ccl::event ret_evt;
        ret_evt = ccl::allgather(
            input.data_ptr(),
            output.data_ptr(),
            (size_t)input.numel(),
            xcclDataType,
            comm,
            ccl::create_stream(stream.queue()),
            attr);
        return ret_evt;
      },
      OpType::_ALLGATHER_BASE);
}

c10::intrusive_ptr<Work> ProcessGroupXCCL::allgather_into_tensor_coalesced(
    std::vector<at::Tensor>& outputs,
    std::vector<at::Tensor>& inputs,
    const AllgatherOptions& opts) {
  return collectiveCoalesced(
      inputs,
      outputs,
      [&](at::Tensor& input,
          at::Tensor& output,
          ccl::allgather_attr attr,
          xcclComm_t& comm,
          at::xpu::XPUStream& stream) {
        auto xcclDataType = getXcclDataType(input.scalar_type());
        ccl::event ret_evt;
        ret_evt = ccl::allgather(
            input.data_ptr(),
            output.data_ptr(),
            (size_t)input.numel(),
            xcclDataType,
            comm,
            ccl::create_stream(stream.queue()),
            attr);
        return ret_evt;
      },
      OpType::COALESCED);
}

c10::intrusive_ptr<Work> ProcessGroupXCCL::reduce_scatter(
    std::vector<at::Tensor>& outputTensors,
    std::vector<std::vector<at::Tensor>>& inputTensors,
    const ReduceScatterOptions& opts) {
  TORCH_CHECK(outputTensors.size() == 1, MULTI_DEVICE_ERROR_MSG);
  // @lint-ignore CLANGTIDY
  auto outputTensor = outputTensors.back();
  check_xpu_single_tensor(outputTensor);
  // @lint-ignore CLANGTIDY
  auto inputTensors_ = inputTensors.back();
  TORCH_CHECK(
      !isFloat8Type(outputTensor.scalar_type()),
      "Float8 dtypes are not currenlty supported for XCCL reductions");

  bool same_size = check_same_size(inputTensors_);
  if (same_size) {
    // Flatten a vector of tensors into a single, stacked tensor.
    at::Tensor inputFlattened = newLikeFlat(inputTensors_);
    return collective(
        inputFlattened,
        outputTensor,
        [&](at::Tensor& input,
            at::Tensor& output,
            ccl::reduce_attr attr,
            xcclComm_t& comm,
            at::xpu::XPUStream& stream) {
          c10::xpu::XPUCachingAllocator::recordStream(
              output.storage().data_ptr(), stream);
          auto xcclDataType = getXcclDataType(input.scalar_type());
          auto xcclReduceOp = getXcclReduceOp(opts.reduceOp, input);
          ccl::event ret_evt;
          ret_evt = ccl::reduce_scatter(
              input.data_ptr(),
              output.data_ptr(),
              (size_t)output.numel(),
              xcclDataType,
              xcclReduceOp,
              comm,
              ccl::create_stream(stream.queue()));
          return ret_evt;
        },
        [&](at::xpu::XPUStream& Stream,
            c10::intrusive_ptr<ProcessGroupXCCL::WorkXCCL>& work) {
          // Copy the input tensors to the flattened inputs.
          c10::StreamGuard guard(Stream);
          for (const auto j : c10::irange(inputTensors_.size())) {
            c10::xpu::XPUCachingAllocator::recordStream(
                inputTensors_[j].storage().data_ptr(), Stream);
            inputFlattened[j].copy_(inputTensors_[j], true);
          }
        },
        [&](at::xpu::XPUStream&,
            c10::intrusive_ptr<ProcessGroupXCCL::WorkXCCL>&) {},
        OpType::REDUCE_SCATTER);
  } else {
    const auto num_reduces = inputTensors_.size();
    startCoalescing();
    for (const int i : c10::irange(num_reduces)) {
      auto& input = inputTensors_[i];
      auto& output = (i == rank_) ? outputTensor : input;
      auto reduceOpts = ReduceOptions{
          opts.reduceOp,
          static_cast<int64_t>(i),
          static_cast<int64_t>(0),
          opts.timeout};
      _reduce_oop(output, input, reduceOpts);
    }
    auto work = endCoalescing(OpType::REDUCE_SCATTER);
    return work;
  }
}

c10::intrusive_ptr<Work> ProcessGroupXCCL::_reduce_scatter_base(
    at::Tensor& outputTensor,
    at::Tensor& inputTensor,
    const ReduceScatterOptions& opts) {
  if (inputTensor.dtype() != outputTensor.dtype()) {
    C10_THROW_ERROR(
        TypeError, "input tensor must be the same type as the output tensor.");
  }

  if (inputTensor.numel() != outputTensor.numel() * size_) {
    C10_THROW_ERROR(
        ValueError,
        "input tensor must be the same size as output size times world size");
  }

  // @lint-ignore CLANGTIDY
  const auto& tensor = outputTensor;
  TORCH_CHECK(
      !isFloat8Type(tensor.scalar_type()),
      "Float8 dtypes are not currenlty supported for XCCL reductions");

  return collective(
      inputTensor,
      outputTensor,
      [&](at::Tensor& input,
          at::Tensor& output,
          ccl::reduce_attr attr,
          xcclComm_t& comm,
          at::xpu::XPUStream& stream) {
        c10::xpu::XPUCachingAllocator::recordStream(
            output.storage().data_ptr(), stream);
        auto xcclDataType = getXcclDataType(input.scalar_type());
        auto xcclReduceOp = getXcclReduceOp(opts.reduceOp, input);
        ccl::event ret_evt;
        ret_evt = ccl::reduce_scatter(
            input.data_ptr(),
            output.data_ptr(),
            (size_t)output.numel(),
            xcclDataType,
            xcclReduceOp,
            comm,
            ccl::create_stream(stream.queue()));
        return ret_evt;
      },
      OpType::_REDUCE_SCATTER_BASE);
}

c10::intrusive_ptr<Work> ProcessGroupXCCL::reduce_scatter_tensor_coalesced(
    std::vector<at::Tensor>& outputs,
    std::vector<at::Tensor>& inputs,
    const ReduceScatterOptions& opts) {
  TORCH_CHECK(
      !isFloat8Type(inputs.back().scalar_type()),
      "Float8 dtypes are not currenlty supported for XCCL reductions");
  return collectiveCoalesced(
      inputs,
      outputs,
      [&](at::Tensor& input,
          at::Tensor& output,
          ccl::reduce_attr attr,
          xcclComm_t& comm,
          at::xpu::XPUStream& stream) {
        c10::xpu::XPUCachingAllocator::recordStream(
            output.storage().data_ptr(), stream);
        auto xcclDataType = getXcclDataType(input.scalar_type());
        auto xcclReduceOp = getXcclReduceOp(opts.reduceOp, input);
        ccl::event ret_evt;
        ret_evt = ccl::reduce_scatter(
            input.data_ptr(),
            output.data_ptr(),
            (size_t)output.numel(),
            xcclDataType,
            xcclReduceOp,
            comm,
            ccl::create_stream(stream.queue()));
        return ret_evt;
      },
      OpType::COALESCED);
}

c10::intrusive_ptr<Work> ProcessGroupXCCL::barrier(const BarrierOptions& opts) {
  // Device to use for barrier
  int barDevIdx = -1;

  // See nccl barrier comments
  if (!opts.device_ids.empty()) {
    barDevIdx = opts.device_ids[0];
  } else if (getBoundDeviceId()) {
    barDevIdx = (*getBoundDeviceId()).index();
  } else if (!usedDeviceIdxs_.empty()) {
    barDevIdx = *usedDeviceIdxs_.begin();
  } else {
    barDevIdx =
        static_cast<int16_t>(rank_ % at::detail::getXPUHooks().getNumGPUs());
  }

  TORCH_CHECK_WITH(
      ValueError,
      barDevIdx >= 0,
      "Failed to infer a GPU device id to perform barrier. ");
  auto barDevice = at::Device(at::DeviceType::XPU, barDevIdx);

  at::Tensor barrierTensor =
      at::zeros({1}, at::TensorOptions().device(barDevice).dtype(at::kFloat));

  auto work = allreduce_impl(barrierTensor);

  auto xcclWork = dynamic_cast<ProcessGroupXCCL::WorkXCCL*>(work.get());
  TORCH_CHECK(xcclWork);
  xcclWork->barrierTensor_ = std::move(barrierTensor);
  return work;
}

c10::intrusive_ptr<Work> ProcessGroupXCCL::alltoall_base(
    at::Tensor& outputTensor,
    at::Tensor& inputTensor,
    std::vector<int64_t>& outputSplitSizes,
    std::vector<int64_t>& inputSplitSizes,
    const AllToAllOptions& /* unused */) {
  check_xpu_single_tensor(outputTensor, true);
  check_xpu_single_tensor(inputTensor, true);
  if (outputSplitSizes.size() == 0 && inputSplitSizes.size() == 0) {
    TORCH_CHECK(
        outputTensor.numel() == inputTensor.numel() &&
            outputTensor.scalar_type() == inputTensor.scalar_type(),
        "xpu_alltoall_base: tensors are not equal in size or data type");
    TORCH_CHECK(
        outputTensor.size(0) % size_ == 0,
        "xpu_alltoall_base: tensor's dim 0 does not divide equally across group size");
    return collective(
        inputTensor,
        outputTensor,
        [&](at::Tensor& input,
            at::Tensor& output,
            ccl::alltoall_attr attr,
            xcclComm_t& comm,
            at::xpu::XPUStream& stream) {
          c10::xpu::XPUCachingAllocator::recordStream(
              output.storage().data_ptr(), stream);
          auto xcclDataType = getXcclDataType(output.scalar_type());
          ccl::event ret_evt;
          ret_evt = ccl::alltoall(
              input.data_ptr(),
              output.data_ptr(),
              (size_t)output.numel() / comm.size(),
              xcclDataType,
              comm,
              ccl::create_stream(stream.queue()),
              attr);
          return ret_evt;
        },
        OpType::ALLTOALL_BASE);
  } else {
    c10d::checkSplitSizes(inputSplitSizes, inputTensor, size_);
    c10d::checkSplitSizes(outputSplitSizes, outputTensor, size_);

    return collective(
        inputTensor,
        outputTensor,
        [&](at::Tensor& input,
            at::Tensor& output,
            ccl::alltoallv_attr attr,
            xcclComm_t& comm,
            at::xpu::XPUStream& stream) {
          std::vector<size_t> sendCounts(size_);
          std::vector<size_t> recvCounts(size_);
          bool inputSplitsEqual = inputSplitSizes.size() == 0;
          bool outputSplitsEqual = outputSplitSizes.size() == 0;

          size_t inLen = input.numel();
          size_t outLen = output.numel();
          if (inLen)
            inLen /= (inputSplitsEqual ? size_ : input.size(0));
          if (outLen)
            outLen /= (outputSplitsEqual ? size_ : output.size(0));

          for (int i = 0; i < size_; i++) {
            sendCounts[i] =
                (inputSplitsEqual ? inLen : inputSplitSizes[i] * inLen);
            recvCounts[i] =
                (outputSplitsEqual ? outLen : outputSplitSizes[i] * outLen);
          }
          auto xcclDataType = getXcclDataType(output.scalar_type());
          ccl::event ret_evt;

          ret_evt = ccl::alltoallv(
              input.data_ptr(),
              sendCounts,
              output.data_ptr(),
              recvCounts,
              xcclDataType,
              comm,
              ccl::create_stream(stream.queue()),
              attr);
          return ret_evt;
        },
        OpType::ALLTOALL_BASE);
  }
}

c10::intrusive_ptr<Work> ProcessGroupXCCL::alltoall(
    std::vector<at::Tensor>& outputTensors,
    std::vector<at::Tensor>& inputTensors,
    const AllToAllOptions& /* unused */) {
  auto device = outputTensors[0].device();
  for (const auto r : c10::irange(outputTensors.size())) {
    check_xpu_single_tensor(outputTensors[r], true);
    check_xpu_single_tensor(inputTensors[r], true);
    TORCH_CHECK(
        device == outputTensors[r].device() &&
            device == inputTensors[r].device(),
        "Tensors must be on the same device")
  }

  return collective(
      inputTensors,
      outputTensors,
      [&](at::Tensor& /* unused */,
          at::Tensor& /* unused */,
          ccl::alltoallv_attr attr,
          xcclComm_t& comm,
          at::xpu::XPUStream& stream) {
        c10::OptionalStreamGuard stream_guard(stream.unwrap());
        at::Tensor flatInput;
        at::Tensor flatOutput;

        std::vector<size_t> sendCounts(size_);
        std::vector<size_t> recvCounts(size_);

        int64_t flatSendCount;
        int64_t flatRecvCount;

        bool isInputFlat = computeLengthsAndCheckAndGetFlat(
            inputTensors, sendCounts, flatInput, flatSendCount);
        bool isOutputFlat = computeLengthsAndCheckAndGetFlat(
            outputTensors, recvCounts, flatOutput, flatRecvCount);
        if (!isInputFlat) {
          auto flatInputSplits = flatInput.split_with_sizes(
              c10::IntArrayRef((int64_t*)sendCounts.data(), sendCounts.size()),
              0);

          for (int i = 0; i < size_; i++) {
            flatInputSplits[i].copy_(inputTensors[i].view({-1}));
          }
        }

        auto xcclDataType = getXcclDataType(flatOutput.scalar_type());
        ccl::event ret_evt;
        ret_evt = ccl::alltoallv(
            flatInput.data_ptr(),
            sendCounts,
            flatOutput.data_ptr(),
            recvCounts,
            xcclDataType,
            comm,
            ccl::create_stream(stream.queue()),
            attr);

        if (!isOutputFlat) {
          ret_evt.wait();
          auto flatOutputSplits = flatOutput.split_with_sizes(
              c10::IntArrayRef((int64_t*)recvCounts.data(), recvCounts.size()),
              0);

          for (int i = 0; i < size_; i++) {
            outputTensors[i].view({-1}).copy_(flatOutputSplits[i]);
          }
        }

        stream.synchronize();
        return ret_evt;
      },
      OpType::ALLTOALL);
}

} // namespace c10d

#endif // USE_C10D_XCCL<|MERGE_RESOLUTION|>--- conflicted
+++ resolved
@@ -970,7 +970,39 @@
       OpType::BROADCAST);
 }
 
-<<<<<<< HEAD
+c10::intrusive_ptr<Work> ProcessGroupXCCL::_broadcast_oop(
+    at::Tensor& outputTensor,
+    at::Tensor& inputTensor,
+    const BroadcastOptions& opts) {
+  if (outputTensor.numel() != inputTensor.numel()) {
+    C10_THROW_ERROR(
+        ValueError,
+        "Tensor input and output of _broadcast_oop must have the same number of elements ");
+  }
+  const auto root = opts.rootRank + opts.rootTensor;
+  return collective(
+      inputTensor,
+      outputTensor,
+      [&](at::Tensor& input,
+          at::Tensor& output,
+          ccl::broadcast_attr attr,
+          xcclComm_t& comm,
+          at::xpu::XPUStream& stream) {
+        auto xcclDataType = getXcclDataType(input.scalar_type());
+        ccl::event ret_evt;
+        ret_evt = ccl::broadcast(
+            input.data_ptr(),
+            (size_t)input.numel(),
+            xcclDataType,
+            root,
+            comm,
+            ccl::create_stream(stream.queue()),
+            attr);
+        return ret_evt;
+      },
+      OpType::BROADCAST);
+}
+
 c10::intrusive_ptr<Work> ProcessGroupXCCL::reduce(
     std::vector<at::Tensor>& tensors,
     const ReduceOptions& opts) {
@@ -1011,39 +1043,6 @@
         return ret_evt;
       },
       OpType::REDUCE);
-=======
-c10::intrusive_ptr<Work> ProcessGroupXCCL::_broadcast_oop(
-    at::Tensor& outputTensor,
-    at::Tensor& inputTensor,
-    const BroadcastOptions& opts) {
-  if (outputTensor.numel() != inputTensor.numel()) {
-    C10_THROW_ERROR(
-        ValueError,
-        "Tensor input and output of _broadcast_oop must have the same number of elements ");
-  }
-  const auto root = opts.rootRank + opts.rootTensor;
-  return collective(
-      inputTensor,
-      outputTensor,
-      [&](at::Tensor& input,
-          at::Tensor& output,
-          ccl::broadcast_attr attr,
-          xcclComm_t& comm,
-          at::xpu::XPUStream& stream) {
-        auto xcclDataType = getXcclDataType(input.scalar_type());
-        ccl::event ret_evt;
-        ret_evt = ccl::broadcast(
-            input.data_ptr(),
-            (size_t)input.numel(),
-            xcclDataType,
-            root,
-            comm,
-            ccl::create_stream(stream.queue()),
-            attr);
-        return ret_evt;
-      },
-      OpType::BROADCAST);
->>>>>>> a1c2d6b8
 }
 
 c10::intrusive_ptr<Work> ProcessGroupXCCL::_reduce_oop(
