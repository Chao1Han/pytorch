#pragma once

#if defined(__linux__)
#include <fcntl.h>
#include <sys/stat.h>
#include <sys/types.h>
#include <unistd.h>
#endif

#ifdef USE_C10D_XCCL
#include <ATen/xpu/XPUEvent.h>
#include <oneapi/ccl.hpp>
#include <torch/csrc/distributed/c10d/Store.hpp>
#include <exception>
#include <memory>
#include <vector>

#include <atomic>
#include <chrono>
#include <future>
#include <iostream>
#include <list>
#include <mutex>
#include <thread>
#include <unordered_map>

#include <c10/core/StreamGuard.h>
#include <c10/xpu/XPUCachingAllocator.h>
#include <torch/csrc/distributed/c10d/Backend.hpp>
#include <torch/csrc/distributed/c10d/PrefixStore.hpp>
namespace c10d {

static std::vector<std::string> TORCH_XCCL_BLOCKING_WAIT = {
    "TORCH_XCCL_BLOCKING_WAIT",
    "XCCL_BLOCKING_WAIT"};

using xcclComm_t = ccl::communicator;
constexpr const char* XCCL_BACKEND_NAME = "xccl";

class TORCH_API ProcessGroupXCCL : public Backend {
 public:
  class WorkXCCL : public Work {
   public:
    WorkXCCL(
        at::Device& device,
        int rank,
        OpType opType,
        const std::optional<std::vector<at::Tensor>>& inputs = std::nullopt);
    WorkXCCL(const WorkXCCL& w);
    ~WorkXCCL() override;

    bool isCompleted() override;

    void abort() override {
      TORCH_CHECK(false, "ProcessGroupXCCL::WorkXCCL::abort not implemented");
    }

    void synchronize() override;

    bool wait(std::chrono::milliseconds timeout = kNoTimeout) override;

    c10::intrusive_ptr<c10::ivalue::Future> getFuture() override {
      return future_;
    }

    std::vector<at::Tensor> result() override {
      return *outputs_;
    }

   protected:
    at::Device device_;
    std::shared_ptr<at::xpu::XPUEvent> xcclEndEvent_;
    bool blockingWait_ = false;
    std::chrono::time_point<std::chrono::steady_clock> workStartTime_;

   private:
    void synchronizeInternal(std::chrono::milliseconds timeout);
    std::shared_ptr<std::vector<at::Tensor>> outputs_;
    c10::intrusive_ptr<at::ivalue::Future> future_;
    friend class ProcessGroupXCCL;
  };

  ProcessGroupXCCL(const c10::intrusive_ptr<Store>& store, int rank, int size);

  C10_DEPRECATED ProcessGroupXCCL(
      const c10::intrusive_ptr<Store>& store,
      int rank,
      int size,
      const std::string& groupName)
      : ProcessGroupXCCL(store, rank, size) {}

  ~ProcessGroupXCCL() override;

  const std::string getBackendName() const override {
    return std::string(XCCL_BACKEND_NAME);
  }

  std::shared_ptr<xcclComm_t> getXCCLComm(
      const std::string& deviceKey,
      at::Device& device);

  virtual c10::intrusive_ptr<ProcessGroupXCCL::WorkXCCL> initWork(
      at::Device& device,
      int rank,
      OpType opType,
      const std::vector<at::Tensor>& inputs = {},
      const std::vector<at::Tensor>& outputs = {});

  template <typename Fn>
  c10::intrusive_ptr<Work> collective(
      at::Tensor& input,
      at::Tensor& output,
      Fn fn,
      OpType opType) {
    auto inputs = std::vector<at::Tensor>{input};
    auto outputs = std::vector<at::Tensor>{output};
    return collective<Fn>(
        inputs,
        outputs,
        fn,
        [](at::xpu::XPUStream&,
           c10::intrusive_ptr<ProcessGroupXCCL::WorkXCCL>&) {},
        [](at::xpu::XPUStream&,
           c10::intrusive_ptr<ProcessGroupXCCL::WorkXCCL>&) {},
        opType);
  }

  template <typename Fn, typename PreProcess, typename PostProcess>
  c10::intrusive_ptr<Work> collective(
      std::vector<at::Tensor>& inputs,
      std::vector<at::Tensor>& outputs,
      Fn fn,
      PreProcess pre,
      PostProcess post,
      OpType opType);

  c10::intrusive_ptr<Work> allreduce(
      std::vector<at::Tensor>& tensors,
      const AllreduceOptions& opts = AllreduceOptions()) override;

<<<<<<< HEAD
=======
  void setSequenceNumberForGroup() override {}

>>>>>>> a062f9f8
 protected:
  std::unordered_map<std::string, at::xpu::XPUStream> xcclStreamsMap_;
  std::unordered_map<std::string, at::xpu::XPUEvent> xcclEventsMap_;
  std::unordered_map<std::string, std::shared_ptr<xcclComm_t>> devXCCLCommMap_;
  c10::intrusive_ptr<Store> store_;
  std::mutex mutex_;
  bool blockingWait_ = false;

 private:
  std::mutex kvs_mutex;
  ccl::shared_ptr_class<ccl::kvs> kvs;

  ccl::shared_ptr_class<ccl::kvs> get_kvs(int rank, c10d::Store& store) {
<<<<<<< HEAD
  // todo: why do we need the mutex here?
=======
>>>>>>> a062f9f8
    std::lock_guard<std::mutex> lock(kvs_mutex);
    if (kvs)
      return kvs;
    std::string storeKey = "xccl_kvs";
    // Rank 0 broadcast the bootstrap network information to other ranks
    if (rank == 0) {
      kvs = ccl::create_main_kvs();
      ccl::kvs::address_type main_addr = kvs->get_address();
      auto ccl_kvs_addr =
          std::vector<uint8_t>(main_addr.begin(), main_addr.end());
      store.set(storeKey, ccl_kvs_addr);
    } else {
      auto ccl_kvs_addr = store.get(storeKey);
      if (ccl_kvs_addr.size() != ccl::kvs::address_max_size) {
        throw std::runtime_error("Unexpected ccl kvs addr from the store\n");
      }
      ccl::kvs::address_type main_addr;
      std::copy_n(
          ccl_kvs_addr.begin(), ccl::kvs::address_max_size, main_addr.begin());
      kvs = ccl::create_kvs(main_addr);
    }
    return kvs;
  }
};
} // namespace c10d

#endif // USE_C10D_XCCL<|MERGE_RESOLUTION|>--- conflicted
+++ resolved
@@ -138,11 +138,8 @@
       std::vector<at::Tensor>& tensors,
       const AllreduceOptions& opts = AllreduceOptions()) override;
 
-<<<<<<< HEAD
-=======
   void setSequenceNumberForGroup() override {}
 
->>>>>>> a062f9f8
  protected:
   std::unordered_map<std::string, at::xpu::XPUStream> xcclStreamsMap_;
   std::unordered_map<std::string, at::xpu::XPUEvent> xcclEventsMap_;
@@ -156,10 +153,6 @@
   ccl::shared_ptr_class<ccl::kvs> kvs;
 
   ccl::shared_ptr_class<ccl::kvs> get_kvs(int rank, c10d::Store& store) {
-<<<<<<< HEAD
-  // todo: why do we need the mutex here?
-=======
->>>>>>> a062f9f8
     std::lock_guard<std::mutex> lock(kvs_mutex);
     if (kvs)
       return kvs;
