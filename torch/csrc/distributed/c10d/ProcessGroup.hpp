#pragma once

#include <torch/csrc/distributed/c10d/Backend.hpp>
#include <memory>
#include <unordered_map>
#include <utility>
#include <vector>

#include <ATen/ATen.h>
#include <ATen/core/dispatch/Dispatcher.h>
#include <c10/macros/Macros.h>

#include <torch/csrc/distributed/c10d/Work.hpp>
// *************************************************************************
// PROCESS GROUP collective communication API IS BEING CHANGED BETWEEN
// versions 1.7 and 1.8.
// PLEASE DO NOT ADD ANY DEPENDENCIES.
// SEE RFC: https://github.com/pytorch/pytorch/issues/39662
// *************************************************************************

constexpr auto kProcessGroupDefaultTimeout =
    std::chrono::milliseconds(30 * 60 * 1000);

namespace c10d {

// ProcessGroup is a base class that captures collective and point to
// point communication in a fixed set of processes.
//
// The functions specified in the class below describe the API alone;
// implementations are provided in subclasses.
//
// Every function that performs I/O is executed asynchronously by a
// thread pool owned by the ProcessGroup (by default). They return an
// object that can be used to wait for completion or error.
//
// The ProcessGroup can instantiate subgroups with fewer or an equal
// number of members. Implementations must take care that multiple
// process groups can be used in parallel and synchronize accordingly.
//
// The ProcessGroup assumes a fixed set of processes. If the set
// changes, existing instances must be destructed and instantiation
// and initialization must start from scratch. For members of the
// process group to find each other (referred to as rendezvous from
// hereon)
//
class TORCH_API ProcessGroup : public torch::CustomClassHolder {
 public:
  enum BackendType : uint8_t {
    UNDEFINED = 0,
    GLOO = 1,
    NCCL = 2,
    UCC = 3,
    MPI = 4,
    CUSTOM = 5,
    XCCL = 6,
<<<<<<< HEAD
=======
  };

  static std::string backendTypeToString(const BackendType& type) {
    switch (type) {
      case BackendType::GLOO:
        return "gloo";
      case BackendType::NCCL:
        return "nccl";
      case BackendType::XCCL:
        return "xccl";
      case BackendType::UCC:
        return "ucc";
      case BackendType::MPI:
        return "mpi";
      case BackendType::UNDEFINED:
        return "undefined";
      case BackendType::CUSTOM:
        return "custom";
      default:
        TORCH_CHECK(false, "THis should never happen!");
    }
  };

  static BackendType strToBackendType(const std::string& backend) {
    if (backend == "undefined") {
      return BackendType::UNDEFINED;
    } else if (backend == "gloo") {
      return BackendType::GLOO;
    } else if (backend == "nccl") {
      return BackendType::NCCL;
    } else if (backend == "xccl") {
      return BackendType::XCCL;
    } else if (backend == "ucc") {
      return BackendType::UCC;
    } else if (backend == "mpi") {
      return BackendType::MPI;
    } else {
      return BackendType::CUSTOM;
    }
>>>>>>> a71d69a5
  };

  // Not used, set for backwards compatibility and only used for TypeDef in
  // Ops.cpp
  explicit ProcessGroup(int rank, int size);

  explicit ProcessGroup(
      const c10::intrusive_ptr<::c10d::Store>& store,
      int rank,
      int size);
  ~ProcessGroup() override;

  int getRank() const {
    return rank_;
  }

  int getSize() const {
    return size_;
  }

  // Returns an unique opaque ID of this process group object.
  int64_t getID() const {
    return reinterpret_cast<std::intptr_t>(this);
  }

  // Returns an unique opaque ID of a backend for the specific backend type
  // that can correlate with this process group's collectives.
  int64_t getBackendID(BackendType backend_type) const {
    return reinterpret_cast<std::intptr_t>(getBackend(backend_type).get());
  }

  virtual const std::string getBackendName() const {
    return backendTypeToString(backendType_);
  };

  BackendType getBackendType() const {
    return backendType_;
  };

  virtual void startCoalescing(c10::DeviceType deviceType) {
    // only nccl has implemented startCoalescing so only execute for nccl
    // backends
    auto backend = getBackend(deviceType);
    backend->startCoalescing();
  }

  virtual c10::intrusive_ptr<Work> endCoalescing(c10::DeviceType deviceType) {
    // only nccl has implemented endCoalescing so only execute for nccl
    // backends
    auto backend = getBackend(deviceType);
    auto work = backend->endCoalescing();
    return work;
  }

  virtual c10::intrusive_ptr<Work> broadcast(
      std::vector<at::Tensor>& tensors,
      const BroadcastOptions& opts = BroadcastOptions()) {
    static auto op =
        c10::Dispatcher::singleton()
            .findSchemaOrThrow("c10d::broadcast_", "")
            .typed<
                std::tuple<std::vector<at::Tensor>, c10::intrusive_ptr<Work>>(
                    at::TensorList,
                    const c10::intrusive_ptr<::c10d::ProcessGroup>&,
                    int64_t,
                    int64_t,
                    bool,
                    int64_t)>();
    // It's awakward to unbox the opts here and box them again in the custom C++
    // op. But it's also complicated to make opts as a CustomClassHolder. Leave
    // it as it is now.
    return std::get<1>(op.call(
        tensors,
        c10::intrusive_ptr<ProcessGroup>::unsafe_reclaim_from_nonowning(this),
        opts.rootRank,
        opts.rootTensor,
        opts.asyncOp,
        opts.timeout.count()));
  }

  virtual c10::intrusive_ptr<Work> allreduce(
      std::vector<at::Tensor>& tensors,
      const AllreduceOptions& opts = AllreduceOptions()) {
    static auto op =
        c10::Dispatcher::singleton()
            .findSchemaOrThrow("c10d::allreduce_", "")
            .typed<
                std::tuple<std::vector<at::Tensor>, c10::intrusive_ptr<Work>>(
                    at::TensorList,
                    const c10::intrusive_ptr<::c10d::ProcessGroup>&,
                    const c10::intrusive_ptr<::c10d::ReduceOp>&,
                    const std::optional<at::Tensor>& sparse_indices,
                    int64_t)>();

    return std::get<1>(op.call(
        tensors,
        c10::intrusive_ptr<ProcessGroup>::unsafe_reclaim_from_nonowning(this),
        c10::make_intrusive<ReduceOp>(opts.reduceOp),
        opts.sparseIndices,
        opts.timeout.count()));
  }

  virtual c10::intrusive_ptr<Work> allreduce_coalesced(
      std::vector<at::Tensor>& tensors,
      const AllreduceCoalescedOptions& opts = AllreduceCoalescedOptions()) {
    static auto op = c10::Dispatcher::singleton()
                         .findSchemaOrThrow("c10d::allreduce_coalesced_", "")
                         .typed<c10::intrusive_ptr<::c10d::Work>(
                             at::TensorList,
                             const c10::intrusive_ptr<::c10d::ProcessGroup>&,
                             const c10::intrusive_ptr<::c10d::ReduceOp>&,
                             int64_t)>();

    return op.call(
        tensors,
        c10::intrusive_ptr<ProcessGroup>::unsafe_reclaim_from_nonowning(this),
        c10::make_intrusive<ReduceOp>(opts.reduceOp),
        opts.timeout.count());
  }

  virtual c10::intrusive_ptr<Work> reduce(
      std::vector<at::Tensor>& tensors,
      const ReduceOptions& opts = ReduceOptions()) {
    static auto op = c10::Dispatcher::singleton()
                         .findSchemaOrThrow("c10d::reduce_", "")
                         .typed<c10::intrusive_ptr<::c10d::Work>(
                             at::TensorList,
                             const c10::intrusive_ptr<::c10d::ProcessGroup>&,
                             const c10::intrusive_ptr<::c10d::ReduceOp>&,
                             int64_t,
                             int64_t,
                             int64_t)>();
    return op.call(
        tensors,
        c10::intrusive_ptr<ProcessGroup>::unsafe_reclaim_from_nonowning(this),
        c10::make_intrusive<ReduceOp>(opts.reduceOp),
        opts.rootRank,
        opts.rootTensor,
        opts.timeout.count());
  }

  virtual c10::intrusive_ptr<Work> allgather(
      std::vector<std::vector<at::Tensor>>& outputTensors,
      std::vector<at::Tensor>& inputTensors,
      const AllgatherOptions& opts = AllgatherOptions()) {
    static auto op = c10::Dispatcher::singleton()
                         .findSchemaOrThrow("c10d::allgather_", "")
                         .typed<std::tuple<
                             std::vector<std::vector<at::Tensor>>,
                             c10::intrusive_ptr<Work>>(
                             const std::vector<std::vector<at::Tensor>>&,
                             at::TensorList,
                             const c10::intrusive_ptr<::c10d::ProcessGroup>&,
                             int64_t)>();

    return std::get<1>(op.call(
        outputTensors,
        inputTensors,
        c10::intrusive_ptr<ProcessGroup>::unsafe_reclaim_from_nonowning(this),
        opts.timeout.count()));
  }

  // Gathers a single tensor inputBuffer into a single buffer outputBuffer that
  // is interpreted as a contiguous collection of size inputBuffer * WORLD_SIZE.
  // For implementers of ProcessGroup API and advanced users only.
  // Note: this function will be deprecated in near future.
  virtual c10::intrusive_ptr<Work> _allgather_base(
      at::Tensor& outputBuffer,
      at::Tensor& inputBuffer,
      const AllgatherOptions& opts = AllgatherOptions()) {
    static auto op =
        c10::Dispatcher::singleton()
            .findSchemaOrThrow("c10d::_allgather_base_", "")
            .typed<std::tuple<at::Tensor, c10::intrusive_ptr<Work>>(
                at::Tensor&,
                at::Tensor&,
                const c10::intrusive_ptr<::c10d::ProcessGroup>&,
                bool,
                int64_t)>();

    return std::get<1>(op.call(
        outputBuffer,
        inputBuffer,
        c10::intrusive_ptr<ProcessGroup>::unsafe_reclaim_from_nonowning(this),
        opts.asyncOp,
        opts.timeout.count()));
  }

  // This function is deprecated and will be moved out of ProcessGroup to comms:
  // * do not add dependencies on this function,
  // * do not implement it in your ProcessGroup, implement _allgather_base
  //   instead.
  virtual c10::intrusive_ptr<Work> allgather_coalesced(
      std::vector<std::vector<at::Tensor>>& outputTensorLists,
      std::vector<at::Tensor>& inputTensors,
      const AllgatherOptions& opts = AllgatherOptions()) {
    static auto op =
        c10::Dispatcher::singleton()
            .findSchemaOrThrow("c10d::allgather_coalesced_", "")
            .typed<c10::intrusive_ptr<Work>(
                const std::vector<std::vector<at::Tensor>>&,
                const at::TensorList&,
                const c10::intrusive_ptr<::c10d::ProcessGroup>&)>();

    return op.call(
        outputTensorLists,
        inputTensors,
        c10::intrusive_ptr<ProcessGroup>::unsafe_reclaim_from_nonowning(this));
  }

  // This function is a coalesced version of `allgather_into_tensor` (currently
  // still named as `_allgather_base`). Each tensor in the vector corresponds to
  // an input/output of one `allgather_into_tensor` operation.
  virtual c10::intrusive_ptr<Work> allgather_into_tensor_coalesced(
      std::vector<at::Tensor>& outputTensors,
      std::vector<at::Tensor>& inputTensors,
      const AllgatherOptions& opts = AllgatherOptions()) {
    static auto op =
        c10::Dispatcher::singleton()
            .findSchemaOrThrow("c10d::allgather_into_tensor_coalesced_", "")
            .typed<c10::intrusive_ptr<Work>(
                const at::TensorList,
                const at::TensorList,
                const c10::intrusive_ptr<::c10d::ProcessGroup>&)>();

    return op.call(
        outputTensors,
        inputTensors,
        c10::intrusive_ptr<ProcessGroup>::unsafe_reclaim_from_nonowning(this));
  }

  virtual c10::intrusive_ptr<Work> gather(
      std::vector<std::vector<at::Tensor>>& outputTensors,
      std::vector<at::Tensor>& inputTensors,
      const GatherOptions& opts = GatherOptions()) {
    static auto op = c10::Dispatcher::singleton()
                         .findSchemaOrThrow("c10d::gather_", "")
                         .typed<c10::intrusive_ptr<::c10d::Work>(
                             const std::vector<std::vector<at::Tensor>>&,
                             const at::TensorList&,
                             const c10::intrusive_ptr<::c10d::ProcessGroup>&,
                             int64_t,
                             int64_t)>();
    return op.call(
        outputTensors,
        inputTensors,
        c10::intrusive_ptr<ProcessGroup>::unsafe_reclaim_from_nonowning(this),
        opts.rootRank,
        opts.timeout.count());
  }

  virtual c10::intrusive_ptr<Work> scatter(
      std::vector<at::Tensor>& outputTensors,
      std::vector<std::vector<at::Tensor>>& inputTensors,
      const ScatterOptions& opts = ScatterOptions()) {
    static auto op =
        c10::Dispatcher::singleton()
            .findSchemaOrThrow("c10d::scatter_", "")
            .typed<
                std::tuple<std::vector<at::Tensor>, c10::intrusive_ptr<Work>>(
                    const at::TensorList&,
                    const std::vector<std::vector<at::Tensor>>&,
                    const c10::intrusive_ptr<::c10d::ProcessGroup>&,
                    int64_t,
                    bool,
                    int64_t)>();
    return std::get<1>(op.call(
        outputTensors,
        inputTensors,
        c10::intrusive_ptr<ProcessGroup>::unsafe_reclaim_from_nonowning(this),
        opts.rootRank,
        opts.asyncOp,
        opts.timeout.count()));
  }

  virtual c10::intrusive_ptr<Work> reduce_scatter(
      std::vector<at::Tensor>& outputTensors,
      std::vector<std::vector<at::Tensor>>& inputTensors,
      const ReduceScatterOptions& opts = ReduceScatterOptions()) {
    static auto op =
        c10::Dispatcher::singleton()
            .findSchemaOrThrow("c10d::reduce_scatter_", "")
            .typed<
                std::tuple<std::vector<at::Tensor>, c10::intrusive_ptr<Work>>(
                    const at::TensorList&,
                    const std::vector<std::vector<at::Tensor>>&,
                    const c10::intrusive_ptr<::c10d::ProcessGroup>&,
                    const c10::intrusive_ptr<::c10d::ReduceOp>&,
                    int64_t)>();
    return std::get<1>(op.call(
        outputTensors,
        inputTensors,
        c10::intrusive_ptr<ProcessGroup>::unsafe_reclaim_from_nonowning(this),
        c10::make_intrusive<::c10d::ReduceOp>(opts.reduceOp),
        opts.timeout.count()));
  }

  virtual c10::intrusive_ptr<Work> _reduce_scatter_base(
      at::Tensor& outputBuffer,
      at::Tensor& inputBuffer,
      const ReduceScatterOptions& opts = ReduceScatterOptions()) {
    static auto op =
        c10::Dispatcher::singleton()
            .findSchemaOrThrow("c10d::_reduce_scatter_base_", "")
            .typed<std::tuple<at::Tensor, c10::intrusive_ptr<Work>>(
                at::Tensor&,
                at::Tensor&,
                const c10::intrusive_ptr<::c10d::ProcessGroup>&,
                const c10::intrusive_ptr<::c10d::ReduceOp>&,
                bool,
                int64_t)>();
    return std::get<1>(op.call(
        outputBuffer,
        inputBuffer,
        c10::intrusive_ptr<ProcessGroup>::unsafe_reclaim_from_nonowning(this),
        c10::make_intrusive<::c10d::ReduceOp>(opts.reduceOp),
        opts.asyncOp,
        opts.timeout.count()));
  }

  // This function is a coalesced version of `reduce_scatter_tensor` (currently
  // still named as `_reduce_scatter_base`). Each tensor in the vector
  // corresponds to an input/output of one `reduce_scatter_tensor` operation.
  virtual c10::intrusive_ptr<Work> reduce_scatter_tensor_coalesced(
      std::vector<at::Tensor>& outputTensors,
      std::vector<at::Tensor>& inputTensors,
      const ReduceScatterOptions& opts = ReduceScatterOptions()) {
    static auto op =
        c10::Dispatcher::singleton()
            .findSchemaOrThrow("c10d::reduce_scatter_tensor_coalesced_", "")
            .typed<c10::intrusive_ptr<Work>(
                const at::TensorList,
                const at::TensorList,
                const c10::intrusive_ptr<::c10d::ProcessGroup>&,
                const c10::intrusive_ptr<::c10d::ReduceOp>&,
                int64_t)>();

    return op.call(
        outputTensors,
        inputTensors,
        c10::intrusive_ptr<ProcessGroup>::unsafe_reclaim_from_nonowning(this),
        c10::make_intrusive<::c10d::ReduceOp>(opts.reduceOp),
        opts.timeout.count());
  }

  virtual c10::intrusive_ptr<Work> alltoall_base(
      at::Tensor& outputBuffer,
      at::Tensor& inputBuffer,
      std::vector<int64_t>& outputSplitSizes,
      std::vector<int64_t>& inputSplitSizes,
      const AllToAllOptions& opts = AllToAllOptions()) {
    static auto op = c10::Dispatcher::singleton()
                         .findSchemaOrThrow("c10d::alltoall_base_", "")
                         .typed<c10::intrusive_ptr<::c10d::Work>(
                             at::Tensor&,
                             at::Tensor&,
                             const c10::intrusive_ptr<::c10d::ProcessGroup>&,
                             std::vector<int64_t>,
                             std::vector<int64_t>,
                             int64_t)>();
    return op.call(
        outputBuffer,
        inputBuffer,
        c10::intrusive_ptr<ProcessGroup>::unsafe_reclaim_from_nonowning(this),
        outputSplitSizes,
        inputSplitSizes,
        opts.timeout.count());
  }

  virtual c10::intrusive_ptr<Work> alltoall(
      std::vector<at::Tensor>& outputTensors,
      std::vector<at::Tensor>& inputTensors,
      const AllToAllOptions& opts = AllToAllOptions()) {
    static auto op =
        c10::Dispatcher::singleton()
            .findSchemaOrThrow("c10d::alltoall_", "")
            .typed<
                std::tuple<std::vector<at::Tensor>, c10::intrusive_ptr<Work>>(
                    const at::TensorList&,
                    const at::TensorList&,
                    const c10::intrusive_ptr<::c10d::ProcessGroup>&,
                    int64_t)>();
    return std::get<1>(op.call(
        outputTensors,
        inputTensors,
        c10::intrusive_ptr<ProcessGroup>::unsafe_reclaim_from_nonowning(this),
        opts.timeout.count()));
  }

  virtual void monitoredBarrier(
      const BarrierOptions& opts,
      bool wait_all_ranks = false) {
    static auto op = c10::Dispatcher::singleton()
                         .findSchemaOrThrow("c10d::monitored_barrier_", "")
                         .typed<void(
                             at::Tensor,
                             const c10::intrusive_ptr<::c10d::ProcessGroup>&,
                             const std::vector<int64_t>&,
                             int64_t,
                             bool)>();
    // Default to using cpu implementation, monitored barrier is only for GLOO
    at::Tensor tensor = at::empty({0}, at::TensorOptions().device(at::kCPU));
    op.call(
        tensor,
        c10::intrusive_ptr<ProcessGroup>::unsafe_reclaim_from_nonowning(this),
        opts.device_ids,
        opts.timeout.count(),
        wait_all_ranks);
  }

  // Agrees on an initial sequence number for the whole group by having rank 0
  // create it and broadcast it to other ranks using the store. Only implemented
  // for GLOO and NCCL backends currently.
  virtual void setSequenceNumberForGroup() {
    auto backendType = getBackendType();
    // TODO: HACK for backend name to get sequence number for that backend.
    if (backendType == ProcessGroup::BackendType::GLOO ||
        backendType == ProcessGroup::BackendType::NCCL ||
        backendType == ProcessGroup::BackendType::XCCL ||
        backendType == ProcessGroup::BackendType::UCC) {
      getDefaultBackend()->setSequenceNumberForGroup();
    } else {
      TORCH_CHECK(
          false,
          c10::str(
              "ProcessGroup ",
              getBackendName(),
              " does not yet support sequence numbers."));
    }
  }

  // Retrieves the current sequence number for the whole group, which should be
  // in sync. If the returned number is not consistent across the group, it
  // may indicate that there is some sort of collective desynchronization.
  virtual uint64_t getSequenceNumberForGroup() {
    auto backendType = getBackendType();

    // TODO: HACK for backend name to get sequence number for that backend.
    if (backendType == ProcessGroup::BackendType::GLOO ||
        backendType == ProcessGroup::BackendType::NCCL ||
        backendType == ProcessGroup::BackendType::XCCL ||
        backendType == ProcessGroup::BackendType::UCC) {
      return getDefaultBackend()->getSequenceNumberForGroup();
    } else {
      TORCH_CHECK(
          false,
          c10::str(
              "ProcessGroup ",
              getBackendName(),
              " does not yet support sequence numbers."));
    }
  }

  virtual c10::intrusive_ptr<Work> send(
      std::vector<at::Tensor>& tensors,
      int dstRank,
      int tag) {
    static auto op = c10::Dispatcher::singleton()
                         .findSchemaOrThrow("c10d::send", "")
                         .typed<c10::intrusive_ptr<::c10d::Work>(
                             at::TensorList,
                             const c10::intrusive_ptr<::c10d::ProcessGroup>&,
                             int64_t,
                             int64_t)>();
    return op.call(
        tensors,
        c10::intrusive_ptr<ProcessGroup>::unsafe_reclaim_from_nonowning(this),
        dstRank,
        tag);
  }

  virtual c10::intrusive_ptr<Work> recv(
      std::vector<at::Tensor>& tensors,
      int srcRank,
      int tag) {
    static auto op = c10::Dispatcher::singleton()
                         .findSchemaOrThrow("c10d::recv_", "")
                         .typed<c10::intrusive_ptr<::c10d::Work>(
                             at::TensorList,
                             const c10::intrusive_ptr<::c10d::ProcessGroup>&,
                             int64_t,
                             int64_t)>();
    return op.call(
        tensors,
        c10::intrusive_ptr<ProcessGroup>::unsafe_reclaim_from_nonowning(this),
        srcRank,
        tag);
  }

  virtual c10::intrusive_ptr<Work> recvAnysource(
      std::vector<at::Tensor>& tensors,
      int tag) {
    static auto op = c10::Dispatcher::singleton()
                         .findSchemaOrThrow("c10d::recv_any_source_", "")
                         .typed<c10::intrusive_ptr<::c10d::Work>(
                             at::TensorList,
                             const c10::intrusive_ptr<::c10d::ProcessGroup>&,
                             int64_t)>();
    return op.call(
        tensors,
        c10::intrusive_ptr<ProcessGroup>::unsafe_reclaim_from_nonowning(this),
        tag);
  }

  virtual c10::intrusive_ptr<Work> barrier(
      const BarrierOptions& opts = BarrierOptions()) {
    static at::Tensor tensor;
    // TODO: if nccl was specified then use it
    auto device = opts.device;
    if (device.has_value()) {
      // set device tensor from argument
      tensor = at::empty(
          {1}, at::TensorOptions().device(device.value()).dtype(at::kByte));
    } else if (backendType_ == c10d::ProcessGroup::BackendType::NCCL) {
      // set cuda tensor
      tensor = at::empty(
          {1},
          at::TensorOptions().device(at::DeviceType::CUDA).dtype(at::kByte));
    } else if (backendType_ == c10d::ProcessGroup::BackendType::XCCL) {
      // set xpu tensor for override cpu dispatch
      tensor = at::empty(
          {1},
          at::TensorOptions().device(at::DeviceType::XPU).dtype(at::kByte));
    } else {
      // Default to using cpu implementation
      tensor = at::empty(
          {1},
          at::TensorOptions().device(at::DeviceType::CPU).dtype(at::kByte));
    }

    static auto op = c10::Dispatcher::singleton()
                         .findSchemaOrThrow("c10d::barrier", "")
                         .typed<c10::intrusive_ptr<::c10d::Work>(
                             at::Tensor,
                             const c10::intrusive_ptr<::c10d::ProcessGroup>&,
                             const std::vector<int64_t>&,
                             int64_t)>();

    return op.call(
        tensor,
        c10::intrusive_ptr<ProcessGroup>::unsafe_reclaim_from_nonowning(this),
        opts.device_ids,
        opts.timeout.count());
  }

  bool hasBackends() {
    return !deviceTypeToBackendType_.empty();
  }

  void setBackend(
      c10::DeviceType deviceType,
      BackendType backendType,
      const std::optional<c10::intrusive_ptr<Backend>>& backend) {
    // TODO: should we add these entries after the backend setting succeeds?
    deviceTypeToBackendType_[deviceType] = backendType;
    deviceTypes_.insert(deviceType);
    // if the backendType is already set then reuse it for this device
    if (backendTypeToBackend_.find(backendType) !=
        backendTypeToBackend_.end()) {
      auto existingBackend = backendTypeToBackend_.at(backendType);
      deviceTypeToBackend_[deviceType] = existingBackend;
      TORCH_CHECK(
          existingBackend->getBoundDeviceId() ==
          (*backend)->getBoundDeviceId());
    } else {
      // check if backend has value
      if (backend.has_value()) {
        deviceTypeToBackend_[deviceType] = backend.value();
        backendTypeToBackend_[backendType] = backend.value();
        (*backend)->setBoundDeviceId(bound_device_id_);
      }
    }
  }

  c10::intrusive_ptr<Backend> getDefaultBackend() const {
    TORCH_CHECK(
        backendTypeToBackend_.find(backendType_) != backendTypeToBackend_.end(),
        "Could not find the default backend type ",
        backendType_,
        " for Process Group with name ",
        getBackendName(),
        ".");
    return backendTypeToBackend_.at(backendType_);
  }

  void setDefaultBackend(const BackendType& backendType) {
    backendType_ = backendType;
  }

  void setDefaultBackend(const std::string& backend) {
    backendType_ = strToBackendType(backend);
  }

  c10::intrusive_ptr<Backend> getBackend(c10::DeviceType deviceType);

  c10::intrusive_ptr<Backend> getBackend(BackendType backendType) const {
    TORCH_CHECK(
        backendTypeToBackend_.find(backendType) != backendTypeToBackend_.end(),
        "Could not find backend type ",
        backendType,
        ".");
    return backendTypeToBackend_.at(backendType);
  }

  // Return device types supported by this ProcessGroup.
  // Note: the return type is `Device` rather than `DeviceType` for the purpose
  // of easy comparison at Python level. The `Device` will have default index
  // (-1).
  std::vector<c10::Device> getDeviceTypes() const {
    std::vector<c10::Device> devices;
    devices.reserve(deviceTypes_.size());
    for (auto& dt : deviceTypes_) {
      devices.emplace_back(dt);
    }
    return devices;
  }

  void registerOnCompletionHook(
      std::function<void(std::shared_ptr<WorkInfo>)>&& hook) {
    getDefaultBackend()->registerOnCompletionHook(std::move(hook));
  }

  void waitForPendingWorks() {
    getDefaultBackend()->waitForPendingWorks();
  }

  bool hasHooks() const {
    return getDefaultBackend()->hasHooks();
  }

  const std::string& getGroupName() const;
  void setGroupName(const std::string& name);
  const std::string& getGroupDesc() const;
  void setGroupDesc(const std::string& name);
  void enableCollectivesTiming();

  void release_resources() override;

  // ProcessGroups optionally can be "bound" to a specific device.
  // Currently this is only for nccl and allows for some opt-in
  // optimizations such as automatic use of ncclCommSplit.  The device
  // is specified in `init_process_group` and eventually makes it
  // here and then down into the actual backend instances.
  std::optional<at::Device> getBoundDeviceId() const {
    return bound_device_id_;
  }

  void setBoundDeviceId(std::optional<at::Device> device) {
    if (device) {
      TORCH_CHECK(device->has_index(), "setBoundDeviceId must have an index");
    }
    bound_device_id_ = device;
  }

 protected:
  // Implementations of this interface need to call this to setup
  // appropriate logging etc.
  void init();

  c10::intrusive_ptr<c10d::Store> store_;
  // NOLINTNEXTLINE(cppcoreguidelines-avoid-const-or-ref-data-members)
  const int rank_;
  // NOLINTNEXTLINE(cppcoreguidelines-avoid-const-or-ref-data-members)
  const int size_;
  // NOLINTNEXTLINE(cppcoreguidelines-avoid-const-or-ref-data-members)
  BackendType backendType_;
  std::string pg_desc_;

  // Debug level setting. It is parsed once when ProcessGroup is constructed and
  // remains the same across use of this process group.
  DebugLevel dist_debug_level_{DebugLevel::Off};

  // Backend classes for this ProcessGroup
  std::unordered_set<c10::DeviceType> deviceTypes_;
  std::unordered_map<c10::DeviceType, BackendType> deviceTypeToBackendType_;
  std::unordered_map<c10::DeviceType, c10::intrusive_ptr<Backend>>
      deviceTypeToBackend_;
  std::unordered_map<BackendType, c10::intrusive_ptr<Backend>>
      backendTypeToBackend_;

  std::optional<at::Device> bound_device_id_;
};

} // namespace c10d<|MERGE_RESOLUTION|>--- conflicted
+++ resolved
@@ -53,8 +53,6 @@
     MPI = 4,
     CUSTOM = 5,
     XCCL = 6,
-<<<<<<< HEAD
-=======
   };
 
   static std::string backendTypeToString(const BackendType& type) {
@@ -94,7 +92,6 @@
     } else {
       return BackendType::CUSTOM;
     }
->>>>>>> a71d69a5
   };
 
   // Not used, set for backwards compatibility and only used for TypeDef in
