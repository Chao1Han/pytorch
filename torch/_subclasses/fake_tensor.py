--- conflicted
+++ resolved
@@ -894,30 +894,6 @@
             )
         return self.nested_int_memo * coeff
 
-<<<<<<< HEAD
-    # We must handle tolist in a special way for FakeTensors here in the case
-    # where tolist is called from torch dispatch for tensor subclasses.
-    # Ordinarily, if a program calls .tolist compiling still works because there is
-    # special handling in dynamo, but for tensor subclasses if .tolist is called
-    # inside torch dispatch, the .tolist call may be directly on a FakeTensor.
-    # This would result in an error since wrapper subclasses don't have storage.
-    # To avoid this, we handle the FakeTensor case by (1) specializing on the size
-    # of the tensor to create the output Python list, and (2) creating unbacked
-    # symints for each element of the list.
-    def tolist(self) -> List[SymInt]:
-        assert self.dim() == 1, "NYI for higher dims"
-        shape_env = self.fake_mode.shape_env
-        assert shape_env is not None
-        out = []
-        # Specialize on the length of the list
-        for _ in range(self.shape[0]):
-            s = shape_env.create_unbacked_symint()
-            # max value?
-            torch._check_is_size(s)
-            torch._check(s >= 2)
-            out.append(s)
-        return out
-=======
     # Similar to FunctionalTensor.tolist
     def tolist(self) -> Any:
         if self.dim() == 0:
@@ -926,7 +902,6 @@
             return [elem.item() for elem in self]
         else:
             return [elem.tolist() for elem in self]
->>>>>>> d1bb8e82
 
 
 _MetadataIntLike = Union[IntLikeType, "_PySymInputStub", "_SymIntOutputStub"]
