--- conflicted
+++ resolved
@@ -302,11 +302,7 @@
     long = _conversion_method_template(dtype=torch.int64)
 
     # TODO(sparse-team): fixes #133174 but can we do without the relay?
-<<<<<<< HEAD
-    def to_dense(self):
-=======
     def to_dense(self):  # type: ignore[override]
->>>>>>> d1bb8e82
         return self.elem.to_dense()
 
     @property
