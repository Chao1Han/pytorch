# mypy: ignore-errors

"""
``torch.fx.experimental.symbolic_shapes`` provides interfaces for interacting with
our symbolic shapes reasoning system that is used heavily in torch.compile.  Although
this is not generally considered public API, when writing framework code in PyTorch
as well as extensions to PyTorch (e.g., in custom operator implementations), you may
need to make use of these APIs to setup dynamic shapes support appropriately.
"""

import builtins
import collections
import functools
import inspect
import itertools
import logging
import math
import operator
import os
import re
import sys
import threading
import traceback
from collections import defaultdict
from contextlib import contextmanager
from dataclasses import dataclass, field
from enum import Enum
import atexit
from typing import (
    Any,
    cast,
    Callable,
    Dict,
    Iterable,
    List,
    Optional,
    Sequence,
    Set,
    Tuple,
    Type,
    Union,
    TYPE_CHECKING
)
from typing_extensions import TypeAlias

import torch
import torch.fx
import torch.fx.traceback as fx_traceback
from torch.fx.experimental import _config as config

from torch.fx.experimental.recording import (
    FakeTensorMeta,
    ShapeEnvEvent,
    record_shapeenv_event,
    replay_shape_env_events,
    shape_env_check_state_equal
)
from torch.fx.experimental.sym_node import SymNode, SymTypes
from torch._logging import trace_structured, structured

# NB: The sym_* functions are used via getattr() and must be imported here.
from torch import SymBool, SymFloat, SymInt
from torch._guards import ShapeGuard, Source, TracingContext
from torch.utils._python_dispatch import is_traceable_wrapper_subclass
from torch.utils._sympy.functions import (
    Application, FloorDiv, Mod, PythonMod, IsNonOverlappingAndDenseIndicator, CleanDiv, FloorToInt, CeilToInt
)
from torch.utils._sympy.solve import try_solve
from torch.utils._sympy.numbers import int_oo
from torch.utils._sympy.value_ranges import bound_sympy, SymPyValueRangeAnalysis, ValueRanges, ValueRangeError
from torch.utils._sympy.singleton_int import SingletonInt
from torch.utils._traceback import format_frame, CapturedTraceback
from torch._utils_internal import signpost_event
from torch._subclasses.meta_utils import is_sparse_any
import torch.utils._pytree as pytree
from torch.utils._sympy.symbol import SymT, make_symbol, symbol_is_type

from torch._logging import LazyString

if TYPE_CHECKING:
    from torch._dynamo.source import TensorPropertySource

InputList = List
DimList = List

log = logging.getLogger(__name__)

import sympy
from sympy.printing.str import StrPrinter
from sympy.printing.precedence import precedence, PRECEDENCE

class GuardOnDataDependentSymNode(RuntimeError):
    cond: sympy.Expr

    def __init__(self, cond, *args):
        super().__init__(*args)
        self.cond = cond

class PendingUnbackedSymbolNotFound(RuntimeError):
    pass

aten = torch._ops.ops.aten  # type: ignore[has-type]

__all__ = [
    "has_symbolic_sizes_strides", "create_contiguous", "ShapeEnv", "is_concrete_int",
    "guard_int", "guard_float", "guard_scalar", "canonicalize_bool_expr",
    "hint_int", "SYMPY_INTERP", "free_symbols", "is_symbol_binding_fx_node",
    "is_concrete_bool", "is_nested_int", "SHAPEENV_EVENT_KEY", "CURRENT_NODE_KEY",
    "has_free_symbols", "sym_eq", "SymbolicContext", "StatelessSymbolicContext",
    "StatefulSymbolicContext", "SubclassSymbolicContext", "statically_known_true",
    "guard_size_oblivious", "check_consistent",
    "compute_unbacked_bindings", "ConvertIntKey",
    "rebind_unbacked", "resolve_unbacked_bindings", "is_accessor_node",
]

# FX node metadata keys for symbolic shape FX graph.
SHAPEENV_EVENT_KEY = "shapeenv_event"
CURRENT_NODE_KEY = "current_node"


def log_lru_cache_stats(wrapped_f):
    log.debug("lru_cache_stats %s: %s", wrapped_f.__name__, wrapped_f.cumulative_cache_info())


# Wrapper on lru_cache that reports statistics at process end
def lru_cache(maxsize):
    def inner(f):
        wrapped_f = functools.lru_cache(maxsize)(f)
        old_cache_clear = wrapped_f.cache_clear
        prev_hits = 0
        prev_misses = 0

        # TODO: There's a ref-cycle here (wrapped_f -> cumulative_cache_info
        # -> wrapped_f) but cannot be solved with weakref as wrapped_f is not
        # weakref'able on some versions of Python

        def cumulative_cache_info():
            cur = wrapped_f.cache_info()
            return functools._CacheInfo(
                prev_hits + cur.hits,
                prev_misses + cur.misses,
                cur.maxsize,
                cur.currsize,
            )

        def new_cache_clear():
            nonlocal prev_hits, prev_misses
            cur = wrapped_f.cache_info()
            prev_hits += cur.hits
            prev_misses += cur.misses
            old_cache_clear()

        wrapped_f.cache_clear = new_cache_clear
        wrapped_f.cumulative_cache_info = cumulative_cache_info
        if log.isEnabledFor(logging.DEBUG):
            atexit.register(log_lru_cache_stats, wrapped_f)
        return wrapped_f

    return inner

# These are modules that contain generic code for interacting with ShapeEnv
# which are unlikely to identify a particular interesting guard statement
@lru_cache(None)
def uninteresting_files() -> Set[str]:
    import torch._inductor.sizevars
    import torch._library.fake_impl
    import torch._subclasses.meta_utils
    import torch._subclasses.fake_tensor
    mods = [
        sys.modules[__name__],
        torch.fx.experimental.recording,
        torch.fx.experimental.sym_node,
        torch.fx.interpreter,
        torch,
        torch._inductor.sizevars,
        torch._library.fake_impl,
        torch._subclasses.meta_utils,
        torch._subclasses.fake_tensor,
    ]
    return {inspect.getfile(m) for m in mods}

# We don't bother with the metaclass as all of the dispatching logic happens
# entirely from Python
#
# Didn't bother with ancestors for now, unlikely to have multiple modes for
# symints right now

class ConstraintViolationError(RuntimeError):
    pass

def has_symbolic_sizes_strides(elem) -> bool:
    return elem._has_symbolic_sizes_strides

Int = Union[torch.SymInt, int]

def create_contiguous(shape: Sequence[Int]) -> List[Int]:
    strides: List[Int] = [1]
    for dim in reversed(shape[:-1]):
        strides.append(dim * strides[-1])
    return list(reversed(strides))

def hint_int(a: Union[torch.SymInt, int], fallback: Optional[int] = None) -> int:
    """
    Retrieve the hint for an int (based on the underlying real values as observed
    at runtime).  If no hint is available (e.g., because data dependent shapes),
    if fallback is not None, use that instead (otherwise raise an error).
    """
    if isinstance(a, torch.SymInt):
        return a.node.require_hint(fallback)
    assert type(a) is int, a
    return a

Scalar = Union[torch.SymInt, torch.SymFloat, torch.SymBool, int, float, bool]

def has_hint(a: Scalar) -> bool:
    if isinstance(a, SymTypes):
        return a.node.has_hint()
    return True

def is_concrete_int(a: Union[int, SymInt]) -> bool:
    r""" Utility to check if underlying object
    in SymInt is concrete value. Also returns
    true if integer is passed in.

    Args:
        a (SymInt or int): Object to test if it int
    """
    assert isinstance(a, (SymInt, int))

    if isinstance(a, int):
        return True

    if isinstance(a.node.expr, sympy.core.numbers.Integer):
        return True

    return False

# In obscure Meta only situations, sympy.logic.boolalg doesn't exist at runtime.
# So make sure only type checker evaluates this alias.
# Xref: https://www.internalfb.com/diff/D53324783
SympyBoolean: TypeAlias = "sympy.logic.boolalg.Boolean"

def guard_size_oblivious(expr: Union[torch.SymBool, bool]) -> bool:
    """
    Perform a guard on a symbolic boolean expression in a size oblivious way.
    This is typically used when a non-oblivious test would result in a guard
    on a data dependent value of which we don't know the value of at compile time.
    When a guard is tested this way, we may diverge in behavior from how regular
    PyTorch semantics would treat it.  For more information, see
    https://github.com/pytorch/pytorch/pull/118579
    """
    if isinstance(expr, torch.SymBool):
        return expr.node.guard_size_oblivious("", 0)
    else:
        assert isinstance(expr, bool), expr
        return expr

def check_consistent(new, old) -> None:
    """
    Test that two "meta" values (typically either Tensor or SymInt) have
    the same values, e.g., after retracing.  If we don't understand the
    quantities in question, we'll just skip the consistency check.
    """
    # TODO: do boolean equality test too, see
    # https://github.com/pytorch/pytorch/issues/124110
    scalar_types = (torch.SymInt, torch.SymFloat, int, float)

    if isinstance(new, torch.Tensor):
        assert isinstance(old, torch.Tensor)
        torch._check(old.dim() == new.dim(), lambda: f"{old.shape} != {new.shape} (old != new)")
        # Do this manually so that each individual test is irrefutable
        # (TODO: should be a helper for this, maybe sym_eq?  That
        # gives us a compound expression and I'm not sure it
        # simplifies right now)
        for i, j in zip(old.shape, new.shape):
            torch._check(i == j, lambda: f"{old.shape} != {new.shape} (old != new)")
    # NB: bool is subclass of int
    elif isinstance(new, scalar_types) and not isinstance(new, bool):
        assert isinstance(old, scalar_types) and not isinstance(old, bool), f"{old} != {new}"
        torch._check(old == new, lambda: f"{old} != {new} (old != new)")

def resolve_unbacked_bindings(shape_env, bindings):
    if bindings is None:
        return None
    return {
        shape_env.unbacked_renamings.get(k, k): v
        for k, v in bindings.items()
    }

def rebind_unbacked(shape_env, n: torch.fx.Node, result):
    """
    Suppose we are retracing a pre-existing FX graph that previously had
    fake tensor propagation (and therefore unbacked SymInts).  When we retrace,
    we re-propagate fake tensors, which results in new unbacked SymInts.
    When this happens, we need to tell the shape environment about the equivalence
    of the old and new unbacked SymInts.  Pass us the old torch.fx.Node (which
    has the old binding information) and the new result (which we can extract the
    new unbacked SymInts out from).
    """
    from torch._dynamo.tensor_version_op import _tensor_version

    # Inputs never need rebinding
    if n.op == "placeholder":
        return

    if bindings := resolve_unbacked_bindings(shape_env, n.meta.get("unbacked_bindings")):
        for raw_u0, path in bindings.items():
            u1 = pytree.key_get(result, path)
            # tensor_version ops get specialized after AOTAutograd, it's OK,
            # we don't actually want to do asserts on them.  This is all a bit
            # questionable though
            if isinstance(u1, int) and n.target is _tensor_version:
                log.info("rebind_unbacked: discard _tensor_version %s %s -> %s", raw_u0, path, u1)
                continue
            raw_u1 = u1.node.expr
            # Simplify SymBool binding
            if (
                isinstance(raw_u1, sympy.Piecewise) and
                len(raw_u1.args) == 2 and
                raw_u1.args[0][0] == 1 and
                isinstance(eq := raw_u1.args[0][1], sympy.Eq) and
                isinstance(new_raw_u1 := eq.lhs, sympy.Symbol) and
                shape_env.var_to_range[new_raw_u1].issubset(ValueRanges(0, 1)) and
                eq.rhs == 1 and
                raw_u1.args[1] == (0, True)
            ):
                # This is what the pattern match above is testing
                repacked = _sympy_cast_symbool_to_symint_guardless(sympy.Eq(new_raw_u1, 1))
                assert repacked == raw_u1, f"{repacked} != {raw_u1}"
                # Cancel the to_int(to_bool(x)). This is sound because x in
                # [0, 1]
                raw_u1 = new_raw_u1
            assert isinstance(raw_u1, sympy.Symbol)
            # The old and new could be the same if you improperly hit the memo
            # while retracing.  Make sure you updated FakeTensorMode.epoch
            assert raw_u0 != raw_u1, f"{raw_u0} possible memo disaster"
            # Reuse the OLD symbol name
            shape_env._rename_unbacked_to(raw_u1, raw_u0)

# NB: You could try to expand this to cover more cases by simply
# detecting whenever you have an int output, but this is a bit
# dangerous in case someone adds a function that returns an int but is
# mutating.  So manually whitelist for now.
def is_accessor_node(node: torch.fx.Node) -> bool:
    # Dynamo only exercised condition
    if (
        node.op == "call_method"
        and isinstance(node.args[0].meta.get("example_value"), torch.Tensor)
        and node.target in ["size", "stride", "storage_offset", "item"]
    ):
        return True
    if node.op == "call_function" and node.target in [
        torch.ops.aten.sym_size,
        torch.ops.aten.sym_size.default,
        torch.ops.aten.sym_size.int,
        torch.ops.aten.sym_stride,
        torch.ops.aten.sym_stride.default,
        torch.ops.aten.sym_stride.int,
        torch.ops.aten.sym_storage_offset,
        torch.ops.aten.sym_storage_offset.default,
        torch.ops.aten.sym_numel.default,
    ]:
        return True
    return False

def canonicalize_bool_expr(expr: SympyBoolean) -> SympyBoolean:
    r""" Canonicalize a boolean expression by transforming it into a lt / le
    inequality and moving all the non-constant terms to the rhs.
    We canonicalize And / Ors / Not via cnf and then canonicalize their subexpr
    recursively
    nb. sympy.Rel.canonical is not good enough https://github.com/sympy/sympy/issues/25924

    Args:
        expr (sympy.Expr): Expression to canonicalize
    """
    # Canonicalise an inequality by transforming it into a lt / le
    # inequality and moving all the non-constant terms to the rhs
    # We canonicalise And / Ors / Not via cnf
    # nb. Relational.canonical in sympy is broken
    # https://github.com/sympy/sympy/issues/25924

    if not isinstance(expr, (sympy.Rel, sympy.And, sympy.Or, sympy.Not, sympy.Eq, sympy.Ne)):
        return expr

    if isinstance(expr, (sympy.And, sympy.Or, sympy.Not)):
        expr = sympy.logic.boolalg.to_cnf(expr)
    return _canonicalize_bool_expr_impl(expr)


def _sympy_from_args(
        cls: type,
        args: List[sympy.Expr],
        sort: bool = True,
        is_commutative: Optional[bool] = None,
) -> sympy.Expr:
    if not args:
        return cls.identity
    # These args are already in canonical form, so we avoid calling
    # Add(*args) to avoid expensive Add.flatten operation
    if sort:
        if cls is sympy.Add:
            sort_fn = sympy.core.add._addsort
        elif cls is sympy.Mul:
            sort_fn = sympy.core.mul._mulsort
        else:
            raise ValueError(f"Unknown cls: {cls}")

        # we don't support non commutative with sort
        assert is_commutative is True
        if args[0].is_Number:
            rest = args[1:]
            sort_fn(rest)
            return cls._from_args([args[0]] + rest, is_commutative=is_commutative)
        else:
            args = args.copy()
            sort_fn(args)
            return cls._from_args(args, is_commutative=is_commutative)
    else:
        # if the args are already sorted, we create directly
        return cls._from_args(args, is_commutative=is_commutative)


def _canonicalize_bool_expr_impl(expr: SympyBoolean) -> SympyBoolean:
    """
    After canonicalization, we are guaranteed to have eliminated Ge/Gt relations
    (rewriting them to Le/Lt, respectively).
    """
    if isinstance(expr, (sympy.And, sympy.Or)):
        return type(expr)(*map(canonicalize_bool_expr, expr.args))

    opposite = {sympy.Gt: sympy.Lt, sympy.Ge: sympy.Le}
    if isinstance(expr, tuple(opposite.keys())):
        rhs = expr.lhs - expr.rhs
        t = opposite[type(expr)]
    else:
        assert isinstance(expr, (sympy.Lt, sympy.Le, sympy.Eq, sympy.Ne))
        rhs = expr.rhs - expr.lhs
        t = type(expr)

    def is_neg(t):
        return (t.is_Number and t.is_negative) or (isinstance(t, sympy.Mul) and t.args[0].is_Number and t.args[0].is_negative)

    lhs = 0
    rhs = _reduce_to_lowest_terms(rhs)
    if isinstance(rhs, sympy.Add):
        pos = []
        neg = []
        for term in rhs.args:
            if is_neg(term):
                neg.append(-term)
            else:
                pos.append(term)
        # these are already sorted
        rhs = _sympy_from_args(sympy.Add, pos, sort=False, is_commutative=True)
        # the terms were changed, so needs a sorting
        lhs = _sympy_from_args(sympy.Add, neg, sort=True, is_commutative=True)
    elif is_neg(rhs):
        # lhs == 0
        lhs, rhs = -rhs, 0
    # We don't have to evaluate here because lhs, rhs came from a Boolean
    # and it was already simplified
    return t(lhs, rhs, evaluate=False)


def _reduce_to_lowest_terms(expr: sympy.Expr) -> sympy.Expr:
    """
    Eliminates any integer factor from a given expression.
    E.g., 6x + 4y reduces to 3x + 2y.

    Useful when an expression is == or != to 0.
    """
    def integer_coefficient(x):
        if x.is_Integer:
            return abs(int(x))
        elif x.is_Mul:
            # If one of the args of a Mul is an Integer, it is the
            # first arg. eg: args(2*x*3*y) == (6, x, y)
            return abs(int(x.args[0])) if x.args[0].is_Integer else 1
        else:
            return 1

    def div_by_factor(x, factor):
        if x.is_Integer:
            return x / factor
        elif x.is_Mul:
            if x.args[0] != factor:
                args = [x.args[0] / factor, *x.args[1:]]
            else:
                # Mul._from_args require a canonical list of args
                # so we remove the first arg (x.args[0] / factor) if it was 1
                args = list(x.args[1:])
            return _sympy_from_args(sympy.Mul, args, is_commutative=x.is_commutative)

    if expr.is_Add:
        atoms = expr.args
        factor = functools.reduce(math.gcd, map(integer_coefficient, atoms))
        if factor == 1:
            return expr
        atoms = [div_by_factor(x, factor) for x in atoms]
        return _sympy_from_args(sympy.Add, atoms, sort=True, is_commutative=expr.is_commutative)
    elif expr.is_Integer:
        return sympy.One
    elif expr.is_Mul:
        return div_by_factor(expr, integer_coefficient(expr))
    return expr


def is_concrete_bool(a: Union[bool, SymBool]) -> bool:
    r""" Utility to check if underlying object
    in SymBool is concrete value. Also returns
    true if integer is passed in.
    Args:
        a (SymBool or bool): Object to test if it bool
    """
    assert isinstance(a, (SymBool, bool))

    if isinstance(a, bool):
        return True

    if isinstance(a.node.expr, (sympy.logic.boolalg.BooleanTrue, sympy.logic.boolalg.BooleanFalse)):
        return True

    return False

def is_nested_int(s):
    return isinstance(s, torch.SymInt) and s.node.is_nested_int()

def _iterate_exprs(val: Union[SymInt, torch.Tensor]) -> Iterable[sympy.Basic]:
    if isinstance(val, SymTypes):
        # This allow applies to the jagged layout NestedTensor case as
        # nested ints are not symbolic
        if is_symbolic(val):
            yield val.node.expr
    elif isinstance(val, sympy.Basic):
        yield val
    elif isinstance(val, (int, float, bool)):
        pass
    elif isinstance(val, (tuple, list)):
        for s in val:
            yield from _iterate_exprs(s)
    elif is_sparse_any(val):
        yield from _iterate_exprs(val.size())
    elif isinstance(val, torch.Tensor):
        yield from _iterate_exprs(val.size())
        yield from _iterate_exprs(val.stride())
        yield from _iterate_exprs(val.storage_offset())
    elif val is None:
        pass
    else:
        raise AssertionError(f"cannot extract sympy expressions from {val} {type(val)}")

def free_symbols(val: Union[SymInt, sympy.Expr, torch.Tensor]) -> Set[sympy.Symbol]:
    if val is None:
        return set()
    itr = _iterate_exprs(val)
    # we need at least 1 to call union, so we hand code the identity
    try:
        first_expr = next(itr)
    except StopIteration:
        return set()

    return first_expr.free_symbols.union(*(e.free_symbols for e in itr))

def has_free_symbols(val: Union[SymInt, torch.Tensor]) -> bool:
    """Faster version of bool(free_symbols(val))"""
    return not all(e.is_number for e in _iterate_exprs(val))

# Like free_symbols, but filtered to only report unbacked symbols
def free_unbacked_symbols(x):
    # NB: keep synced with is_unbacked_symint
    return {s for s in free_symbols(x) if symbol_is_type(s, (SymT.UNBACKED_INT, SymT.UNBACKED_FLOAT))}

# WARNING: Don't use this on Dynamo produced graphs, they don't have meta
# setup!
def is_symbol_binding_fx_node(node) -> Optional[sympy.Symbol]:
    if (
        "val" in node.meta and
        isinstance(node.meta["val"], torch.SymInt) and
        isinstance(node.meta["val"].node.expr, sympy.Symbol) and
        (node.op == "placeholder" or free_unbacked_symbols(node.meta["val"].node.expr))
    ):
        return node.meta["val"].node.expr
    return None

def find_symbol_binding_fx_nodes(graph):
    r = {}
    # NB: Prefer first occurrence of symbol
    for node in graph.nodes:
        if is_symbol_binding_fx_node(node) and node.meta["val"].node.expr not in r:
            r[node.meta["val"].node.expr] = node
    return r


# Analogous to ConvertIntSource
@dataclass(frozen=True)
class ConvertIntKey:
    def __str__(self) -> str:
        return ".cast_symbool_to_symint_guardless()"

    def get(self, b: bool) -> int:
        """Get the int value from bool"""
        return cast_symbool_to_symint_guardless(b)


@dataclass(frozen=True)
class CallMethodKey:
    name: str

    def __str__(self) -> str:
        return f".{self.name}()"

    def get(self, o: Any) -> Any:
        """Call the method on object"""
        return getattr(o, self.name)()


@dataclass(frozen=True)
class InnerTensorKey:
    inner_name: str

    def __str__(self) -> str:
        return f".{self.inner_name}"

    def get(self, o: Any) -> Any:
        """Get the inner tensor attribute"""
        return getattr(o, self.inner_name)


@dataclass(frozen=True)
class DivideByKey:
    divisor: int

    def __str__(self) -> str:
        return f".__floordiv__({self.divisor})"

    def get(self, o: int) -> int:
        """Divide object by divisor"""
        return o // self.divisor


def compute_unbacked_bindings(shape_env, example_value, old_example_value=None, peek=False):
    """
    After having run fake tensor propagation and producing example_value
    result, traverse example_value looking for freshly bound unbacked
    symbols and record their paths for later.  It is an error if
    we have allocated an unbacked SymInt but it cannot be found in
    example_value.  (NB: this means if you have a multi-output
    function, you must call this on the tuple of tensor output, you
    cannot wait!)

    The peek parameter lets you check out what the bindings are without
    changing the affected list.  This is primarily useful for ensuring
    unbacked_var_to_val is promptly populated when propagate_real_tensors is on.
    """
    if shape_env is None:
        return
    fs = shape_env.pending_fresh_unbacked_symbols
    pending = set(fs)
    if pending:
        if not peek:
            log.info("compute_unbacked_bindings %s", fs)
            fs.clear()

        def free_unbacked_symbols_with_path(
            a, path, real=None
        ) -> Dict[sympy.Symbol, pytree.KeyPath]:
            r = {}
            if isinstance(a, (tuple, list)):
                for i in range(len(a)):
                    r.update(
                        free_unbacked_symbols_with_path(
                            a[i], path + (pytree.SequenceKey(i),),
                            real=real[i] if real is not None else None
                        )
                    )
            elif is_traceable_wrapper_subclass(a):
                # TODO: Determine if this is correct
                attrs, _ = a.__tensor_flatten__()
                for attr in attrs:
                    sub = getattr(a, attr)
                    r.update(
                        free_unbacked_symbols_with_path(sub, path + (InnerTensorKey(attr),))
                    )
            elif isinstance(a, torch.Tensor):
                r.update(
                    free_unbacked_symbols_with_path(
                        a.size(), path + (CallMethodKey("size"),),
                        real=a.real_tensor.size() if a.real_tensor is not None else None
                    )
                )
                r.update(
                    free_unbacked_symbols_with_path(
                        a.stride(), path + (CallMethodKey("stride"),),
                        real=a.real_tensor.stride() if a.real_tensor is not None else None
                    )
                )
                r.update(
                    free_unbacked_symbols_with_path(
                        a.storage_offset(), path + (CallMethodKey("storage_offset"),),
                        real=a.real_tensor.storage_offset() if a.real_tensor is not None else None
                    )
                )

            # NB: Intentionally access _expr, not expr, do not want
            # simplification!
            elif (
                isinstance(a, (torch.SymInt, torch.SymFloat))
                and isinstance(s := a.node._expr, sympy.Symbol)
                and s in pending
            ):
                r[s] = path
                if real is not None:
                    shape_env.set_unbacked_var_to_val(s, real)
                pending.remove(s)
            # When an unbacked SymInt is perfectly divisible by an integer
            # constant, we replace it with the integer constant to improve
            # reasoning capabilities.  However, in synthetic examples, it is
            # then possible that the factor never is explicitly allocated.
            # Fortunately, we can compute it by division.
            elif (
                isinstance(a, torch.SymInt)
                and isinstance(s := a.node._expr, sympy.Mul)
                and len(s.args) == 2
                and isinstance(lhs := s.args[0], sympy.Integer)
                and isinstance(rhs := s.args[1], sympy.Symbol)
                and rhs in pending
            ):
                # TODO: DivideByKey needs to test divisibility at runtime!
                r[s] = path + (DivideByKey(int(lhs)),)
                if real is not None:
                    shape_env.set_unbacked_var_to_val(s, real // int(lhs))
                pending.remove(rhs)
            # The annoyance here arises from the fact that SymBool is
            # allocated by allocating a SymInt and then testing if it's equal
            # to one.  So you have a complicated binding site logic for this.
            elif (
                isinstance(a, torch.SymBool)
                and isinstance(s := a.node._expr, sympy.Eq)
                # This must match create_unbacked_symbool EXACTLY
                and isinstance(s.lhs, sympy.Symbol)
                and s.rhs == 1
                and s.lhs in pending
            ):
                r[s.lhs] = path + (ConvertIntKey(),)
                if real is not None:
                    shape_env.set_unbacked_var_to_val(s, int(real))
                pending.remove(s.lhs)

            return r

        symbol_to_path = free_unbacked_symbols_with_path(example_value, ())
        if not peek and pending:
            extra = (
                repr((example_value.stride(), example_value.storage_offset()))
                if isinstance(example_value, torch.Tensor)
                else ""
            )
            raise PendingUnbackedSymbolNotFound(
                f"Pending unbacked symbols {pending} not in returned outputs {example_value} {extra}.\n"
                "Did you accidentally call new_dynamic_size() or item() more times "
                "than you needed to in your fake implementation?\n"
                "For more help, see https://docs.google.com/document/d/1RWrH-3wLEpzR9kCS6gGBNen_-Fs-8PVbWWFE5AcgeWE/edit"
            )

        # Why do we have to do some rebinding here?  If the original FX node
        # wasn't a binding site because you had a memo hit, but post
        # translation you aren't a memo hit anymore, there's now a new binding
        # site... but we know (because it's the same FX node) that the value
        # is actually the same, they're just not obviously equal anymore.
        #
        # The logic here is written carefully, because unlike the
        # bind_unbacked case, we are not guaranteed to have a symbol for
        # old_sym.  If we have a symbol, do regular rename unbacked to; but if
        # we don't, we need to specially eliminate the fresh unbacked symbol
        # (NB: we are /trusting/ that the memoization is correct, and that we
        # don't need to generate a new runtime assert.  This is load bearing,
        # as repropagation can happen after we've frozen runtime asserts.)
        if old_example_value is not None:
            for keypath in symbol_to_path.values():
                old_sym = pytree.key_get(old_example_value, keypath)
                new_sym = pytree.key_get(example_value, keypath)
                if (
                    isinstance(new_sym, SymTypes) and
                    isinstance(new_s := new_sym.node.expr, sympy.Symbol)
                ):
                    if isinstance(old_sym, SymTypes) and (old_s := old_sym.node.expr) != new_s:
                        if isinstance(old_s, sympy.Symbol):
                            shape_env._rename_unbacked_to(new_s, old_s)
                        else:
                            shape_env._eliminate_unbacked(new_s, old_s)
                    elif not isinstance(old_sym, SymTypes):
                        shape_env._eliminate_unbacked(new_s, sympy.sympify(old_sym))

        return symbol_to_path

def definitely_true(a):
    """
    Returns True only if we can tell that a is True, possibly introducing
    a guard in the process.  If a depends on some unbacked SymInt, we may
    return False even though there may exist a possible value of the SymInt
    that would cause the expression to return True.

    When is it appropriate to use definitely_true?  First, if you can use
    a higher level combinator like parallel_or/parallel_and, prefer using
    those instead, they are definitely safe (modulo short-circuiting).
    Second, it can be used if the program would behave equivalently if
    definitely_true always returned False (parallel_or/parallel_and are
    examples of this pattern, modulo short-circuiting).  Finally, it even
    be OK if the program wouldn't behave equivalently, so long as the
    change is semantics preserving.  It can be semantics preserving if
    the program errors in more cases than it did previously (but otherwise
    behaves identically), or if it changes some quantity in a way that
    doesn't matter (e.g., strides often fall in this bucket.)
    """
    if isinstance(a, SymBool):
        if a.node.has_hint():
            return guard_bool(a)
        else:
            return False
    return bool(a)

def definitely_false(a):
    """
    Returns True only if we can tell that a is False, possibly introducing
    a guard in the process.  If a depends on some unbacked SymInt, we may
    return False even though there may exist a possible value of the SymInt
    that would cause the expression a to be False.  See definitely_true
    for more usage guidance.
    """
    if isinstance(a, SymBool):
        if a.node.has_hint():
            return not guard_bool(a)
        else:
            return False
    return not bool(a)

def statically_known_true(x: Union[bool, SymBool]) -> bool:
    """Returns True if x can be simplified to a constant and is true.

    .. note::
        This function doesn't introduce new guards, so the expression may end
        up evaluating to true at runtime even if this function returns False.

    Args:
        x (bool, SymBool): The expression to try statically evaluating

    """
    if isinstance(x, SymBool):
        expr = x.node.expr
        shape_env = x.node.shape_env
        try:
            simplified = shape_env._maybe_evaluate_static(expr)
            if simplified is not None:
                return bool(simplified)
        except Exception:
            log.debug("Could not simplify %s", expr)
        return False
    assert isinstance(x, bool)
    return x


def parallel_or(*args):
    """
    Evaluate the logical OR of several arguments, avoiding guarding on
    unbacked SymInts if another argument is definitely True.
    """
    if any(statically_known_true(a) for a in args):
        return True
    if any(definitely_true(a) for a in args):
        return True
    return any(args)

def parallel_and(*args):
    """
    Evaluate the logical FALSE of several arguments, avoiding guarding on
    unbacked SymInts if another argument is definitely False.
    """
    if any(statically_known_true(torch.sym_not(a)) for a in args):
        return False
    if any(definitely_false(a) for a in args):
        return False
    return all(args)

def sym_eq(x, y):
    """
    Like ==, but when run on list/tuple, it will recursively test equality
    and use sym_and to join the results together, without guarding.
    """
    if (isinstance(x, tuple) and isinstance(y, tuple)) or (isinstance(x, list) and isinstance(y, list)):
        if len(x) != len(y):
            return False
        return functools.reduce(operator.and_, map(sym_eq, x, y), True)
    elif isinstance(x, (int, torch.SymInt)) and isinstance(y, (int, torch.SymInt)):
        return x == y
    else:
        raise AssertionError(f"unexpected sym_eq between {type(x)} {type(y)}")

def guard_scalar(a):
    if isinstance(a, (SymBool, bool)):
        return guard_bool(a)
    elif isinstance(a, (SymInt, int)):
        return guard_int(a)
    elif isinstance(a, (SymFloat, float)):
        return guard_float(a)
    else:
        raise AssertionError(f"unrecognized scalar {a}")


def _constrain_symbol_range(shape_env, s: sympy.Symbol, compiler_min: int, compiler_max: int):
    shape_env.constrain_symbol_range(s, compiler_min, compiler_max)


def _advise_is_size(a):
    """
    Don't use this directly; use torch._check_is_size instead.

    This is a softer version of _constrain_range_for_size (with min=0,
    max=Inf).  Instead of forcibly constraining a variable (and erroring if we
    failed to constrain it), it will simply advise us that a size is
    constrained in some way.  We will always defer a runtime assert for this
    constraint if we cannot prove it at compile-time, but we we only
    *sometimes* learn useful extra information at compile-time with this
    information.  This is in contrast to constrain_range_for_size, where if
    you don't call that on a fresh unbacked symint, chances are we will choke.

    TODO: Make Dynamo handle this appropriately if this is seen in Dynamo-ed
    code.  Right now this is only really used in code with AOTAutograd trace
    through, so it is not a big problem that this isn't supported, but in
    principle all of this code should be Dynamo'able too.

    TODO: I didn't support min/max because I didn't have a use case where this
    actually helped.  In principle we can support it, it just makes the
    implementation below more complicated.
    """

    # This must always succeed, because the sole allowed caller _check_is_size
    # was responsible for expect_true'ing this
    # This assert triggers expensive sym compute, do not do it until its cheap.
    # assert a >= 0

    # NB: it's important not to constrain range for size for *hinted* SymInts,
    # because it is not only unsound, it will immediately trip our asserts
    # that hints have to be consistent with static analysis!  If you somehow
    # have an unbounded SymInt that later constrains to 1, this will be
    # inconsistent with the range
    if (
        isinstance(a, SymInt)
        and isinstance(a.node, SymNode)
        and isinstance(a.node.expr, sympy.Symbol)
        and a.node.shape_env.is_unbacked_symint(a.node.expr)
    ):
        _constrain_range_for_size(a)

def _constrain_range_for_size(a, min: Optional[int] = None, max: Optional[int] = None):
    """
    This function is NOT INTENDED to be used by itself.
    """

    if isinstance(a, (SymFloat, SymBool)):
        raise ValueError("Constraining SymFloat/SymBool is nyi")

    assert isinstance(a, SymInt), "can only constrain range for SymInt"
    assert isinstance(a.node.expr, sympy.Symbol), "constraining non-Symbols NYI"

    a.node.shape_env._constrain_range_for_size(a.node.expr, min, max)


# inclusive both ways
def constrain_range(a, *, min: Optional[int], max: Optional[int] = None):
    """
    Applies a constraint that the passed in SymInt must lie between min-max
    inclusive-inclusive, WITHOUT introducing a guard on the SymInt (meaning
    that it can be used on unbacked SymInts).  If min/max are None, we assume
    that the dimension is unbounded in that direction.  Repeated application
    of constrain_range intersects the ranges.  This is a fairly low level API
    that doesn't have a lot of safety guarantees (TODO: provide higher level
    APIs).

    Currently, we use this API in the following circumstance: when we allocate
    an unbacked SymInt, denoting an integer quantity which is data dependent,
    we ordinarily do not know anything about what values it may take.  This
    means that any sort of guard on it will immediately fail.  However, in
    many cases, we know something about the unbacked SymInt: for example, we
    know that nonzero(x).size(0) must be >= 0.  We use constrain_range to
    narrow the possible range, declaring that negative symbols are impossible.
    This permits to definitely answer True to queries like 'nnz >= 0', even if
    we don't know what the actual (hinted) value of 'nnz' is.  In fact, we
    actually use constrain_range to unsoundly discharge common guards: for an
    unbacked SymInt produced by nonzero, we will also assume that it is not
    equal to 0/1 (even though these are perfectly possible values at runtime),
    because we generally expect graphs that are valid for N=2 to also be valid
    for N=1.
    """
    if min is None:
        min = -int_oo
    if max is None:
        max = int_oo

    if max < min:
        raise ValueError(
            "Maximum value to constrain_as_size can't be less than the specified min value, "
            "received min={min} and max={max}"
        )

    if isinstance(a, int):
        if not (min <= a <= max):
            raise ValueError(f"Invalid value {a} for range [{min}:{max}]")
        return

    a.node.shape_env._constrain_range(a.node.expr, min, max)

def constrain_unify(a: torch.SymInt, b: torch.SymInt) -> None:
    """
    Given two SymInts, constrain them so that they must be equal.  NB:
    this will not work with SymInts that represent nontrivial expressions
    (yet!)
    """
    if not isinstance(a, SymInt):
        if not isinstance(b, SymInt):
            assert a == b
            return
        else:
            shape_env = b.node.shape_env
    else:
        shape_env = a.node.shape_env

    shape_env._constrain_unify(a, b)

# Assume that a boolean is true for the purposes of subsequent symbolic
# reasoning.  This will keep track of corresponding runtime checks to verify
# that the result is upheld: either as a regular guard, or as a special set
# of asserts which are triggered when an unbacked SymInt is allocated.
#
# DO NOT use this function for these cases:
#
#  - This is inappropriate for "branching" conditions (where both
#    true and false result in valid programs).  We will always assume
#    the condition evaluates true, and so it will never be possible
#    to trace the false condition when you use it.  For true branching
#    on unbacked SymInts, you must use torch.cond; if you incorrectly
#    use expect_true in this case, you will make the false branch
#    unreachable (as we will simply assume that only the true branch
#    is ever exercised).
#
#  - This is inappropriate for situations where you know some other system
#    invariant guarantees that this property holds, since you don't
#    really need to insert a runtime check in that case.  Use something
#    like constrain_range in that case.
#
# This API has a hitch.  To avoid having to reimplement error reporting
# capabilities, this function CAN return False.  The invariant is that
# the surrounding code must raise an error when this function returns
# False.  This is quite low level, so we recommend using other functions
# like check() which enforce this in a more intuitive way.
#
# By the way, this name is a nod to the __builtin_expect macro,
# which is used similarly (but unlike __builtin_expect, you MUST fail
# in the unlikely branch.)  (I think expect is a good name; in recent
# versions of C++, this is replaced with [[likely]], which is weaker
# and not accurate for this function!)
def expect_true(a, skip: int = 0):
    if isinstance(a, SymBool):
        # TODO: check perf implications of this
        frame = inspect.currentframe()
        for _ in range(skip + 1):  # always run this loop at least once
            frame = frame.f_back
        return a.node.expect_true(frame.f_code.co_filename, frame.f_lineno)
    assert type(a) is bool, a
    return a

def guard_bool(a):
    if isinstance(a, SymBool):
        return a.node.guard_bool("", 0)  # NB: uses Python backtrace
    assert type(a) is bool, a
    return a

def guard_int(a):
    if isinstance(a, SymInt):
        return a.node.guard_int("", 0)  # NB: uses Python backtrace
    assert type(a) is int, a
    return a

def guard_float(a):
    if isinstance(a, SymFloat):
        return a.node.guard_float("", 0)  # NB: uses Python backtrace
    assert isinstance(a, float), a
    return a

# Given a GraphModule, return all the FakeTensors for all the placeholders
def fx_placeholder_vals(gm):
    return [n.meta['val'] for n in gm.graph.nodes if n.op == "placeholder"]

def fx_placeholder_targets(gm):
    return [n.target for n in gm.graph.nodes if n.op == "placeholder"]

# Given a GraphModule and arguments to run it with, evaluate that the guards
# for its associated ShapeEnv are satisfied by the passed arguments.  This
# WILL check for duck sizing.
def eval_guards(gm, *args, ignore_static=True):
    return gm.shape_env.evaluate_guards_for_args(fx_placeholder_vals(gm), args, ignore_static=ignore_static)

def bind_symbols(gm, *args):
    return gm.shape_env.bind_symbols(fx_placeholder_vals(gm), args)

class DimDynamic(Enum):
    """
    Controls how to perform symbol allocation for a dimension.  It is always
    sound to default this to DYNAMIC, but the policies DUCK and STATIC can
    result in better trace-time and compile-time performance, as they reduce
    the number of allocated symbols and generally make your graph more static.

    NB: If we notice you've applied a constraint to the dimension, we will
    force it to DYNAMIC for simplicity.

    DimDynamic is controlled by a variety of higher level UX features.
    Currently:

    - In eager mode, the default policy is DUCK.
        - The default is changed to STATIC with assume_static_by_default.
        - An individual dim is marked DYNAMIC if you mark_dynamic_dim.
    - In export mode, the default policy is STATIC.
        - An individual dim is marked DYNAMIC if you specify it in
          dynamic_shapes passed to export.
    """
    # Treat the dimension symbolically
    DYNAMIC = 0
    # Treat the dimension symbolically, but if its hint matches another
    # dynamic dimension, unify the two symbols ("duck sizing")
    DUCK = 1
    # Treat the dimension statically based on its hint
    STATIC = 2
    # Treat the dimension as a size-like unbacked
    SIZE_LIKE_UNBACKED = 3
    # Infer the strides from stride. If size is static, strides will be static as well.
    INFER_STRIDE = 4


# NB: These constraints affect both clients and backends: given some
# constraint C, the client must pass inputs that satisfy the constraint,
# while a backend must not introduce guards BEYOND this constraint.
# For clarity, we document the implications on both sides for both the client
# and the backend.
#
# NB: These constraints are on a *single* dimension.  In principle, we could
# also have multi-dimension constraints, but our guess is that this is not
# actually useful and so we are not supporting it right now.
#
# NB: Strict constraints are typically only suitable for export, as in eager
# a backend like inductor may validly introduce extra, discretionary guards
# to improve performance of code.  A StrictMinMaxConstraint would be brittle
# under future optimizations performed by inductor; we don't guarantee
# eager code with StrictMinMaxConstraint will keep working in the future!

@dataclass(frozen=True)
class Constraint:
    warn_only: bool

@dataclass(frozen=True)
class StrictMinMaxConstraint(Constraint):
    """
    For clients: the size at this dimension must be within 'vr' (which
    specifies a lower and upper bound, inclusive-inclusive) AND it
    must be non-negative and should not be 0 or 1 (but see NB below).

    For backends: there must not be any guards on this dimension which
    are not implied by the given lower and upper bound.  Regardless of
    the lower bound, the backend can assume the size is non-negative
    and that it is not 0 or 1.

    An unbounded StrictMinMaxConstraint can be thought of as a strict version
    of "RelaxedUnspecConstraint".

    NB: Export will often unsoundly assume that a graph works for 0/1, even
    though at trace time we assumed size is not 0 or 1.  The idea is that
    if we produce a graph that works for a range of values, it will be OK
    for N=0/1 too.
    """
    vr: ValueRanges

    def render(self, source: Source):
        """Format the constrain equation"""
        # TODO: better printing for -oo and oo
        return f"{self.vr.lower} <= {source.name()} <= {self.vr.upper}"

@dataclass(frozen=True)
class RelaxedUnspecConstraint(Constraint):
    """
    For clients: no explicit constraint; constraint is whatever is implicitly
    inferred by guards from tracing.

    For backends: there must exist at least TWO possible values for the
    size at this dimension which satisfy the guards for this dimension.

    In other words, this constraint helps us distinguish between "we don't
    care if this dimension specializes or not" versus "this dimension must be
    unspecialized."  However, this constraint doesn't say very much about what
    specialization is permitted; for example, if we guard on a size being
    even, this would still be acceptable under an unspec constraint.  This
    makes RelaxedUnspecConstraint useful for eager mode, where your backend compiler
    may add constraints to otherwise dynamic dimensions; we can't assert that
    there are NO guards as this is brittle because compilers should be able to
    add extra constraints.  If you want to assert that there are no guards,
    use StrictMinMaxConstraint with an unbounded ValueRanges.
    """
    def render(self, source: Source):
        return f"RelaxedUnspecConstraint({source.name()})"

# NB: None here indicates the client constraint is whatever is implicitly
# inferred by guards from tracing, and that a backend can add whatever guards
# it wants (including fully specializing the value).
DimConstraint = Union[StrictMinMaxConstraint, RelaxedUnspecConstraint, None]

@dataclass(frozen=True)
class EqualityConstraint(Constraint):
    """
    Represent and decide various kinds of equality constraints between input sources.

    A "source pair" is a pair of input sources for dynamic dimensions that
    are specified equal. We represent `source_pairs` in a union-find forest
    so that we can efficiently check whether two such sources are transitively equal.

    A "derived equality" relates an input source to an expression over a root.
    The root can be another input source, corresponding to some dynamic dimension,
    or a phantom symbol that does not directly represent any dynamic dimension. We
    represent `derived_equalities` involving input sources in a transitively-closed map
    so that we can efficiently check whether an input source is transitively equal to
    a given expression over another input source.
    (NOTE: In contrast, it is easy to decide whether an input source is transitively equal
    to a given expression over a phantom symbol; such expressions are already in canonical
    form and so the problem reduces to symbolic expression equality.)
    """
    source_pairs: List[Tuple[Source, Source]]
    derived_equalities: List[Tuple[Source, Union[Source, sympy.Symbol], Callable[[sympy.Expr], sympy.Expr]]]
    phantom_symbols: List[sympy.Symbol]

    def __post_init__(self):
        """Pre-processing to answer queries `is_equal` and `is_derived` below.

        Example: Suppose we are given:
          source_pairs [a = b, b = c]
          derived_equalities [d = c + 1, e = d - 1]
        We first construct a union find with source_pairs:
          _parents = {a: a, b: a, c: a}
        Then we compute canonical symbolic expressions, recursively applying derived_equalities
        until we bottom out:
          _defs = {d: c + 1, e: (c + 1) - 1 aka c}
        """

        # self._parents is a map from input sources to input sources where, conceptually,
        # these are directed edges in a union-find forest
        _parents: Dict[Source, Source] = {}
        object.__setattr__(self, "_parents", _parents)
        # self._defs is a map from input sources to "canonical" symbolic expressions,
        # i.e., unary expressions with symbols that corresponds to regular Dims (i.e.,
        # not derived Dims)
        _defs: Dict[Source, sympy.Expr] = {}
        object.__setattr__(self, "_defs", _defs)

        for source1, source2 in self.source_pairs:
            # preprocess into a union-find forest
            self._union(self._find(source1), self._find(source2))
        for source, root, fn in self.derived_equalities:
            # preprocess into a transitively-closed map
            # NOTE(avik): we reuse the union-find forest for canonicalizing input sources
            if isinstance(root, sympy.Symbol):
                self._defs[self._find(source)] = fn(root)
            else:
                self._defs[self._find(source)] = fn(self._rewrite(root))

    def _find(self, source):
        # chase edges to find the root of this equivalence class
        if source in self._parents:
            return self._find(self._parents[source])
        else:
            return source

    def _union(self, root1, root2):
        # merge two equivalence classes by adding an edge from one root to the other
        if root1 != root2:
            self._parents[root1] = root2

    def _rewrite(self, src):
        # always represent the given source by the root of its equivalence class
        src = self._find(src)
        if src in self._defs:
            # simply look up the definition if it exists
            # NOTE(avik): This works because definitions are always transitively-closed;
            # otherwise we would have to do recursive rewriting.
            return self._defs[src]
        else:
            # otherwise, create a symbol representing the source
            return sympy.Symbol(src.name())

    def is_equal(self, source1, source2):
        return (
            # check whether source1 and source2 have the same root
            self._find(source1) == self._find(source2) or
            # check whether source1 is derived equal to source2
            self.is_derived(source1, source2, lambda x: x)
        )

    def is_derived(self, src, symbol_src, fn):
        # check whether both src and symbol_src have the same definition
        return self._rewrite(src) == fn(self._rewrite(symbol_src))


def _assert_symbol_context(symbolic_context):
    assert isinstance(symbolic_context, SymbolicContext), "Invalid symbolic_context object"
    assert type(symbolic_context) is not SymbolicContext, "Illegal usage of symbolic_context ABC"

def _is_supported_equivalence(expr):
    # Currently supported Dim ops are linear expressions with integer coefficients.
    # So check that expr only contains +, *, ints, and a single occurrence of a symbol.
    # (See also documentation of dynamic_shapes._DerivedDim.)
    if isinstance(expr, (sympy.Add, sympy.Mul)):
        if len(expr.args) > 2:
            return False
        lhs, rhs = expr.args
        return (
            (_is_supported_equivalence(lhs) and isinstance(rhs, sympy.Integer)) or
            (isinstance(lhs, sympy.Integer) and _is_supported_equivalence(rhs))
        )
    return isinstance(expr, sympy.Symbol)

def _has_uninterpretable_sympy_function(expr) -> bool:
    """
    Add functions that our sympy interpreter can't reify into FX nodes
    """
    return expr.has(
        torch.utils._sympy.functions.ToFloat,
        torch.utils._sympy.functions.TruncToInt,
        torch.utils._sympy.functions.CeilToInt,
    )

@dataclass(frozen=True)
class SymbolicContext:
    """
    Data structure specifying how we should create symbols in
    ``create_symbolic_sizes_strides_storage_offset``; e.g., should
    they be static or dynamic.

    This is an abstract base class because we are probably going to add
    another version of this that says "use exactly these SymInts, don't
    allocate fresh symbols."
    """


@dataclass(frozen=True)
class StatelessSymbolicContext(SymbolicContext):
    """
    Create symbols in ``create_symbolic_sizes_strides_storage_offset`` via
    a symbolic_context determination as given by ``DimDynamic`` and ``DimConstraint``.
    This will cause fresh symbols to be allocated
    """
    dynamic_sizes: DimList[DimDynamic]
    dynamic_strides: DimList[DimDynamic] = None
    constraint_sizes: DimList[DimConstraint] = None
    constraint_strides: DimList[DimConstraint] = None
    # If the tensor is a view, this should be populated for the base. It contains
    # information on how to allocate symbols when recursively fakeifying the base
    # during view fake-ification.
    view_base_context: Optional[SymbolicContext] = None
    # TODO: add storage offset and stride symbolic_context

    def __post_init__(self):
        if self.dynamic_strides is None:
            object.__setattr__(self, 'dynamic_strides', [DimDynamic.INFER_STRIDE] * len(self.dynamic_sizes))
        if self.constraint_sizes is None:
            object.__setattr__(self, 'constraint_sizes', [None] * len(self.dynamic_sizes))
        if self.constraint_strides is None:
            object.__setattr__(self, 'constraint_strides', [None] * len(self.dynamic_sizes))
        assert all(stride in (DimDynamic.INFER_STRIDE, DimDynamic.DYNAMIC, DimDynamic.DUCK) for stride in self.dynamic_strides)


# note [Tensor Fakification and Symbol Caching]
#
# As of the time of this note, dynamo creates a fresh fake tensor mode for backends.
# The reason we do this is because there are certain classes of operations, namely,
# metadata mutations, that change tensor size, stride, etc. This means that the fake tensor
# state at the end of a dynamo trace is different than the fake tensor state at the beginning
# of a trace. Backends like aot_autograd need a fresh fake tensor to correctly track metadata mutation,
# view relationships, etc.
#
# As we create a new fake mode, we also lose the memoization that comes with it. Rather than
# transfer the memoization cache, we instead transfer the shape env. However, with this
# comes nuance - as dynamo is selective in how it makes symbolic shapes. Due to strategies in
# automatic dynamic and constraints, the policy for which dims are dynamic is nuanced and varies across
# recompilations.
#
# In order to preserve the symbolic decisions made during dynamo tensor fakification, we pass
# a StatefulSymbolicContext at creation time. This object is tracked, per tensor, on the TracingContext.
# The lifecycle of this object should match the lifecycle of the original dynamo tracked tensor, and it is
# safe to reuse this object as many times as necessary to create a fake tensor. Fake tensors
# created with new fake modes should produce the same exact symbols as the original, providing the same shape_env
# is used.
# TODO(voz): Shape env validation
@dataclass(frozen=True)
class StatefulSymbolicContext(StatelessSymbolicContext):
    """
    Create symbols in ``create_symbolic_sizes_strides_storage_offset`` via
    a symbolic_context determination as given by a cache of Source:Symbol. A cache hit
    will reuse a stored symbol, and a cache miss will write to this cache.

    This behaves like StatelessSymbolicContext, except the cache supersedes the
    other values - dynamic_sizes and constraint_sizes will not be read if we cache
    hit.

    It is the cache owners responsibility to maintain the lifecycle of the cache
    w/r/t different shape_envs, clearing, etc.
    """
    tensor_source: Source = None
    # Why is this keyd on int first?
    # That integer is actually the id of the shape_env. This cache short-circuits symbol
    # creation, and we must store it per shape env. Now, while tracing invariants are a single
    # shape env per tracing context, and every new frame gets a new shape_env. So where would we have
    # multiple shape envs? The answer lies in recording. When we are replaying, replay_shape_env_events
    # is invoked, and creates a new shape_env. Replaying events against this new shape_env will
    # cause it to fail with unknown symbols, as the symbols cached here will skip creation, and never
    # get recorded in var_to_val, etc.
    # TODO(voz): consider a weakref to the shape_env here
    shape_env_to_source_to_symbol_cache : Dict[int, Dict["TensorPropertySource", "sympy.Expr"]] = None

    def __post_init__(self):
        super().__post_init__()
        # The None default is annoying, but required because of dataclass limitations
        assert self.tensor_source is not None
        if not self.shape_env_to_source_to_symbol_cache:
            object.__setattr__(self, 'shape_env_to_source_to_symbol_cache', {})


@dataclass(frozen=True)
class SubclassSymbolicContext(StatefulSymbolicContext):
    """
    The correct symbolic context for a given inner tensor of a traceable tensor subclass
    may differ from that of the outer symbolic context. This structure allows for this
    flexibility, with inner symbolic contexts mapped via attr -> symbolic context.
    """
    inner_contexts: Dict[str, SymbolicContext] = None

    def __post_init__(self):
        super().__post_init__()
        if self.inner_contexts is None:
            self.inner_contexts = {}


def is_symbolic(val: Union[int, SymInt, float, SymFloat, bool, SymBool]) -> bool:
    if isinstance(val, (int, float, bool)):
        return False
    return val.node.is_symbolic()

IndicatorTypes = (IsNonOverlappingAndDenseIndicator,)


def _expandsums(args: List[sympy.Expr]) -> Tuple[sympy.Expr, bool]:
    adds, other = [], []
    for arg in args:
        if arg.is_Add:
            adds.append(arg)
        else:
            other.append(arg)

    result = [sympy.Mul(*other)]
    for add in adds:
        result = [a * b for a, b in itertools.product(result, add.args)]

    result = sympy.Add(*result)
    return result, len(adds) > 1 or (len(adds) > 0 and len(other) > 0)


def _fast_expand(expr: sympy.Expr) -> sympy.Expr:
    # The expand algorithm in sympy is slow due to all the features is supports
    # For eg: e^(-x)*(x-1)/(x+1) is expanded to (x-1)/(e^x + e^x*x) if x is
    # positive and (e^(-x)*x-e^(-x))/(x+1) if x is negative. We do not implement
    # such features here to avoid expensive checks. We also make sure that we
    # only re-create the objects if any of the args changed to avoid expensive
    # checks when re-creating objects.
    new_args = [_fast_expand(arg) for arg in expr.args]
    if any(arg is not new_arg for arg, new_arg in zip(expr.args, new_args)):
        return _fast_expand(expr.func(*new_args))

    if expr.is_Pow:
        base, exp = expr.args
        if exp.is_Integer and base.is_Add:
            if exp > 1:
                return sympy.expand_multinomial(expr, deep=False)
            elif exp < 0:
                return 1 / sympy.expand_multinomial(1 / expr, deep=False)
    elif expr.is_Mul:
        num, den = [], []
        for arg in expr.args:
            if arg.is_Pow and arg.args[1] == -1:
                den.append(1 / arg)
            else:
                num.append(arg)

        num, num_changed = _expandsums(num)
        den, den_changed = _expandsums(den)
        if num_changed or den_changed:
            return num / den

    return expr


@lru_cache(256)
def safe_expand(r):
    if hasattr(r, 'expand'):
        try:
            return _fast_expand(r)
        except RecursionError:
            log.warning("RecursionError in _fast_expand(%s)", r)
            return r
    else:
        return r


@lru_cache(None)
def _maybe_evaluate_static_worker(
    expr: sympy.Expr,
    symbol_info: Tuple[Tuple[sympy.Symbol, ValueRanges, sympy.Integer, bool], ...],
    unbacked_only: bool,
    size_oblivious: bool
):
    """
    This variant of ShapeEnv._maybe_evaluate_static has no dependence on
    ShapeEnv and thus can be cached indefinitely.  It does the "heavy" lifting
    for static evaluation, including nontrivial reliance on Sympy simplification
    that occurs when we reallocate the symbols
    """

    # Simplify making use of value range lower bound
    new_shape_env = {}
    new_range_env = {}
    for idx, sinfo in enumerate(symbol_info):
        k, vr, val, is_size_like = sinfo
        if isinstance(val, SingletonInt):
            # Skip var_ranges logic for SingletonInt which is only used
            # for jagged layout NestedTensors today
            continue
        if size_oblivious and is_size_like:
            lower = max(2, vr.lower)
            # Clamping size-oblivious to some quantity below sys.maxsize
            # helps us determine that f(u0) != sys.maxsize, which is a
            # test that is looking for sys.maxsize as a sentinel, but you
            # don't really want to worry about it for unbacked SymInts.
            # This is similar to the flavor where size oblivious omits
            # 0/1, it changes semantics but in a benign way.
            upper = min(2 ** 48, vr.upper)
            # This is a bit dodgy: what this means is that there was a
            # size-like unbacked symbol whose upper bound < 2.  This
            # causes... problems.
            if lower <= upper:
                vr = ValueRanges(lower, upper)
        else:
            lower = vr.lower
        # Don't do anything if we don't have a nontrivial lower bound
        # Also don't do anything if we asked only to simplify unbacked
        # SymInt
        if (
            lower is -int_oo or
            (unbacked_only and val is not None) or
            not vr.is_int
        ):
            new_range_env[k] = vr
            continue
        # The goal is to take our symbols which have various lower bounds
        # and reallocate them into new symbols which are exactly positive;
        # e.g., if we have s0 in [2, inf], we want to turn it into ess0 in
        # [1, inf], where s0 = ess0 + 1.  This gives the most information
        # to sympy for subsequent simplifications.
        #
        # Positive means >= 1
        # Positive - 1 means >= 0
        # Positive + lower - 1 means >= lower
        # The new symbol 's' is "too low", so when we substitute it in
        # we have to increase it by offset (and conversely, the new
        # variables have to have their value range bounds adjusted as
        # well)
        s = sympy.Symbol(f"evaluate_static_shape_{idx}", positive=True, integer=True)

        # Note:
        #   Offset might be a fraction(e.g. aten.split.Tensor), but shapes are always integers.
        #   Sympy might give unexepected results when comparing an integer with a non-integer
        #   Therefore, we cast offset to int here.
        #   For example:
        #       shape_0 = sympy.Symbol("shape_0", positive=True, integer=True)
        #       expr = sympy.Eq(shape_0 - 1/3, 4)
        #       expr.xreplace({}) # False
        offset = int(lower - 1)
        new_shape_env[k] = s + offset
        new_range_env[s] = SymPyValueRangeAnalysis.add(vr, -offset)

    try:
        new_expr = expr.xreplace(new_shape_env)
    except RecursionError:
        log.warning("RecursionError in sympy.xreplace(%s, %s)", expr, new_shape_env)
        return None

    # We need to canonicalize, as after expand we may have something like `a + b = a` and
    # sympy will not simplify the a. The two appeareances of the a will then make value ranges
    # analysis give lose bounds
    new_expr = canonicalize_bool_expr(safe_expand(new_expr))
    if new_expr.is_number:
        return new_expr

    # Check if the range can solve it statically
    out = bound_sympy(new_expr, new_range_env)
    if out.is_singleton():
        return out.lower

    return new_expr if unbacked_only else None


def error():
    raise AssertionError("shouldn't be hit")


# TODO: Deduplicate this with torch/_prims_common/__init__.py
def eval_is_non_overlapping_and_dense(sizes, strides):
    return int(guard_bool(_eval_is_non_overlapping_and_dense(sizes, strides)))

def _eval_is_non_overlapping_and_dense(sizes, strides):
    dim = len(sizes)

    # Short-circuits for tensors of rank one, which are
    # non-overlapping and "dense" if their stride is one
    # or it is a 0/1 element tensor
    if dim == 1:
        return strides[0] == 1 or sizes[0] < 2

    # Checks that there exists a permutation of the strides s.t. the tensor would be contiguous
    # Sorts (length, stride) pairs by stride
    lengths_and_strides = sorted(
        zip(sizes, strides), key=operator.itemgetter(1)
    )

    # Unlike the C++ code, we don't move the 0/1 size dimensions to the
    # end.  So we have to keep going for this code.
    expected_stride = 1
    for length, stride in lengths_and_strides:

        if length == 1:
            continue

        if stride != expected_stride:
            return False

        expected_stride *= length

    return True


def _sympy_cast_symbool_to_symint_guardless(x: sympy.Expr) -> sympy.Expr:
    return sympy.Piecewise((1, x), (0, True))


def cast_symbool_to_symint_guardless(symbool: torch.SymBool) -> torch.SymInt:
    if isinstance(symbool, bool):
        return 1 if symbool else 0
    int_sym = _sympy_cast_symbool_to_symint_guardless(symbool.node.expr)
    return symbool.node.shape_env.create_symintnode(int_sym, hint=int(symbool.node.require_hint()) if has_hint(symbool) else None)

SYMPY_INTERP = {
    'Abs': operator.abs,
    'Eq': operator.eq,
    'Ne': operator.ne,
    'Gt': operator.gt,
    'Lt': operator.lt,
    'Le': operator.le,
    'Ge': operator.ge,
    'Min': min,
    'Max': max,
    'Mod': operator.mod,
    'PythonMod': operator.mod,
    'FloorDiv': operator.floordiv,
    'TrueDiv': operator.truediv,
    'PowByNatural': operator.pow,
    'IsNonOverlappingAndDenseIndicator': eval_is_non_overlapping_and_dense,
    'floor': math.floor,
    'ceiling': math.ceil,
    'FloorToInt': math.floor,
    'FloatPow': math.pow,
    'CeilToInt': math.ceil,
    'cast_symbool_to_symint_guardless': cast_symbool_to_symint_guardless,
    'RoundToInt': builtins.round,
    'RoundDecimal': builtins.round,
    'TruncToInt': math.trunc,
    'IntTrueDiv': operator.truediv,
    'FloatTrueDiv': operator.truediv,
    'ToFloat': builtins.float,
}


def _lru_cache(fn, maxsize=None):
    """
    Wrapper around lru_cache that clears when new info about shapes has been
    updated.

    Use lru_cache if the output is always the same, regardless of the
    constraints we know now (i.e. evaluate_expr)

    Use _lru_cache otherwise.

    Also note that this depends on _update_version_counter being called on the
    shape environment whenever the constraints are updated, otherwise the cache
    will not be cleared.
    """
    fn_cache = lru_cache(maxsize)(fn)
    prior_version = 0

    if config.validate_shape_env_version_key:
        prior_key = None

        @functools.wraps(fn)
        def wrapper(self, *args, **kwargs):
            nonlocal prior_version, prior_key
            if prior_key is None:
                prior_key = self._get_key()

            if prior_version != self._version_counter:
                fn_cache.cache_clear()
                prior_version = self._version_counter
                prior_key = self._get_key()
            else:
                assert prior_key == self._get_key(), \
                    "ShapeEnv cache key changed without version being updated!"

            return fn_cache(self, *args, **kwargs)

    else:

        @functools.wraps(fn)
        def wrapper(self, *args, **kwargs):
            nonlocal prior_version
            if prior_version != self._version_counter:
                fn_cache.cache_clear()
                prior_version = self._version_counter

            return fn_cache(self, *args, **kwargs)

    wrapper.cache_clear = fn_cache.cache_clear
    wrapper.cache_info = fn_cache.cache_info  # type: ignore[attr-defined]
    return wrapper


# This is pretty similar to ShapeGuard but it also comes with a message,
# and is exclusively used for things that MUST be true (unlike guards,
# which can evaluate False, in which case you just choose not to use
# a particular specialization)
@dataclass(frozen=True)
class RuntimeAssert:
    expr: sympy.Expr
    msg: str = field(repr=False)
    stack: str = field(repr=False)


# Used for printing SymExprs in compile_fx
class SymExprPrinter(StrPrinter):
    def _print_Float(self, expr):
        return str(float(expr))


class ShapeGuardPrinter(SymExprPrinter):
    def __init__(
        self,
        symbol_to_source,
        source_ref,
        var_to_sources,
    ):
        super().__init__()
        self.symbol_to_source = symbol_to_source
        self.source_ref = source_ref
        self.var_to_sources = var_to_sources

    def _print_Not(self, expr):
        return 'not {}'.format(self.parenthesize(expr.args[0], PRECEDENCE["Not"]))

    def _print_And(self, expr):
        return self.stringify(expr.args, " and ", PRECEDENCE["And"])

    def _print_Or(self, expr):
        return self.stringify(expr.args, " or ", PRECEDENCE["Or"])

    def _print_Symbol(self, expr) -> str:
        assert isinstance(expr, sympy.Symbol), str(type(expr))

        def repr_symbol_to_source():
            return repr({
                symbol: [s.name() for s in sources]
                for symbol, sources in self.symbol_to_source.items()
            })

        assert self.symbol_to_source.get(expr), (
            f"{expr} (could be from {[s.name() for s in self.var_to_sources[expr]]}) "
            f"not in {repr_symbol_to_source()}.  If this assert is failing, it could be "
            "due to the issue described in https://github.com/pytorch/pytorch/pull/90665"
        )
        return self.source_ref(self.symbol_to_source[expr][0])


class LoggingShapeGuardPrinter(ShapeGuardPrinter):
    def __init__(self, var_to_sources):
        super().__init__(var_to_sources, lambda n: n.name(), var_to_sources)


class DynamicDimConstraintPrinter(StrPrinter):
    """
    Printer for dynamic dim constraints.
    - Instead of symbol s_k it prints its source t.size()[i]
    - Instead of Eq(_, _), Mod(_, _), etc. it prints _ == _, _ % _, etc.

    We use this to suggest code for specifying dynamic dim constraints.
    """
    def __init__(self, symbol_to_source, source_name_to_debug_name):
        super().__init__()
        self.symbol_to_source = symbol_to_source
        self.source_name_to_debug_name = source_name_to_debug_name

    def _print_Symbol(self, expr) -> str:
        assert isinstance(expr, sympy.Symbol), str(type(expr))
        assert self.symbol_to_source.get(expr), (
            f"Unknown symbol {expr} created by constraints solver"
        )
        return self.symbol_to_source[expr][0].name()

    def _print_Relational(self, expr):
        return f'{self.parenthesize(expr.lhs, precedence(expr))} {expr.rel_op} {self.parenthesize(expr.rhs, precedence(expr))}'


class DimConstraints:
    """
    Custom solver for a system of constraints on symbolic dimensions.
    Solutions are "static" values or simplified "dynamic" constraints.
    """

    def __init__(
        self,
        symbol_to_source,
        var_to_val,
        marked_dynamic,
        source_name_to_debug_name,
    ):
        # We try to solve systems of inequalities with 1 free variable.
        self._univariate_inequalities: Dict[sympy.Symbol, Set[sympy.Expr]] = defaultdict(set)
        # Among them, we prioritize solving for a free variable that has equalities.
        # NOTE: _symbols_with_equalities is always a subset of _univariate_inequalities.keys()
        # and removing a symbol from the former => removing it from the latter.
        self._symbols_with_equalities: Set[sympy.Symbol] = set()
        # A solution of a free variable with equalities becomes a substitution.
        # We use these substitutions to simplify other constraints.
        # NOTE: removing a symbol from _symbols_with_equalities => adding it to _substitutions.
        self._substitutions: Dict[sympy.Symbol, sympy.Integer] = {}

        # In general, constraints may have // and % operations.
        # Of course, // can be expressed in terms of / and %.
        # Our inequality solver can handle / but not %. So we need to transform them away.
        # We do so by using the values of variables as hints to evaluate %.
        # For soundness we record additional congruence guards and solve them separately.
        self._var_to_val: Dict[sympy.Symbol, sympy.Integer] = var_to_val
        self._congruences: Set[sympy.Expr] = defaultdict(set)

        # We do not try to (directly) solve inequalities with > 1 free variables.
        # NOTE: free variables in these inequalities cannot also be in _substitutions.
        self._multivariate_inequalities: Set[sympy.Expr] = set()

        # We park external equalities between free variables here.
        self._symbolic_equivalences: List[Tuple[Source, sympy.Expr]] = []

        # Solutions come in two forms:
        # - (static) specializations
        # - (dynamic) inequalities / congruences
        self._static_results: Set[str] = set()
        self._dynamic_results: Set[str] = set()

        # printer for solutions
        self._dcp = DynamicDimConstraintPrinter(symbol_to_source, source_name_to_debug_name)

        # inconsistencies found on substituting with concrete values / static solutions
        self._inconsistencies: List[str] = []

        # symbols that are marked dynamic
        self._marked_dynamic = marked_dynamic

        # track supported sympy functions and subtract from list of all sympy functions
        self._supported_sympy_functions: Set[sympy.Function] = {
            Application,
            Mod,
            PythonMod,
            FloorDiv,
        }
        self._enumerate_sympy_functions()

    def rewrite_with_congruences(self, s, expr):
        """
        Eliminate expressions of the form b // d and b % d while adding congruences of the form b % d == k.
        This leaves rational operators (in particular of the form b / d) that our inequality solver can handle.
        We solve the added congruences separately (using our congruence solver, see below).
        """
        def mod_handler(*args):
            # Suppose that we have an expression of the form b % d with free variable s.
            # Using the value of s as a "hint," we can evaluate b % d to a value k.
            # Then we can rewrite b % d to k while adding the guard b % d == k.

            # NOTE(avik): This abstraction is provably sound but, in general, incomplete. It is complete IFF
            # the original expression always evaluates to a constant value (i.e., it does not vary with s).
            # In other words,
            # - solutions of s with the rewritten expression are guaranteed to also be solutions of s with
            #   the original expression;
            # - while it may be possible to find solutions of s with the original expression that are not
            #   solutions with the rewritten expression, in that case the original expression cannot evaluate
            #   to the same value for all solutions of s.
            #
            # Should we be worried about this incompleteness? No, because of the following reasons:
            # 1. It unblocks dramatic simplification that would not be otherwise possible with current tech
            #    (i.e., "don't let perfect be the enemy of the good").
            # 2. We already have a tradition of using hints to add guards in the compiler for making progress.
            # 3. We have not yet seen a counterexample arise in practice! In particular, any congruence guards
            #    we generate (or simplify to) seem to be of the form b % d == k where k is a constant.
            #
            # Here's a theoretical counterexample: 3*s % (s + 1) == s - 2, that is satisfied by all s >= 2.
            # With any hint (say) s = k, we'd rewrite this to: 3*s % (s + 1) == k - 2. But, substituting, we
            # would then get k - 2 == s - 2, and thus s = k as the (only, constant) solution!
            base, divisor = args
            base, divisor = self.rewrite_with_congruences(s, base), self.rewrite_with_congruences(s, divisor)
            mod_reduced = base.xreplace(self._var_to_val) % divisor.xreplace(self._var_to_val)
            congruence = (base - mod_reduced) % divisor
            if congruence != 0:
                self._congruences[s].add(congruence)
            return mod_reduced

        def floor_div_handler(*args):
            # Suppose that we have an expression of the form b // d with free variable s.
            # Using the value of s, we can evaluate b % d to a value k.
            # Then we can rewrite b // d to (b - k) / d, while adding the guard b % d == k.

            # NOTE(avik): This is exactly equivalent to rewriting b // d as (b - (b % d)) / d
            # and eliminating b % d as above.
            base, divisor = args
            base, divisor = self.rewrite_with_congruences(s, base), self.rewrite_with_congruences(s, divisor)
            mod_reduced = base.xreplace(self._var_to_val) % divisor.xreplace(self._var_to_val)
            congruence = (base - mod_reduced) % divisor
            if congruence != 0:
                self._congruences[s].add(congruence)
            # NB: Must not be CleanDiv, it needs to be regular sympy division
            # so inequality solver works.  This is sort of problematic for
            # is_integer tests though haha
            return (base - mod_reduced) / divisor

        if expr.has(Mod):
            expr = expr.replace(Mod, mod_handler)
        # 7 // -3 is -3, 7 % -3 is -2, and 7 - (-2) / -3 is -3.0 so negative
        # arguments should be OK.
        if expr.has(PythonMod):
            expr = expr.replace(PythonMod, mod_handler)
        if expr.has(FloorDiv):
            expr = expr.replace(FloorDiv, floor_div_handler)
        return expr

    def _enumerate_sympy_functions(self):
        module = torch.utils._sympy.functions
        all_functions = set()
        for attr in dir(module):
            if isinstance(func := getattr(module, attr), sympy.FunctionClass):
                all_functions.add(func)
        self._unsupported_sympy_functions = all_functions.difference(self._supported_sympy_functions)

    def _has_unsupported_sympy_function(self, expr) -> bool:
        """
        Tracks list of sympy.Functions the export solver doesn't know how to handle.
        """
        return expr.has(*self._unsupported_sympy_functions)

    def add(self, expr) -> bool:
        """Add an expression to the set of constraints.

        Return whether the expression is a trivial constraint (i.e., an obvious tautology).
        """
        if expr == sympy.true:
            return True
        orig_expr = expr
        orig_reduced = orig_expr.xreplace(self._var_to_val)
        # TODO(avik): https://github.com/pytorch/pytorch/issues/101093
        # It is possible that `expr` will fail the consistency check because of
        # precision errors. Specifically, on substituting its free symbols with
        # their concrete values, we might end up comparing floats. Until we have
        # a fix for this issue, we delay raising such failures. See solve().
        if orig_reduced == sympy.false:
            self._inconsistencies.append(f"{orig_expr} is inconsistent!")
        if isinstance(expr, sympy.Ne) or self._has_unsupported_sympy_function(expr):
            # we're not going to do anything useful with these, so drop them
            return False
        free_symbols = expr.free_symbols
        assert free_symbols, f"Did not expect constraint with no free variables: {expr}"
        if len(free_symbols) > 1:
            # multivariate: record and move on
            self._multivariate_inequalities.add(expr)
        else:
            # univariate: can solve these immediately
            s = next(iter(free_symbols))
            # eliminate // and % (see documentation of `rewrite_with_congruences` above)
            old_n_congruences = len(self._congruences[s])
            expr = self.rewrite_with_congruences(s, expr)
            new_n_congruences = len(self._congruences[s])
            if expr == sympy.true:
                return old_n_congruences == new_n_congruences
            reduced = expr.xreplace(self._var_to_val)
            if reduced == sympy.false:
                self._inconsistencies.append(
                    f"{expr}, obtained by rewriting {orig_expr} with congruences, "
                    "is inconsistent!"
                )
            if isinstance(expr, sympy.Eq):
                # special status for symbols that have equalities (see `solve` below)
                self._symbols_with_equalities.add(s)
            self._univariate_inequalities[s].add(expr)
        return False

    def add_equality(self, source, expr):
        """Add an equality constraint"""
        if expr.is_number:
            # specialization, right here
            self._static_results.add(f"{source.name()} == {expr}")
        else:
            # these will resolve to either specializations or dynamic equality constraints
            self._symbolic_equivalences.append((source, expr))

    def _reduce_congruences(self):
        reduced_congruences = {}
        for s, congruences in self._congruences.items():
            remainder_modulus_pairs = []
            congruences_to_check = set()
            for congruence in congruences:
                base, divisor = congruence.args
                # We are given a congruence of the form base % divisor == 0 with a free variable s. So:
                # - we transform this into an equation of the form base = divisor * tmp;
                # - we solve this equation for s to get a linear solution with free variable tmp.
                tmp = sympy.Symbol("reduce_congruences_tmp", integer=True)
                symbol, solution = sympy.solve_linear(base - divisor * tmp, symbols=[s])
                # See https://docs.sympy.org/latest/modules/solvers/solvers.html#sympy.solvers.solvers.solve_linear
                # for how to interpret the results.
                if s == symbol:
                    # This means the solution is of the form s = modulus*tmp + remainder.
                    modulus, remainder = sympy.polys.polytools.div(solution, tmp)
                    if isinstance(modulus, sympy.Integer) and isinstance(remainder, sympy.Integer):
                        # Make sure 0 <= remainder <= modulus.
                        remainder = remainder % modulus
                        remainder_modulus_pairs.append((remainder, modulus))
                        continue
                # This means that we did not get a unique solution to the equation.
                # No problem, we will check it.
                congruences_to_check.add(congruence)
            # Finally we solve for a congruence s such that s = r_i mod m_i for each (r_i, m_i).
            # The solution will be a congruence of the form s = r mod m.
            # NOTE(avik): Since the given m_i may not be pairwise coprime, we can't just use CRT.
            if remainder_modulus_pairs:
                remainder, modulus = sympy.ntheory.modular.solve_congruence(*remainder_modulus_pairs)
                reduced_congruences[s] = {(s - remainder) % modulus}
                substitution = {s: modulus * sympy.Symbol("tmp", integer=True) + remainder}
                reduced_congruences[s].update(
                    congruence for congruence in congruences_to_check
                    if not sympy.checksol(congruence, substitution)
                )
            else:
                reduced_congruences[s] = congruences_to_check

        return reduced_congruences

    def _raise_inconsistencies(self):
        if self._inconsistencies:
            msg = "\n".join(self._inconsistencies)
            self._inconsistencies.clear()
            raise ValueError(f"The following inconsistencies were found:\n{msg}")

    def solve(self):
        """Solve the system of constraint equations to find simplified constraints
        """
        self._raise_inconsistencies()
        # as long as there are symbols with equalities, solve for them
        # NOTE(avik): this is guaranteed to terminate (#iterations <= #symbols)
        while self._symbols_with_equalities:
            s = self._symbols_with_equalities.pop()
            exprs = self._univariate_inequalities.pop(s)
            solution = sympy.solvers.inequalities.reduce_inequalities(exprs, s)
            if isinstance(solution, sympy.And):
                solution = next((arg for arg in solution.args if isinstance(arg, sympy.Eq)), solution)
            assert isinstance(solution, sympy.Eq), f"Expected an equality constraint for {s}, got {solution}"
            symbol, val = solution.args
            assert symbol == s, f"Expected a constraint on {s} instead of on {symbol}"
            # because this is univariate, the solution is a specialization
            self._static_results.add(f"{self._dcp.symbol_to_source[s][0].name()} == {val}")
            # add this as a substitution to simplify other constraints
            self._substitutions[s] = val

            # simplify multivariate inequalities: some of them will now become univariate!
            multivariate_inequalities = self._multivariate_inequalities
            self._multivariate_inequalities = set()
            for expr in multivariate_inequalities:
                self.add(expr.xreplace({s: self._substitutions[s]}))
            self._raise_inconsistencies()

        # solve linear congruences
        # NOTE(avik): We do not need to solve them for symbols that have already been specialized.
        reduced_congruences = self._reduce_congruences()
        for s, congruences in reduced_congruences.items():
            for congruence in congruences:
                # any congruence that cannot be checked becomes a dynamic constraint as well
                if s not in self._substitutions or not sympy.checksol(congruence, {s: self._substitutions[s]}):
                    if self._is_supported_congruence(congruence):
                        base, divisor = congruence.args
                        tmp_name = f"_{self._dcp.source_name_to_debug_name[self._dcp.symbol_to_source[s][0].name()]}"
                        tmp = sympy.Symbol(tmp_name, integer=True)
                        from torch._dynamo.source import ConstantSource
                        self._dcp.symbol_to_source[tmp] = [ConstantSource(tmp_name)]
                        r = try_solve(sympy.Eq(base, divisor * tmp), s)
                        self._dynamic_results.add(self._dcp.doprint(sympy.Eq(s, r[1])))

        # remaining symbols have only pure inequalities (no equalities)
        for s, exprs in self._univariate_inequalities.items():
            try:
                solution = sympy.solvers.inequalities.reduce_inequalities(exprs, s)
                # because this is univariate, the solution is a dynamic (range) constraint
                if isinstance(solution, sympy.Or):
                    solution = next(iter(arg for arg in solution.args if arg.xreplace(self._var_to_val)))
                if isinstance(solution, sympy.And):
                    for arg in solution.args:
                        self._dynamic_results.add(self._dcp.doprint(arg))
                else:
                    self._dynamic_results.add(self._dcp.doprint(solution))
            except (NotImplementedError, AssertionError) as e:
                log.warning("Failed to reduce inequalities: %s", e)
                for expr in exprs:
                    self._dynamic_results.add(self._dcp.doprint(expr))

        # simplify symbolic equivalences: some of them will now become specializations!
        symbolic_equivalences = self._symbolic_equivalences
        self._symbolic_equivalences = []
        for source, expr in symbolic_equivalences:
            self.add_equality(source, expr.xreplace(self._substitutions))

        # remaining symbolic equivalences become dynamic equality constraints
        for source, expr in self._symbolic_equivalences:
            self._dynamic_results.add(f"{source.name()} == {self._dcp.doprint(expr)}")

    @classmethod
    def _is_supported_congruence(cls, congruence):
        base, divisor = congruence.args
        # Congruences that can be currently expressed with supported Dim ops are
        # of the form (x + a) % b == 0, where x is a Dim and a and b are constants.
        # This allows us to derive x as b*y - a for some Dim y.
        # (See also documentation of dynamic_shapes._DerivedDim.)
        if isinstance(base, sympy.Add):
            lhs, rhs = base.args
            cond = (
                (isinstance(lhs, sympy.Symbol) and isinstance(rhs, sympy.Integer)) or
                (isinstance(lhs, sympy.Integer) and isinstance(rhs, sympy.Symbol))
            )
        else:
            cond = isinstance(base, sympy.Symbol)
        cond = cond and isinstance(divisor, sympy.Integer)
        return cond

    def forced_specializations(self):
        """Returns a dictionary of the names of symbols to their specialized value
        """
        def debug_name(src):
            name = src.name()
            if self._dcp.source_name_to_debug_name:
                return f"{self._dcp.source_name_to_debug_name[name]} = {name}"
            else:
                return name

        return {
            debug_name(self._dcp.symbol_to_source[s][0]): val
            for s, val in self._substitutions.items()
            if s in self._marked_dynamic
        }

    def _is_derived_dim(self, dim):
        return isinstance(dim, torch.export.dynamic_shapes._DerivedDim)

    def _is_dim(self, dim):
        return (
            isinstance(dim, torch.export.dynamic_shapes._Dim)
            and not isinstance(dim, torch.export.dynamic_shapes._DerivedDim)
        )

    def _process_derived_dim_roots(
        self,
        results: Dict[str, Dict[str, Any]],
        name_to_dim: Dict[str, Any],
    ) -> None:
        '''
        Here we resolve 2 concerns with derived dims suggested fixes: 1) newly introduced roots,
        and 2) root swapping.

        1) Newly introduced roots appear with modulo guards, e.g. Mod(dx, 2) = 0 suggests
        dx is a derived dim equal to 2 * _dx, introducing a new root _dx. Currently the final
        suggested fixes handle this correctly, but we can get intermediate results that look like
        {"dy": {"eq": "dx + 1"}, "dx": {"eq": "2 * _dx + 1, "min": 3, "max": 15}}
        and this routine prettifies this by unifying to a single root, and making each suggestion
        either a derived dim or min/max range, not both.

        2) With suggested fixes for derived dims, roots can be swapped,
        e.g. dx, dx - 1 -> dy + 1, dy. Here we don't want to print out the attached name,
        since this leads to messages like "dx - 1 = Dim("dx - 1", ...)".
        Instead we evaluate the new root value, and remove results for its derivations.

        First we find all the original roots (specified in dynamic_shapes), that are found in the
        values of results (i.e. used for computing suggesting fix values). These original roots
        (suppose `dx`) are either specialized, unchanged, refined, or swapped
        (expressed as a derived dim). If any of the first 3 cases happen, we suggest `dx`'s value
        in results, and remove suggestions for derivations of `dx`, assuming the derived relation
        is valid. If swapped, we find the new root, and use the fix to evaluate `dx`'s new value,
        and then do the same with `dx`'s derivations.

        Assuming the originally specified derived relations are correct is valid, because:
            1) if the relations are plain wrong (e.g. input shape = (6, 4) with spec (dx, dx - 1))
               produce_guards() will catch this and crash before hand.
            2) if the relations are numerically correct but do not match the emitted guard,
               for example:

                    def forward(self, x, y):
                        return x.reshape([-1]) + y  # guard: s0 * 2 = s1
                    inputs = (torch.randn(6, 2), torch.randn(12))
                    dx = Dim("dx", min=2, max=32)
                    dynamic_shapes={"x": (dx, 2), "y": (dx + 6, )}  # this matches values but not op

               then this leads to 2 linear equations, and a) produce_guards() is able to solve for
               the unique solution of dx = 6 and specialize, and b) the export constraint solver will
               raise an issue due to range constraints (a unique solution means not all values in a
               range satisfy a guard) and also force specializations.
        '''
        from torch.export.dynamic_shapes import Dim

        def _check_same_range(c, dim):
            # returns True if c & dim are both min/max ranges with same values
            return (
                self._is_dim(dim)
                and ("min" in c or "max" in c)
                and (
                    (dim.min < 2 and c.get("min", 2) == 2)
                    or dim.min == c.get("min", 2)
                )  # let pass if analysis min = 2 and specified min = 0/1
                and dim.max == c.get("max", int_oo)
            )

        # 1) newly introduced roots
        # this part we handle adding newly introduced roots
        # these arise from guards like "x.shape[0] % 3 == 0"
        # leading to suggested fixes like "dx = 3*_dx"
        # extract _dx, and find appropriate min/max values
        #
        # before, we have something like:
        # {"dx": {"eq": 3*_dx+1, "min": 4, "max": 10}, "dy": dx+1, "dz": dx+2}
        # we want instead:
        # {"_dx": {"min": 1, "max": 4}, "dx": 3*_dx+1, "dy": 3*_dx+2, "dz": 3*_dx+3}
        introduced_roots: Dict[str, str] = {}  # map new root -> old root
        for k, c in list(results.items()):
            if "eq" in c and isinstance(c["eq"], sympy.Expr):  # derived dim
                root = next(iter(c["eq"].free_symbols))
                if str(root) not in name_to_dim:
                    introduced_roots[str(root)] = k
                    # calculate necessary min & max
                    modulus, remainder = sympy.polys.polytools.div(c["eq"], root)
                    c_min = c.get("min", 2)
                    min_ = math.ceil((c_min - remainder) / modulus)
                    c_max = c.get("max", int_oo)
                    max_ = math.floor((c_max - remainder) / modulus)
                    # create result & dim
                    results[str(root)] = {"min": min_, "max": max_}
                    name_to_dim[str(root)] = Dim(str(root), min=min_, max=max_)
                    # remove old root min/max bounds
                    c.pop("min", None)
                    c.pop("max", None)

        # alter derivations that depend on old root, to unify to new root
        # e.g. dx=3*_dx+1, dy=dx+1 -> dy=3*_dx+2
        for old_root in introduced_roots.values():
            for k, c in list(results.items()):
                if (
                    "eq" in c
                    and isinstance(c["eq"], sympy.Expr)
                    and str(symbol := next(iter(c["eq"].free_symbols))) == old_root
                ):  # derived dim with root = old_root
                    new_root_expr = results[str(old_root)]["eq"]  # dx=3*_dx+1
                    new_expr = c["eq"].subs({symbol: new_root_expr})  # dy=(3*_dx+1)+1
                    c["eq"] = new_expr

        # 2) root swapping
        # collect all the original roots that are used for calculating values of suggested fixes
        # this consists of:
        # 1) {"dx": {"min": ..., "max": ...}} -> dx: refined root dim
        # 2) {"dy": "dx + 1"} -> dx: root for suggested fix
        modified_roots: Set[str] = set()
        for k, c in results.items():
            if k not in name_to_dim:  # _dynamo.export() may handle source directly
                continue
            if self._is_dim(name_to_dim[k]) and ("min" in c or "max" in c):  # case 1)
                modified_roots.add(k)
            elif "eq" in c and isinstance(c["eq"], sympy.Expr):  # case 2)
                root = next(iter(c["eq"].free_symbols))
                assert root is not None
                modified_roots.add(str(root))

        # exclude newly introduced roots, we've already processed these
        modified_roots = modified_roots.difference(introduced_roots)

        # evaluate the new value for each root
        # this is now either 1) unchanged, 2) refined with a new range,
        # or 3) specialized to a concrete value
        modified_root_values: Dict[str, Dict[str, Any]] = {}
        for root in modified_roots:
            swapped_root = True
            if root in results:
                c = results[root]
                if (
                    ("min" in c or "max" in c)  # range
                    or isinstance(c["eq"], int)  # specialized
                ):
                    # here, the original root is a root Dim or concrete value in results.
                    # if it is a derived dim, it is swapped, and we handle that below.
                    if not _check_same_range(c, name_to_dim[root]):  # ignore if unchanged
                        modified_root_values[root] = c
                    swapped_root = False

            if swapped_root:
                # if the original root has been swapped in results, that means the new root
                # is a range (if it had specialized, the original root would have too).
                # find this new root, and solve for the original root's range.
                for k, c in results.items():
                    if k not in name_to_dim:
                        continue
                    dim = name_to_dim[k]
                    if dim.__class__.__name__ == "_DerivedDim" and dim.root.__name__ == root:
                        # only look for min/max root, otherwise root would have specialized
                        if "min" in c or "max" in c:
                            expr = sympy.sympify(k)
                            s = next(iter(expr.free_symbols))
                            result = {
                                "min": try_solve(sympy.Eq(expr, c["min"]), s)[1],  # type: ignore[arg-type]
                                "max": try_solve(sympy.Eq(expr, c["max"]), s)[1],  # type: ignore[arg-type]
                            }
                            if not _check_same_range(result, name_to_dim[root]):  # ignore if unchanged
                                modified_root_values[root] = result
                                break

        # filter out results where the key is a derived dim (e.g. {"dx - 1" : 4})
        # we only want to suggest fixes for the root, to avoid derived names.
        # also, remove anything in modified_roots, since we either add new modified values after this,
        # or have decided they are unchanged.
        for k in list(results.keys()):
            if k not in name_to_dim:
                continue
            if self._is_derived_dim(name_to_dim[k]) or k in modified_roots:
                del results[k]

        # update results with modified root values
        # now results has the following properties:
        # - only contains original roots as keys
        # - each root is now either specialized, refined, or derived from another original root
        results.update(modified_root_values)

    def prettify_results(
        self,
        original_signature: inspect.Signature,
        dynamic_shapes: Optional[Union[Dict[str, Any], Tuple[Any], List[Any]]] = None,
        constraint_violation_error=None,
        forced_specializations=None,
    ):
        """Format a message for constraint violation erros"""
        from torch.export.dynamic_shapes import _get_dim_name_mapping
        if not self._dcp.source_name_to_debug_name:
            # nothing to do
            return ""

        def transform(s, inverse=False):
            for k, v in self._dcp.source_name_to_debug_name.items():
                s = s.replace(k, v) if not inverse else s.replace(v, k)
            return s

        results = defaultdict(dict)
        if dynamic_shapes is None:
            dynamic_shapes = {}

        def flip(op):
            if op == "<=":
                return ">="
            if op == ">=":
                return "<="
            if op == "<":
                return ">"
            if op == ">":
                return "<"
            assert op == "=="
            return op

        def relation_with_digit(expr, op, digit):
            if op == "<=":
                results[expr]["max"] = digit
            elif op == "<":
                results[expr]["max"] = digit - 1
            elif op == ">=":
                results[expr]["min"] = digit
            elif op == ">":
                results[expr]["min"] = digit + 1
            else:
                assert op == "=="
                results[expr]["eq"] = digit

        # retrieve dynamic shapes
        name_to_dim = _get_dim_name_mapping(dynamic_shapes)

        for s in self._static_results.union(self._dynamic_results):
            t = transform(s)
            if t == s:
                continue
            left, op, right = re.split(r"( == | <= | >= | < | > )", t)
            op = op.strip()
            if op == "==" and left == right:
                continue
            if right.isdigit():
                relation_with_digit(left, op, int(right))
            elif left.isdigit():
                relation_with_digit(right, flip(op), int(left))
            else:
                assert op == "==", t
                results[left]["eq"] = sympy.sympify(right)

        # order forced specializations based on name
        forced_specializations = {
            k: forced_specializations[k]
            for k in sorted(
                forced_specializations.keys(),
                key=lambda x: x.split(" = ")[1],
            )
        }

        buf = ""
        if forced_specializations:
            debug_names = set()
            for k in forced_specializations:
                dim = name_to_dim[k.split(" = ")[0]]
                if self._is_derived_dim(dim):
                    debug_names.add(dim.root.__name__)
                else:
                    debug_names.add(dim.__name__)

            buf += (
                f"Specializations unexpectedly required ({', '.join(sorted(debug_names))})! "
                'For more information, run with TORCH_LOGS="+dynamic".\n'
            )
            for s, val in forced_specializations.items():
                buf += f"  - solving the guards generated for {s} resulted in a specialized value of {val}.\n"

        self._process_derived_dim_roots(results, name_to_dim)

        dims = []
        others = []

        # order results by source name
        results = {
            k: results[k] for k in sorted(
                results.keys(),
                key=lambda x: transform(x, inverse=True),
            )
        }
        for k, c in results.items():
            if "eq" in c:
                other = c["eq"]
                if isinstance(other, int):
                    others.append(f"{k} = {other}")
                elif _is_supported_equivalence(other):
                    others.append(f"{k} = {other}")
            else:
                min_ = c.get("min", None)
                if min_ == 2:
                    min_ = None
                max_ = c.get("max", None)
                if min_ is not None and max_ is not None:
                    dims.append(f"{k} = Dim('{k}', min={min_}, max={max_})")
                elif min_ is not None:
                    dims.append(f"{k} = Dim('{k}', min={min_})")
                elif max_ is not None:
                    dims.append(f"{k} = Dim('{k}', max={max_})")
                else:
                    dims.append(f"{k} = Dim('{k}')")

        # results will get filtered out if no new suggestions,
        # this can happen if guards are too complex.
        # in that case don't suggest fix
        if dims or others:
            buf += "\nSuggested fixes:\n  "
            buf += "\n  ".join(dims + others)

        return buf


TLS = threading.local()


@dataclass(frozen=True)
class ShapeEnvSettings:
    """
    Encapsulates all shape env settings that could potentially affect
    FakeTensor dispatch. Used when creating dispatch cache keys.
    """

    allow_scalar_outputs: bool
    allow_dynamic_output_shape_ops: bool
    assume_static_by_default: bool
    specialize_zero_one: bool
    duck_shape: bool
    prefer_deferred_runtime_asserts_over_guards: bool
    allow_complex_guards_as_runtime_asserts: bool


class ShapeEnv:
    # This is a wrapper over the actual __init__ function.
    #
    # Where to add a new constructor parameter to ShapeEnv?
    # =====================================================
    # This __init__ function should be used only for parameters related to event recording.
    # These are parameters that we don't wish to pass down the road to new ShapeEnv instances
    # created from replaying events.
    #
    # If you wish to add a parameter to the constructor of ShapeEnv, unrelated to event
    # recording, do so in the _init function.
    def __init__(
        self, *,
        should_record_events: Optional[bool] = None,
        tracked_fakes: Optional[List[Any]] = None,
        **kwargs
    ) -> None:
        self._init(**kwargs)

        # Disable event recording when replaying.
        kwargs["should_record_events"] = False

        from torch.fx.experimental.validator import translation_validation_enabled
        self._translation_validation_enabled = translation_validation_enabled()

        # If not specified, enable event recording if both:
        #   - Translation validation is on
        #   - Translation validation bisection is not disabled
        self.should_record_events = (
            should_record_events
            if should_record_events is not None
            else (
                self._translation_validation_enabled
                and not config.translation_validation_no_bisect
            )
        )

        # Enable event recording check if both:
        #   - It should record events
        #   - The recording check is enabled
        self.check_recorded_events = (
            self.should_record_events and config.check_shape_env_recorded_events
        )

        # This will make sure we only record the top-level function call.
        self.is_recording = not self.should_record_events
        # Keep track of the list of tracked fakes.
        self.tracked_fakes = tracked_fakes
        # List of events for reconstructing ShapeEnv at arbitrary points in time.
        self.events: List[ShapeEnvEvent] = (
            [ShapeEnvEvent(ShapeEnv, kwargs=kwargs)] if self.should_record_events else []
        )

        # FakeTensor per-ShapeEnv operation cache. This is used for caching
        # operations that contain symbolic shapes which have guards on the
        # ShapeEnv (so are ShapeEnv-dependent).
        #
        # NOTE: It's important that SymNodes in this cache have their ShapeEnv
        # stripped otherwise you end up with cycles which can only be cleaned
        # with the GC.
        self.fake_tensor_cache: Dict[torch._subclasses.fake_tensor._DispatchCacheKey,
                                     torch._subclasses.fake_tensor._DispatchCacheEntry] = {}

    # Pro-tip: if you add new field to ShapeEnv, this affects some accept
    # tests.  Accept their output with:
    #
    #   EXPECTTEST_ACCEPT=1 python test/dynamo/test_dynamic_shapes.py -k test_shape_env_equal
    #
    def _init(
        self, *,
        allow_scalar_outputs=True,
        allow_dynamic_output_shape_ops=True,
        # NB: These are legacy configuration that help us make good choices
        # when the constraint/dynamic dims are not explicitly passed to us.
        # Ideally we will fix all call sites to be explicit and not have
        # implicit choices, but this apparently was pretty involved.
        assume_static_by_default=False,
        # Note - On 0/1 specialization
        #
        # The following options affect decisions we make about eager
        # specialization.  Disabling them will increase trace time (as we do
        # more symbolic reasoning) and can also harm the quality of generated
        # code (because inductor may not be able to specialize for bounds
        # being equal--although if we later respecialize because of a guard,
        # your code may be just as good as it was before.)
        #
        # When True, eagerly specialize input sizes which have 0/1.
        specialize_zero_one=True,
        # When True, assume input sizes which have the same size are
        # symbolically equal.
        duck_shape: Optional[bool] = None,
        # For debugging
        co_fields=None,
        # When True, whenever safe, we will generate a deferred runtime assert
        # instead of a guard whenever we know that an expression must be True,
        # otherwise it would be an error, even for backed SymInts (where we
        # could ostensibly unconditionally generate guards).  This is useful
        # for export, where preventing "error checking" sizes from showing up
        # in guards is helpful, since these guards in some sense are overly
        # pedantic.  See also https://github.com/pytorch/pytorch/issues/121749
        prefer_deferred_runtime_asserts_over_guards=False,
        # When True, does not emit or raise constraint violation errors on
        # implicit guards generated by ops, and defers to runtime assertions
        # in the graph instead. For export.
        allow_complex_guards_as_runtime_asserts=False,
        # XXX Add any new settings that could affect FakeTensor evaluation
        # to: torch._subclasses.fake_tensor._ShapeEnvSettings
    ):
        if duck_shape is None:
            duck_shape = config.use_duck_shape

        self.settings = ShapeEnvSettings(
            # Not directly used by ShapeEnv; indirectly used by FakeTensor
            allow_scalar_outputs=allow_scalar_outputs,
            allow_dynamic_output_shape_ops=allow_dynamic_output_shape_ops,
            # End
            assume_static_by_default=assume_static_by_default,
            specialize_zero_one=specialize_zero_one,
            duck_shape=duck_shape,
            prefer_deferred_runtime_asserts_over_guards=prefer_deferred_runtime_asserts_over_guards,
            allow_complex_guards_as_runtime_asserts=allow_complex_guards_as_runtime_asserts,
        )

        self.guards: List[ShapeGuard] = []
        # Maps symbolic ints to their original concrete values
        # Currently populated from tensors
        self.var_to_val: Dict[sympy.Symbol, sympy.Integer] = {}
        # Like var_to_val, but only set when propagate_real_tensors is on.
        # Used as last resort to avoid GuardOnDataDependent error
        self.unbacked_var_to_val: Dict[sympy.Symbol, sympy.Integer] = {}
        # Maps symbolic ints to their min/max range.  These ranges
        # are conservative: the int MUST fall in the range, but the
        # range may contain ints which may not actually appear in
        # practice
        self.var_to_range: Dict[sympy.Symbol, ValueRanges] = {}
        self.source_name_to_debug_name: Dict[str, str] = {}
        self.var_to_sources: Dict[sympy.Symbol, List[Source]] = {}
        self.var_to_stack: Dict[sympy.Symbol, CapturedTraceback] = {}
        # Maps from sympy ints to expressions representing them
        # Populated from equality guards (i.e. a.shape[0] == b.shape[0])
        self.replacements: Dict[sympy.Symbol, sympy.Expr] = {}
        self.unbacked_renamings: Dict[sympy.Symbol, sympy.Symbol] = {}
        # Set holds a % b expressions that evaluate to 0.
        self.divisible: Set[sympy.Expr] = set()
        # Set that holds "size-like" symbols.  When we perform
        # "size-oblivious" tests, these can be assumed to be >= 2.
        self.size_like: Set[sympy.Symbol] = set()
        # Duck-shaping says that if two input tensors have the same size,
        # they get assigned the same symbolic variable
        self.val_to_var: Dict[int, sympy.Expr] = {}
        if specialize_zero_one:
            self.val_to_var = {0: sympy.Integer(0), 1: sympy.Integer(1)}
        self.unbacked_symfloat_counter = itertools.count()
        self.unbacked_symint_counter = itertools.count()
        # Similar to guards, but these MUST evaluate to true and can
        # only be evaluated at runtime midway through (i.e., they always
        # involve unbacked symints)
        #
        # For efficiency reasons, we index in the following way.  Suppose you have
        # a runtime assert i0 + i1 <= s1.  We pick the most recently allocated
        # symbol in the source expression and add the assert to the list for
        # that symbol e.g., {i1: [i0 + i1 <= s1]}.
        #
        # We access the runtime asserts in two situations:
        #
        #   - When we are guarding on an expression, we will attempt to
        #     statically evaluate it, in case the unbacked SymInts can
        #     simplify away.  If we have a runtime assert, we may be able
        #     to discharge the guard entirely.  We only need to attempt
        #     runtime asserts that mention freevars of the expression in
        #     question.
        #
        #   - When we are performing codegen (in Inductor for eager, or
        #     when finalizing the export FX graph), we need to know what
        #     extra runtime asserts to insert.  Whenever an unbacked
        #     SymInt comes into scope, all runtime asserts involving it
        #     become eligible for insertion (so long as all of their other
        #     free unbacked symbols are also in scope).  We technically
        #     can handle any choice of key by kicking inexpressible asserts
        #     to the next unbacked symbol to wait on, but if we choose the
        #     latest key, an assert will only show up at the moment when
        #     we can actually codegen it.
        self.deferred_runtime_asserts: Dict[sympy.Symbol, List[RuntimeAssert]] = {}
        # This exists so we can efficiently invalidate the cache (it's used as
        # part of the cache key); otherwise we'd have to iterate through
        # deferred_runtime_asserts to compute its length
        self.num_deferred_runtime_asserts = 0
        self.log = log
        self.log.debug("create_env")
        self.frozen = False
        self.runtime_asserts_frozen = False
        self.dim_constraints: Optional[DimConstraints] = None
        self.counter = collections.Counter()
        # Mapping from sympy.Symbol to the number of guards which mention this
        # symbol
        self.symbol_guard_counter = collections.Counter()
        # A selection of important fields on co_field; solely used for
        # signpost_event
        self.co_fields = co_fields if co_fields else {}

        # Whenever we allocate a fresh unbacked Symbol, we add it to this
        # pending list.  Unbacked symbol allocation can occur at unpredictable
        # points during meta tensor propagation, but at some point, the we
        # have to know what the binding site for an unbacked symbol is, and
        # this is computed when we actually place the node in the graph.  The
        # important thing is that we always actually handle every unaccounted
        # for unbacked symbol, so this list helps us keep track of them and
        # then make sure they are all accounted for.
        #
        # We could potentially give rise to errors earlier by lexically
        # scoping when we do propagation, and only allowing unbacked symbols
        # to be allocated at this point in time.  However this is inconvenient
        # to do in Dynamo, because fake tensor propagation is far from when we
        # analyze binding sites (set_example_value), so we do it in a more
        # mutatey way.
        #
        # NB: fresh unbacked symbols NEVER get substitutions applied to them,
        # they are binding sites!
        self.pending_fresh_unbacked_symbols: List[sympy.Symbol] = []

        # Version counter used to invalidate cached values
        self._prev_cache_key = self._get_key()
        self._version_counter = 0

        # Cache for FX nodes.
        # Maps an already built node a tuple of:
        #   1. node's target
        #   2. list of arguments
        # This drastically reduces the size of the FX graph, avoiding
        # duplicated nodes.
        self.fx_node_cache: Dict[Tuple[Callable, Tuple[Any, ...]], torch.fx.Node] = {}
        self.source_to_symbol: Dict[str, sympy.Symbol] = {}

        # Suppose you want to replace an unbacked symbol with another
        # unbacked symbol.  This is error prone because you can cause
        # references to unbacked symbols to time travel backwards.  E.g.,
        #
        # u1 = x.item()
        # ... use of u1 ...
        # u2 = y.item()
        # u3 = z.item()
        # torch._check(u1 == u2 + u3)
        #
        # If you replace u1 with u2 + u3, then the use of u1 now
        # references u2 and u3 prior to them actually being bound at
        # runtime.
        #
        # To control for this, we track the order unbacked symbols
        # were allocated, and only allow substitutions if they respect
        # the dependency from this order; an unbacked symbol can only
        # be substituted with unbacked symbols that come before it in the
        # order.
        #
        # This also imposes an ordering on the unbacked symbol binding
        # sites themselves: you are not allowed to reorder unbacked symbol
        # bindings.  At the moment, this is not tracked, but we potentially
        # could track this at the IR level using a higher order operator
        # with something like effect token tracking.
        self.unbacked_alloc_order: Dict[sympy.Symbol, int] = {}

        from torch.fx.experimental.validator import translation_validation_enabled
        self._translation_validation_enabled = translation_validation_enabled()

        if self._translation_validation_enabled:
            from torch.fx.experimental.validator import TranslationValidator

            self.validator = TranslationValidator()
            self.graph = torch.fx.Graph()
            # Create an output graph and start inserting before that.
            # This is needed when 'deepcopy'-ing this object.
            self.graph.inserting_before(self.graph.output(None))

            # Mapping of each node name to the node itself.
            #
            # This is useful for matching an FX node from a recorded ShapeEnv.graph
            # to the FX node of the ShapeEnv we are running the event on.
            #
            # Whenever you add a node to self.graph, you must add a mapping to this
            # variable. Otherwise, the built FX graph on the replayed ShapeEnv will
            # not be valid.
            self.name_to_node: Dict[str, torch.fx.Node] = {}

    @property
    def allow_scalar_outputs(self):
        return self.settings.allow_scalar_outputs

    @property
    def allow_dynamic_output_shape_ops(self):
        return self.settings.allow_dynamic_output_shape_ops

    @property
    def assume_static_by_default(self):
        return self.settings.assume_static_by_default

    @property
    def specialize_zero_one(self):
        return self.settings.specialize_zero_one

    @property
    def duck_shape(self):
        return self.settings.duck_shape

    @property
    def prefer_deferred_runtime_asserts_over_guards(self):
        return self.settings.prefer_deferred_runtime_asserts_over_guards

    @property
    def allow_complex_guards_as_runtime_asserts(self):
        return self.settings.allow_complex_guards_as_runtime_asserts

    def check_equal(self, other: "ShapeEnv") -> None:
        """Compare another ShapeEnv for equivalence
        """
        # ShapeEnv fields that are not relevant for the outcome of
        # ShapeEnv.produce_guards call:
        #   - Debugging variables
        #   - Translation validation related variables
        #   - Events recording related variables
        non_state_variable_names = (
            "counter",
            "log",
            "var_to_stack",
            "fx_node_cache",
            "graph",
            "validator",
            "check_recorded_events",
            "should_record_events",
            "is_recording",
            "tracked_fakes",
            "events",
            "source_name_to_debug_name",
            "_prev_cache_key",
            "_version_counter",
            "dim_constraints",
        )

        # Mapping of the value of each to-be-compared field into the values that
        # should actually be compared.
        #
        # You should modify this if, for example, the field that holds state and
        # debugging information. e.g. ShapeGuard holds the actual guard (sympy.Expr)
        # and the stack when it was added to the set of guards. In order to compare
        # it, we throw away the stack information.
        def map_value(key: str, value: Any) -> Any:
            if key in ("unbacked_symfloat_counter", "unbacked_symint_counter"):
                from copy import copy

                # For itertools.count(), we compare the next integer returned
                # by the count iterators. Not that we need to copy the iterator
                # first. Otherwise we are mutating the object.
                return next(copy(value))
            elif key == "guards":
                # Transform the list of ShapeGuard into a list of expressions.
                return [g.expr for g in value]
            elif key == "deferred_runtime_asserts":
                # Transform the list of RuntimeAsserts into a list of expressions.
                return {s: [ra.expr for ra in ras] for s, ras in value.items()}
            elif key == "name_to_node":
                # Compare just the set of keys is the same.
                return set(value.keys())
            elif key in ("symbol_guard_counter", "pending_fresh_unbacked_symbols", "fake_tensor_cache"):
                # Skip this for comparisons
                return None
            return value

        shape_env_check_state_equal(self, other, non_state_variable_names, map_value)

    def _snapshot_tracked_fakes(self) -> Optional[List[Any]]:
        if self.tracked_fakes is None:
            return None

        from torch._dynamo.variables.builder import TrackedFake

        def maybe_transform_fake(fake: TrackedFake):
            inner_fake = fake.fake \
                if isinstance(fake.fake, (torch.SymInt, torch.SymFloat)) \
                else FakeTensorMeta.from_fake(fake.fake)
            # Even though TrackedFake accepts either a Union[SymInt, FakeTensor], here we give it a
            # FakeTensorMeta for two reasons:
            #   1. this is all the information we need when recording ShapeEnvEvents.
            #   2. it works even if each TrackedFake changes its metadata.
            return TrackedFake(inner_fake, fake.source, fake.symbolic_context)  # type: ignore[arg-type]

        return [maybe_transform_fake(fake) for fake in self.tracked_fakes]

    def _last_event_index(self) -> int:
        return len(self.events) - 1

    @contextmanager
    def _recording(self):
        self.is_recording = True
        try:
            yield
        finally:
            self.is_recording = False

    @record_shapeenv_event()
    def _eliminate_unbacked(self, orig_s: sympy.Symbol, new_s: sympy.Expr):
        self._set_replacement(orig_s, new_s, "eliminate_unbacked")

    @record_shapeenv_event()
    def set_unbacked_var_to_val(self, k: sympy.Symbol, v: int) -> None:
        """Used only when propagate_real_tensors; registers a value for an
        unbacked symbol, which can be used last resort to resolve hints."""
        log.info("set_unbacked_var_to_val %s = %s", k, v)
        self.unbacked_var_to_val[k] = sympy.sympify(v)

    # Unlike set_replacement, this records a shapeenv event
    @record_shapeenv_event()
    def _rename_unbacked_to(self, orig_s: sympy.Symbol, new_s: sympy.Symbol):
        assert isinstance(orig_s, sympy.Symbol), orig_s
        assert isinstance(new_s, sympy.Symbol), new_s
        assert free_unbacked_symbols(new_s), new_s
        assert free_unbacked_symbols(orig_s), orig_s
        dest = self.replacements.get(orig_s)
        assert not free_unbacked_symbols(dest), f"{orig_s} -> {dest}"
        self._set_replacement(orig_s, new_s, "rename_unbacked_to")
        self.unbacked_renamings[orig_s] = new_s
        if dest is not None:
            self._set_replacement(new_s, dest, "rename_unbacked_to_dest")

    @record_shapeenv_event()
    def _constrain_range_for_size(self, a: sympy.Symbol, min: Optional[int] = None, max: Optional[int] = None):
        if min is None:
            min = 0
        if max is None:
            max = int_oo

        if max < min:
            raise ValueError(
                "Maximum value to constrain_as_size can't be less than the specified min value, "
                "received min={min} and max={max}"
            )

        self.constrain_symbol_range(
            a,
            compiler_min=min,
            compiler_max=max,
        )
        self.size_like.add(a)

    @record_shapeenv_event()
    def _constrain_range(self, a: sympy.Expr, min: int, max: int):
        if isinstance(a, sympy.Integer):
            if not (min <= int(a) <= max):
                raise ValueRangeError(f"Invalid value {int(a)} for range [{min}:{max}]")
            return

        # TODO: Shouldn't we install a guard if the symbol is backed?  Or is the
        # semantics that this is an "unchecked" assert (but it this actually
        # something useful?  Might be better to restrict only for unbacked
        # SymInt).
        if isinstance(a, sympy.Symbol):
            self.constrain_symbol_range(
                a,
                compiler_min=min,
                compiler_max=max,
            )

    @record_shapeenv_event()
    def _constrain_unify(self, a, b):
        """
        Given two SymInts, constrain them so that they must be equal.  NB:
        this will not work with SymInts that represent nontrivial expressions
        (yet!)
        """
        # TODO: this does not install a deferred runtime assert yet

        # TODO: Maybe dedupe this with _maybe_guard_rel?
        # Update Feb 2024: this is extra important to do, this doesn't handle
        # unbacked replacements properly nor does it generate deferred runtime
        # asserts
        if not isinstance(a, SymInt):
            if not isinstance(b, SymInt):
                assert a == b
            else:
                assert isinstance(b.node.expr, sympy.Symbol), "constraining non-Symbols NYI"
                assert b.node.shape_env is self
                self.replacements[b.node.expr] = sympy.Integer(a)
        else:
            # TODO: Actually, we can support this as long as one of them is a symbol.
            # NB: We can't actually do "unification" as our operators are not
            # injective
            assert isinstance(a.node.expr, sympy.Symbol), "constraining non-Symbols NYI"
            assert a.node.shape_env is self
            if not isinstance(b, SymInt):
                self.replacements[a.node.expr] = sympy.Integer(b)
            else:
                assert a.node.shape_env is b.node.shape_env
                assert isinstance(b.node.expr, sympy.Symbol), "constraining non-Symbols NYI"
                new_var = self._find(a.node.expr)
                self.replacements[b.node.expr] = new_var

    def _ignore_fresh_unbacked_symbols_tls(self):
        return getattr(TLS, "ignore_fresh_unbacked_symbols", False)

    @record_shapeenv_event()
    def _ignore_fresh_unbacked_symbols_enter(self):
        TLS.ignore_fresh_unbacked_symbols = True

    @record_shapeenv_event()
    def _ignore_fresh_unbacked_symbols_exit(self):
        TLS.ignore_fresh_unbacked_symbols = False

    @contextmanager
    def ignore_fresh_unbacked_symbols(self):
        """
        Indicates that the newly allocated unbacked SymInts are being
        discarded
        """
        self._ignore_fresh_unbacked_symbols_enter()
        try:
            yield
        finally:
            self._ignore_fresh_unbacked_symbols_exit()

    @record_shapeenv_event()
    def freeze(self):
        """Freeze this ShapeEnv to stop accumulating guards

        A frozen ShapeEnv will ignore any further guards generated on it and
        only emit a warning which may lead to accuracy problems.
        """
        self.frozen = True

    @record_shapeenv_event()
    def freeze_runtime_asserts(self):
        """Freeze this ShapeEnv to stop adding deferred runtime asserts.

        We will error if you try to install a new runtime assert when it is
        frozen.  This would indicate a lowering violation, or perhaps something
        we know statically is already True but we are checking it again in a way
        that is not clearly dischargeable.
        """
        # self.prefer_deferred_runtime_asserts_over_guards = False
        self.runtime_asserts_frozen = True

    def _create_symbol_for_source(self, source: Source) -> Optional[sympy.Symbol]:
        if not self._translation_validation_enabled:
            return None
        srcname = source.name()
        if source not in self.source_to_symbol:
            self.source_to_symbol[srcname] = sympy.Symbol(srcname, integer=True)
        return self.source_to_symbol[srcname]

    def _add_z3var(self, symbol: sympy.Symbol, type: Type) -> None:
        if self._translation_validation_enabled:
            self.validator.add_var(symbol, type)

    def _add_target_expr(self, expr) -> None:
        if self._translation_validation_enabled:
            self.validator.add_target_expr(expr)

    def _add_assertion(self, expr) -> None:
        if self._translation_validation_enabled:
            self.validator.add_assertion(expr)

    def _check_translation_validate(self) -> None:
        if self._translation_validation_enabled:
            self.validator.validate()

    @record_shapeenv_event()
    def _create_fx_call_function(
            self,
            op: Callable,
            args: Tuple,
    ) -> Tuple[Optional[torch.fx.Node], bool]:
        # Cache this tuple in order to avoid duplicated nodes.
        node_key = (op, args)
        # Flags whether the returned node was cached or not.
        fresh = False

        if self._translation_validation_enabled and node_key not in self.fx_node_cache:

            # Presence of None in the arguments implies that we should ignore this operation.
            if any(a is None for a in args):
                # We check if we are not mixing SymNode that should not be ignored
                # (fx_node is not None) with those that should (fx_node is None).
                assert all(not isinstance(a, torch.fx.Node) for a in args)
                return None, fresh

            fresh = True

            # If translation validation is enabled, all arguments must have its
            # own FX node.
            assert all(a is not None for a in args), f"missing arg in FX graph ({op.__name__}): {args}"
            node = self.fx_node_cache[node_key] = self.graph.call_function(op, args)
            self.name_to_node[node.name] = node

        return self.fx_node_cache.get(node_key, None), fresh

    def _create_fx_placeholder_and_z3var(
            self,
            symbol: sympy.Symbol,
            type: Type,
    ) -> Optional[torch.fx.Node]:
        if not self._translation_validation_enabled:
            return None

        node_key = (self.graph.placeholder, (symbol,))

        # Check if we haven't added this symbol already.
        # If so, skip the placeholder creation, as it
        # generates invalid Python code.
        if node_key not in self.fx_node_cache:
            # Add a Z3 variable according to 'type'.
            self._add_z3var(symbol, type)
            # Create the FX placeholder out of a mangled name.
            mangled_name = re.sub(r'[^a-zA-Z0-9]', '_', re.sub(r'[()]', '', symbol.name))
            node = self.fx_node_cache[node_key] = self.graph.placeholder(mangled_name)
            self.name_to_node[node.name] = node
            # Attach the 'symbol' to the placeholder so that we can retrieve
            # the Z3 variable later.
            node.meta["symbol"] = symbol

        return self.fx_node_cache[node_key]

    def _remove_fx_node(self, node: Optional[torch.fx.Node]) -> None:
        if self._translation_validation_enabled and node is not None:
            self.name_to_node.pop(node.name)
            self.graph.erase_node(node)

    def _add_fx_node_metadata(self, node: torch.fx.Node) -> None:
        from torch._dynamo.utils import get_current_node

        if self.should_record_events:
            node.meta[SHAPEENV_EVENT_KEY] = self._last_event_index()
            node.meta[CURRENT_NODE_KEY] = get_current_node()

    def _suppress_guards_tls(self):
        return getattr(TLS, "suppress_guards", False)

    @record_shapeenv_event()
    def _suppress_guards_enter(self):
        TLS.suppress_guards = True

    @record_shapeenv_event()
    def _suppress_guards_exit(self):
        TLS.suppress_guards = False

    @contextmanager
    def suppress_guards(self):
        """Context manager to ignore all guards generated inside"""
        self._suppress_guards_enter()
        try:
            yield
        finally:
            self._suppress_guards_exit()

    def _get_key(self):
        """
        Defines the current "state" of the guards we've accumulated in this ShapeEnv.
        Determines when we need to invalidate our cache
        """
        return (len(self.replacements), len(self.divisible), self.num_deferred_runtime_asserts, len(self.unbacked_var_to_val))

    def _update_version_counter(self):
        # The shape environment is queried orders of magnitude more often than
        # it is changed, so we summarise the cache key into a linearly
        # increasing version counter which is cheaper to check in _lru_cache

        # Only update version counter if the state actually changed
        cur_key = self._get_key()
        if self._prev_cache_key != cur_key:
            self._prev_cache_key = cur_key
            self._version_counter += 1

    def _produce_dyn_sizes(self,
                           ex_size: Sequence[int],
                           source: Source,
                           symbolic_context: SymbolicContext
                           ) -> List[sympy.Expr]:
        return self._produce_dyn_sizes_from_int_tuple(tuple(ex_size), source, symbolic_context)

    def _produce_dyn_sizes_from_int_tuple(self,
                                          tensor_size: Tuple[int],
                                          source: Source,
                                          symbolic_context: SymbolicContext,
                                          ) -> List[sympy.Expr]:
        assert all(not is_symbolic(val) for val in tensor_size), f"Expect size to be a plain tuple of ints but got {tensor_size}"
        from torch._dynamo.source import TensorPropertySource, TensorProperty
        _assert_symbol_context(symbolic_context)
        dynamic_dims = symbolic_context.dynamic_sizes
        constraint_dims = symbolic_context.constraint_sizes
        size = []
        for i, val in enumerate(tensor_size):
            size.append(self.create_symbol(
                val,
                TensorPropertySource(source, TensorProperty.SIZE, i),
                dynamic_dims[i],
                constraint_dims[i],
                symbolic_context=symbolic_context
            ))
        return size

    def create_symbolic_sizes_strides_storage_offset(
        self,
        ex: torch.Tensor,
        source: Source,
        *,
        symbolic_context: Optional[SymbolicContext] = None,
    ):
        """
        Returns a list of symbolic sizes and strides for the given tensor.
        We try our best to express stride in terms of the sizes, so as to not
        introduce new symbolic variables.
        """

        ex_size = tuple(self._maybe_specialize_sym_int_with_hint(sz) for sz in ex.size())
        ex_stride = tuple(self._maybe_specialize_sym_int_with_hint(sd) for sd in ex.stride())
        ex_storage_offset = self._maybe_specialize_sym_int_with_hint(ex.storage_offset())

        return self._create_symbolic_sizes_strides_storage_offset(
            ex_size,
            ex_stride,
            ex_storage_offset,
            [_is_dim_dynamic(ex, i) for i in range(ex.dim())],
            source,
            symbolic_context=symbolic_context,
        )

    # Dynamo may want to wrap FakeTensors with SymInt sizes up e.g. make_fx(opt_f(), tracing_mode="symbolic").
    # We create symbols in shape_env using the backed hints behind SymInt.

    # Case 1: when SymInt is backed, dynamo can proceed with FakeTensors that have concrete shape.
    # produce_guards will trigger specializations on the outer stuff

    # Case 2: when the SymInt is unbacked, we will throw an data dependent error in require_hint().
    #
    # It's probably good for now but it's important to note that this approach has implications for
    # the original shape_env when checking guards in different order.

    # Example:
    # ---------
    # Consider a function "opt_f" as shown below:

    # @torch.compile()
    # def opt_f(x: bool, y: Tensor):
    #   if x == True:
    #     return y + torch.randn([4])
    #   else:
    #     return y
    # Depending on the sequence of calls, we might install two different sets of guards:

    # 1. opt_f(False, y):
    #    - "x == False" (always works for any size y)

    # 2. opt_f(True, y):
    #    - Triggers recompilation and results in guards like:
    #      - "x == True and y.size(0) == 4"
    #      - (or "y.size(0) == 4 and x == True")

    # The order of checking the guards matters. In this specific example:
    # If True branch guard check precedes False branch and for True branch, y.size(0) check precedes x == True,
    # we may have an unnessary shape speciliazation for y.
    def _maybe_specialize_sym_int_with_hint(self, maybe_sym) -> int:
        assert isinstance(maybe_sym, (int, torch.SymInt))
        if is_symbolic(maybe_sym):
            assert maybe_sym.node.shape_env is not self, \
                "expect the symbol is created from an shape env other than current one."
            return maybe_sym.node.require_hint()
        return maybe_sym

    @record_shapeenv_event()
    def _create_symbolic_sizes_strides_storage_offset(
        self,
        ex_size: Sequence[int],
        ex_stride: Sequence[int],
        ex_storage_offset: int,
        is_dim_dynamic: Sequence[bool],
        source: Source,
        *,
        symbolic_context: Optional[SymbolicContext] = None,
    ):
        dim = len(ex_size)

        # Reimplement the legacy behavior
        if symbolic_context is None:
            constraint_sizes = [None] * dim
            constraint_strides = [None] * dim
            dynamic_dims = []
            dynamic_strides = []
            for i in range(dim):
                # NB: This is encapsulation breaking!  Legacy behavior was
                # bad.
                if is_dim_dynamic[i]:
                    r = DimDynamic.DYNAMIC
                elif self.assume_static_by_default:
                    r = DimDynamic.STATIC
                else:
                    r = DimDynamic.DUCK
                dynamic_dims.append(r)
                dynamic_strides.append(r)
            dynamic_dims = [DimDynamic.DUCK] * dim
            dynamic_strides = [DimDynamic.INFER_STRIDE] * dim
            # symbolic_context is None - set one
            symbolic_context = StatelessSymbolicContext(
                dynamic_sizes=dynamic_dims,
                dynamic_strides=dynamic_strides,
                constraint_sizes=constraint_sizes,
                constraint_strides=constraint_strides,
            )
        # We got a StatelessSymbolicContext
        _assert_symbol_context(symbolic_context)
        constraint_sizes = symbolic_context.constraint_sizes
        constraint_strides = symbolic_context.constraint_strides
        dynamic_sizes = symbolic_context.dynamic_sizes
        dynamic_strides = symbolic_context.dynamic_strides

        # TODO: make this configurable from outside symbolic_context; we made a symbolic_context
        # decision here where if all sizes are static, we are going to
        # specialize all of the inner strides/offset too. We don't have to
        # do this, and arguably we should ALWAYS allow for dynamic offset,
        # this is cheap.
        # TODO: This should be DYNAMIC, using DUCK for BC
        dynamic_offset = DimDynamic.STATIC if all(r == DimDynamic.STATIC for r in dynamic_sizes) else DimDynamic.DUCK
        are_sizes_static = all(r == DimDynamic.STATIC for r in dynamic_sizes)

        assert len(dynamic_sizes) == dim, f"{len(dynamic_sizes)} != {dim}"
        assert len(dynamic_strides) == dim, f"{len(dynamic_sizes)} != {dim}"
        assert len(constraint_sizes) == dim
        assert len(constraint_strides) == dim

        from torch._dynamo.source import TensorPropertySource, TensorProperty
        size: List[sympy.Expr] = self._produce_dyn_sizes_from_int_tuple(ex_size, source, symbolic_context)
        stride: List[Optional[sympy.Expr]] = [None] * len(size)
        for i, val in enumerate(ex_stride):
            if val in (0, 1):
                stride[i] = sympy.Integer(val)
        while any(x is None for x in stride):
            candidates = {
                ex_size[i] * ex_stride[i]: size[i] * stride[i]
                for i in range(len(size))
                if stride[i] is not None and ex_stride[i] >= 0
            }

            # iterate over unbound strides in sorted order
            def _nested_int_aware_sort(tup):
                return (
                    # Order nested ints by their coefficients.
                    # 1 here to order nested ints after non-nested-ints.
                    (1, tup[0].node.nested_int_coeff(), tup[1]) if is_nested_int(tup[0])
                    else (0, *tup)
                )
            val_list = sorted(
                [(ex_stride[i], i) for i in range(len(stride)) if stride[i] is None],
                key=_nested_int_aware_sort,
            )
            for _, i in val_list:
                # Set stride to a candidate only for DimDynamic.INFER_STRIDE
                if stride[i] is None and dynamic_strides[i] == DimDynamic.INFER_STRIDE and ex_stride[i] in candidates:
                    stride[i] = candidates[ex_stride[i]]
                    candidates[ex_size[i] * ex_stride[i]] = size[i] * stride[i]

            if any(x is None for x in stride):
                # bind the smallest unbound stride to a new variable
                val, i = min(
                    [
                        (ex_stride[i], i)
                        for i in range(len(stride))
                        if stride[i] is None
                    ], key=_nested_int_aware_sort
                )
                # Set INFER_STRIDE to STATIC or DUCK depending on sizes
                dyn_stride = dynamic_strides[i]
                if dynamic_strides[i] == DimDynamic.INFER_STRIDE:
                    dyn_stride = DimDynamic.STATIC if are_sizes_static else DimDynamic.DUCK
                stride[i] = self.create_symbol(
                    val,
                    TensorPropertySource(source, TensorProperty.STRIDE, i),
                    dynamic_dim=dyn_stride,
                    constraint_dim=constraint_strides[i],
                    symbolic_context=symbolic_context,
                )
        assert all(x is not None for x in stride)

        sym_sizes = [
            self.create_symintnode(
                sym,
                hint=hint,
                source=TensorPropertySource(source, TensorProperty.SIZE, i),
            )
            for i, (sym, hint) in enumerate(zip(size, ex_size))
        ]
        sym_stride = []
        for i, stride_expr in enumerate(stride):
            # NB: Don't duck size the stride; instead use the expression
            # we computed
            assert stride_expr is not None
            sym_stride.append(self.create_symintnode(
                stride_expr, hint=ex_stride[i], source=TensorPropertySource(source, TensorProperty.STRIDE, i)))
        sym_storage_offset = self.create_symintnode(
            self.create_symbol(
                ex_storage_offset,
                TensorPropertySource(source, TensorProperty.STORAGE_OFFSET),
                dynamic_dim=dynamic_offset,
                constraint_dim=None,
                symbolic_context=symbolic_context
            ),
            hint=ex_storage_offset,
            source=TensorPropertySource(source, TensorProperty.STORAGE_OFFSET))
        return tuple(sym_sizes), tuple(sym_stride), sym_storage_offset

    @record_shapeenv_event()
    def create_symintnode(
            self,
            sym: "sympy.Expr",
            *,
            hint: Optional[int],
            source: Optional[Source] = None,
    ):
        """Create a SymInt value from a symbolic expression

        If you know what the current hint value of the SymInt to be created
        is, pass it into hint.  Otherwise, pass None and we will make our best
        guess

        """
        source_name = source.name() if source else None

        if self._translation_validation_enabled and source is not None:
            # Create a new symbol for this source.
            symbol = self._create_symbol_for_source(source)
            assert symbol is not None

            # Create a new FX placeholder and Z3 variable for 'symbol'.
            fx_node = self._create_fx_placeholder_and_z3var(symbol, int)

            # Add an equality assertion for the newly created symbol and 'sym'.
            self._add_assertion(sympy.Eq(symbol, sym))
        else:
            fx_node = None

        if isinstance(sym, sympy.Integer):
            if hint is not None:
                assert int(sym) == hint
            out = int(sym)
        else:
            # How can this occur? When we mark_unbacked, we end up with a real
            # tensor that has hints for all sizes, but we MUST NOT create a
            # SymNode with a hint, because we're hiding the hint from our eyes
            # with the unbacked Symbol.  And in fact, the hint compute may be
            # inconsistent with size oblivious tests.
            if free_unbacked_symbols(sym):
                hint = None
            out = SymInt(SymNode(sym, self, int, hint, fx_node=fx_node))
        return out

    @record_shapeenv_event()
    def create_symfloatnode(
            self,
            sym: "sympy.Expr",
            *,
            hint: Optional[int],
            source: Optional[Source] = None,
    ):
        """Create a SymFloat value from a symbolic expression"""
        source_name = source.name() if source else None

        if self._translation_validation_enabled and source is not None:
            # Create a new symbol for this source.
            symbol = self._create_symbol_for_source(source)
            assert symbol is not None

            # Create a new FX placeholder and Z3 variable for 'symbol'.
            fx_node = self._create_fx_placeholder_and_z3var(symbol, float)

            # Add an equality assertion for the newly created symbol and 'sym'.
            self._add_assertion(sympy.Eq(symbol, sym))
        else:
            fx_node = None

        if isinstance(sym, sympy.Float):
            if hint is not None:
                assert float(sym) == hint
            out = float(sym)
        else:
            # You could give this the same treatment as SymInt above if
            # you supported mark_unbacked on a float, but it's a kind of
            # strange thing to do though because floats don't get 0/1
            # specialization anyway
            if free_unbacked_symbols(sym):
                assert hint is None, sym
            out = SymFloat(SymNode(sym, self, float, hint, fx_node=fx_node))
        return out

    @record_shapeenv_event()
    def create_unspecified_symint_and_symbol(self, value, source, dynamic_dim):
        """Create a SymInt wrapping a new unspecified symbol"""
        return self.create_symintnode(
            self.create_unspecified_symbol(
                value,
                source=source,
                dynamic_dim=dynamic_dim,
            ),
            hint=value,
            source=source,
        )

    def create_symboolnode(self, sym: "sympy.Expr"):
        """Create a SymBool object from a sympy boolean expression"""
        # This function is only being used in serialization, so we do not track it
        # for validation.
        return SymBool(SymNode(sym, self, bool, None))

    def _log_create_unbacked_symbol(self, prefix: str, symbol, vr: ValueRanges):
        is_debug = config.extended_debug_create_symbol is not None and str(symbol) in config.extended_debug_create_symbol.split(',')
        fsummary, maybe_user_loc, maybe_extra_debug = self._get_stack_summary(is_debug)
        log.info(
            "%s %s [%s, %s]%s (%s)%s",
            prefix, symbol, vr.lower, vr.upper, maybe_user_loc, format_frame(fsummary), maybe_extra_debug, stack_info=is_debug
        )

    @record_shapeenv_event()
    def create_unbacked_symfloat(self):
        """Create a symbolic float without a hint value
        """
        symbol: sympy.Symbol = make_symbol(SymT.UNBACKED_FLOAT, next(self.unbacked_symfloat_counter))
        self.counter["create_unbacked_symbol"] += 1
        if not self._ignore_fresh_unbacked_symbols_tls():
            self.pending_fresh_unbacked_symbols.append(symbol)
        self.var_to_stack[symbol] = CapturedTraceback.extract(skip=1)
        vr = self.var_to_range[symbol] = ValueRanges.unknown()
        assert vr.is_float

        # Create a new FX placeholder and Z3 variable for 'symbol'.
        fx_node = self._create_fx_placeholder_and_z3var(symbol, float)

        self._log_create_unbacked_symbol("create_unbacked_symfloat", symbol, vr)

        return SymFloat(SymNode(symbol, self, float, None, fx_node=fx_node))

    @record_shapeenv_event()
    def create_unbacked_symint(self):
        """Create a symbolic integer without a hint value
        """
        symbol: sympy.Symbol = make_symbol(SymT.UNBACKED_INT, next(self.unbacked_symint_counter), integer=True)
        if not self._ignore_fresh_unbacked_symbols_tls():
            self.pending_fresh_unbacked_symbols.append(symbol)
        self.counter["create_unbacked_symbol"] += 1
        self.var_to_stack[symbol] = CapturedTraceback.extract(skip=1)
        vr = self.var_to_range[symbol] = self._default_unspecified_value_range()
        assert vr.is_int

        # Create a new FX placeholder and Z3 variable for 'symbol'.
        fx_node = self._create_fx_placeholder_and_z3var(symbol, int)

        self._log_create_unbacked_symbol("create_unbacked_symint", symbol, vr)

        return SymInt(SymNode(symbol, self, int, None, fx_node=fx_node))

    def is_unbacked_symint(self, symbol: sympy.Symbol) -> bool:
        """Check if a sympy symbol matches the naming convention for unbacked symbols
        """
        return symbol_is_type(symbol, SymT.UNBACKED_INT)

    @record_shapeenv_event()
    def create_unbacked_symbool(self):
        """Create a symbolic boolean without a hint value
        """
        symbol: sympy.Symbol = make_symbol(SymT.UNBACKED_INT, next(self.unbacked_symint_counter), integer=True)
        if not self._ignore_fresh_unbacked_symbols_tls():
            self.pending_fresh_unbacked_symbols.append(symbol)
        self.counter["create_unbacked_symbol"] += 1
        self.var_to_stack[symbol] = CapturedTraceback.extract(skip=1)
        vr = self.var_to_range[symbol] = ValueRanges(0, 1)
        assert vr.is_int

        # Create a new FX placeholder and Z3 variable for 'symbol'.
        fx_node = self._create_fx_placeholder_and_z3var(symbol, bool)

        self._log_create_unbacked_symbol("create_unbacked_symbool", symbol, vr)

        return SymBool(SymNode(sympy.Eq(symbol, 1), self, bool, None, fx_node=fx_node))

    @record_shapeenv_event()
    def create_unspecified_symbol(
        self,
        val: Union[int, SymInt, float, SymFloat],
        source: Source,
        dynamic_dim: DimDynamic = DimDynamic.DUCK,
        constraint_dim: DimConstraint = None,  # NB: includes None
    ) -> "sympy.Expr":
        """Create a symbol with an unspecified value

        Compared to standard symbols we do not assume the value is positive,
        nor do we specialze on zero or one values.
        """
        # 'positive' is None for unspecified symbols, since we can't
        # assume that it will be neither positive nor negative.

        # We don't want to specialize zero one val for unspecified symbol
        # so that we can always get a new symbol despite val.
        return self.create_symbol(
            val,
            source,
            dynamic_dim,
            constraint_dim,
            positive=None,
            do_not_specialize_zero_one=True,
            symbolic_context=None)

    @record_shapeenv_event()
    def create_symbol(
        self,
        val: int,
        source: Source,
        dynamic_dim: DimDynamic = DimDynamic.DUCK,
        constraint_dim: DimConstraint = None,  # NB: includes None
        positive: Optional[bool] = True,
        do_not_specialize_zero_one: bool = False,
        symbolic_context=None,
    ) -> "sympy.Expr":
        """Create a new symbol which is tracked by this ShapeEnv
        """
        # check if constraint_dim is actually static integer
        if isinstance(constraint_dim, StrictMinMaxConstraint) and constraint_dim.vr.lower == constraint_dim.vr.upper:
            dynamic_dim = DimDynamic.STATIC
            if constraint_dim.vr.lower != val:
                raise ConstraintViolationError(
                    f"Static shape constraint of {constraint_dim.vr.lower} does not match input size of {val}, "
                    f"for {source.name()}"
                )
            if symbolic_context:
                symbolic_context.dynamic_sizes[source.idx] = dynamic_dim
                symbolic_context.constraint_sizes[source.idx] = None
            constraint_dim = None

        # see note [Tensor Fakification and Symbol Caching]
        source_name = source.name()
        if (isinstance(symbolic_context, StatefulSymbolicContext)
                and id(self) not in symbolic_context.shape_env_to_source_to_symbol_cache):
            symbolic_context.shape_env_to_source_to_symbol_cache[id(self)] = {}

        if (isinstance(symbolic_context, StatefulSymbolicContext)
                and source_name
                and (source_name in symbolic_context.shape_env_to_source_to_symbol_cache[id(self)])):
            return symbolic_context.shape_env_to_source_to_symbol_cache[id(self)][source_name]

        if dynamic_dim is DimDynamic.SIZE_LIKE_UNBACKED:
            out = self.create_unbacked_symint().node.expr
            self._constrain_range_for_size(out)
            # TODO: maybe put the hint somewhere
            if isinstance(symbolic_context, StatefulSymbolicContext) and source_name:
                symbolic_context.shape_env_to_source_to_symbol_cache[id(self)][source_name] = out
            return out

        if do_not_specialize_zero_one:
            specialize_zero_one = False
        else:
            specialize_zero_one = self.specialize_zero_one

        assert isinstance(source, Source), f"{type(source)} {source}"
        assert not (positive and val < 0), f"positive set for negative value: {val}"
        # It's always sound to allocate a symbol as DYNAMIC.  If the user
        # constrained the symbol, force the symbolic_context to DYNAMIC, because our
        # constraint code will do weird stuff if, e.g., it's duck shaped
        if constraint_dim is not None:
            dynamic_dim = DimDynamic.DYNAMIC

        if dynamic_dim is DimDynamic.STATIC:
            out = sympy.Integer(val)
            if isinstance(symbolic_context, StatefulSymbolicContext) and source_name:
                symbolic_context.shape_env_to_source_to_symbol_cache[id(self)][source_name] = out
            return out

        elif dynamic_dim is DimDynamic.DUCK:
            # duck_shape can be used to globally turn off duck shaping, even
            # if it was requested
            duck = self.duck_shape
        elif dynamic_dim is DimDynamic.DYNAMIC:
            duck = False
        else:
            raise AssertionError(f"unhandled dynamic_dim {dynamic_dim}")

        if val in (0, 1) and specialize_zero_one:
            r = self.val_to_var[val]
        elif not duck or val not in self.val_to_var:
            # If we're not duck shaping, we always create a new symbol
            # Even if we're duck shaping, if we haven't seen this particular
            # value before, we also create a new symbol
            if type(val) is int or is_nested_int(val):
                sympy_expr = make_symbol(SymT.SIZE, len(self.var_to_val), positive=positive, integer=True)
            else:
                sympy_expr = make_symbol(SymT.FLOAT, len(self.var_to_val), positive=positive, real=True)
            # We always associate vars to vals
            if isinstance(val, int):
                self.var_to_val[sympy_expr] = sympy.Integer(val)
            elif isinstance(val, float):
                self.var_to_val[sympy_expr] = sympy.Float(val)
            else:
                # Only used for jagged layout nested tensors
                self.var_to_val[sympy_expr] = SingletonInt(val.node.nested_int(), coeff=val.node.nested_int_coeff())

            # Do the appending later, because we always want to populate this
            self.var_to_sources[sympy_expr] = []
            # Create a Z3 variable for the new symbol.
            self._add_z3var(sympy_expr, int)

            if duck:
                # Make sure to reuse this symbol for subsequent duck shaping
                self.val_to_var[val] = sympy_expr

            if isinstance(val, int):
                if positive:
                    # Add assertions for the newly created symbols
                    self._add_assertion(sympy_expr > 1)

                    # Apply default range, which assumes not zero-one
                    self.var_to_range[sympy_expr] = self._default_value_range()
                else:
                    self.var_to_range[sympy_expr] = self._default_unspecified_value_range()

                # Small performance optimization: if we have a min-max constraint,
                # we can proactively narrow to that range
                if isinstance(constraint_dim, StrictMinMaxConstraint):
                    assert not duck
                    self.var_to_range[sympy_expr] &= constraint_dim.vr

                vr = self.var_to_range[sympy_expr]
                assert vr.is_int

                if val not in vr:
                    raise ConstraintViolationError(f"{val} not in range [{vr.lower}, {vr.upper}]")

                range_str = f"[{vr.lower}, {vr.upper}]"
            elif isinstance(val, float):
                self.var_to_range[sympy_expr] = vr = ValueRanges(-sympy.oo, sympy.oo)
                range_str = f"[{vr.lower}, {vr.upper}]"
                assert vr.is_float
            else:
                # Skip var_range logic for SingletonInt
                # Only used for jagged layout nested tensors
                range_str = ""

            r = sympy_expr

            is_debug = (
                config.extended_debug_create_symbol is not None and
                str(sympy_expr) in config.extended_debug_create_symbol.split(',')
            )
            maybe_more_info = ""
            if not is_debug:
                maybe_more_info = (
                    ", for more info run with "
                    f'TORCHDYNAMO_EXTENDED_DEBUG_CREATE_SYMBOL="{sympy_expr}"'
                )
            fsummary, maybe_user_loc, maybe_extra_debug = self._get_stack_summary(is_debug)
            self.log.info(
                "create_symbol %s = %s for %s %s%s (%s)%s%s",
                sympy_expr, val, source.name(), range_str,
                maybe_user_loc, format_frame(fsummary), maybe_more_info, maybe_extra_debug, stack_info=is_debug
            )

            self.counter["create_symbol"] += 1
        else:
            # This implements duck-shaping: input sizes that match are assigned
            # the same symint
            r = self.val_to_var[val]
            self.log.debug("create_symbol %s duck sized %s", r, source.name())

        if isinstance(r, sympy.Symbol):
            r_sources = self.var_to_sources[r]
            r_sources.append(source)
            if not source.is_ephemeral() and r_sources[0].is_ephemeral():
                # prefer non-ephemeral source first since it may be guarded on later
                r_sources[0], r_sources[-1] = r_sources[-1], r_sources[0]

            # This ensures we get zeros in symbol_guard_counts, which makes
            # some queries simpler (since we will accumulate mass on 0 this
            # way)
            self.symbol_guard_counter[r] = 0

        if isinstance(symbolic_context, StatefulSymbolicContext) and source_name:
            symbolic_context.shape_env_to_source_to_symbol_cache[id(self)][source_name] = r
        return r

    def add_var_to_val(self, expr: sympy.Symbol, val: int):
        """ Adds a new symbol to the symbolic environment. """
        log.debug("add_var_to_val %s %s", expr, val, stack_info=True)
        assert expr not in self.var_to_val, f"{expr} already exists"
        self.var_to_val[expr] = sympy.Integer(val)

    def _debug_name(self, source):
        src_name = source.name()
        return self.source_name_to_debug_name.get(src_name, src_name)

    def _render_range_for_constraint_violation(self, source, c):
        if isinstance(c, StrictMinMaxConstraint):
            lower, upper = c.vr.lower, c.vr.upper
            default = self._default_value_range()
            if lower <= default.lower:
                lower = None
            if upper >= default.upper:
                upper = None
            c_render = f"{self._debug_name(source)} = {source.name()} in the specified range"
            if lower is not None and upper is not None:
                c_render += f" {lower} <= {self._debug_name(source)} <= {upper}"
            elif lower is None and upper is not None:
                c_render += f" {self._debug_name(source)} <= {upper}"
            elif lower is not None and upper is None:
                c_render += f" {lower} <= {self._debug_name(source)}"
            return c_render
        return c.render(source)

    def produce_guards(
        self,
        placeholders,
        sources,
        source_ref=lambda n: n.name(),
        *,
        guards: List[ShapeGuard] = None,
        input_contexts: Optional[DimList[SymbolicContext]] = None,
        # Encodes user-specified input shape equations of the form s = s' and s = fn(s').
        # (See docs on EqualityConstraint for details of the encoding.)
        equalities_inputs: Optional[EqualityConstraint] = None,
        _simplified=False,
        # Indicates if we should produce guards for known static values.
        ignore_static=True,
    ) -> List[str]:
        """
        Generates a list of guards strings which, when evaluated in a context that
        defines tensors for all the sources, returns True or False depending
        on if the guards in the list evaluated to True or not.  Primarily used by Dynamo,
        but this is also helpful for manual testing of guards (see
        evaluate_guards_for_args)

        For convenience in testing, a source is allowed to be a str,
        in which case we will assume it is a LocalSource

        simplified lets you omit duck sizing, equality and 0/1 guards.
        This is useful for testing when you don't care about the boilerplate
        guards, and it may be helpful for user output too (be careful though;
        some equality guards are nontrivial!  It would be nice to get simplified
        output to print them too).  It's private because it's not
        intended for normal use
        """
        self.log.info("produce_guards")

        # Check if we get to the same ShapeEnv state by replaying the recorded events.
        # This will create a new ShapeEnv instance, and call all recorded function
        # calls on this new instance. Finally, it will check whether this new instance
        # has equal state.
        #
        # It's important that we do it in the begining of this function, since it modifies
        # self.dim_constraints through its execution. Changes that happen in this method
        # aren't interesting, since this is the function call we wish to reproduce at the
        # end. If we wish to simply reproduce ShapeEnv instances even after this call,
        # this method should also be recorded.
        if self.check_recorded_events:
            shape_env = replay_shape_env_events(self.events)
            self.check_equal(shape_env)

        assert len(placeholders) == len(sources), f"len({placeholders}) != len({sources})"
        Tensorlike = (torch.Tensor, FakeTensorMeta)

        def _create_no_constraints_context(t):
            return StatelessSymbolicContext(
                # Ignored; only the constraints part is relevant below.
                dynamic_sizes=[DimDynamic.DYNAMIC] * t.dim(),
                dynamic_strides=[DimDynamic.INFER_STRIDE] * t.dim(),
                constraint_sizes=[None] * t.dim(),
                constraint_strides=[None] * t.dim()
            )

        # Expand optional inputs, or verify invariants are upheld
        if input_contexts is None:
            input_contexts = [
                _create_no_constraints_context(t) if isinstance(t, Tensorlike)
                else None for t in placeholders
            ]
        else:
            assert len(input_contexts) == len(placeholders)
            for i, (t, context) in enumerate(zip(placeholders, input_contexts)):
                if isinstance(t, Tensorlike):
                    if context is None:
                        input_contexts[i] = _create_no_constraints_context(t)
                else:
                    assert isinstance(t, (SymInt, int, SymFloat, float))
                    assert not isinstance(context, list)

        # It took a lot of sweat to figure out the algorithm here.  Let's
        # explain how it works.
        #
        # The ShapeEnv lifecycle looks something like this:
        #
        # - For each input, you either generate a fresh Sympy symbol (s0) to
        #   represent its value (a binding site), or you reuse some
        #   preexisting symbol or expression, skipping the symbol allocation
        #   (e.g., duck sizing to a preexisting symbol, or expressing a
        #   stride as a multiplication of a separate stride and size.)
        #   Naively, you might expect to bind a fresh Sympy symbol for
        #   every input, but this is fairly wasteful as most of these
        #   symbols immediately simplify away, and if you don't eagerly
        #   specialize, e.g., 0/1 symbols, you end up with very complicated
        #   expressions that are not optimizable in practice.
        #
        # - You perform some compute on these symbols, occasionally
        #   introducing guards on boolean expressions on these symbols.
        #   In particular, whenever we guard on equality (_maybe_guard_rel),
        #   we can simplify shapes; e.g., when s0 == s1 * 2, we can now
        #   replace all occurrences of s0 with s1 * 2.  Sometimes, a
        #   boolean expression evaluation doesn't introduce a guard, as
        #   the guard is already entailed by the simplifications we have
        #   applied.
        #
        # - In the end, you have a bunch of replacements (saying how to
        #   simplify shapes) and a bunch of guards (all the equality guards
        #   are trivial, because they're covered by the replacements).
        #
        # From the ShapeEnv, we must generate a Python expression that, when
        # evaluated on a set of inputs, tells us whether or not these boolean
        # expressions would have evaluated in the same way.  However,
        # we cannot easily compute this, as we elide recording boolean
        # expressions when we think they are vacuously true.  Thus, we seek
        # an approximation: we must generate an expression, if true, would have
        # produced an "equivalent" ShapeEnv, which would answer guard
        # expressions in the same way.
        #
        # Our notion of equivalence is a bit subtle.  For example, consider
        # the ShapeEnv created from an input of size (5, 4) versus (4, 4)
        # (no other guards.)  Duck sizing would generate (s0, s1) in the first
        # case but (s0, s0) in the second.  We do NOT assume that size
        # variables are disjoint; so in fact a graph that assumes the input
        # could be (s0, s1) subsumes (s0, s0) (setting s0 == s1), but not
        # vice versa.  However, consider an analogous case (1,) versus (2,).
        # Duck sizing generates (1,) and (s0,); the (s0,) graph does NOT
        # subsume the (1,) graph because we assume that any size variables
        # is NOT 0/1 (and make simplifications according to this; e.g., if
        # we queried s0 == 0, we would immediately return False without
        # returning a guard.)
        #
        # So, it is perhaps easier to flip things on their head: the guard
        # expressions we generate here say what simplifications are valid,
        # and what are not.  Below, we explain each of the guard expressions
        # we generate

        # TODO: Make this more efficient by binding all the size/stride/offsets
        # to locals before performing tests on them.

        from torch._dynamo.source import TensorPropertySource, TensorProperty

        # Actual codegen must be delayed as we don't necessarily know what
        # the symbol mapping is
        input_guards = []

        symbol_to_source = collections.defaultdict(list)
        symbol_to_constraints = collections.defaultdict(set)
        constraint_violations : List[Tuple[bool, str, Callable[[], str]]] = []

        def record_constraint_violation(warn_only, debug_name, msg, hint=None):
            constraint_violations.append(
                (warn_only, debug_name, lambda: f"{msg}{hint()}" if hint else msg)
            )

        def is_dim(src):
            return isinstance(src, TensorPropertySource) and src.prop is TensorProperty.SIZE

        if equalities_inputs:
            source_index = {}
            for i, src in enumerate(sources):
                source_index[src.name()] = i

            def get_expression(tensor_dim_src):
                fake = placeholders[source_index[tensor_dim_src.base.name()]]
                symint = fake.shape[tensor_dim_src.idx]
                if isinstance(symint, torch.SymInt):
                    return symint.node.expr
                else:
                    assert type(symint) is int, f"Expected int, got {type(symint)}"
                    return symint

            for src1, src2 in equalities_inputs.source_pairs:
                expr1, expr2 = get_expression(src1), get_expression(src2)
                # Check whether given input shape values satisfy a specified equation s = s'.
                # - Raise when the equation was violated by the given input shape values.
                # - Otherwise issue a guard to constrain them.
                concrete_val = self.evaluate_expr(sympy.Eq(expr1, expr2))
                if not concrete_val:
                    raise ConstraintViolationError(
                        f"{src1.name()} = {expr1 if isinstance(expr1, int) else expr1.xreplace(self.var_to_val)}"
                        " is not equal to "
                        f"{src2.name()} = {expr2 if isinstance(expr2, int) else expr2.xreplace(self.var_to_val)}"
                    )

            for src, root, fn in equalities_inputs.derived_equalities:
                expr1 = get_expression(src)
                # recall that root is either a phantom symbol or an input source
                expr2, debug_name = (
                    (root, self.var_to_sources[root][0].name()) if isinstance(root, sympy.Symbol)
                    else (get_expression(root), self._debug_name(root))
                )
                expr2_ = fn(expr2)
                # Check whether given input shape values satisfy a specified equation s = fn(s').
                # - Raise when the equation was violated by the given input shape values.
                # - Otherwise issue a guard to constrain them.
                concrete_val = self.evaluate_expr(sympy.Eq(expr1, expr2_))
                if not concrete_val:
                    raise ConstraintViolationError(
                        f"Expected input {src.name()} to be equal to "
                        f"{fn(sympy.Symbol(debug_name))}, "
                        f"where {debug_name} = {expr2.xreplace(self.var_to_val)}, "
                        f"but got {expr1.xreplace(self.var_to_val)}"
                    )

            for phantom_symbol in equalities_inputs.phantom_symbols:
                # we created additional phantom symbols that are not input shape dimensions
                symbol_to_source[phantom_symbol].extend(self.var_to_sources[phantom_symbol])

        # How do we know what the value of s0 is?  Fresh variables can only be
        # bound by inputs, so there MUST be some other input which binds the
        # variable.  If there is no such input, this is an error in our
        # system.  We record where all symbols come from, to help you diagnose
        # why those symbols didn't occur.
        #
        # In fact, generally speaking it is only possible for the "outermost"
        # user of a ShapeEnv to evaluate the guards, because some inputs may
        # not be available to inner levels.  For example, Dynamo can guard on
        # tensors that never actually become graph arguments (they are
        # pruned).  In this case, only Dynamo knows about these arguments.
        def track_symint(source, val, constraint=None):
            log.debug("track_symint %s %s %s", LazyString(source.name), val, constraint)
            assert not isinstance(val, SymInt) or is_symbolic(val)

            if isinstance(val, SymInt) and val.node.maybe_as_int() is not None:
                val = val.node.maybe_as_int()

            if isinstance(val, SymInt):
                s = val.node.expr
                if isinstance(s, sympy.Symbol):
                    symbol_to_source[s].append(source)
                    if (
                        constraint is not None
                        and not isinstance(constraint, RelaxedUnspecConstraint)
                    ):
                        symbol_to_constraints[s].add(constraint)
                else:
                    constraint_violated = False
                    if isinstance(constraint, StrictMinMaxConstraint):
                        # try inferring the ranges of the expr s
                        sym_vrs = {x: self.var_to_range.get(x, None) for x in s.free_symbols}
                        if any(vr is None for vr in sym_vrs.values()):
                            # some of the free symbols in s don't have ranges
                            constraint_violated = True
                    elif isinstance(constraint, RelaxedUnspecConstraint):
                        if s.is_number:
                            i = int(s)
                            # Don't complain about 0/1 specialization, we
                            # expect to have to compile in this case anyway
                            if i not in (0, 1):
                                constraint_violated = True
                    if constraint_violated:
                        def hint(s):
                            sexpr = ShapeGuardPrinter(symbol_to_source, source_ref, self.var_to_sources).doprint(s)
                            return f"{sexpr}."

                        var_with_range = self._render_range_for_constraint_violation(source, constraint)
                        msg = (
                            f"Not all values of {var_with_range} are valid because "
                            f"{self._debug_name(source)} was inferred to be equal to "
                        )
                        record_constraint_violation(
                            constraint.warn_only,
                            self._debug_name(source),
                            msg,
                            hint=functools.partial(hint, s),
                        )

                input_guards.append((source, s))
            else:
                s = sympy.Integer(val)
                input_guards.append((source, s))
                constraint_violated = False
                if isinstance(constraint, StrictMinMaxConstraint):
                    if not (s == constraint.vr.lower == constraint.vr.upper):  # allow static constraints
                        constraint_violated = True
                elif isinstance(constraint, RelaxedUnspecConstraint):
                    # Don't complain about 0/1 specialization, we
                    # expect to have to compile in this case anyway
                    if val not in (0, 1):
                        constraint_violated = True
                if constraint_violated:
                    var_with_range = self._render_range_for_constraint_violation(source, constraint)
                    msg = (
                        f"Not all values of {var_with_range} are valid because "
                        f"{self._debug_name(source)} was inferred to be a constant ({val})."
                    )
                    record_constraint_violation(constraint.warn_only, self._debug_name(source), msg)

        def track_symfloat(source, val):
            log.debug("track_symfloat %s %s", LazyString(source.name), val)
            assert not isinstance(val, SymFloat) or is_symbolic(val)

            if isinstance(val, SymFloat) and val.node.maybe_as_float() is not None:
                val = val.node.maybe_as_float()

            if isinstance(val, SymFloat):
                s = val.node.expr
                if isinstance(s, sympy.Symbol):
                    symbol_to_source[s].append(source)
                input_guards.append((source, s))
            else:
                s = sympy.Float(val)
                input_guards.append((source, s))

        for t, source, context in zip(placeholders, sources, input_contexts):
            if isinstance(source, str):
                from torch._dynamo.source import LocalSource
                source = LocalSource(source)
            assert isinstance(source, Source)
            if t is None:
                continue
            if isinstance(t, (SymInt, int)):
                track_symint(source, t)
                continue
            elif isinstance(t, (SymFloat, float)):
                track_symfloat(source, t)
                continue
            assert isinstance(t, Tensorlike)
            if is_traceable_wrapper_subclass(t):
                from torch._dynamo.source import AttrSource

                assert isinstance(context, SubclassSymbolicContext)

                # For subclasses, we need to track symints on BOTH the outer
                # and inner tensors.
                sources_tensors_constraints = [
                    (source, t, context.constraint_sizes, context.constraint_strides)
                ]
                attrs, _ = t.__tensor_flatten__()
                for attr in attrs:
                    inner_t = getattr(t, attr)
                    inner_context = context.inner_contexts[attr]
                    sources_tensors_constraints.append((
                        AttrSource(source, attr),
                        inner_t,
                        inner_context.constraint_sizes,
                        inner_context.constraint_strides
                    ))
            else:
                sources_tensors_constraints = [(source, t, context.constraint_sizes, context.constraint_strides)]

            for src, curr_t, constraint_size, constraint_stride in sources_tensors_constraints:
                if is_sparse_any(curr_t):
                    for i, ss in enumerate(curr_t.size()):
                        property_source = TensorPropertySource(src, TensorProperty.SIZE, i)
                        track_symint(property_source, ss, constraint_size[i])
                else:
                    for i, ss in enumerate(curr_t.size()):
                        property_source = TensorPropertySource(src, TensorProperty.SIZE, i)
                        track_symint(property_source, ss, constraint_size[i])
                    for i, ss in enumerate(curr_t.stride()):
                        property_source = TensorPropertySource(src, TensorProperty.STRIDE, i)
                        track_symint(property_source, ss, constraint_stride[i])
                    track_symint(TensorPropertySource(src, TensorProperty.STORAGE_OFFSET), curr_t.storage_offset())

        # 1. Every input must equal the final simplified symbolic expression
        #    stored on the placeholder.  Given a placeholder (s0*2, s1),
        #    if we have an input (2, 3), we must show s0*2 == 2 and s1 == 3.
        #    This does a lot of work: it covers duck sizing and equality guards.
        exprs = []
        self.dim_constraints = DimConstraints(
            symbol_to_source,
            self.var_to_val,
            set(symbol_to_constraints.keys()),
            self.source_name_to_debug_name,
        )

        if not _simplified:
            for source, expr in input_guards:
                if self._translation_validation_enabled:
                    # Ignore sources that were not turned into SymInts.
                    srcname = source.name()
                    if srcname in self.source_to_symbol:
                        self._add_target_expr(sympy.Eq(self.source_to_symbol[srcname], expr))

                # Small optimization
                if (
                    isinstance(expr, sympy.Symbol) and
                    symbol_to_source.get(expr) and
                    source == symbol_to_source[expr][0]
                ):
                    continue

                # This logic excludes static values found on tensors from guarding, because
                # dynamo's check_tensor_fn does that (see guards.cpp).
                # However, for non tensor sources, we still need to guard here.
                if ignore_static and isinstance(source, TensorPropertySource):
                    if expr.is_number:
                        self.log.debug("Skipping guard %s", f"{source_ref(source)} == {expr}")
                        continue

                if is_dim(source):
                    self.dim_constraints.add_equality(source, expr)

                sexpr = ShapeGuardPrinter(symbol_to_source, source_ref, self.var_to_sources).doprint(expr)
                exprs.append(f"{source_ref(source)} == {sexpr}")
                if (
                    isinstance(source, TensorPropertySource)
                    and source.prop is TensorProperty.SIZE
                    and equalities_inputs
                    and len(expr.free_symbols) == 1
                ):
                    symbol = next(iter(expr.free_symbols))
                    if (
                        isinstance(expr, sympy.Symbol) and
                        expr in symbol_to_constraints and
                        not equalities_inputs.is_equal(source, symbol_to_source[expr][0])
                    ):
                        msg = (
                            f"The values of {self._debug_name(source)} = {source.name()} and "
                            f"{self._debug_name(symbol_to_source[expr][0])} = {symbol_to_source[expr][0].name()} "
                            "must always be equal."
                        )
                        record_constraint_violation(equalities_inputs.warn_only, self._debug_name(source), msg)

                    if (
                        not isinstance(expr, sympy.Symbol) and
                        symbol in symbol_to_constraints and
                        not equalities_inputs.is_derived(source, symbol_to_source[symbol][0], lambda x: expr.xreplace({symbol: x}))
                    ):
                        src = symbol_to_source[symbol][0]
                        msg = (
                            f"The values of {self._debug_name(source)} = {source.name()} must always be related to "
                            f"the values of {self._debug_name(src)} = {src.name()} by "
                            f"{self._debug_name(source)} = {expr.xreplace({symbol: sympy.sympify(self._debug_name(src))})}."
                        )
                        record_constraint_violation(equalities_inputs.warn_only, self._debug_name(source), msg)

                # NB: Not necessary to report constraint violations here:
                # constraints are guaranteed to be on symbols (we've already
                # caught constants and non-atomic expressions), so we only
                # have relational constraints, but we don't support those
                # at the moment

        # 2. Every guard must evaluate to True (but remember many guards
        #    like s0 == s1*2 because trivial due to simplification)
        issued = set()

        def issue_guard(guard: ShapeGuard) -> None:
            expr = self.simplify(guard.expr)

            # Avoid re-issueing the same guard.
            if expr in issued:
                return

            issued.add(expr)

            try:
                is_trivial = False
                if any(is_dim(source) for s in expr.free_symbols for source in symbol_to_source[s]):
                    is_trivial = self.dim_constraints.add(expr)
                guard_expr = ShapeGuardPrinter(symbol_to_source, source_ref, self.var_to_sources).doprint(expr)
                exprs.append(guard_expr)
                self._add_target_expr(expr)
                # A non-relational constraint on a single sizevar can violate
                # a constraint
                if not is_trivial and len(expr.free_symbols) == 1:
                    symbol = next(iter(expr.free_symbols))
                    source = symbol_to_source[symbol][0]
                    constraints = symbol_to_constraints[symbol]
                    for c in constraints:
                        if isinstance(c, StrictMinMaxConstraint):
                            var_with_range = self._render_range_for_constraint_violation(source, c)
                            msg = (
                                f"Not all values of {var_with_range} "
                                f"satisfy the generated guard {guard_expr}."
                            )
                            record_constraint_violation(c.warn_only, self._debug_name(source), msg)
                        elif isinstance(c, RelaxedUnspecConstraint):
                            # This is fine, we allow guards here as long as it
                            # didn't constrain it to one value  (we don't
                            # actually know this; this depends on our
                            # ValueRanges reasoning capability)
                            pass
                        else:
                            raise AssertionError(f"unrecognized constraint {c}")
            except Exception:
                self.log.warning("Failing guard allocated at: \n%s", ''.join(guard.stack.format()))
                raise

        # First, issue all guards.
        # This removes all the checks that follow from bounds
        # We could simply emit those and also the bounds 2 <= size when necessary
        for guard in (guards if guards is not None else self.guards):
            if self._maybe_evaluate_static(guard.expr, axioms=()) is not None:
                continue
            issue_guard(guard)

        # Because there are guards that export's constraint solver can suggest good fixes for, that we may have
        # deferred as runtime asserts, and that produce_guards() alone won't do anything with (e.g. divisiblity guards),
        # we want to send runtime asserts to export's constraint solver too. These will still stay in the graph as asserts,
        # but export's constraint solver can decide whether to do anything with them (i.e. raise an error and provide
        # suggested fixes, or decide it's out of scope and leave as a runtime assert in the graph).
        for ra in self.deferred_runtime_asserts.get(None, []):
            if self._maybe_evaluate_static(ra.expr, axioms=()) is not None:
                continue
            expr = self.simplify(ra.expr)
            self.dim_constraints.add(expr)

        # 3. Every symbol must be within its value range (this handles 0/1
        # specialization too).
        for symbol, sources in symbol_to_source.items():
            r = self.var_to_range.get(symbol)
            if r is None:
                if symbol not in self.var_to_range:
                    continue
                r = self.var_to_range[symbol]

            assert sources
            bounds = []
            if r.lower not in (-sympy.oo, -int_oo):
                if any(is_dim(source) for source in sources):
                    self.dim_constraints.add(sympy.Ge(symbol, r.lower))
                # Only print lower bound in simplified mode if it is not the
                # default
                if not _simplified or r.lower != self._default_value_range().lower:
                    bounds.append(str(r.lower))
            bounds.append(source_ref(sources[0]))
            if r.upper not in (sympy.oo, int_oo):
                if any(is_dim(source) for source in sources):
                    self.dim_constraints.add(sympy.Le(symbol, r.upper))
                # nontrivial upper bound is always interesting
                bounds.append(str(r.upper))
            if len(bounds) > 1:
                exprs.append(" <= ".join(bounds))

                # Check constraints
                constraints = symbol_to_constraints[symbol]
                for c in constraints:
                    if isinstance(c, StrictMinMaxConstraint):
                        # TODO: With int_oo, I think this condition is a noop
                        # now
                        if not (c.vr & self._default_value_range()).issubset(r):
                            source = sources[0]

                            expr = sympy.And(sympy.Le(r.lower, symbol), sympy.Le(symbol, r.upper))
                            guard_expr = ShapeGuardPrinter(symbol_to_source, source_ref, self.var_to_sources).doprint(expr)
                            var_with_range = self._render_range_for_constraint_violation(source, c)
                            msg = (
                                f"Not all values of {var_with_range} satisfy the generated guard {guard_expr}"
                            )
                            record_constraint_violation(
                                c.warn_only,
                                self._debug_name(source),
                                msg,
                            )
            # We NaN specialize, which means similar to 0/1 specialization we
            # should assume that the float is NOT nan.  This is load bearing
            # if you have something like an equality guard, nan will play
            # merry hell with the reasoning.
            if symbol_is_type(symbol, SymT.FLOAT):
                exprs.append(f"not __math_isnan({source_ref(sources[0])})")

        if constraint_violations:
            warn_msgs = []
            error_msgs = []
            debug_names = set()
            for warn_only, debug_name, msg in constraint_violations:
                if warn_only:
                    msg = f"  {len(warn_msgs) + 1}. {msg()}"
                    warn_msgs.append(msg)
                else:
                    msg = f"  - {msg()}"
                    error_msgs.append(msg)
                    debug_names.add(debug_name)
            if len(error_msgs) > 0:
                debug_names = ', '.join(sorted(debug_names))
                err = '\n'.join(error_msgs)
                raise ConstraintViolationError(
                    f"Constraints violated ({debug_names})! "
                    'For more information, run with TORCH_LOGS="+dynamic".\n'
                    f"{err}"
                )
            elif len(warn_msgs) > 0:
                log.debug("%s Warning only constraints violated", len(warn_msgs))

        signpost_event(
            "dynamic",
            "produce_guards",
            {
                **self.co_fields,
                **self.counter,
                "num_guards": len(exprs),
                "free_symbols": sum(1 for v in symbol_to_source.values() if v),
                # The keys are meaningless from an aggregate perspective, so
                # don't include them.  Biggest first.
                "symbol_guard_counts": sorted(self.symbol_guard_counter.values(), reverse=True),
            },
        )

        if self._translation_validation_enabled:
            from torch.fx.experimental.validator import PopulateValidator

            # Add all deferred runtime assertions; these are not technically
            # handled by produce_guards but we need to put them in the target
            # set
            for ras in self.deferred_runtime_asserts.values():
                for ra in ras:
                    self._add_target_expr(ra.expr)

            # Add value range bound guards for all symbols with no trivial bounds.
            # Reason: '_maybe_evaluate_static' may eliminate guards based on the
            # refined value ranges.
            for sym, vr in self.var_to_range.items():
                if vr.lower not in (-sympy.oo, -int_oo):
                    self._add_target_expr(sympy.Le(vr.lower, sym))
                if vr.upper not in (sympy.oo, int_oo):
                    self._add_target_expr(sympy.Le(sym, vr.upper))

            # Before validating, populate the input of the validator with the
            # built FX graph.
            with fx_traceback.preserve_node_meta():
                PopulateValidator(self.graph, self.validator).run()

        # Only run translation validation when we are not passing custom guards
        if guards is None:
            self._check_translation_validate()
        return exprs

    def produce_guards_expression(
        self,
        placeholders,
        *,
        guards: Optional[List[ShapeGuard]] = None,
        ignore_static=True
    ):
        """
        Expected to be used with evaluate_guards_expression(). Produces the guards
        for the given placeholders and returns a string expression to be evaluated
        by evaluate_guards_expression given concrete values for the placeholders.
        """
        from torch._dynamo.source import LocalSource
        arg_names = [f"t{i}" for i in range(len(placeholders))]
        produced_guards = self.produce_guards(
            placeholders,
            [LocalSource(a) for a in arg_names],
            guards=guards,
            ignore_static=ignore_static,
        )
        if produced_guards:
            return " and ".join(produced_guards)
        return None

    def evaluate_symexpr(self, code):
        """
        To be used by compile_fx to evaluate symexprs
        """
        args = {str(e): val for e, val in self.var_to_val.items()}
        return eval(code, SYMPY_INTERP, args)

    def evaluate_guards_expression(self, code, args):
        """
        Expected to be used with produce_guards_expression(). Evaluates an expression
        generated by produce_guards_expression for the given concrete args.
        """
        arg_names = [f"t{i}" for i in range(len(args))]
        return eval(code, SYMPY_INTERP, {"L": dict(zip(arg_names, args))})

    def evaluate_guards_for_args(self, placeholders, args, *, ignore_static=True):
        """Generate guards for a graph's placeholder values and evaluate the guards with args
        """
        code = self.produce_guards_expression(placeholders, ignore_static=ignore_static)
        if code:
            return self.evaluate_guards_expression(code, args)
        return True

    def get_pruned_guards(self, symints):
        """
        Get a list of guards, but pruned so it only provides guards that
        reference symints from the passed in input
        """
        symints = {s.node.expr for s in symints if isinstance(s.node.expr, sympy.Symbol)}
        guards = []
        for g in self.guards:
            if all(s in symints for s in g.expr.free_symbols):
                guards.append(g)
        return guards

    def bind_symbols(self, placeholders, args):
        """
        Given a paired list of placeholders (fake tensors with
        symbolic sizes) and concrete arguments (regular tensors
        with real sizes), returns a dictionary mapping each
        symbol to its real value.  So for example, if you
        have a placeholder with size (s0, s1), binding
        (2, 4) to it will give you {s0: 2, s1: 4}.  This is
        not guaranteed to bind ALL symbols in the ShapeEnv;
        we can't bind a symbol if it doesn't occur in any placeholder,
        and symbols that already have replacements won't get bindings.

        This is a little duplicative with evaluate_guards but
        it's different enough that it seemed cleanest to make
        another copy.  This assumes the guards are already checked,
        though if it's cheap we'll check for shenanigans
        """
        bindings: Dict[sympy.Symbol, int] = {}

        def bind_symint(arg, val):
            if isinstance(val, SymInt):
                s = val.node.expr

                if isinstance(s, sympy.Symbol):
                    if s in bindings:
                        assert bindings[s] == arg, f"{bindings[s]} != {arg}"
                    else:
                        bindings[s] = arg
                elif isinstance(-s, sympy.Symbol):
                    if -s in bindings:
                        assert bindings[-s] == -arg, f"{bindings[-s]} != {-arg}"
                    else:
                        bindings[-s] = -arg

        for t, arg in zip(placeholders, args):
            if t is None:
                continue
            if isinstance(t, SymInt):
                bind_symint(arg, t)
                continue
            assert isinstance(t, torch.Tensor)
            for i, s in enumerate(t.size()):
                bind_symint(arg.size(i), s)
            for i, s in enumerate(t.stride()):
                bind_symint(arg.stride(i), s)
            bind_symint(arg.storage_offset(), t.storage_offset())

        return bindings

    def get_nontrivial_guards(self):
        """Returns a list of guard expressions that aren't statically known (i.e. not trivial)"""
        return [self.simplify(guard.expr) for guard in self.guards if self._maybe_evaluate_static(guard.expr, axioms=()) is None]

    def format_guards(self, verbose=False):
        """Format this shape env's guard expressions with optional traceback info if verbose"""
        def format_tb(tb):
            if not verbose:
                return ""
            return f"\n   Guarded at:\n{''.join('   ' + l for l in tb.format())}"

        return '\n'.join(f" - {guard.expr}{format_tb(guard.stack)}" for guard in self.guards)

    def bound_sympy(self, expr: sympy.Expr, size_oblivious: bool = False) -> ValueRanges:
        """Given a sympy expression, computes a ValueRanges bound for what values it can be"""
        var_to_range = {x: self.var_to_range.get(x, None) for x in expr.free_symbols}
        if size_oblivious:
            # Clamp values of size-like variables
            # NB: discarding the old upper bound in intentional, per
            # https://github.com/pytorch/pytorch/pull/123675
            for x in self.size_like & var_to_range.keys():
                if var_to_range[x] is not None:
                    # NB: do NOT set upper to 2 ** 48, we're using this solely
                    # to determine if we can do size-like replacement, the
                    # upper bound is irrelevant here
                    var_to_range[x] = ValueRanges(2, int_oo)
                    assert var_to_range[x].is_int
        return bound_sympy(expr, var_to_range)

    @_lru_cache
    def get_axioms(self, symbols: Optional[Tuple["sympy.Symbol"]] = None, compute_hint: bool = False) -> Tuple["sympy.Expr"]:
        """
        Given the symbols in an expression, it returns all the runtime asserts that have those symbols
        concatenated with all the guards.
        If symbols is None, it returns all the runtime asserts (and all the guards)
        """
        if symbols is None:
            runtime_asserts = (r.expr
                               for rs in self.deferred_runtime_asserts.values()
                               for r in rs)
        else:
            runtime_asserts = (r.expr
                               for s in symbols if s not in self.var_to_val
                               for r in self.deferred_runtime_asserts.get(s, ()))
        guards = (g.expr for g in self.guards)
        axioms = itertools.chain(guards, runtime_asserts)
        if compute_hint:
            axioms = (canonicalize_bool_expr(a.xreplace(self.var_to_val)) for a in axioms)
        return tuple(dict.fromkeys(axioms).keys())

    @lru_cache(None)
    def get_implications(self,
                         e: "sympy.Expr") -> Tuple[Tuple["sympy.Expr", 'sympy.logic.boolalg.BooleanAtom']]:
        """ Given a expression, it returns a list of predicates that follow from it """
        equiv = {}

        def add_expr(expr):
            expr = canonicalize_bool_expr(expr)
            if isinstance(expr, (sympy.Eq, sympy.Ne)):
                # No need to canonicalize
                # TODO We could further canonicalize Eq ordering the lhs and rhs somehow
                # With this, we could remove the need for the commutativity part
                opposite = sympy.Eq if isinstance(expr, sympy.Ne) else sympy.Ne
                # Commutativity of == and !=
                equiv[type(expr)(expr.lhs, expr.rhs)] = sympy.true
                equiv[type(expr)(expr.rhs, expr.lhs)] = sympy.true
                equiv[opposite(expr.lhs, expr.rhs)] = sympy.false
                equiv[opposite(expr.rhs, expr.lhs)] = sympy.false
            else:
                # Expr and negation
                equiv[expr] = sympy.true
                equiv[canonicalize_bool_expr(sympy.Not(expr))] = sympy.false

        add_expr(e)
        # Other relational expressions this expression implies
        if isinstance(e, sympy.Eq):
            add_expr(sympy.Le(e.lhs, e.rhs))
            add_expr(sympy.Ge(e.lhs, e.rhs))
        elif isinstance(e, sympy.Lt):
            add_expr(sympy.Le(e.lhs, e.rhs))
            add_expr(sympy.Ne(e.lhs, e.rhs))
            if e.lhs.is_integer and e.rhs.is_integer:
                add_expr(sympy.Le(e.lhs, e.rhs - 1))
        elif isinstance(e, sympy.Le):
            add_expr(sympy.Lt(e.lhs, e.rhs + 1))
        return tuple(equiv.items())

    @_lru_cache
    def _maybe_evaluate_static(
        self, expr: "sympy.Expr", *, unbacked_only: bool = False, compute_hint: bool = False,
        size_oblivious: bool = False, axioms: Optional[Tuple[sympy.Expr]] = None,
        var_to_range: Optional[Tuple[Tuple[sympy.Symbol, ValueRanges]]] = None
    ) -> "Optional[sympy.Expr]":
        """
        Tries to evaluate expr without introducing guards

        If unbacked_only == True, then we only do substitutions on
        unbacked SymInts (leaving regular hinted integers alone).  This could
        result in an expression that still contains backed SymInts, which you
        could then potentially guard on.

        Use compute_hint == True if you are trying to compute a non-binding
        hint for the particular hint values of backed SymInts, e.g., if
        s0 happens to be 3 this run, compute_hint will subsitute s0 with 3.
        """

        # axioms with compute hint NYE
        assert not compute_hint or not axioms

        expr = self.simplify(expr)

        if compute_hint:
            expr = expr.xreplace(self.var_to_val)

        expr = canonicalize_bool_expr(expr)

        # Pattern matching
        symbols = tuple(expr.free_symbols)
        if axioms is None:
            axioms = self.get_axioms(symbols, compute_hint=compute_hint)
        subst = {}
        for e in axioms:
            if e.free_symbols.issubset(expr.free_symbols):
                subst.update(dict(self.get_implications(self.simplify(e))))

        expr = expr.xreplace(subst)

        fs = expr.free_symbols

        if not fs and (expr.is_number or expr.is_Boolean):
            return expr

        if var_to_range is None:
            var_ranges = self.var_to_range
        else:
            var_ranges = dict(var_to_range)

        symbol_info = tuple(
            (s, var_ranges.get(s), self.var_to_val.get(s), s in self.size_like)
            for s in sorted(fs, key=lambda s: str(s))  # TODO: speed up sort?
        )

        r = _maybe_evaluate_static_worker(expr, symbol_info, unbacked_only, size_oblivious)
        return r

    @_lru_cache
    def replace(self, expr: "sympy.Expr") -> "sympy.Expr":
        """Apply symbol replacements to any symbols in the given expression
        """
        replacements = {}
        for s in expr.free_symbols:
            r = self._find(cast(sympy.Symbol, s))
            # Micro-optimization: only do replacements if r and s are different
            # Otherwise, xreplace is not a no-op and will trigger expensive
            # assumption queries if expr has a relational node.
            if not r.is_Symbol or r != s:
                replacements[s] = r
        if replacements:
            return safe_expand(expr.xreplace(replacements))
        else:
            return expr

    @_lru_cache
    def _update_divisible(self):
        new_divisible = set()
        for k in self.divisible:
            res = self.replace(k)
            if not res.is_number:
                new_divisible.add(k)

        self.divisible = new_divisible
        self._update_version_counter()

    @_lru_cache
    def simplify(self, expr: "sympy.Expr") -> "sympy.Expr":
        """Use known constraints and replacements to simplify the given expr
        """
        expr = self.replace(expr)
        # TODO it would seem that this pass is not necessary given the
        # below replacement of // with /, but for nested FloorDivs
        # the non-recursive replacement doesn't work, and
        # recursive makes it hard to look up divisibility,
        # because existing divisibility info has FloorDiv in it, not /
        # for now just do a separate pass to catch common nested case
        if expr.has(FloorDiv):
            self._update_divisible()
            div_replacements = {}
            for atom in expr.atoms(FloorDiv):
                base, divisor = atom.args
                if isinstance(divisor, FloorDiv):
                    base1, divisor1 = divisor.args
                    if self.replace(Mod(base, divisor)) in self.divisible and \
                            base == base1 and self.replace(Mod(base1, divisor1)) in self.divisible:
                        div_replacements[atom] = divisor1
            if div_replacements:
                expr = expr.xreplace(div_replacements)
                expr = safe_expand(expr)
        if expr.has(FloorDiv):
            div_replacements = {}
            pows = expr.atoms(sympy.Pow)
            rationals = expr.atoms(sympy.Rational).difference(expr.atoms(sympy.Integer))
            for fd in expr.atoms(FloorDiv):
                base, divisor = fd.args
                if self.replace(Mod(base, divisor)) in self.divisible:
                    div_replacements[fd] = CleanDiv(base, divisor)
            if div_replacements:
                new_expr = expr.xreplace(div_replacements)
                new_expr = safe_expand(new_expr)
                new_pows = new_expr.atoms(sympy.Pow)
                new_rationals = new_expr.atoms(sympy.Rational).difference(new_expr.atoms(sympy.Integer))
                # divisions simplified away
                if new_pows.issubset(pows) and new_rationals.issubset(rationals):
                    expr = new_expr
        return expr

    @lru_cache(256)
    def size_hint(self, expr: "sympy.Expr", *, allow_none=False):
        """
        Gets a size hint for a given expression from the underlying shapes we had.
        Does not introduce a guard, so only use this when you can guarantee that
        your code is still valid for arbitrary shapes (such as optimization decisions)
        """
        result_expr = safe_expand(expr).xreplace(self.var_to_val)
        if not result_expr.is_number:

            from torch.utils._sympy.singleton_int import SingletonInt

            if isinstance(result_expr, SingletonInt):
                return None
            r = self._maybe_evaluate_static(result_expr, compute_hint=True)
            if r is not None:
                return r
            if allow_none:
                return None

            if self.unbacked_var_to_val:
                unsound_expr = result_expr.xreplace(self.unbacked_var_to_val)
                if not unsound_expr.free_symbols:
                    log.warning("propagate_real_tensors size_hint(%s) -> %s", expr, unsound_expr)
                    trace_structured(
                        "propagate_real_tensors",
                        metadata_fn=lambda: {
                            "expr": repr(expr),
                            "result": repr(unsound_expr),
                            "stack": structured.from_traceback(CapturedTraceback.extract(skip=1).summary()),
                        },
                    )
                    self.defer_runtime_assert(
                        sympy.Eq(result_expr, unsound_expr),
                        f"propagate_real_tensors: {result_expr} == {unsound_expr}"
                    )
                    return unsound_expr

            raise self._make_data_dependent_error(result_expr, expr)
        return result_expr

    # NB: keep in sync with size_hint
    @lru_cache(256)
    def has_hint(self, expr: "sympy.Expr"):
        result_expr = safe_expand(expr).xreplace(self.var_to_val)
        return result_expr.is_number or self._maybe_evaluate_static(result_expr) is not None

    def _make_data_dependent_error(self, expr, unhinted_expr, *, size_oblivious_result: Optional[bool] = None):
        # TODO: in a Dynamo context, having user code, and having the
        # name of the local, will be much better
        size_like_symbols = []
        for s in expr.free_symbols:
            stacktrace = ''.join(self.var_to_stack[s].format())
            self.log.debug("Data dependent variable '%s' allocated at:\n%s", s, stacktrace)
            if s in self.size_like:
                size_like_symbols.append(s)
        size_oblivious_result_msg = ""
        if size_oblivious_result is not None:
            size_oblivious_result_msg = (
                f"ATTENTION: guard_size_oblivious would fix the error, evaluating expression to {size_oblivious_result}.\n"
                "Maybe you need to add guard_size_oblivious to framework code, see doc below for more guidance.\n\n"
            )
        fsummary, maybe_user_loc, maybe_extra_debug = self._get_stack_summary(True)
        if expr.is_integer:
            desc = "Could not extract specialized integer from data-dependent expression"
        else:
            desc = "Could not guard on data-dependent expression"
        msg = (
            f"{desc} {expr} (unhinted: {unhinted_expr}).  "
            f"(Size-like symbols: {', '.join(map(str, size_like_symbols)) or 'none'})\n\n"
            f"{size_oblivious_result_msg}"
            "Potential framework code culprit (scroll up for full backtrace):\n"
            f"{''.join(traceback.StackSummary.from_list([fsummary]).format())}\n"
            'For more information, run with TORCH_LOGS="dynamic"\n'
            "For extended logs when we create symbols, also add "
            f"TORCHDYNAMO_EXTENDED_DEBUG_CREATE_SYMBOL=\"{','.join(map(str, expr.free_symbols))}\"\n"
            "If you suspect the guard was triggered from C++, add TORCHDYNAMO_EXTENDED_DEBUG_CPP=1\n"
            "For more debugging help, see "
            "https://docs.google.com/document/d/1HSuTTVvYH1pTew89Rtpeu84Ht3nQEFTYhAX3Ypa_xJs/edit?usp=sharing\n" +
            maybe_extra_debug
            # TODO: Help text about how to use our runtime tests to fix this
            # problem
        )
        return GuardOnDataDependentSymNode(expr, msg)

    def _update_var_to_range(self, symbol, vr):
        lower, upper = vr.lower, vr.upper

        # If we have a size-like unbacked SymInt, refuse to refine the range to be
        # less than two.  This is because when we intersect this range
        # with [2, inf] for size oblivious tests, the range would be
        # unsatisfiable.  In other words, once you have a size-like
        # unbacked SymInt, we can never learn that it is exactly zero or one,
        # because we would now give inconsistent results for all size
        # oblivous tests!
        if upper < 2 and symbol in self.size_like:
            upper = 2

        # Updates the range and the guards corresponding to each bound of the symbol.
        if symbol not in self.var_to_range:
            r = ValueRanges(lower, upper)
            self.log.debug("_update_var_to_range %s = %s (new)", symbol, r)
            self.var_to_range[symbol] = r
        else:
            old = self.var_to_range[symbol]
            new = old & ValueRanges(lower, upper)
            if new != old:
                self.var_to_range[symbol] = new
                self.log.debug("_update_var_to_range %s = %s (update)", symbol, new)

        if (v := self.var_to_val.get(symbol)) is not None:
            r = self.var_to_range[symbol]
            assert v in r, f"{v} not in {r}"

    def _set_replacement(self, a: "sympy.Symbol", tgt: "sympy.Expr", msg: str) -> None:
        """
        Adds or updates a replacement for a symbol.
        Use this instead of `self.replacements[a] = tgt`.
        """

        if tgt == self.replacements.get(a, None):
            return

        # Precondition: a == tgt
        assert isinstance(a, sympy.Symbol)

        if self.allow_complex_guards_as_runtime_asserts and not _is_supported_equivalence(tgt):
            return  # continuing leads to placeholder shapes having complex expressions that we can't resolve

        # Handles nested tensor symbolic variables which don't have
        # var_to_range bounds
        tgt_bound = None
        if a in self.var_to_range:
            src_bound = self.var_to_range[a]

            # First, refine the value range of a based on the computed value range
            # of tgt.  This is always OK to do, even if we decide not to do the
            # substitution in the end.  This might be a no-op, if a already has
            # a tighter bound
            tgt_bound = self.bound_sympy(tgt)
            self._update_var_to_range(a, tgt_bound)

            # Next, check if we can update the range of free symbols in tgt
            # based on the range in a. But only do it if:
            #  - the source bound non-trivially improves over what we get out of
            #    the existing bounds.
            #  - the replacement is univariate and we can invert the tgt expression
            if not tgt_bound.issubset(src_bound) and len(tgt.free_symbols) == 1:
                b = next(iter(tgt.free_symbols))
                # Try to invert the equality
                r = try_solve(sympy.Eq(a, tgt), b, floordiv_inequality=False)
                if r is not None:
                    self.log.debug("set_replacement: solve for %s in %s == %s gives %s", b, a, tgt, r)
                    # The solution here can be non-integral, for example, if
                    # we have s0 = 2*s1, then s1 = s0/2.  What we would like
                    # to do is calculated the bounds in arbitrary precision,
                    # and then requantize the bound to integers when we are
                    # done.
                    rat_b_bound = self.bound_sympy(r[1])
                    b_bound = ValueRanges(CeilToInt(rat_b_bound.lower), FloorToInt(rat_b_bound.upper))
                    self._update_var_to_range(b, b_bound)
                    tgt_bound = self.bound_sympy(tgt)
                    assert tgt_bound.issubset(src_bound)

            # TODO: Should we propagate size-like-ness?
            #
            # Pros: if u0 is size-like, intuitively u0 == u1 should cause u1
            # to become size-like.
            #
            # Cons: if u0 is size-like, what about u0 - 1 == u1?  You CAN'T
            # propagate in this case, because what if u0 == 0, then u1 is negative
            # and clearly isn't a size.  So, at minimum, any f(x) whose value
            # range isn't [0, inf] given x in [0, inf] cannot propagate
            # size-like-ness.  But there are many situations where you could
            # imagine u1 is going to be size-like and actually you just didn't
            # have a refined enough value range on u0.  Since even innocuous
            # looking arithmetic operations can destroy size-like-ness, it's
            # best to not propagate it at all and force the user to annotate it
            # as necessary.
            #
            # Compromise: we preserve size-like-ness only for exact equality
            # and nothing else.
            if a in self.size_like and isinstance(tgt, sympy.Symbol):
                self.size_like.add(tgt)
            elif isinstance(tgt, sympy.Symbol) and tgt in self.size_like:
                self.size_like.add(a)

            # Now, decide if we will do the substitution.
            #
            #  - If the source has a non-trivial range, only substitute if
            #    we preserve this range.  Note that we may have propagated
            #    the src_range to free variables in tgt when tgt is univariate
            #    and we could find an inverse, which helps us achieve this.
            #    This ensures we never "forget" about user defined ranges,
            #    even if they end up being defined on composite formulas
            #    like s0 + s1.
            #
            #  - If the variable is unbacked, only substitute if the substitution
            #    would preserve the bounds also under size-like-ness conditions.

            if not tgt_bound.issubset(src_bound):
                self.log.debug("skipped set_replacement %s = %s (%s) [%s not subset of %s]", a, tgt, msg, tgt_bound, src_bound)
                return
            elif a in self.size_like:
                tgt_bound_so = self.bound_sympy(tgt, size_oblivious=True)
                src_bound_so = self.bound_sympy(a, size_oblivious=True)
                if not tgt_bound_so.issubset(src_bound_so):
                    self.log.debug("skipped set_replacement %s = %s (%s) "
                                   "[%s not subset of %s (size-oblivious conditions)]", a, tgt, msg, tgt_bound_so, src_bound_so)
                    return

        if isinstance(tgt, (sympy.Integer, sympy.Float)):
            # specializing to a constant, which is likely unexpected (unless
            # you specified dynamic=True)

            user_tb = TracingContext.extract_stack()
            trace_structured(
                "symbolic_shape_specialization",
                metadata_fn=lambda: {
                    "symbol": repr(a),
                    "sources": [s.name() for s in self.var_to_sources.get(a, [])],
                    "value": repr(tgt),
                    "reason": msg,
                    "stack": structured.from_traceback(CapturedTraceback.extract(skip=1).summary()),
                    "user_stack": structured.from_traceback(user_tb) if user_tb else None,
                }
            )

            if config.print_specializations:
                self.log.warning("Specializing %s to %s", self.var_to_sources[a][0].name(), tgt)
                self.log.debug("SPECIALIZATION", stack_info=True)
        log.info("set_replacement %s = %s (%s) %s", a, tgt, msg, tgt_bound)
        self.replacements[a] = tgt
        self._update_version_counter()

        # When specializing 'a == tgt', the equality should be also conveyed to
        # Z3, in case an expression uses 'a'.
        self._add_target_expr(sympy.Eq(a, tgt, evaluate=False))

    def _add_divisible(self, expr: "sympy.Expr"):
        self.divisible.add(expr)
        self._update_version_counter()

    @_lru_cache
    @record_shapeenv_event()
    def _find(self, a: "sympy.Symbol") -> "sympy.Expr":
        """
        Implements a DSU-like algorithm to find the variable that represents a
        Also handles transitive non-identity replacements.

        a: b + c
        c: d
        """
        if a not in self.replacements:
            return a
        res = self.replacements[a]
        cur_replace = {s: self._find(s) for s in res.free_symbols}
        replaced, changed = self.replacements[a]._xreplace(cur_replace)
        if changed:
            self._set_replacement(a, replaced, "find")
        return self.replacements[a]

    @lru_cache(256)
    def _maybe_guard_rel(self, expr: "sympy.Rel") -> None:
        """
        The relational guard is guarded to be true.  Use this information to
        simplify shapes (i.e. a == b or a % 5 == 0)
        """
        assert isinstance(expr, sympy.Rel)

        # A good example of what goes wrong if you don't do this is
        # python test/functorch/test_aotdispatch.py -k
        # test_aot_autograd_symbolic_module_exhaustive_nn_LazyConv3d_cpu_float32
        if isinstance(expr, sympy.Ne):
            return

        free = list(expr.free_symbols)

        assert len(free) > 0, f"The expression should not be static by this point: {expr}"
        # In case of really gnarly expression, we don't blow up
        if len(free) > 5:
            return

        # Prioritize unbacked symints for solving by ordering them last.
        # Prefer to simplify out lexicographically higher symbols (i.e. simplify out s4 over s3).
        #   (NB: this unfortunately isn't strictly equivalent to simplifying out newer symbols)
        # Prefer to simplify out symbols with ephemeral sources.
        def _smart_symbol_sort(x):
            has_only_ephemeral_sources = (
                x in self.var_to_sources and all(s.is_ephemeral() for s in self.var_to_sources[x])
            )
            # NB: size_hint is int, not sympy.Expr, do not use int_oo here
            size = self.size_hint(x, allow_none=True) or sys.maxsize
            name = x.name
            # 1 puts ephemeral sourced symbols first when sorting in reverse
            return (1 if has_only_ephemeral_sources else 0, size, name)

        free = sorted(free, key=_smart_symbol_sort, reverse=True)  # type: ignore[attr-defined]
        lhs = expr.lhs
        rhs = expr.rhs

        self._refine_ranges(expr)

        # The rest of this stuff is for equality only
        if not isinstance(expr, sympy.Eq):
            return

        if not expr.has(Mod):
            try:
                floor_div_atoms = lhs.atoms(FloorDiv).union(rhs.atoms(FloorDiv))
                if len(floor_div_atoms) > 0 and any(a.divisor != 1 for a in floor_div_atoms):
                    raise NotImplementedError

                # Never replace unbacked symbols with other unbacked symbols.
                # This is error prone because you can cause references to
                # unbacked symbols to time travel backwards.  E.g.,
                #
                # u1 = x.item()
                # ... use of u1 ...
                # u2 = y.item()
                # u3 = z.item()
                # torch._check(u1 == u2 + u3)
                #
                # If you replace u1 with u2 + u3, then the use of u1 now
                # references u2 and u3 prior to them actually being bound at
                # runtime.  It's pretty inconvenient to setup control
                # dependencies for substitutions, so ban it entirely.
                def trivial_solve(lhs, rhs):
                    if isinstance(lhs, sympy.Symbol):
                        if free_unbacked_symbols(lhs) and not free_unbacked_symbols(rhs):
                            return True
                        if symbol_is_type(lhs, SymT.FLOAT):
                            return True
                        # TODO: Maybe trivial solutions for int should also be
                        # done?
                    return False

                # short-circuit when no solving is needed
                if trivial_solve(lhs, rhs):
                    self._set_replacement(lhs, self._find(rhs), "trivial_lhs")
                elif trivial_solve(rhs, lhs):
                    self._set_replacement(rhs, self._find(lhs), "trivial_rhs")
                else:
                    r = try_solve(expr, free[0], floordiv_inequality=False)
                    if r is not None and all(t.is_integer for t in sympy.preorder_traversal(r[1])):
                        new_var = self._find(r[1])
                        ok = len(free_unbacked_symbols(new_var)) == 0
                        if ok:
                            self._set_replacement(cast(sympy.Symbol, free[0]), new_var, "solve")
            except NotImplementedError:
                pass
        if expr.has(Mod):
            mod_expr = next(iter(expr.atoms(Mod)))
            try:
                r = try_solve(expr, mod_expr, floordiv_inequality=False)
                if r is not None and r[1] == 0:
                    self._add_divisible(mod_expr)
                    # This is a little bit of extra logic to make things like
                    # torch.empty(i0, q).view(c, -1, q) work out
                    p, q = mod_expr.args
                    if isinstance(q, sympy.Number) and isinstance(p, sympy.Mul) and len(p.args) == 2:
                        c, i0 = p.args
                        # Given Mod(c * i0, q) == 0
                        if (
                            isinstance(c, sympy.Number) and
                            isinstance(i0, sympy.Symbol) and
                            self.is_unbacked_symint(i0)
                        ):
                            # We have Mod(i0, q / c) == 0, which means we can
                            # rewrite i0 as (q / gcd(q, c)) * i1
                            d = q / sympy.gcd(q, c)  # TODO: CleanDiv?
                            i1 = self.create_unbacked_symint().node.expr
                            # Propagate the value ranges.  It doesn't really
                            # matter if we use truediv or floordiv, because we
                            # have established divisibility.
                            self._update_var_to_range(i1, SymPyValueRangeAnalysis.floordiv(
                                self.var_to_range[i0], ValueRanges.wrap(d)
                            ))
                            # Propagate size-like-ness
                            if i0 in self.size_like:
                                self.size_like.add(i1)
                            self._set_replacement(i0, d * i1, "divisibility")

            except NotImplementedError:
                pass
        return

    # See: Note - On 0/1 specialization
    def _default_value_range(self) -> ValueRanges:
        lower = 2 if self.specialize_zero_one else 0
        return ValueRanges(lower, int_oo)

    def _default_unspecified_value_range(self) -> ValueRanges:
        return ValueRanges(-int_oo, int_oo)

    @_lru_cache
    def _simplify_floor_div(self, expr):
        floor_divs = tuple(expr.atoms(FloorDiv))
        # we expect floor_divs to be exact,
        # and thus add the guards for the exact floordivs,
        # even if tracing doesn't require them otherwise
        for fd in reversed(floor_divs):
            base, divisor = fd.args
            mod_expr = Mod(base, divisor)
            eq_expr = sympy.Eq(mod_expr, 0)
            # add necessary mod guards
            self.evaluate_expr(eq_expr)
        return self.simplify(expr)

    # We're about to add a guard/runtime assert, check if the ShapeEnv is frozen
    # and if so issue a warning
    def _check_frozen(self, expr, concrete_val):
        if self.frozen:
            self.counter["ignored_backward_guard"] += 1
            signpost_event(
                "dynamic",
                "evaluate_expr_frozen",
                {
                    **self.co_fields,
                    "ignored_guard": f"{expr} == {concrete_val}",
                    # no version = original state (this signpost is expected)
                    # version 2 = dynamic backwards is eagerly compiled
                    "version": 2,
                },
            )
            log.warning("Ignored guard %s == %s, this could result in accuracy problems", expr, concrete_val, stack_info=True)


    def _get_stack_summary(self, is_debug: bool = False):
        fsummary = None
        frame = inspect.currentframe()
        try:
            while frame is not None:
                if frame.f_code.co_filename not in uninteresting_files():
                    fsummary = traceback.FrameSummary(
                        frame.f_code.co_filename,
                        frame.f_lineno,
                        frame.f_code.co_name,
                    )
                    break
                frame = frame.f_back
        finally:
            del frame

        # NB: this stack is truncated, but it's fine because the main
        # stack_info will give you the rest of the info you need
        maybe_user_loc = ""
        user_tb = TracingContext.extract_stack()
        if user_tb:
            maybe_user_loc = " at " + format_frame(user_tb[-1])

        maybe_extra_debug = ""
        if is_debug and user_tb:
            maybe_extra_debug = (
                '\nUser Stack (most recent call last):\n' +
                '  (snipped, see stack below for prefix)\n' +
                ''.join(traceback.format_list(user_tb))
            )
        if is_debug and config.extended_debug_cpp:
            cpp_stack = CapturedTraceback.extract(cpp=True)
            maybe_extra_debug += "\nC++ stack trace:\n" + ''.join(cpp_stack.format())
        elif is_debug:
            maybe_extra_debug += (
                "\nFor C++ stack trace, run with "
                "TORCHDYNAMO_EXTENDED_DEBUG_CPP=1"
            )

        return fsummary, maybe_user_loc, maybe_extra_debug

    def _log_guard(self, prefix: str, g, forcing_spec: bool):
        if self.log.isEnabledFor(logging.INFO):
            str_g = str(g)
            is_debug = config.extended_debug_guard_added is not None and str_g == config.extended_debug_guard_added
            fsummary, maybe_user_loc, maybe_extra_debug = self._get_stack_summary(is_debug)
            maybe_more_info = ""
            if not is_debug:
                maybe_more_info = (
                    ", for more info run with "
                    f'TORCHDYNAMO_EXTENDED_DEBUG_GUARD_ADDED="{str_g}"'
                )
            self.log.info(
                "%s %s [guard added]%s (%s)%s%s",
                prefix if not forcing_spec else f"{prefix} (forcing_spec)",
                str_g,
                maybe_user_loc,
                format_frame(fsummary),
                maybe_more_info,
                maybe_extra_debug,
                stack_info=is_debug,
            )

    @lru_cache(256)
    @record_shapeenv_event(save_tracked_fakes=True)
    def evaluate_expr(self, orig_expr: "sympy.Expr", hint=None, fx_node=None,
                      size_oblivious: bool = False, *, forcing_spec: bool = False):
        try:
            return self._evaluate_expr(orig_expr, hint, fx_node, size_oblivious, forcing_spec=forcing_spec)
        except Exception:
            self.log.warning(
                "failed during evaluate_expr(%s, hint=%s, size_oblivious=%s, forcing_spec=%s",
                orig_expr, hint, size_oblivious, forcing_spec
            )
            raise

    def _evaluate_expr(self, orig_expr: "sympy.Expr", hint=None, fx_node=None,
                       size_oblivious: bool = False, *, forcing_spec: bool = False):
        """
        Given an expression, evaluates it, adding guards if necessary
        """

        # TODO: split conjunctions and evaluate them separately

        # Don't track this one
        @functools.lru_cache(None)
        def compute_concrete_val():
            if hint is None:
                return self.size_hint(orig_expr)
            else:
                return sympy.sympify(hint)

        # Check if:
        #   1. 'translation_validation' is set
        #   2. the corresponding 'fx_node' is not 'None'
        #   3. the guard should not be suppressed
        #
        # If all of the above check, we create an FX node representing the
        # actual expression to be guarded.
        node = None
        fresh = False
        if (
                self._translation_validation_enabled
                and fx_node is not None
                and not self._suppress_guards_tls()
                and not size_oblivious
        ):
            concrete_val = compute_concrete_val()
            if concrete_val is sympy.true:
                node, fresh = self._create_fx_call_function(torch._assert, (fx_node,))
            elif concrete_val is sympy.false:
                neg, _ = self._create_fx_call_function(operator.not_, (fx_node,))
                node, fresh = self._create_fx_call_function(torch._assert, (neg,))
            else:
                eql, _ = self._create_fx_call_function(operator.eq, (fx_node, concrete_val))
                node, fresh = self._create_fx_call_function(torch._assert, (eql,))

            assert node is not None
            # If this is a fresh node, we have to remember the event index that
            # corresponds to this assertion node.
            # Reason: so that, given an assertion node, we can replay the ShapeEnv
            # events until the point where this assertion node was freshly created.
            if fresh:
                self._add_fx_node_metadata(node)

        # After creating the FX node corresponding to orig_expr, we must make sure that
        # no error will be raised until the end of this function.
        #
        # Reason: the translation validation may become invalid otherwise.
        #
        # If an error is raised before the end of this function, we remove the FX node
        # inserted, and re-raise the error.
        guard = None
        tb = None

        try:
            if orig_expr.is_number:
                self.log.debug("eval %s [trivial]", orig_expr)
                if hint is not None:
                    assert orig_expr == hint, f"{orig_expr} != {hint}"
                return orig_expr

            expr = orig_expr

            static_expr = self._maybe_evaluate_static(expr,
                                                      size_oblivious=size_oblivious)
            if static_expr is not None:
                self.log.debug("eval %s == %s [statically known]", orig_expr, static_expr)
                if hint is not None:
                    assert static_expr == hint, f"{static_expr} != {hint}"
                return static_expr

            transmute_into_runtime_assert = False

            concrete_val = None
            if not (expr.free_symbols <= self.var_to_val.keys()):
                # TODO: dedupe this with _maybe_evaluate_static
                # Attempt to eliminate the unbacked SymInt
                new_expr = self._maybe_evaluate_static(expr, unbacked_only=True)
                if not (new_expr.free_symbols <= self.var_to_val.keys()):
                    size_oblivious_result = None
                    if not size_oblivious:
                        size_oblivious_result = self._maybe_evaluate_static(
                            expr,
                            size_oblivious=True
                        )

                    # Last ditch
                    if (
                        self.unbacked_var_to_val and
                        not (unsound_result := orig_expr.xreplace(self.unbacked_var_to_val)).free_symbols
                    ):
                        log.warning("propagate_real_tensors evaluate_expr(%s) -> %s", orig_expr, unsound_result)
                        trace_structured(
                            "propagate_real_tensors",
                            metadata_fn=lambda: {
                                "expr": repr(orig_expr),
                                "result": repr(unsound_result),
                                "stack": structured.from_traceback(CapturedTraceback.extract(skip=1).summary()),
                            },
                        )
                        transmute_into_runtime_assert = True
                        concrete_val = unsound_result
                    else:
                        raise self._make_data_dependent_error(
                            expr.xreplace(self.var_to_val),
                            expr,
                            size_oblivious_result=size_oblivious_result
                        )
                else:
                    expr = new_expr

            if concrete_val is None:
                concrete_val = compute_concrete_val()
            self._check_frozen(expr, concrete_val)

            if (
                    config.inject_EVALUATE_EXPR_flip_equality_TESTING_ONLY
                    and isinstance(hint, bool)
                    and isinstance(expr, (sympy.Eq, sympy.Ne))
            ):
                expr = sympy.Not(expr)

            # Turn this into a boolean expression, no longer need to consult
            # concrete_val
            if concrete_val is sympy.true:
                g = expr
            elif concrete_val is sympy.false:
                g = sympy.Not(expr)
            else:
                g = sympy.Eq(expr, concrete_val)  # type: ignore[arg-type]

            if transmute_into_runtime_assert:
                self.defer_runtime_assert(
                    g,
                    f"propagate_real_tensors: {orig_expr} == {unsound_result}"
                )
                return concrete_val

            if not self._suppress_guards_tls():
                if isinstance(g, sympy.Rel):
                    # TODO: If we successfully eliminate a symbol via equality, it
                    # is not actually necessary to save a guard for the equality,
                    # as we will implicitly generate a guard when we match that
                    # input against the symbol.  Probably the easiest way to
                    # implement this is to have maybe_guard_rel return a bool
                    # saying if it "subsumed" the guard (and therefore the guard
                    # is no longer necessary)
                    self._maybe_guard_rel(g)

                if not self.allow_complex_guards_as_runtime_asserts:
                    # at this point, we've evaluated the concrete expr value, and have
                    # flipped/negated the guard if necessary. Now we know what to guard
                    # or defer to runtime assert on.
                    stack = CapturedTraceback.extract(skip=1)
                    guard = ShapeGuard(g, stack)
                    self.guards.append(guard)
                else:
                    # it's fine to defer simple guards here without checking,
                    # the _maybe_guard_rel() call above will set replacements if possible,
                    # and so the result here will be statically known
                    self.defer_runtime_assert(g, f"evaluate_expr: {orig_expr}")

        except Exception:
            if fresh:
                self._remove_fx_node(node)
            raise
        else:
            if not self._suppress_guards_tls():
                if guard is not None:  # we might have deferred this to runtime assert
                    self._log_guard("eval", g, forcing_spec=forcing_spec)

                    for s in g.free_symbols:
                        self.symbol_guard_counter[s] += 1
                        # Forcing_spec to avoid infinite recursion
                        if (
                            not forcing_spec and
                            config.symbol_guard_limit_before_specialize is not None and
                            self.symbol_guard_counter[s] > config.symbol_guard_limit_before_specialize
                        ):
                            # Force specialization
                            self.log.info(
                                "symbol_guard_limit_before_specialize=%s exceeded on %s",
                                config.symbol_guard_limit_before_specialize,
                                s
                            )
                            self.evaluate_expr(s, forcing_spec=True)
            else:
                self._log_guard("eval [guard suppressed]", g, forcing_spec=forcing_spec)

        return concrete_val

    def cleanup(self):
        """
        Break reference cycles.

        This destroys the stacks. If you really want to keep them, we
        just need some way to break references on code objects.
        """
        for g in self.guards:
            g.stack.cleanup()
        for s in self.var_to_stack.values():
            s.cleanup()
        for ras in self.deferred_runtime_asserts.values():
            for ra in ras:
                ra.stack.cleanup()

    @record_shapeenv_event(save_tracked_fakes=True)
    def defer_runtime_assert(self, orig_expr: "sympy.Expr", msg, fx_node=None):
        """Create an assert that is checked at runtime

        Args:
            orig_expr (sympy.Expr): Boolean expression to assert is true
            msg (str): Message to display on assertion failure
            fx_node (Optional, torch.fx.Node): node in ``self.graph`` corresponding
                to the expression, if applicable

        """
        expr = orig_expr

        # TODO: split conjunctions and evaluate them separately

        static_expr = self._maybe_evaluate_static(expr)
        if static_expr is not None:
            self.log.debug("runtime_assert %s == %s [statically known]", orig_expr, static_expr)
            return static_expr

        # Attempt to eliminate the unbacked SymInt
        new_expr = self._maybe_evaluate_static(expr, unbacked_only=True)
        if not self.prefer_deferred_runtime_asserts_over_guards and new_expr.free_symbols <= self.var_to_val.keys():
            # Do a normal guard
            return self.evaluate_expr(new_expr, fx_node=fx_node)
        # NB: Don't use new_expr as expr; it could contain gunk like shape0
        # which we don't want to guard on

        # OK, we're definitely doing a runtime assert now
        if (
            self._translation_validation_enabled
            and fx_node is not None
            and not self._suppress_guards_tls()
        ):
            node, fresh = self._create_fx_call_function(torch._assert, (fx_node,))
            assert node is not None
            if fresh:
                self._add_fx_node_metadata(node)

        if not self._suppress_guards_tls():
            # If you're here because of this assert, read Note [Backwards runtime asserts]
            # in torch/_inductor/graph.py
            assert not self.runtime_asserts_frozen, expr

            self._check_frozen(expr, sympy.true)

            # eliminate symbols on equality tests / refine ranges
            if isinstance(expr, sympy.Rel):
                self._maybe_guard_rel(expr)

            # canonicalise to remove equations that are trivially equal
            orig_expr = expr
            expr = canonicalize_bool_expr(expr)
            stack = CapturedTraceback.extract(skip=1)
            ra = RuntimeAssert(expr, msg, stack)
            # TODO: Do this in a way that is less janky than int(s.name[1:])
            cands = sorted((s for s in expr.free_symbols if symbol_is_type(s, SymT.UNBACKED_INT)), key=lambda s: int(s.name[1:]))
            # Is None when prefer_deferred_runtime_asserts_over_guards=True
            # and the guard in question has no unbacked SymInts in front
            ix = cands[-1] if cands else None
            self.deferred_runtime_asserts.setdefault(ix, []).append(ra)
            self.num_deferred_runtime_asserts += 1
            self._update_version_counter()
            self._log_guard("runtime_assert", orig_expr, forcing_spec=False)
        else:
            self._log_guard("runtime_assert [guard suppressed]", orig_expr, forcing_spec=False)

        return True

    # Refines the ranges of the variables present in 'guard'.
    #
    # This function tries to refine the range of the variables inside
    # 'guard' by reasoning about it. Specifically, when 'guard' is a
    # 'sympy.Relational' operation.
    #
    # It does mainly 3 things:
    #   1. Tries to isolate a variable in the left-hand side
    #   2. Compute the value range of the right-hand side
    #   3. Update the value range of the variable, if better
    def _refine_ranges(self, expr: sympy.Expr) -> None:
        expr = self.simplify(expr)

        for symbol in expr.free_symbols:
            assert isinstance(symbol, sympy.Symbol)

            if isinstance(self.var_to_val.get(symbol, None), SingletonInt):
                # Skip var_to_range logic for SingletonInt which is only used
                # for jagged layout NestedTensors today
                continue

            r = try_solve(expr, symbol)

            if r is None or not (symbol.is_integer and r[1].is_integer):
                # Range refinement only supports integer symbols for now.
                # There are lots of SymPy bugs when it comes to comparing
                # reals and integers, so we skip that for now.
                continue

            r_expr, rhs = r
            vr = self.var_to_range[symbol]
            lower, upper = vr.lower, vr.upper

            rhs_vr = bound_sympy(rhs, self.var_to_range)

            # Let's suppose that we have a preexisting range for x [0, 100].
            # Now, we issue a guard x > y, where the range for y is [50, 150].
            # Then, lower = 0, rhs_vr.lower = 50 and therefore refinement can happen,
            # refining x to [51, 100], since x must be greater than y, but the lowest
            # y could be is 50.
            #
            # sympy.Eq may update both lower and upper bounds.
            # sympy.G{t,e} may update the lower bound, only.
            # sympy.L{t,e} may update the upper bound, only.
            if lower < rhs_vr.lower and isinstance(r_expr, (sympy.Eq, sympy.Ge, sympy.Gt)):
                # Strictly greater relations allow us to refine a bit more, since
                # x < y implies that the lower bound for x is: y + 1.
                lower = rhs_vr.lower + int(isinstance(r_expr, sympy.Gt))
            if upper > rhs_vr.upper and isinstance(r_expr, (sympy.Eq, sympy.Le, sympy.Lt)):
                upper = rhs_vr.upper - int(isinstance(r_expr, sympy.Lt))

            # Do nothing if the new value range is no better than what we already have.
            if vr == ValueRanges(lower, upper):
                continue

            # Updates the range and the guards corresponding to each bound of the symbol.
            self._update_var_to_range(symbol, ValueRanges(lower, upper))
            # If the range is refined to singleton, set replacement
            if self.var_to_range[symbol].is_singleton():
                self._set_replacement(symbol, self.var_to_range[symbol].lower, "range_refined_to_singleton")

            # Clears the cache, since this update can change the result.
            self._maybe_evaluate_static.cache_clear()

    @lru_cache(maxsize=None)
    @record_shapeenv_event()
    def constrain_symbol_range(self, s: sympy.Symbol, compiler_min: int, compiler_max: int):
        upd_vr = ValueRanges(compiler_min, compiler_max)
        old_vr = self.var_to_range.get(s, ValueRanges.unknown())
        self._update_var_to_range(s, upd_vr)
        if (new_vr := self.var_to_range[s]) != old_vr:
            log.info("constrain_symbol_range %s [%s, %s]", s, new_vr.lower, new_vr.upper)


def _is_int(expr):
    return isinstance(expr, SymInt) and expr.node.expr.is_number

# WARNING: This is legacy, DO NOT USE
def _is_dim_dynamic(t, d):
    return hasattr(t, "_dynamo_dynamic_indices") and d in t._dynamo_dynamic_indices

class PropagateUnbackedSymInts(torch.fx.Interpreter):
    def run_node(self, n: torch.fx.Node):
        """
        Run an FX node, propagating unbacked Symbol bindings to the new fake tensor
        """
        from torch._guards import detect_fake_mode

        result = super().run_node(n)
        rebind_unbacked(detect_fake_mode().shape_env, n, result)
        return result


def _find_user_code_frame():
    frame = inspect.currentframe()
    while frame is not None:
        if not frame.f_code.co_filename.startswith(
            os.path.dirname(inspect.getfile(torch)) + os.path.sep
        ):
            break
        frame = frame.f_back
    return frame


def _blame_user_code(e, frame):
    frame_summary = traceback.FrameSummary(
        frame.f_code.co_filename,
        frame.f_lineno,
        frame.f_code.co_name,
    )
    msg = e.args[0]
    msg += (
        '\n\nThe following call raised this error:\n' +
        ''.join(traceback.StackSummary.from_list([frame_summary]).format())
    )
    e.args = (msg,)


class _PythonPrinter(sympy.printing.str.StrPrinter):
    """
    Util printer that replaces sympy symbols with their source-level names
    and renders sympy relational operators (e.g., Eq, Ne, Ge, Le) inline
    (i.e., as ==, !=, >, <).
    """

    def __init__(self, src_map):
        super().__init__()
        self.src_map = src_map

    def _print_Symbol(self, sym):
        return self.src_map[sym.name][0]

    def _print_Relational(self, expr):
        lhs = self.parenthesize(expr.lhs, sympy.printing.precedence.precedence(expr))
        rel_op = expr.rel_op
        rhs = self.parenthesize(expr.rhs, sympy.printing.precedence.precedence(expr))
        return f"{lhs} {rel_op} {rhs}"


def _suggest_torch_checks(e, src_map):
    # extract the unresolved condition on unbacked symints in the error
    cond = e.cond
    diff = ", ".join(s.name for s in cond.free_symbols if s.name not in src_map)
    if diff:
        log.warning("Unable to find user code corresponding to {%s}", diff)
        return
    printer = _PythonPrinter(src_map)
    msg = e.args[0]
    msg += "\nTo fix the error, insert one of the following checks before this call:"
    # suggested fixes to resolve `cond`` are to tell the compiler to assume
    # either `cond` or its negation (the user will need to select which)
    suggested_fixes = [
        f"torch._check({printer.doprint(cond)})",
        f"torch._check({printer.doprint(sympy.Not(cond))})",
    ]
    for i, fix in enumerate(suggested_fixes):
        msg += f"\n  {i+1}. {fix}"
    src_mapped = ', '.join(
        f"`{s}` with {' or '.join(src_map[s])}"
        for s in sorted(s.name for s in cond.free_symbols)
    )
    msg += f"\n\n(These suggested fixes were derived by replacing {src_mapped} in {cond} and its negation.)"
    e.args = (msg,)


def _suggest_fixes_for_data_dependent_error_non_strict(e):
    """
    Given a raised data-dependent error, add the following to the error message:
    1. the closest user code location that raised the error;
    2. suggested fixes for the error in terms of live variables at that location.
    """

    # walk the stack up from the data-dependent error until a non-torch frame is found
    frame = _find_user_code_frame()
    if frame is not None:
        # add frame info to error message
        _blame_user_code(e, frame)

        # map symbol names reachable via frame locals to their source-level names
        src_map = defaultdict(list)
        for var, val in frame.f_locals.items():
<<<<<<< HEAD
            # figure out how to access any symbol inside `val` through `var`
            for path, leaf in pytree.tree_leaves_with_path(val):
=======
            try:
                tree_leaves_with_path = pytree.tree_leaves_with_path(val)
            except ValueError:
                log.warning(
                    "pytree.tree_leaves_with_path failed for value of type {%s} in local variable {%s}",
                    type(val),
                    var,
                )
                continue
            # figure out how to access any symbol inside `val` through `var`
            for path, leaf in tree_leaves_with_path:
>>>>>>> d1bb8e82
                name = var + pytree.keystr(path)
                if isinstance(leaf, torch.SymInt):
                    src_map[str(leaf.node.expr)].append(name)
                elif isinstance(leaf, torch.Tensor):
                    for i, dim in enumerate(leaf.shape):
                        if isinstance(dim, torch.SymInt):
                            src_map[str(dim.node.expr)].append(f"{name}.shape[{i}]")

        # add suggested torch.check()s based on `src_map` to the error message
        # replacing unbacked symints in the unresolved condition in the error
        _suggest_torch_checks(e, src_map)<|MERGE_RESOLUTION|>--- conflicted
+++ resolved
@@ -5721,10 +5721,6 @@
         # map symbol names reachable via frame locals to their source-level names
         src_map = defaultdict(list)
         for var, val in frame.f_locals.items():
-<<<<<<< HEAD
-            # figure out how to access any symbol inside `val` through `var`
-            for path, leaf in pytree.tree_leaves_with_path(val):
-=======
             try:
                 tree_leaves_with_path = pytree.tree_leaves_with_path(val)
             except ValueError:
@@ -5736,7 +5732,6 @@
                 continue
             # figure out how to access any symbol inside `val` through `var`
             for path, leaf in tree_leaves_with_path:
->>>>>>> d1bb8e82
                 name = var + pytree.keystr(path)
                 if isinstance(leaf, torch.SymInt):
                     src_map[str(leaf.node.expr)].append(name)
