# mypy: allow-untyped-defs
import functools
import math
import operator
from typing import *  # noqa: F403

import torch
import torch.nn.functional as F
from torch.fx.operator_schemas import normalize_function
from torch.nested._internal.sdpa import jagged_scaled_dot_product_attention

from .nested_tensor import NestedTensor


__all__: List[Any] = []

JAGGED_OPS_TABLE: Dict[Any, Any] = {}


# Simplifying assumption: we assume that the batch dim is always the left-most
# dim, and the ragged dim is always the second dim.
def _outer_to_inner_dim(ndim, dim):
    assert dim >= 0 and dim < ndim
    return 0 if dim < 2 else dim - 1


def _wrap_jagged_dim(
    ndim, dim, op_name, convert_to_inner_dim=True, allow_batch_dim=False
):
    from torch._prims_common import canonicalize_dims

    wrapped = canonicalize_dims(ndim, dim)
    if wrapped == 1:
        raise RuntimeError(f"{op_name}(): not supported for NestedTensor on dim=1")
    elif wrapped == 0 and not allow_batch_dim:
        raise RuntimeError(f"{op_name}(): not supported for NestedTensor on dim=0")
    return _outer_to_inner_dim(ndim, wrapped) if convert_to_inner_dim else wrapped


def _wrap_jagged_dims(ndim, dims, op_name, ragged_idx=1):
    """
    For NestedTensor operators,
    wraps dimensions to non-negative values,
    and returns metadata related to reduction dimension(s).
    """
    from torch._prims_common import canonicalize_dims

    assert isinstance(
        dims, (tuple, list)
    ), f"_wrap_jagged_dims(): cannot iterate over dimensions of type {type(dims)}"

    wrapped_dims = [
        canonicalize_dims(ndim, d) for d in dims
    ]  # convert all indices to non-negative values

    operate_on_batch = 0 in wrapped_dims
    operate_on_ragged = ragged_idx in wrapped_dims
    operate_on_non_batch = any(d != 0 and d != ragged_idx for d in wrapped_dims)

    outer_to_inner_dim = tuple(
        _outer_to_inner_dim(ndim, d) for d in wrapped_dims if d != 0
    )

    return outer_to_inner_dim, operate_on_batch, operate_on_ragged, operate_on_non_batch


def check_schema(schema_str: str, func, *args, **kwargs) -> None:
    named_arg_types = schema_str.split(", ")
    num_optional_args = [x.endswith("?") for x in named_arg_types].count(True)
    min_args = len(named_arg_types) - num_optional_args

    # special case: ellipses allows for any number of unchecked args at the end
    if named_arg_types[-1] == "...":
        named_arg_types = named_arg_types[:-1]
    else:
        if not (len(args) >= min_args and len(args) <= len(named_arg_types)):
            raise ValueError(
                f"NestedTensor {func.__name__}({schema_str}): expected at least {min_args} "
                f"arguments and at most {len(named_arg_types)} arguments, but got: "
                f"{len(args)} arguments"
            )

    arg_type_check_fns = {
        "t": lambda x: isinstance(x, torch.Tensor) and not isinstance(x, NestedTensor),
        "jt": lambda x: isinstance(x, NestedTensor)
        and x._lengths is None
        and x._ragged_idx == 1,  # ops with "jt" require contiguous JT only
        "jt_all": lambda x: isinstance(
            x, NestedTensor
        ),  # ops with "jt_all" can accept all kinds of JT
        "any": lambda x: True,
    }
    for i, named_arg_type in enumerate(named_arg_types):
        name, arg_type = named_arg_type.split(": ")
        is_optional = arg_type.endswith("?")
        normalized_arg_type = arg_type[:-1] if is_optional else arg_type
        if normalized_arg_type not in arg_type_check_fns.keys():
            raise AssertionError(f"Unknown arg type: {normalized_arg_type}")

        if i >= len(args):
            if not is_optional:
                raise ValueError(
                    f"NestedTensor {func.__name__}({schema_str}) "
                    f"missing required argument: {name}"
                )
            continue

        _check_fn = arg_type_check_fns[normalized_arg_type]

        def check_fn(x, is_optional=is_optional):
            if is_optional:
                return x is None or _check_fn(x)
            else:
                return _check_fn(x)

        if not check_fn(args[i]):
            type_to_desc = {
                "t": "tensor",
                "t?": "optional tensor",
                "jt": "contiguous jagged layout NestedTensor",
                "jt_all": "jagged layout NestedTensor",
                "any": "<any type>",
            }

            raise ValueError(
                f"NestedTensor {func.__name__}({schema_str}): expected {name} to be a "
                f"{type_to_desc[arg_type]}"
            )


def check_ragged_dim_same(
    func, a: NestedTensor, a_name: str, b: NestedTensor, b_name: str
) -> None:
    # Calling into .shape here
    if a._size[a._ragged_idx] != b._size[b._ragged_idx]:
        raise RuntimeError(
            f"NestedTensor {func.__name__}: expected {a_name} and {b_name} to have the "
            "same exact offsets tensor."
        )


# returns True if the raggedness-relevant portions of the NT shape
# match those of the specified size
def raggedness_matches(nt, size):
    end = nt._ragged_idx + 1
    nt_ragged = nt._size[:end]
    size_ragged = size[:end]
    return len(nt_ragged) == len(size_ragged) and (
        all(ns == s or s == -1 for ns, s in zip(nt_ragged, size_ragged))
    )


def squeeze_leading_ones(t):
    # Note: [ Squeezing leading ones ]
    #
    # Squeeze leading ones from t.
    #
    # We want:
    #   (B, j0, ?, ?) + (1, 1, ?, ?) -> (B, j0, ?, ?)
    #   (B, j0, ?, ?) + (1, 1, 1, ?, ?) -> (1, B, j0, ?, ?)  (not yet supported)
    #
    # 1) Squeeze extra ones and grab values from NT
    #   (1, 1, ?, ?) -> (?, ?)   and   (sum(*), ?, ?) -> (B, j0, ?, ?)
    # 2) Do dense broadcasting:
    #   (sum(*), ?, ?) + (?, ?) -> (sum(*), ?, ?)
    # 3) Construct nested tensor
    #   (sum(*), ?, ?) -> (B, j0, ?, ?)
    #
    # If unsqueezing on the 0th dim becomes supported, we would unsqueeze
    # at step (4) and we would need to update this function to record how
    # many ones we unsqueezed.
    while t.dim() > 0 and t.shape[0] == 1:
        t = t.squeeze(0)
    return t


def register_func(tables, aten_ops, schema_str):
    if not isinstance(aten_ops, list):
        aten_ops = [aten_ops]
    if not isinstance(tables, list):
        tables = [tables]

    def wrapper(func):
        for aten_op in aten_ops:

            def get_inner(aten_op):
                def inner(*args, **kwargs):
                    check_schema(schema_str, func, *args, **kwargs)
                    return func(aten_op, *args, **kwargs)

                return inner

            for table in tables:
                table[aten_op] = get_inner(aten_op)
        return func

    return wrapper


register_jagged_func = functools.partial(register_func, JAGGED_OPS_TABLE)


def lookup_jagged(func, *args, **kwargs) -> Optional[Callable]:
    dispatch_func = JAGGED_OPS_TABLE.get(func, None)
    if dispatch_func is not None:
        return dispatch_func

    # Handle pointwise fallbacks
    if torch.Tag.pointwise in func.tags:
        # Assume there aren't additional tensors that aren't the "unary/binary" args
        num_tensor_args = sum(isinstance(x, torch.Tensor) for x in args)
        if num_tensor_args == 1:
            # Build up the check schema string. The first tensor arg is assumed to be
            # an NJT and other args are sent through as-is.
            schema_parts = []
            for arg in func._schema.arguments:
                if isinstance(arg.type, torch.TensorType):
                    schema_parts.append(f"{arg.name}: jt_all")
                    break
                else:
                    schema_parts.append(f"{arg.name}: any")
            schema_parts.append("...")
            check_schema_str = ", ".join(schema_parts)
            check_schema(check_schema_str, func, *args, **kwargs)
            return functools.partial(jagged_unary_pointwise, func)
        elif num_tensor_args == 2:
            check_schema("lhs: any, rhs: any, ...", func, *args, **kwargs)
            return functools.partial(jagged_binary_pointwise, func)

    return None


def extract_kwargs(arg):
    kwargs = {
        "offsets": arg.offsets(),
        "_metadata_cache": arg._metadata_cache,
        "_ragged_idx": arg._ragged_idx,
    }
    return kwargs


def jagged_unary_pointwise(func, *args, **kwargs):
    # assume if we get here that there is a single NJT input in the args
    njt = next(arg for arg in args if isinstance(arg, NestedTensor))
    return NestedTensor(
        func(*(arg._values if arg is njt else arg for arg in args), **kwargs),
        **extract_kwargs(njt),
    )


def jagged_binary_pointwise(func, *args, **kwargs):
    a, b = args[0], args[1]
    assert isinstance(a, NestedTensor) or isinstance(b, NestedTensor)

    mismatch_error_msg = (
        "cannot call binary pointwise function {} with inputs of shapes {} and {}"
    )
    # a is NT, b is NT
    if isinstance(a, NestedTensor) and isinstance(b, NestedTensor):
        # ex: (B, j0, D) + (B, j0, D)
        # ex: (B, j0, D) + (B, j0, 1)
        if raggedness_matches(a, b._size):
            return NestedTensor(
                func(a._values, b._values, *args[2:], **kwargs), **extract_kwargs(a)
            )
        raise RuntimeError(mismatch_error_msg.format(func.__name__, a._size, b._size))
    # either a is NT or b is NT at this point
    a_is_nt = isinstance(a, NestedTensor)
    extracted_kwargs = extract_kwargs(a) if a_is_nt else extract_kwargs(b)

    # === Handle broadcasting across the batch / ragged dims ===

    # Easy case: take advantage of pre-existing broadcasting logic
    # ex: (B, j0, ?, ?) + (?) -> (B, j0, ?, ?)
    # ex: (B, j0, ?, ?) + (?, ?) -> (B, j0, ?, ?)
    # ex: (B, j0, ?, ?) + (1, 1, ?, ?) -> (B, j0, ?, ?)
    nt, t = (a, b) if a_is_nt else (b, a)
    # See Note: [ Squeezing leading ones ]
    if t.dim() > nt.dim():
        raise NotImplementedError("NYI: broadcasting NT with T with larger dim")
    t_squeezed = squeeze_leading_ones(t)
    if nt.dim() >= t_squeezed.dim() + 2:
        lhs, rhs = (nt._values, t_squeezed) if a_is_nt else (t_squeezed, nt._values)
        return NestedTensor(func(lhs, rhs, *args[2:], **kwargs), **extracted_kwargs)

    # Harder case: do manual broadcasting when NT dim == non-NT dim
    # ex: (B, j0, D_0, D_1) + (B, 1, D_0, D_1) -> (B, j0, D_0, D_1)
    if a.dim() == b.dim():
        # ex: (B, j0, D_0, D_1) + (1, 1, D_0, D_1) -> should
        # be (B, j0, D_0, D_1) but not yet supported
        if a.shape[0] != b.shape[0]:
            raise RuntimeError(
                mismatch_error_msg.format(func.__name__, a.shape, b.shape)
            )

        from .nested_tensor import _load_val_from_tensor, nested_from_padded

        # handle broadcasting via padded dense -> jagged conversion
        min_seqlen = None
        if nt._min_seqlen_tensor is not None:
            min_seqlen = _load_val_from_tensor(nt._min_seqlen_tensor)

        max_seqlen = None
        if nt._max_seqlen_tensor is not None:
            max_seqlen = _load_val_from_tensor(nt._max_seqlen_tensor)

        padded_max_S = max_seqlen
        total_L = nt._values.shape[nt._ragged_idx - 1]
        if padded_max_S is None:
            # use upper bound on max seqlen if it's not present
            padded_max_S = total_L

        # convert dense tensor -> jagged
        t = t.expand(
            [x if i != nt._ragged_idx else padded_max_S for i, x in enumerate(t.shape)]
        )
        t_as_nt = nested_from_padded(
            t,
            offsets=nt._offsets,
            ragged_idx=nt._ragged_idx,
            sum_S=total_L,
            min_seqlen=min_seqlen,
            max_seqlen=max_seqlen,
        )

        # function call with two NJTs
        lhs, rhs = (nt, t_as_nt) if a_is_nt else (t_as_nt, nt)
        return func(lhs, rhs, *args[2:], **kwargs)

    # ex: (B, j0, D_0, D_1) + (A, B, 1, D_0, D_1) -> error because this breaks the invariant
    # that ragged dim is wrt left-most batch dim
    raise RuntimeError(mismatch_error_msg.format(func.__name__, a.shape, b.shape))


def jagged_torch_function(func, *args, **kwargs):
    # SDPA has special kernels that handle nested tensors.
    # Dispatch to the correct implementation here
    if func is torch._C._nn.scaled_dot_product_attention:
        return jagged_scaled_dot_product_attention(*args, **kwargs)

    if func.__name__ == "apply_":
        func(args[0]._values, *args[1:], **kwargs)
        return args[0]

    # Handle flatten() here because it's CompositeImplicit.
    if func.__name__ == "flatten":

        def _flatten_sig(input, start_dim=0, end_dim=-1):
            pass

        _, new_kwargs = normalize_function(  # type: ignore[misc]
            _flatten_sig, args=args, kwargs=kwargs, normalize_to_only_use_kwargs=True
        )

        inp = new_kwargs.pop("input")

        # NB: stay in outer dim space because we're going to redispatch on a NT input
        start_dim = _wrap_jagged_dim(
            inp.dim(), new_kwargs["start_dim"], "flatten", convert_to_inner_dim=False
        )
        end_dim = _wrap_jagged_dim(
            inp.dim(), new_kwargs["end_dim"], "flatten", convert_to_inner_dim=False
        )

        if start_dim == end_dim:
            return inp

        product = functools.reduce(operator.mul, inp.shape[start_dim : end_dim + 1])
        new_shape = (*inp.shape[:start_dim], product, *inp.shape[end_dim + 1 :])

        return inp.reshape(*new_shape)

    # Handle nested-specific input validation for CompositeImplicit rms_norm
    if func.__name__ == "rms_norm":

        def _rms_norm_sig(input, normalized_shape, weight=None, eps=None):
            pass

        _, new_kwargs = normalize_function(  # type: ignore[misc]
            _rms_norm_sig, args=args, kwargs=kwargs, normalize_to_only_use_kwargs=True
        )

        inp = new_kwargs.pop("input")
        normalized_shape = new_kwargs.pop("normalized_shape")

        # can't normalize over the ragged dim (yet)
        max_normalizable = inp.dim() - inp._ragged_idx - 1
        if len(normalized_shape) > max_normalizable:
            raise ValueError(
                "rms_norm(): Normalization over the ragged dim not supported for nested tensors"
            )

        with torch._C.DisableTorchFunctionSubclass():
            return func(*args, **kwargs)

    raise NotImplementedError(func)


@register_jagged_func(
    [
        torch.ops.aten.is_non_overlapping_and_dense.default,
        torch.ops.aten.sym_size.default,
        torch.ops.aten.dim.default,
        torch.ops.aten.numel.default,
        torch.ops.aten.sym_numel.default,
        torch.ops.aten.sym_stride.default,
        torch.ops.aten.sym_storage_offset.default,
    ],
    "self: jt_all",
)
def tensor_attr_supported_getter(func, *args, **kwargs):
    if func == torch.ops.aten.is_non_overlapping_and_dense.default:
        return False

    if func == torch.ops.aten.sym_size.default:
        return args[0]._size

    if func == torch.ops.aten.dim.default:
        return len(args[0]._size)

    if func in (torch.ops.aten.sym_numel.default, torch.ops.aten.numel.default):
        if args[0]._lengths is not None:
            return int(sum(args[0]._lengths) * math.prod(args[0]._size[2:]))
        return args[0]._values.numel()

    if func == torch.ops.aten.sym_stride.default:
        return args[0]._strides

    if func == torch.ops.aten.sym_storage_offset.default:
        return args[0]._values.storage_offset()


@register_jagged_func(torch.ops.prim.layout.default, "self: jt_all")
def prim_layout_default(func, *args, **kwargs):
    return torch.jagged


@register_jagged_func(
    [torch.ops.aten.size.default],
    "self: jt_all",
)
def tensor_attr_unsupported_getter(func, *args, **kwargs):
    if func == torch.ops.aten.size.default:
        raise RuntimeError(
            "NestedTensor does not support directly calling torch.ops.aten.size; "
            "please use `nested_tensor.size()` instead."
        )


@register_jagged_func(torch.ops.aten.is_contiguous.default, "self: jt_all")
def is_contiguous_general(func, *args, **kwargs):
    from torch._prims_common import is_contiguous_for_memory_format

    _, new_kwargs = normalize_function(  # type: ignore[misc]
        func, args=args, kwargs=kwargs, normalize_to_only_use_kwargs=True
    )
    inp = new_kwargs.pop("input")

    # If created from narrow() check for lengths
    if inp.lengths() is not None:
        return False

    new_kwargs["memory_format"] = new_kwargs.get(
        "memory_format", torch.contiguous_format
    )
    if new_kwargs["memory_format"] == torch.preserve_format:
        return True
    return is_contiguous_for_memory_format(inp._values, **new_kwargs)


register_jagged_func(
    torch.ops.aten.is_contiguous.memory_format, "self: jt_all, memory_format: any?"
)(is_contiguous_general)


@register_jagged_func(
    torch.ops.aten.clone.default, "input: jt_all, memory_format: any?"
)
def clone_default(func, *args, **kwargs):
    _, new_kwargs = normalize_function(  # type: ignore[misc]
        func, args=args, kwargs=kwargs, normalize_to_only_use_kwargs=True
    )

    inp = new_kwargs.pop("input")

    new_meta = extract_kwargs(inp)

    if inp._lengths is not None:
        if new_kwargs["memory_format"] == torch.contiguous_format:
            # need to copy to remove "holes" non-contiguity / lengths metadata
            # TODO: write a kernel for this
            from .nested_tensor import jagged_from_list

            # TODO: We probably want the output to have the same ragged structure / nested int.
            assert (
                inp._ragged_idx == 1
            ), "NJT with ragged_idx != 1 not supported for contiguous clone"
            contig, _ = jagged_from_list(inp.unbind(), offsets=None)
            return contig
        else:
            # need to preserve any lengths metadata present
            new_meta["lengths"] = inp._lengths

    return NestedTensor(func(inp._values, **new_kwargs), **new_meta)


@register_jagged_func(torch.ops.aten.linear.default, "input: jt, weight: t, bias: t?")
def linear_default(func, *args, **kwargs):
    _, new_kwargs = normalize_function(  # type: ignore[misc]
        func, args=args, kwargs=kwargs, normalize_to_only_use_kwargs=True
    )

    inp = new_kwargs.pop("input")

    return NestedTensor(func(inp._values, **new_kwargs), **extract_kwargs(inp))


@register_jagged_func(
    torch.ops.aten.linear_backward.default,
    "self: jt, grad_output: jt, weight: t, output_mask: any",
)
def linear_backward_default(func, *args, **kwargs):
    _, new_kwargs = normalize_function(  # type: ignore[misc]
        func, args=args, kwargs=kwargs, normalize_to_only_use_kwargs=True
    )

    inp = new_kwargs.pop("input")
    grad_output = new_kwargs.pop("grad_output")
    weight = new_kwargs.pop("weight")

    check_ragged_dim_same(func, inp, "self", grad_output, "grad_output")
    ds = NestedTensor(
        torch.matmul(grad_output._values, weight), **extract_kwargs(grad_output)
    )
    dw = torch.matmul(grad_output._values.transpose(-2, -1), inp._values)
    db = None  # NYI: gradient for bias, need to reduce over ragged dim
    return (ds, dw, db)


@register_jagged_func(torch.ops.aten.to.dtype, "input: jt_all, dtype: any")
def to_dtype(func, *args, **kwargs):
    _, new_kwargs = normalize_function(  # type: ignore[misc]
        func, args=args, kwargs=kwargs, normalize_to_only_use_kwargs=True
    )

    inp = new_kwargs.pop("input")

    return NestedTensor(func(inp._values, **new_kwargs), **extract_kwargs(inp))


@register_jagged_func(torch.ops.aten._to_copy.default, "self: jt_all")
def to_copy_default(func, *args, **kwargs):
    from .nested_tensor import _tensor_symint_registry

    _, new_kwargs = normalize_function(  # type: ignore[misc]
        func, args=args, kwargs=kwargs, normalize_to_only_use_kwargs=True
    )

    inp = new_kwargs.pop("input")
    # don't change layout
    new_kwargs.pop("layout")

    new_values = func(inp._values, **new_kwargs)
    new_offsets = inp._offsets.to(device=new_values.device)

    from torch._subclasses.fake_tensor import FakeTensor
    from torch._subclasses.functional_tensor import (
        FunctionalTensor,
        mb_unwrap_functional_tensor,
    )

    if isinstance(new_offsets, (FakeTensor, FunctionalTensor)):
        # Temporary hack until we have the union find
        tgt = mb_unwrap_functional_tensor(new_offsets)
        src = mb_unwrap_functional_tensor(inp._offsets)
        tgt.nested_int_memo = src.nested_int_memo
    else:
        _tensor_symint_registry[new_offsets] = _tensor_symint_registry[inp._offsets]
    inp_kwargs = extract_kwargs(inp)
    inp_kwargs["offsets"] = new_offsets

    return NestedTensor(new_values, **inp_kwargs)


@register_jagged_func(
    torch.ops.aten.copy_.default, "self: jt_all, src: jt_all, non_blocking: any?"
)
def copy_default(func, *args, **kwargs):
    _, new_kwargs = normalize_function(  # type: ignore[misc]
        func, args=args, kwargs=kwargs, normalize_to_only_use_kwargs=True
    )
    inp = new_kwargs.pop("input")
    src = new_kwargs.pop("src")
    if inp._size != src._size:
        raise RuntimeError(
            "copy_ only supports Nested Tensors that have same size and the exact same offset tensor."
        )
    inp.values().copy_(src.values())
    return inp


register_jagged_func(torch.ops.aten.detach.default, "self: jt_all")(
    jagged_unary_pointwise
)


@register_jagged_func(
    [
        torch.ops.aten.empty_like.default,
        torch.ops.aten.ones_like.default,
        torch.ops.aten.zeros_like.default,
        torch.ops.aten.randn_like.default,
    ],
    "self: jt_all",
)
def like_factory_default(func, *args, **kwargs):
    _, new_kwargs = normalize_function(  # type: ignore[misc]
        func, args=args, kwargs=kwargs, normalize_to_only_use_kwargs=True
    )

    inp = new_kwargs.pop("input")

    # Default layout is technically torch.strided but only jagged is supported here.
    # Rather than force users to specify the layout, assume jagged.
    # This should be set to strided for redispatching on values.
    new_kwargs["layout"] = torch.strided

    return NestedTensor(func(inp._values, **new_kwargs), **extract_kwargs(inp))


@register_jagged_func(torch.ops.aten.zero_.default, "self: jt_all")
def zero__default(func, *args, **kwargs):
    _, new_kwargs = normalize_function(  # type: ignore[misc]
        func, args=args, kwargs=kwargs, normalize_to_only_use_kwargs=True
    )

    inp = new_kwargs.pop("input")
    func(inp._values)
    return inp


@register_jagged_func(
    torch.ops.aten._softmax.default, "self: jt_all, dim: any, half_to_float: any"
)
def _softmax_default(func, *args, **kwargs):
    _, new_kwargs = normalize_function(  # type: ignore[misc]
        func, args=args, kwargs=kwargs, normalize_to_only_use_kwargs=True
    )

    if isinstance(new_kwargs["dim"], tuple):
        raise RuntimeError(
            "softmax(): not supported for dimensions of type 'tuple' for NestedTensor"
        )

    inp = new_kwargs.pop("input")

    (
        new_kwargs["dim"],
        reduce_on_batch,
        reduce_on_ragged,
        reduce_on_non_batch,
    ) = _wrap_jagged_dims(
        inp.dim(),
        (new_kwargs["dim"],),
        "softmax",
        inp._ragged_idx,
    )

    if reduce_on_batch:
        raise RuntimeError(
            "softmax(): not supported when reducing across the batch dimension for NestedTensor"
        )

    if reduce_on_ragged and inp._ragged_idx > 1:
        raise RuntimeError(
            "softmax(): not supported when reducing along the ragged dimension for ragged_idx > 1 for NestedTensor"
        )

    if reduce_on_ragged and inp._lengths is not None:
        raise RuntimeError(
            "softmax(): not supported where lengths is not None "
            + "if reducing across the ragged dimension for NestedTensor"
        )

    new_kwargs["dim"] = new_kwargs["dim"][
        0
    ]  # torch.softmax takes in the reduction dimension as an integer

    if reduce_on_ragged:
        padded_softmax_values = torch.nn.functional.softmax(
            torch.ops.aten._jagged_to_padded_dense_forward(
                inp._values.reshape(
                    inp._values.shape[0], -1
                ),  # values are required to be 2D tensors for j2pd
                [inp._offsets],
                max_lengths=[inp._max_seqlen],  # max length of ragged dimension
                padding_value=float("-inf"),  # e^-inf = 0
            ),
            dim=inp._ragged_idx,
        )

        softmax_values = torch.ops.aten._padded_dense_to_jagged_forward(
            padded_softmax_values,
            [inp._offsets],
            total_L=inp._values.shape[
                0
            ],  # providing this parameter helps avoid a GPU/CPU sync
        ).reshape(
            -1, *inp._values.shape[1:]
        )  # expand softmax_values back to original shape (inp._values.shape)

        return NestedTensor(softmax_values, **extract_kwargs(inp))

    return NestedTensor(func(inp._values, **new_kwargs), **extract_kwargs(inp))


@register_jagged_func(
    torch.ops.aten._softmax_backward_data.default,
    "grad_output: jt, output: jt, dim: any, input_dtype: any",
)
def _softmax_backward(func, *args, **kwargs):
    _, new_kwargs = normalize_function(  # type: ignore[misc]
        func, args=args, kwargs=kwargs, normalize_to_only_use_kwargs=True
    )
    grad_out = new_kwargs.pop("grad_output")
    output = new_kwargs.pop("output")
    return NestedTensor(
        func(grad_out._values, output._values, **new_kwargs), **extract_kwargs(grad_out)
    )


@register_jagged_func(
    torch.ops.aten.native_dropout.default, "self: jt, float: any, train: any?"
)
def native_dropout_default(func, *args, **kwargs):
    _, new_kwargs = normalize_function(  # type: ignore[misc]
        func, args=args, kwargs=kwargs, normalize_to_only_use_kwargs=True
    )

    inp = new_kwargs.pop("input")
    out1, out2 = func(inp._values, **new_kwargs)
    return (
        NestedTensor(out1, **extract_kwargs(inp)),
        NestedTensor(out2, **extract_kwargs(inp)),
    )


@register_jagged_func(
    torch.ops.aten.native_dropout_backward.default,
    "grad_output: jt, mask: jt, scale: any",
)
def native_dropout_backward_default(func, *args, **kwargs):
    _, new_kwargs = normalize_function(  # type: ignore[misc]
        func, args=args, kwargs=kwargs, normalize_to_only_use_kwargs=True
    )
    grad_output = new_kwargs.pop("grad_output")
    mask = new_kwargs.pop("mask")
    return NestedTensor(
        func(grad_output._values, mask._values, **new_kwargs),
        **extract_kwargs(grad_output),
    )


@register_jagged_func(torch.ops.aten.prod.dim_int, "self: jt, dim: any, keepdim: any?")
def prod_dim_int(func, *args, **kwargs):
    _, new_kwargs = normalize_function(  # type: ignore[misc]
        func, args=args, kwargs=kwargs, normalize_to_only_use_kwargs=True
    )

    inp = new_kwargs.pop("input")
    # TODO: Figure out how to handle this better
    # keep_dim is required to keep it in jagged format
    if not new_kwargs["keepdim"]:
        raise RuntimeError("prod(): keepdim=True must be set for NestedTensor")
    dim = new_kwargs["dim"]
    new_kwargs["dim"] = _wrap_jagged_dim(len(inp._size), dim, "prod")

    return NestedTensor(func(inp._values, **new_kwargs), **extract_kwargs(args[0]))


@register_jagged_func(
    torch.ops.aten.split.Tensor, "self: jt, split_size: any, dim: any"
)
def split_tensor(func, *args, **kwargs):
    _, new_kwargs = normalize_function(  # type: ignore[misc]
        func, args=args, kwargs=kwargs, normalize_to_only_use_kwargs=True
    )

    inp = new_kwargs.pop("input")

    new_kwargs["dim"] = _wrap_jagged_dim(inp.dim(), new_kwargs["dim"], "split")

    return tuple(
        NestedTensor(values=x, **extract_kwargs(inp))
        for x in func(inp._values, **new_kwargs)
    )


@register_jagged_func(
    torch.ops.aten.split_with_sizes.default, "self: jt, split_sizes: any, dim: any"
)
def split_with_sizes_default(func, *args, **kwargs):
    _, new_kwargs = normalize_function(  # type: ignore[misc]
        func, args=args, kwargs=kwargs, normalize_to_only_use_kwargs=True
    )

    inp = new_kwargs.pop("input")

    new_kwargs["dim"] = _wrap_jagged_dim(
        inp.dim(), new_kwargs["dim"], "split_with_sizes"
    )

    return [
        NestedTensor(values=x, **extract_kwargs(inp))
        for x in func(inp._values, **new_kwargs)
    ]


@register_jagged_func(
    torch.ops.aten.narrow.default, "self: jt, dim: any, start: any, length: any"
)
def narrow(func, *args, **kwargs):
    _, new_kwargs = normalize_function(  # type: ignore[misc]
        func, args=args, kwargs=kwargs, normalize_to_only_use_kwargs=True
    )
    inp = new_kwargs.pop("input")

    dim = _wrap_jagged_dim(inp.dim(), new_kwargs["dim"], "narrow")
    values = func(
        inp._values,
        dim=dim,
        start=new_kwargs["start"],
        length=new_kwargs["length"],
    )
    return NestedTensor(values, **extract_kwargs(inp))


@register_jagged_func(torch.ops.aten.chunk.default, "self: jt, chunks: any, dim: any?")
def chunk_default(func, *args, **kwargs):
    _, new_kwargs = normalize_function(  # type: ignore[misc]
        func, args=args, kwargs=kwargs, normalize_to_only_use_kwargs=True
    )

    inp = new_kwargs.pop("input")

    new_kwargs["dim"] = _wrap_jagged_dim(
        inp.dim(), new_kwargs["dim"], "chunk", allow_batch_dim=True
    )

    if new_kwargs["dim"] == 0:
        chunks = new_kwargs["chunks"]
        dim0_size = inp._size[0]
        chunk_size = math.ceil(dim0_size / chunks)

        # get _offsets of the chunks
        lengths = inp._offsets.diff()
        chunked_lengths = lengths.chunk(chunks)
        chunked_offsets = [torch.cumsum(x, dim=0) for x in chunked_lengths]
        chunked_offsets = [F.pad(x, (1, 0), value=0) for x in chunked_offsets]  # type: ignore[arg-type]
        nested_kwargs = [
            {"offsets": per_offsets, "_ragged_idx": inp._ragged_idx}
            for per_offsets in chunked_offsets
        ]

        # get _values of the chunks
        split_sizes = [x.sum().item() for x in chunked_lengths]
        chunk_values = inp._values.split(split_sizes)

        return [
            NestedTensor(values=chunk_values[i], **(nested_kwargs[i]))
            for i in range(0, chunk_size)
        ]
    else:
        return [
            NestedTensor(values=x, **extract_kwargs(inp))
            for x in func(inp._values, **new_kwargs)
        ]


@register_jagged_func(torch.ops.aten.unbind.int, "self: jt_all, dim: any?")
def unbind_int(func, *args, **kwargs):
    # Note that this specializes on the length of the offsets
    _, new_kwargs = normalize_function(  # type: ignore[misc]
        func, args=args, kwargs=kwargs, normalize_to_only_use_kwargs=True
    )

    dim = new_kwargs["dim"]
    if dim != 0:
        raise RuntimeError("unbind(): only supported for NestedTensor on dim=0")

    inp = new_kwargs.pop("input")
    values = inp.values()
    offsets = inp.offsets()
    lengths = inp.lengths()
    ragged_idx = inp._ragged_idx

    if lengths is None:
        return torch.split(values, offsets.diff().tolist(), dim=(ragged_idx - 1))

    if ragged_idx <= 0:
        raise RuntimeError(
            "unbind(): nested tensor ragged_idx out of bounds (should be >= 1)"
        )
    for i in range(lengths.shape[0]):
        if offsets[i] + lengths[i] > values.shape[ragged_idx - 1]:
            raise RuntimeError(
                "unbind(): nested tensor offsets and lengths do not match ragged_idx dimension"
            )
    return [
        torch.narrow(values, dim=(ragged_idx - 1), start=offsets[i], length=lengths[i])
        for i in range(lengths.shape[0])
    ]


@register_jagged_func(torch.ops.aten.squeeze.dim, "self: jt, dim: any")
def squeeze_dim(func, *args, **kwargs):
    _, new_kwargs = normalize_function(  # type: ignore[misc]
        func, args=args, kwargs=kwargs, normalize_to_only_use_kwargs=True
    )

    inp = new_kwargs.pop("input")
    values = inp._values

    new_kwargs["dim"] = _wrap_jagged_dim(len(inp._size), new_kwargs["dim"], "squeeze")
    return NestedTensor(func(values, **new_kwargs), **extract_kwargs(inp))


@register_jagged_func(torch.ops.aten.unsqueeze.default, "self: jt, dim: any")
def unsqueeze_default(func, *args, **kwargs):
    _, new_kwargs = normalize_function(  # type: ignore[misc]
        func, args=args, kwargs=kwargs, normalize_to_only_use_kwargs=True
    )

    inp = new_kwargs.pop("input")
    values = inp._values

    # Account for collapsed jagged dim
    dim = new_kwargs["dim"]
    new_kwargs["dim"] = _wrap_jagged_dim(len(inp._size) + 1, dim, "unsqueeze")
    return NestedTensor(func(values, **new_kwargs), **extract_kwargs(inp))


@register_jagged_func(torch.ops.aten.cat.default, "tensors: any, dim: any")
def cat_default(func, *args, **kwargs):
    _, new_kwargs = normalize_function(  # type: ignore[misc]
        func, args=args, kwargs=kwargs, normalize_to_only_use_kwargs=True
    )

    tensors = new_kwargs.pop("tensors")

    # Convert any non-nested to nested
    nested = [t for t in tensors if t.is_nested]
    assert len(nested) > 0
    first = nested[0]
    tensors = [t if t.is_nested else t.expand_as(first) for t in tensors]

    # Account for collapsed jagged dim
    dim = new_kwargs["dim"]
    new_kwargs["dim"] = _wrap_jagged_dim(len(first.shape), dim, "cat")

    return NestedTensor(
        func([t._values for t in tensors], **new_kwargs), **extract_kwargs(tensors[0])
    )


@register_jagged_func(torch.ops.aten.matmul.default, "self: jt, other: any")
def matmul_default(func, *args, **kwargs):
    _, new_kwargs = normalize_function(  # type: ignore[misc]
        func, args=args, kwargs=kwargs, normalize_to_only_use_kwargs=True
    )

    inp = new_kwargs.pop("input")
    other = new_kwargs.pop("other")

    if inp.is_nested and not other.is_nested:
        return NestedTensor(
            func(inp._values, other, **new_kwargs), **extract_kwargs(inp)
        )
    elif inp.is_nested and other.is_nested:
        # BMM with equivalent ragged dims between the two inputs
        if inp.dim() > 3 and other.dim() > 3 and raggedness_matches(inp, other._size):
            return NestedTensor(func(inp._values, other._values), **extract_kwargs(inp))

    raise RuntimeError(
        f"matmul(): not supported between inputs of shapes {inp._size} and {other.shape}"
    )


@register_jagged_func(
    torch.ops.aten.expand.default, "self: jt, size: any, implicit: any?"
)
def expand_default(func, *args, **kwargs):
    _, new_kwargs = normalize_function(  # type: ignore[misc]
        func, args=args, kwargs=kwargs, normalize_to_only_use_kwargs=True
    )

    inp = new_kwargs.pop("input")
    size = new_kwargs["size"]

    assert ("implicit" not in new_kwargs) or (not new_kwargs.pop("implicit"))
    if not raggedness_matches(inp, size):
        raise RuntimeError(f"expand(): cannot expand shape {inp._size} -> {size}")

    expand_arg = [-1, *size[2:]]
    return NestedTensor(func(inp._values, expand_arg), **extract_kwargs(inp))


@register_jagged_func(torch.ops.aten.expand_as.default, "self: t, other: jt")
def expand_as_default(func, *args, **kwargs):
    _, new_kwargs = normalize_function(  # type: ignore[misc]
        func, args=args, kwargs=kwargs, normalize_to_only_use_kwargs=True
    )

    inp = new_kwargs.pop("input")
    other = new_kwargs.pop("other")

    return NestedTensor(func(inp, other._values), **extract_kwargs(other))


@register_jagged_func(torch.ops.aten.where.self, "condition: jt, self: jt, other: jt")
def where_self(func, *args, **kwargs):
    _, new_kwargs = normalize_function(  # type: ignore[misc]
        func, args=args, kwargs=kwargs, normalize_to_only_use_kwargs=True
    )

    condition = new_kwargs.pop("condition")
    inp = new_kwargs.pop("input")
    other = new_kwargs.pop("other")

    assert condition._size == other._size == inp._size

    return NestedTensor(
        func(condition._values, inp._values, other._values, **new_kwargs),
        **extract_kwargs(condition),
    )


@register_jagged_func(torch.ops.aten._pin_memory.default, "self: jt, device: any?")
def _pin_memory_default(func, *args, **kwargs):
    _, new_kwargs = normalize_function(  # type: ignore[misc]
        func, args=args, kwargs=kwargs, normalize_to_only_use_kwargs=True
    )

    inp = new_kwargs.pop("input")

    return NestedTensor(func(inp._values, **new_kwargs), **extract_kwargs(inp))


@register_jagged_func(torch.ops.aten.is_pinned.default, "self: jt, device: any?")
def is_pinned_default(func, *args, **kwargs):
    _, new_kwargs = normalize_function(  # type: ignore[misc]
        func, args=args, kwargs=kwargs, normalize_to_only_use_kwargs=True
    )

    inp = new_kwargs.pop("input")

    return func(inp._values, **new_kwargs)


@register_jagged_func(
    torch.ops.aten.is_same_size.default, "self: jt_all, other: jt_all"
)
def is_same_size_default(func, *args, **kwargs):
    return args[0]._size == args[1]._size


@register_jagged_func(torch.ops.aten.sum.default, "self: jt_all, dtype: any?")
def sum_default(func, *args, **kwargs):
    _, new_kwargs = normalize_function(  # type: ignore[misc]
        func, args=args, kwargs=kwargs, normalize_to_only_use_kwargs=True
    )

    inp = new_kwargs.pop("input")

    return func(inp._values, **new_kwargs)


@register_jagged_func(
    torch.ops.aten.sum.dim_IntList,
    "self: jt_all, dim: any?, keepdim: any?, dtype: any?",
)
def sum_dim_IntList(func, *args, **kwargs):
    """
    Performs a sum along the provided tensor dimension.
    Returns a dense tensor if the ragged dimension is reduced away, else returns a nested tensor.
    """
    _, new_kwargs = normalize_function(  # type: ignore[misc]
        func, args=args, kwargs=kwargs, normalize_to_only_use_kwargs=True
    )
    inp = new_kwargs.pop("input")

    (
        new_kwargs["dim"],
        reduce_on_batch,
        reduce_on_ragged,
        reduce_on_non_batch,
    ) = _wrap_jagged_dims(
        inp.dim(),
        new_kwargs["dim"],
        "sum",
        inp._ragged_idx,
    )

    if reduce_on_ragged and inp._lengths is not None:
        raise RuntimeError(
            "sum(): not supported where lengths is not None "
            + "if reducing across the ragged dimension for NestedTensor"
        )

    if reduce_on_ragged:  # raggedness reduced away --> return dense tensor
        if (
            reduce_on_batch
        ):  # reduction cases: (batch, ragged), (batch, ragged, non-batch), etc.
            out = func(
                inp._values, **new_kwargs
            )  # no need to read offsets --> apply sum directly on values
        else:
            if (
                reduce_on_non_batch
            ):  # invalid reduction cases: (ragged, non-batch), etc.
                raise RuntimeError(
                    "sum(): not supported along a ragged and non-batch dimension for NestedTensor"
                )
            # reduction cases: (ragged)
            values_ragged_dim_outer = inp._values.permute(
                inp._ragged_idx - 1,  # outer dimension
                *range(0, inp._ragged_idx - 1),
                *range(inp._ragged_idx, inp.dim() - 1),
            )  # shift reduction dimension of values backward to outer dimension

            # _jagged_to_padded_dense_forward requires values to be a 2D tensor
            # with the ragged dimension as the 0th dimension
            max_seqlen = inp._values.shape[inp._ragged_idx - 1]
            if inp._max_seqlen_tensor is not None:
                max_seqlen = inp._max_seqlen

            padded = torch.ops.aten._jagged_to_padded_dense_forward(
                values_ragged_dim_outer.reshape(values_ragged_dim_outer.shape[0], -1),
                [inp._offsets],
                max_lengths=[max_seqlen],
            )

            padded_ragged_dim_original = padded.view(
                padded.shape[0],
                max_seqlen,
                *values_ragged_dim_outer.shape[
                    1:
                ],  # expand non-batch dimensions of padded tensor
            ).permute(
                0,
                *range(2, inp._ragged_idx + 1),
                1,
                *range(inp._ragged_idx + 1, inp.dim()),
            )  # shift reduction dimension of padded tensor forward to original ragged dimension

            out = torch.sum(
                padded_ragged_dim_original,
                dim=inp._ragged_idx,
            )  # need to read offsets --> pad jagged dimension and apply sum

        if new_kwargs["keepdim"]:
            out = out.unsqueeze(inp._ragged_idx)
        return out
    else:  # raggedness preserved --> return nested tensor
        if (
            reduce_on_batch
        ):  # invalid reduction cases: (batch), (batch, non-batch), etc.
            raise RuntimeError(
                "sum(): not supported along the batch dimension but not the ragged dimension for NestedTensor"
            )
        # reduction cases: (non-batch), (non-batch, non-batch), etc.
        return NestedTensor(
            func(inp._values, **new_kwargs), **extract_kwargs(inp)
        )  # apply sum directly on values


@register_jagged_func(
    torch.ops.aten.transpose.int, "self: jt_all, dim0: any, dim1: any"
)
def transpose_int(func, *args, **kwargs):
    _, new_kwargs = normalize_function(  # type: ignore[misc]
        func, args=args, kwargs=kwargs, normalize_to_only_use_kwargs=True
    )

    from torch._prims_common import canonicalize_dims

    inp = new_kwargs.pop("input")
    dim0, dim1 = canonicalize_dims(inp.dim(), (new_kwargs["dim0"], new_kwargs["dim1"]))

    if inp._lengths is not None:
        raise ValueError(
            "transpose(): not supported on jagged layout nested tensor with holes"
        )

    # To support the SDPA API, inputs need to have the ragged idx transposed to dim 2
    # instead of 1, although the internal Flash and mem-effn implementations will
    # use the inputs with raggedness in dim 1.
    if dim0 == inp._ragged_idx or dim1 == inp._ragged_idx:
        if dim0 == 0 or dim1 == 0:
            raise ValueError(
                "Transpose is not supported on the batch dimension for jagged NT"
            )
        if dim0 == inp._ragged_idx:
            to_dim = dim1
        else:
            to_dim = dim0
        inp_kwargs = extract_kwargs(inp)
        inp_kwargs["_ragged_idx"] = to_dim
        return NestedTensor(
            inp.values().transpose(
                _outer_to_inner_dim(len(inp._size), dim0),
                _outer_to_inner_dim(len(inp._size), dim1),
            ),
            **inp_kwargs,
        )

    new_kwargs["dim0"] = _wrap_jagged_dim(inp.dim(), new_kwargs["dim0"], "transpose")
    new_kwargs["dim1"] = _wrap_jagged_dim(inp.dim(), new_kwargs["dim1"], "transpose")

    return NestedTensor(func(inp._values, **new_kwargs), **extract_kwargs(inp))


@register_jagged_func(torch.ops.aten.permute.default, "self: jt_all, dims: any")
def permute_default(func, *args, **kwargs):
    _, new_kwargs = normalize_function(  # type: ignore[misc]
        func, args=args, kwargs=kwargs, normalize_to_only_use_kwargs=True
    )
    inp = new_kwargs.pop("input")
    dims = new_kwargs.pop("dims")
    inp_kwargs = extract_kwargs(inp)
    inp_dim = len(inp._size)

    # The first two checks are the same as the checks in the normal permute implementation
    if inp_dim != len(dims):
        raise ValueError(
            f"permute(): number of dimensions in the tensor input ({inp_dim}) "
            + f"does not match the length of the desired ordering of dimensions ({len(dims)}).",
        )

    from torch._prims_common import canonicalize_dims

    canonicalized_dims = canonicalize_dims(inp_dim, dims)

    if len(canonicalized_dims) != len(set(canonicalized_dims)):
        raise ValueError("permute(): duplicate dims are not allowed.")

    if inp._lengths is not None:
        raise ValueError(
            "permute(): not supported on jagged layout nested tensor with holes"
        )
    if canonicalized_dims[0] != 0:
        raise ValueError(
            "Permute is not supported on the batch dimension for jagged NT"
        )
    inp_kwargs["_ragged_idx"] = canonicalized_dims.index(inp._ragged_idx)
    inner_dims = [_outer_to_inner_dim(inp_dim, dim) for dim in canonicalized_dims[1:]]
    new_kwargs["dims"] = inner_dims
    return NestedTensor(func(inp._values, **new_kwargs), **inp_kwargs)


@register_jagged_func(
    [torch.ops.aten.view.default, torch.ops.aten._unsafe_view.default],
    "self: jt_all, size: any",
)
def view_default(func, *args, **kwargs):
    _, new_kwargs = normalize_function(  # type: ignore[misc]
        func, args=args, kwargs=kwargs, normalize_to_only_use_kwargs=True
    )

    inp = new_kwargs.pop("input")
    size = new_kwargs.pop("size")

    if inp._ragged_idx != 1 and tuple(inp._size) != tuple(size):
        raise RuntimeError(
            f"view(): does not support ragged_idx != 1 except when inp._size == size. "
            f"inp._size is ({inp._size}) and size is ({size})."
        )

    # Ensure specified size still includes batch and ragged dims
    if len(size) < 3 or not raggedness_matches(inp, size):
        raise RuntimeError(f"view(): cannot view shape {inp._size} as {size}")

    # outer size: the size of the NT, e.g. [3, j0, 10]
    # inner size: the size of the values, e.g. [8, 10] (e.g. for offsets = [0, 3, 5, 8])
    # this function gets inner_size[inner_idx] for a given inner_idx.
    #
    # example: for outer size [a, b, c, j0, d, e, f]
    #                         assume that j0 is ragged, other are concrete integers
    #                         and ragged_idx=3
    # inner size will be      [b, c, inp._values.size(ragged_idx), d, e, f]
    # therefore:
    #    inner_size[0] = outer_size[1]
    #    inner_size[1] = outer_size[2]
    #    inner_size[0] = inp._values.size(ragged_idx - 1)
    #    inner_size[3] = outer_size[4]
    #    inner_size[4] = outer_size[5]
    def get_inner_size(inner_idx):
        nonlocal inp, size
        if inner_idx == inp._ragged_idx - 1:
            return inp._values.size(inner_idx)
        else:
            return size[inner_idx + 1]

    inner_size = [get_inner_size(i) for i in range(len(size) - 1)]

    return NestedTensor(func(inp._values, inner_size), **extract_kwargs(inp))


@register_jagged_func(
    torch.ops.aten.native_layer_norm.default,
    "input: jt_all, normalized_shape: any, weight: any?, bias: any?, eps: any",
)
def native_layer_norm_default(func, *args, **kwargs):
    _, new_kwargs = normalize_function(  # type: ignore[misc]
        func, args=args, kwargs=kwargs, normalize_to_only_use_kwargs=True
    )

    inp = new_kwargs.pop("input")

    if inp.dim() <= 2:
        raise RuntimeError(
            "layer_norm(): not supported for NestedTensor objects with 2 or fewer dimensions"
        )

    normalized_shape = new_kwargs["normalized_shape"]
    ragged_size = inp.shape[inp._ragged_idx]

    num_dims_not_normalized = inp.dim() - len(normalized_shape)

    if (
        num_dims_not_normalized == 0
    ):  # error if trying to normalize over the batch dimension
        raise RuntimeError(
            "layer_norm(): not supported when normalizing over the batch dimension for NestedTensor"
        )

    if ragged_size in normalized_shape and inp._lengths is not None:
        raise RuntimeError(
            "layer_norm(): not supported where lengths is not None if operating on the ragged dimension for NestedTensor"
        )

    if (
        ragged_size in normalized_shape
    ):  # special handling for normalizing over the ragged dimension
        padded_input = torch.ops.aten._jagged_to_padded_dense_forward(
            inp._values.flatten(
                start_dim=inp._ragged_idx
            ),  # _jagged_to_padded_dense_forward requires values to be a 2D tensor
            [inp._offsets],
            max_lengths=[inp._max_seqlen],  # max length of ragged dimension
        )

        padded_mask = torch.ops.aten._jagged_to_padded_dense_forward(
            torch.ones((inp._values.shape[0], 1), device=inp.device, dtype=inp.dtype),
            [inp._offsets],
            max_lengths=[inp._max_seqlen],  # max length of ragged dimension
        ).expand(
            padded_input.shape
        )  # mask elements outside of the ragged dimension and expand to the same shape as padded input (3D dense tensor)

        ragged_lengths = (
            inp._offsets.diff().unsqueeze(1).unsqueeze(1) * padded_input.shape[2]
        )  # ragged dim * inner dim, since we sum over dims (1, 2) (the layer on which we normalize)

        mean = (
            torch.sum(
                padded_input,
                dim=(1, 2),
                keepdim=True,
            )
            / ragged_lengths
        )  # a sum over (1, 2) ensures layer norm, whereas a sum over (1) would be an instance norm

        padded_normalized = (
            padded_input - mean
        ) * padded_mask  # mask elements outside of the ragged dimension size for correct variance calculation

        variance = (
            torch.sum(
                torch.square(padded_normalized),
                dim=(1, 2),
                keepdim=True,
            )
            / ragged_lengths
        )  # a sum over (1, 2) ensures layer norm, whereas a sum over (1) would be an instance norm

        std = torch.sqrt(variance + new_kwargs["eps"])
        padded_layer_norm = padded_normalized / std

        jagged_layer_norm_values = torch.ops.aten._padded_dense_to_jagged_forward(
            padded_layer_norm,
            [inp._offsets],
            total_L=inp._values.shape[
                0
            ],  # providing this parameter helps avoid a GPU/CPU sync
        ).unflatten(
            -1, inp.shape[inp._ragged_idx + 1 :]
        )  # unflatten last dimension back into original nested tensor shape, e.g. (B, *, WH) --> (B, *, W, H)

        return (
            NestedTensor(jagged_layer_norm_values, **extract_kwargs(inp)),
            mean,
            std,
        )

    output, mean, std = func(inp._values, **new_kwargs)
    return (NestedTensor(output, **extract_kwargs(inp)), mean, std)


@register_jagged_func(
    torch.ops.aten.native_layer_norm_backward.default,
    "grad_out: jt, input: jt, normalized_shape: any, mean: any, rstd: any, weight: any?, bias: any?, output_mask: any",
)
def native_layer_norm_backward_default(func, *args, **kwargs):
    _, new_kwargs = normalize_function(  # type: ignore[misc]
        func, args=args, kwargs=kwargs, normalize_to_only_use_kwargs=True
    )
    grad_out = new_kwargs.pop("grad_out")
    inp = new_kwargs.pop("input")
    d_input, d_gamma, d_beta = func(grad_out._values, inp._values, **new_kwargs)
    if d_input is None:
        return (None, d_gamma, d_beta)

    return (NestedTensor(d_input, **extract_kwargs(inp)), d_gamma, d_beta)


@register_jagged_func(torch.ops.aten.select.int, "self: jt_all, dim: any, index: any")
def select_int(func, *args, **kwargs):
    _, new_kwargs = normalize_function(  # type: ignore[misc]
        func, args=args, kwargs=kwargs, normalize_to_only_use_kwargs=True
    )

    inp = new_kwargs.pop("input")
    new_kwargs["dim"] = _wrap_jagged_dim(
        inp.dim(), new_kwargs["dim"], "select", allow_batch_dim=True
    )

    # handle batch dim slicing via unbind() for now
    # TODO: make this more efficient
    if new_kwargs["dim"] == 0:
        return inp.unbind()[new_kwargs["index"]]

    if inp._lengths is not None:
        raise ValueError(
            "select(): not yet supported on dim != 0 for non-contiguous nested tensor with holes"
        )

    return NestedTensor(func(inp._values, **new_kwargs), **extract_kwargs(inp))


@register_jagged_func(
    torch.ops.aten.slice.Tensor,
    "self: jt, dim: any?, start: any?, end: any?, step: any?",
)
def slice_tensor(func, *args, **kwargs):
    _, new_kwargs = normalize_function(  # type: ignore[misc]
        func, args=args, kwargs=kwargs, normalize_to_only_use_kwargs=True
    )

    inp = new_kwargs.pop("input")
    new_kwargs["dim"] = _wrap_jagged_dim(inp.dim(), new_kwargs["dim"], "slice")

    return NestedTensor(func(inp._values, **new_kwargs), **extract_kwargs(inp))


@register_jagged_func(
    torch.ops.aten.convolution.default,
    "input: jt, weight: t, bias: t?, stride: any, padding: any, "
    "dilation: any, transposed: any, output_padding: any, groups: any",
)
def convolution_default(func, *args, **kwargs):
    _, new_kwargs = normalize_function(  # type: ignore[misc]
        func, args=args, kwargs=kwargs, normalize_to_only_use_kwargs=True
    )

    inp = new_kwargs.pop("input")

    return NestedTensor(func(inp._values, **new_kwargs), **extract_kwargs(inp))


@register_jagged_func(
    torch.ops.aten.mean.dim, "self: jt_all, dim: any?, keepdim: any?, dtype: any?"
)
def mean_dim(func, *args, **kwargs):
    """
    Performs a mean along the provided tensor dimension.
    Returns a dense tensor if the ragged dimension is reduced away, else returns a nested tensor.
    """
    _, new_kwargs = normalize_function(  # type: ignore[misc]
        func, args=args, kwargs=kwargs, normalize_to_only_use_kwargs=True
    )

    inp = new_kwargs.pop("input")

    if len(new_kwargs["dim"]) > 1 and (
        inp._ragged_idx in new_kwargs["dim"] or 0 in new_kwargs["dim"]
    ):
        raise RuntimeError(
            "mean(): not supported across multiple dimensions for NestedTensor "
            "when either the batch dim or ragged dim is included"
        )

    (
        new_kwargs["dim"],
        reduce_on_batch,
        reduce_on_ragged,
        reduce_on_non_batch,
    ) = _wrap_jagged_dims(
        inp.dim(),
        new_kwargs["dim"],
        "mean",
        inp._ragged_idx,
    )

    if reduce_on_batch:
        raise RuntimeError(
            "mean(): not supported along the batch dimension but not the ragged dimension for NestedTensor"
        )

    if reduce_on_ragged and inp._lengths is not None:
        raise RuntimeError(
            "mean(): not supported where lengths is not None "
            + "if reducing across the ragged dimension for NestedTensor"
        )

    if not new_kwargs["keepdim"]:
        raise RuntimeError("mean(): not supported when keepdim=False for NestedTensor")

    if reduce_on_ragged:  # raggedness reduced away
        torch_sum = torch.sum(inp, dim=inp._ragged_idx, keepdim=new_kwargs["keepdim"])

        # for every non-batch dimension,
        #   unsqueeze lengths into the same shape as the PyTorch sum,
        #   as the extra dimensions must all be divided by the same length
        # Note: keepdim=True is on at this point so lengths has to be unsqueezed for
        # that 1-size dim as well.
        lengths = inp._offsets.diff()
        for _ in range(inp.dim() - 1):
            lengths = lengths.unsqueeze(-1)

        return torch_sum / lengths.broadcast_to(torch_sum.shape)

    return NestedTensor(
        func(inp._values, **new_kwargs), **extract_kwargs(inp)
    )  # raggedness preserved


@register_jagged_func(torch.ops.aten.stack.default, "tensors: any, dim: any")
def stack_default(func, *args, **kwargs):
    _, new_kwargs = normalize_function(  # type: ignore[misc]
        func, args=args, kwargs=kwargs, normalize_to_only_use_kwargs=True
    )

    # guaranteed this is non-empty if we got here
    tensors = new_kwargs.pop("tensors")
    for t in tensors:
        if not isinstance(t, NestedTensor):
            raise RuntimeError("stack(): expected all nested tensors inputs")

        if t.dim() != tensors[0].dim():
            raise RuntimeError(
                "stack(): expected all nested tensors to have the same dim"
            )

        if not raggedness_matches(t, tensors[0].shape):
            raise RuntimeError(
                "stack(): expected all nested tensors to have the same nested structure"
            )

    new_kwargs["dim"] = _wrap_jagged_dim(
        tensors[0].dim() + 1, new_kwargs["dim"], "stack"
    )

    return NestedTensor(
        func([t._values for t in tensors], **new_kwargs), **extract_kwargs(tensors[0])
    )


@register_jagged_func(
    torch.ops.aten.embedding.default,
    "weight: t, indices: jt, padding_idx: any?, scale_grad_by_freq: any?, sparse: any?",
)
def embedding_default(func, *args, **kwargs):
    _, new_kwargs = normalize_function(  # type: ignore[misc]
        func, args=args, kwargs=kwargs, normalize_to_only_use_kwargs=True
    )

    # guaranteed this is non-empty if we got here
    indices = new_kwargs.pop("indices")
    weight = new_kwargs.pop("weight")

    return NestedTensor(
        func(weight, indices._values, **new_kwargs), **extract_kwargs(indices)
    )


@register_jagged_func(
    [
        torch.ops.aten.values.default,
        torch.ops.aten._nested_get_values.default,
    ],
    "self: jt_all",
)
def values_default(func, *args, **kwargs):
    _, new_kwargs = normalize_function(  # type: ignore[misc]
        func, args=args, kwargs=kwargs, normalize_to_only_use_kwargs=True
    )

    inp = new_kwargs.pop("input")

    # TODO: Handle inference mode properly.
    # See https://github.com/pytorch/pytorch/issues/112024#issuecomment-1779554292
    return inp._values.detach()


@register_jagged_func(torch.ops.aten.all.default, "self: jt_all")
def all_default(func, *args, **kwargs):
    _, new_kwargs = normalize_function(  # type: ignore[misc]
        func, args=args, kwargs=kwargs, normalize_to_only_use_kwargs=True
    )

    inp = new_kwargs.pop("input")

    return func(inp._values)


@register_jagged_func(
    torch.ops.aten.to_padded_tensor.default, "self: jt, padding: any, output_size: any?"
)
def to_padded_tensor_default(func, *args, **kwargs):
    _, new_kwargs = normalize_function(  # type: ignore[misc]
        func, args=args, kwargs=kwargs, normalize_to_only_use_kwargs=True
    )

    inp = new_kwargs.pop("input")

    # TODO: Handle the rest of output_size
    output_size = new_kwargs["output_size"]
    if output_size is not None:
        max_seq_len = output_size[inp._ragged_idx]
    else:
        max_seq_len = inp._max_seqlen

    # only 2D values is supported by the underlying FBGEMM kernel so do shape
    # gymnastics if needed
    values = inp.values()
    values_shape = values.shape
    if values.dim() > 2:
        values = values.flatten(start_dim=1)
    elif values.dim() == 1:
        values = values.unsqueeze(-1)

    # NB: The CUDA kernel for jagged -> padded dense conversion does not support
    # integer / bool types; work around this by casting to half.
    is_bool = values.dtype is torch.bool
    if is_bool and values.is_cuda:
        values = values.to(torch.half)
    padded_out = torch.ops.aten._jagged_to_padded_dense_forward(
        values,
        [inp._offsets],
        [max_seq_len],
        new_kwargs["padding"],
    )
    if is_bool and padded_out.is_cuda:
        padded_out = padded_out.to(torch.bool)

    # shape gymnastics part 2
    if len(values_shape) > 2:
        padded_out = padded_out.unflatten(-1, values_shape[1:])
    elif len(values_shape) == 1:
        padded_out = padded_out.squeeze(-1)

    return padded_out


@register_jagged_func(
    torch.ops.aten._nested_from_padded_tensor.default,
    "padded: t, offsets: t, dummy: jt, ragged_idx: any?, min_seqlen: any?, max_seqlen: any?, sum_S: any?",
)
def _nested_from_padded_tensor_default(func, *args, **kwargs):
    _, new_kwargs = normalize_function(  # type: ignore[misc]
        func, args=args, kwargs=kwargs, normalize_to_only_use_kwargs=True
    )

    if new_kwargs["ragged_idx"] != 1:
        raise RuntimeError(
            "_nested_from_padded_tensor(): only ragged_idx=1 supported for jagged layout"
        )

    padded, offsets = new_kwargs["padded"], new_kwargs["offsets"]

    # non-3D padded is not supported by the underlying FBGEMM kernel so do shape gymnastics
    padded_shape = padded.shape
    if padded.dim() > 3:
        padded = padded.flatten(start_dim=2)
    elif padded.dim() < 3:
        padded = padded.unsqueeze(-1)

    # NB: The CUDA kernel for padded dense -> jagged conversion does not support
    # integer / bool types; work around this by casting to half.
    is_bool = padded.dtype is torch.bool
    if is_bool and padded.is_cuda:
        padded = padded.to(torch.half)
    values = torch.ops.aten._padded_dense_to_jagged_forward(
        padded, [offsets], new_kwargs["sum_S"]
    )
    if is_bool and values.is_cuda:
        values = values.to(torch.bool)

    # shape gymnastics part 2
    if len(padded_shape) > 3:
        values = values.unflatten(-1, padded_shape[2:])
    elif len(padded_shape) < 3:
        values = values.squeeze(-1)

    ragged_idx = new_kwargs["ragged_idx"]
    min_seqlen = new_kwargs["min_seqlen"]
    max_seqlen = new_kwargs["max_seqlen"]
    metadata_cache = {}
    if min_seqlen is not None:
        metadata_cache["min_seqlen"] = min_seqlen
    if max_seqlen is not None:
        metadata_cache["max_seqlen"] = max_seqlen

    return NestedTensor(
        values,
        offsets,
        _ragged_idx=ragged_idx,
        _metadata_cache=metadata_cache,
    )


@register_jagged_func(
    torch.ops.aten._nested_view_from_jagged.default,
    "values: t, offsets: t, dummy: jt_all, lengths: t?, ragged_idx: any?, min_seqlen: t?, max_seqlen: t?",
)
def _nested_view_from_jagged_default(func, *args, **kwargs):
    _, new_kwargs = normalize_function(  # type: ignore[misc]
        func, args=args, kwargs=kwargs, normalize_to_only_use_kwargs=True
    )

    values, offsets, lengths = (
        new_kwargs["input"],
        new_kwargs["offsets"],
        new_kwargs["lengths"],
    )
    ragged_idx = new_kwargs["ragged_idx"]
    min_seqlen = new_kwargs["min_seqlen"]
    max_seqlen = new_kwargs["max_seqlen"]
    metadata_cache = {}
    if min_seqlen is not None:
        metadata_cache["min_seqlen"] = min_seqlen
    if max_seqlen is not None:
        metadata_cache["max_seqlen"] = max_seqlen

    return NestedTensor(
        values,
        offsets,
        lengths=lengths,
        _ragged_idx=ragged_idx,
        _metadata_cache=metadata_cache,
    )


@register_jagged_func(torch.ops.aten._nested_get_offsets.default, "self: jt_all")
def _nested_get_offsets(func, *args, **kwargs):
    _, new_kwargs = normalize_function(  # type: ignore[misc]
        func, args=args, kwargs=kwargs, normalize_to_only_use_kwargs=True
    )

    inp = new_kwargs.pop("input")
    return inp._offsets


@register_jagged_func(torch.ops.aten._nested_get_lengths.default, "self: jt_all")
def _nested_get_lengths(func, *args, **kwargs):
    _, new_kwargs = normalize_function(  # type: ignore[misc]
        func, args=args, kwargs=kwargs, normalize_to_only_use_kwargs=True
    )

    inp = new_kwargs.pop("input")
    return inp._lengths


@register_jagged_func(torch.ops.aten._nested_get_ragged_idx.default, "self: jt_all")
def _nested_get_ragged_idx(func, *args, **kwargs):
    _, new_kwargs = normalize_function(  # type: ignore[misc]
        func, args=args, kwargs=kwargs, normalize_to_only_use_kwargs=True
    )

    inp = new_kwargs.pop("input")
    return inp._ragged_idx


@register_jagged_func(torch.ops.aten._nested_get_min_seqlen.default, "self: jt_all")
def _nested_get_min_seqlen(func, *args, **kwargs):
    _, new_kwargs = normalize_function(  # type: ignore[misc]
        func, args=args, kwargs=kwargs, normalize_to_only_use_kwargs=True
    )

    inp = new_kwargs.pop("input")
    return inp._metadata_cache.get("min_seqlen", None)


@register_jagged_func(torch.ops.aten._nested_get_max_seqlen.default, "self: jt_all")
def _nested_get_max_seqlen(func, *args, **kwargs):
    _, new_kwargs = normalize_function(  # type: ignore[misc]
        func, args=args, kwargs=kwargs, normalize_to_only_use_kwargs=True
    )

    inp = new_kwargs.pop("input")
    return inp._metadata_cache.get("max_seqlen", None)


# If a section of the Nested Tensor is fully masked out we still retain the section with a length of 0
@register_jagged_func(torch.ops.aten.masked_select.default, "self: jt, mask: any")
def masked_select_default(func, *args, **kwargs):
    _, new_kwargs = normalize_function(  # type: ignore[misc]
        func, args=args, kwargs=kwargs, normalize_to_only_use_kwargs=True
    )
    inp = new_kwargs.pop("input")
    mask = new_kwargs.pop("mask")

    if inp.ndim > 2:
        raise RuntimeError("masked_select only support 2-D selections currently")
    elif inp.shape != mask.shape:
        raise RuntimeError(
            f"Mask with shape {mask.shape} is not compatible with input's shape {inp.shape}"
        )
    res_values = inp._values.masked_select(mask.values())
    mask_cumsum = F.pad(mask.values().cumsum(dim=0), (1, 0))  # type: ignore[arg-type]

    args = extract_kwargs(inp)
    args["offsets"] = mask_cumsum[inp._offsets]
    return NestedTensor(
        values=res_values,
        **args,
    )


<<<<<<< HEAD
=======
@register_jagged_func(
    torch.ops.aten._nested_select_backward.default,
    "grad_output: t, self: jt, dim: any, index: any",
)
def _nested_select_backward_default(func, *args, **kwargs):
    _, new_kwargs = normalize_function(  # type: ignore[misc]
        func, args=args, kwargs=kwargs, normalize_to_only_use_kwargs=True
    )

    inp = new_kwargs.pop("input")
    grad_output = new_kwargs.pop("grad_output")

    grad_input = torch.zeros_like(inp, dtype=grad_output.dtype)
    grad_input.select(new_kwargs["dim"], new_kwargs["index"]).copy_(grad_output)

    return grad_input


>>>>>>> d1bb8e82
# Make the dummy available on the C++ side.
@register_jagged_func(torch.ops.aten._nested_get_jagged_dummy.default, "self: any")
def _nested_get_jagged_dummy(func, *args, **kwargs):
    from torch.nested._internal.nested_tensor import _nt_view_dummy

    return _nt_view_dummy()


with torch.library._scoped_library("aten", "IMPL") as aten:
    aten.impl("_nested_get_jagged_dummy", _nested_get_jagged_dummy, "CPU")
    aten.impl("_nested_get_jagged_dummy", _nested_get_jagged_dummy, "CUDA")
    aten.impl("_nested_get_jagged_dummy", _nested_get_jagged_dummy, "Meta")<|MERGE_RESOLUTION|>--- conflicted
+++ resolved
@@ -1838,8 +1838,6 @@
     )
 
 
-<<<<<<< HEAD
-=======
 @register_jagged_func(
     torch.ops.aten._nested_select_backward.default,
     "grad_output: t, self: jt, dim: any, index: any",
@@ -1858,7 +1856,6 @@
     return grad_input
 
 
->>>>>>> d1bb8e82
 # Make the dummy available on the C++ side.
 @register_jagged_func(torch.ops.aten._nested_get_jagged_dummy.default, "self: any")
 def _nested_get_jagged_dummy(func, *args, **kwargs):
