# mypy: allow-untyped-defs
import torch
import torch.utils._pytree as pytree
from torch._C import DispatchKey
from torch._dispatch.python import suspend_functionalization
from torch._functorch.aot_autograd import AOTConfig, create_joint
from torch._higher_order_ops.utils import (
    _has_potential_branch_input_alias,
    _has_potential_branch_input_mutation,
    _maybe_run_with_interpreter,
    reenter_make_fx,
    UnsupportedAliasMutationException,
)
from torch._ops import HigherOrderOperator
from torch._subclasses.fake_tensor import FakeTensorMode
from torch._subclasses.functional_tensor import disable_functional_mode
from torch.fx.experimental.proxy_tensor import (
    disable_proxy_modes_tracing,
    make_fx,
    ProxyTorchDispatchMode,
    track_tensor_tree,
)

from .utils import (
    _from_fun,
    _stack_pytree,
    _unstack_pytree,
    clone_outputs_aliasing_inputs,
    prepare_fw_with_masks,
)


# TODO: We add this to prevent dymamo from tracing into map_wrapper,
# remove the wrapper call when it's ready.
class MapWrapper(HigherOrderOperator):
    def __init__(self):
        super().__init__("map")

    def __call__(self, xs, *args):
        return map_wrapper(xs, *args)


class MapImpl(HigherOrderOperator):
    def __init__(self):
        super().__init__("map_impl")

<<<<<<< HEAD

map = MapWrapper("map")
=======
    def __call__(self, *args, **kwargs):
        return super().__call__(*args, **kwargs)


map = MapWrapper()
>>>>>>> d1bb8e82

map_impl = MapImpl()

dummy_aot_config = AOTConfig(
    fw_compiler=None,  # type: ignore[arg-type]
    bw_compiler=None,  # type: ignore[arg-type]
    partition_fn=None,  # type: ignore[arg-type]
    decompositions={},
    num_params_buffers=0,
    aot_id=0,
    keep_inference_input_mutations=False,
)


def create_fw_bw_graph(f, num_mapped_args, *args):
    mapped_xs = args[:num_mapped_args]
    pos_args = args[num_mapped_args:]

    # See Note [HOP create fw_bw graph] in create_fw_bw_graph in utils.py

    with suspend_functionalization(), disable_functional_mode():
        with disable_proxy_modes_tracing():
            unwrapped_mapped_xs = pytree.tree_map(_from_fun, mapped_xs)
            example_xs = _unstack_pytree(unwrapped_mapped_xs)[0]

            example_pos_args = [
                _from_fun(arg) if isinstance(arg, torch.Tensor) else arg
                for arg in pos_args
            ]
            example_flat_out = pytree.tree_map(
                _from_fun, f(*example_xs, *example_pos_args)
            )
            if any(
                not isinstance(out, torch.Tensor)
                for out in example_flat_out
                if out is not None
            ):
                raise RuntimeError(
                    "Expect outputs of map only contains tensors or None. "
                    f"Got types {[type(out) for out in example_flat_out]}."
                )
            example_grad = [_from_fun(out) for out in example_flat_out]

            fw_graph = make_fx(f)(*example_xs, *example_pos_args)

        def joint_f(*example_args):
            joint_mapped_args = example_args[:joint_num_mapped]
            args = example_args[joint_num_mapped:]

            mapped_input = joint_mapped_args[:num_mapped_args]
            mapped_grads = joint_mapped_args[num_mapped_args:]

            joint = create_joint(prepare_fw_with_masks(f), aot_config=dummy_aot_config)
            _, grads = joint(
                list(mapped_input) + list(args),
                [
                    grad
                    for grad in mapped_grads
                    if grad is not None and grad.requires_grad
                ],
            )

            # In order to keep map functional for backward graph,
            # we clone outputs that are aliasing inputs
            maybe_clone = clone_outputs_aliasing_inputs(example_args)

            return pytree.tree_map(maybe_clone, grads)

        joint_num_mapped = len(example_grad) + len(example_xs)
        joint_graph = make_fx(joint_f)(*example_xs, *example_grad, *example_pos_args)
        return fw_graph, joint_graph


def map_wrapper(f, xs, *args):
    flat_xs, xs_spec = pytree.tree_flatten(xs)
    if not all(isinstance(t, torch.Tensor) for t in flat_xs):
        raise RuntimeError(f"Mapped xs can only consist of tensors. Got xs {flat_xs}.")

    num_mapped_args = len(flat_xs)
    shapes = [xs.shape for xs in flat_xs]
    leading_dim_size = shapes[0][0]
    if leading_dim_size == 0:
        raise RuntimeError("Leading dimensions of mapped xs cannot be 0.")

    if any(cur_shape[0] != leading_dim_size for cur_shape in shapes):
        raise RuntimeError(
            f"Leading dimensions of mapped xs must be consistent. Got shapes {shapes}."
        )

    out_spec = None

    def flat_fn(*flat_args):
        xs = pytree.tree_unflatten(list(flat_args[:num_mapped_args]), xs_spec)
        unflattened_out = f(xs, *flat_args[num_mapped_args:])
        flat_out, tmp_out_spec = pytree.tree_flatten(unflattened_out)

        nonlocal out_spec
        out_spec = tmp_out_spec
        return flat_out

    return pytree.tree_unflatten(
        map_impl(flat_fn, flat_xs, args), out_spec  # type: ignore[arg-type]
    )


class MapAutogradOp(torch.autograd.Function):
    @staticmethod
    def forward(ctx, fw_graph, joint_graph, num_mapped_args, *flat_args):
        ctx.save_for_backward(*flat_args)
        ctx._joint_graph = joint_graph
        ctx._num_mapped_args = num_mapped_args
        with torch._C._AutoDispatchBelowAutograd():
            return (
                *map_impl(
                    fw_graph, flat_args[:num_mapped_args], flat_args[num_mapped_args:]
                ),
            )

    @staticmethod
    def backward(ctx, *flat_grads):
        fw_args = ctx.saved_tensors
        fw_mapped_args = fw_args[: ctx._num_mapped_args]
        pos_args = fw_args[ctx._num_mapped_args :]

        grads = map_impl(
            ctx._joint_graph,
            fw_mapped_args + flat_grads,
            pos_args,
        )
        return None, None, None, *grads


def trace_map(proxy_mode, func_overload, f, xs, pos_args):
    leading_dim_size = xs[0].shape[0]

    example_input = _unstack_pytree(xs)[0]
    body_graph = f

    body_graph = reenter_make_fx(body_graph)(*example_input, *pos_args)

    next_name = proxy_mode.tracer.get_fresh_qualname("body_graph_")

    proxy_mode.tracer.root.register_module(next_name, body_graph)

    with disable_proxy_modes_tracing():
        example_outs = body_graph(*example_input, *pos_args)

        def expand_tensor(t):
            if isinstance(t, torch.Tensor):
                return t.expand(leading_dim_size, *t.shape)
            return t

        expanded_outs = pytree.tree_map(expand_tensor, example_outs)

    node_args = (body_graph, list(xs), list(pos_args))
    proxy_args = pytree.tree_map(proxy_mode.tracer.unwrap_proxy, node_args)
    out_proxy = proxy_mode.tracer.create_proxy(
        "call_function", func_overload, proxy_args, {}, name="map_impl"
    )
    return track_tensor_tree(
        expanded_outs, out_proxy, constant=None, tracer=proxy_mode.tracer
    )


@map_impl.py_impl(DispatchKey.CompositeExplicitAutograd)
def map_dense(f, xs, pos_args):
    pytrees = []
    for inp in _unstack_pytree(xs):
        pytrees.append(f(*inp, *pos_args))
    return _stack_pytree(pytrees)


@map_impl.py_impl(DispatchKey.Autograd)
def map_autograd(f, xs, pos_args):
    num_mapped_args = len(xs)
    fw_graph, bw_graph = create_fw_bw_graph(f, num_mapped_args, *xs, *pos_args)
    flat_out = MapAutogradOp.apply(fw_graph, bw_graph, num_mapped_args, *xs, *pos_args)
    return flat_out


@map_impl.py_impl(ProxyTorchDispatchMode)
def map_proxy_torch_dispatch_mode(mode, f, xs, args):
    return trace_map(mode, map_impl, f, xs, args)


@map_impl.py_impl(FakeTensorMode)
def map_fake_tensor_mode(mode, f, xs, args):
    with mode:
        return map_dense(f, xs, args)


@map_impl.py_functionalize_impl
def map_functionalize(ctx, f, xs, pos_args):
    unwrapped_xs = ctx.unwrap_tensors(xs)
    unwrapped_args = ctx.unwrap_tensors(pos_args)
    wrapped_fn = ctx.functionalize(_maybe_run_with_interpreter(f))

    with ctx.redispatch_to_next():
        with disable_proxy_modes_tracing():
            example_inputs = (*_unstack_pytree(unwrapped_xs)[0], *unwrapped_args)
        pre_dispatch = hasattr(ctx, "mode") and ctx.mode.pre_dispatch
        if _has_potential_branch_input_mutation(
            f, example_inputs, pre_dispatch=pre_dispatch
        ):
            raise UnsupportedAliasMutationException("torch.map is mutating the input!")

        if _has_potential_branch_input_alias(
            f, example_inputs, pre_dispatch=pre_dispatch
        ):
            raise UnsupportedAliasMutationException("torch.map is aliasing the input!")

        map_return = map_impl(wrapped_fn, unwrapped_xs, unwrapped_args)
        return ctx.wrap_tensors(map_return)<|MERGE_RESOLUTION|>--- conflicted
+++ resolved
@@ -44,16 +44,11 @@
     def __init__(self):
         super().__init__("map_impl")
 
-<<<<<<< HEAD
-
-map = MapWrapper("map")
-=======
     def __call__(self, *args, **kwargs):
         return super().__call__(*args, **kwargs)
 
 
 map = MapWrapper()
->>>>>>> d1bb8e82
 
 map_impl = MapImpl()
 
