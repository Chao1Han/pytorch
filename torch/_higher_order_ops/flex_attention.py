--- conflicted
+++ resolved
@@ -261,11 +261,7 @@
     # Set fully masked rows' sumexp to 0.0
     logsumexp = post_mod_scores.logsumexp(dim=-1)
     masked_rows = torch.all(post_mod_scores == -float("inf"), dim=-1)
-<<<<<<< HEAD
-    logsumexp = torch.where(masked_rows, 0.0, logsumexp)
-=======
     logsumexp = torch.where(masked_rows, -float("inf"), logsumexp)
->>>>>>> d1bb8e82
 
     post_mod_scores = torch._safe_softmax(post_mod_scores, dim=-1)
 
@@ -483,13 +479,9 @@
             batch_size, num_heads, seq_len_q, dtype=torch.float32
         )
         out_shape = (batch_size, num_heads, seq_len_q, v_head_dim)
-<<<<<<< HEAD
-        return query.new_empty(out_shape), logsumexp
-=======
         out = query.new_empty(out_shape)
         out = _permute_strides(out, query.stride())
         return out, logsumexp
->>>>>>> d1bb8e82
 
 
 # ---------------------------- Autograd Implementation ----------------------------
