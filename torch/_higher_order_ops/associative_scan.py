# mypy: allow-untyped-defs
import functools
import itertools
from typing import Callable, List

import torch
import torch._prims_common as utils
import torch._subclasses.functional_tensor
import torch.utils._pytree as pytree
from torch._C import DispatchKey
from torch._higher_order_ops.utils import (
    _maybe_run_with_interpreter,
    _set_compilation_env,
    autograd_not_implemented,
    reenter_make_fx,
    unique_graph_id,
)
from torch._inductor.utils import is_pointwise_use
from torch._ops import HigherOrderOperator
from torch._subclasses.fake_tensor import FakeTensorMode
from torch.fx.experimental.proxy_tensor import (
    disable_proxy_modes_tracing,
    ProxyTorchDispatchMode,
    track_tensor_tree,
)


aten = torch._ops.ops.aten


def wrap_combine_fn_flat(*args, combine_fn, spec, num_leaves):
    assert len(args) == 2 * num_leaves
    lhs = pytree.tree_unflatten(args[:num_leaves], spec)
    rhs = pytree.tree_unflatten(args[num_leaves:], spec)
    combined = combine_fn(lhs, rhs)
    combined_leaves = pytree.tree_leaves(combined)
    assert num_leaves == len(combined_leaves)
    return combined_leaves


<<<<<<< HEAD
=======
def _interleave(a, b, dim):
    # https://stackoverflow.com/questions/60869537/how-can-i-interleave-5-pytorch-tensors
    if b_trunc := (a.shape[dim] == b.shape[dim] + 1):
        pad = (
            [0] * ((b.ndim - dim - 1) * 2 + 1)
            + [1]
            + [0] * (b.ndim * 2 - ((b.ndim - dim - 1) * 2 + 2))
        )
        b = torch.nn.functional.pad(b, pad)

    stacked = torch.stack([a, b], dim=dim + 1)
    interleaved = torch.flatten(stacked, start_dim=dim, end_dim=dim + 1)
    if b_trunc:
        # TODO: find torch alternative for slice_along dim for torch.jit.script to work
        interleaved = aten.slice(interleaved, dim, 0, b.shape[dim] + a.shape[dim] - 1)
    return interleaved


def safe_map(f, *args):
    args = list(map(list, args))
    n = len(args[0])
    for arg in args[1:]:
        if len(arg) != n:
            raise ValueError("length mismatch: {list(map(len, args))}")

    def nf(a):
        return f(*a)

    return list(map(nf, zip(*args)))


>>>>>>> d1bb8e82
class AssociativeScanOp(HigherOrderOperator):
    def __init__(self):
        super().__init__("associative_scan")

<<<<<<< HEAD
    def __call__(self, combine_fn, input, dim):
        return super().__call__(combine_fn, input, dim)
=======
    def __call__(self, combine_fn, xs, dim):
        return super().__call__(combine_fn, xs, dim)
>>>>>>> d1bb8e82


associative_scan_op = AssociativeScanOp()


def associative_scan(
    combine_fn: Callable[[pytree.PyTree, pytree.PyTree], pytree.PyTree],
    xs: pytree.PyTree,
    dim: int,
    reverse: bool = False,
<<<<<<< HEAD
=======
    combine_mode: str = "pointwise",
>>>>>>> d1bb8e82
) -> torch.Tensor:
    r"""
    Performs an inclusive scan with an associative combine function.

    .. warning::
        `torch.associative_scan` is a prototype feature in PyTorch. It currently
        does not support autograd and you may run into miscompiles.
        Read more about feature classification at:
        https://pytorch.org/blog/pytorch-feature-classification-changes/#prototype

    This operator requires runtime code generation and so requires support for
    ``torch.compile``. Further, only CUDA device codegen is supported at the moment.

    Args:
        combine_fn (Callable): A binary callable with type ``(Tensor, Tensor) -> Tensor``,
            or if input is a pytree ``(pytree, pytree) -> pytree``.
            This function must be pure, i.e., no lifted arguments are supported at the moment,
            satisfy the associative property and have no side-effects.
        xs (torch.Tensor): The input tensor, or nested pytree of tensors.
            All inputs are expected to have the same shape.
        dim (int): the dimension to scan over
<<<<<<< HEAD
        reverse (bool): A boolean stating if the scan should be reversed with respect to the dimension.
=======
        reverse (bool): A boolean stating if the scan should be reversed with respect to ``dim``, default ``False``.
        combine_mode (str): A string indicating whether the ``combine_fn`` is ``pointwise`` or ``generic``, default ``pointwise``.
            If ``combine_mode=pointwise``, ``combine_fn`` must be pure, may only contain pointwise operations
            and ``xs`` must be CUDA tensors.
            In all other cases ``combine_mode=generic`` should be used.
            Note: ``combine_mode=pointwise`` is more efficient than ``combine_mode=generic``.
>>>>>>> d1bb8e82


    Example::

        def add(x: torch.Tensor, y: torch.Tensor):
            return x + y

        cumsum = associative_scan(add, x, dim)

    """
    if not callable(combine_fn):
        raise RuntimeError("Combine_fn must be a callable, but got {combine_fn}")
    if not isinstance(dim, int):
        raise RuntimeError("Dim must be an int, but got " + str(type(dim)))
    if combine_mode not in ["pointwise", "generic"]:
        raise RuntimeError(
            "Combine_mode must either 'pointwise' or 'generic', but got {combine_mode}"
        )

    if not torch._dynamo.is_compiling():
        with _set_compilation_env(), torch._dynamo.utils.disable_cache_limit():
            return torch.compile(associative_scan, fullgraph=True)(
<<<<<<< HEAD
                combine_fn, input, dim, reverse=reverse
=======
                combine_fn, xs, dim, reverse=reverse, combine_mode=combine_mode
>>>>>>> d1bb8e82
            )

    leaves, spec = pytree.tree_flatten(xs)

    if combine_mode == "pointwise" and not all(l.device.type == "cuda" for l in leaves):
        raise ValueError(
            "For combine_mode='pointwise', all input tensors need to be on CUDA"
        )

    if len(leaves) == 0:
        raise RuntimeError("Expected at least 1 xs leaf")
    if any(not isinstance(x, torch.Tensor) for x in leaves):
        raise RuntimeError("xs leaves must be a Tensor")

    if reverse:
        leaves = [torch.flip(elem, [dim]) for elem in leaves]

<<<<<<< HEAD
    if reverse:
        leaves = [torch.flip(elem, [dim]) for elem in leaves]

    assert len(leaves) >= 1, "expected at least 1 input leaf"
    assert all(
        isinstance(x, torch.Tensor) for x in leaves
    ), "input leaves must be a Tensor"
=======
>>>>>>> d1bb8e82
    shape = leaves[0].shape
    ndim = len(shape)
    dim = utils.canonicalize_dim(ndim, dim)

    for x in leaves[1:]:
        assert x.shape == shape, "All xs tensors must have the same shape"

    out = combine_fn(
        pytree.tree_unflatten(leaves, spec),
        pytree.tree_unflatten(leaves, spec),
    )
    out_leaves, tree_out = pytree.tree_flatten(out)
    if len(leaves) != len(out_leaves):
        raise RuntimeError(
            "The number of leaves of the pytree of the output of the operator needs to match the length of the pytree of the input"
        )
    if any(x.shape != shape for x in out_leaves):
        raise RuntimeError(
            "The pytree of the output of the operator needs to match the xs pytree"
        )

    combine_fn = functools.partial(
        wrap_combine_fn_flat, combine_fn=combine_fn, spec=spec, num_leaves=len(leaves)
    )

    if combine_mode == "generic":
        result_flat = generic_associative_scan(combine_fn, leaves, dim)
    else:
        result_flat = associative_scan_op(combine_fn, leaves, dim)

    if reverse:
        result_flat = [torch.flip(elem, [dim]) for elem in result_flat]

    if reverse:
        result_flat = [torch.flip(elem, [dim]) for elem in result_flat]

<<<<<<< HEAD
    return pytree.tree_unflatten(result_flat, spec)
=======
def generic_associative_scan(operator, elems_flat, dim=0):
    r"""
    This function performs the associative_scan operation.
    The algorithm works by recursively collecting neighbours of ``elems_flat`` and subsequently
    applying the ``operator`` on all pairs in parallel along ``dim``.
    The results of the recursive calls are later combined.

    Args:
        operator (Callable): A binary callable with type ``(Tensor, Tensor) -> Tensor``,
            or if input is a pytree ``(pytree, pytree) -> pytree``.
            This function must be pure, pointwise, and satisfy the associative property.
        elems_flat (torch.Tensor): A list of torch.Tensors converted from the pytree of
            ``xs`` provided to ``associative_scan``.
            All inputs are expected to have the same shape.
        dim (int): the dimension to scan over


    Example::

        def add(x: torch.Tensor, y: torch.Tensor):
            return x + y

        elems_flat = torch.tensor([0.0, 1.0, 2.0, 3.0])

        First iteration of _scan ->
            # odd_elems -> apply operator on all neighbours
            # odd_elems = operator([torch.tensor([0.0, 2.0])],
            #                      [torch.tensor([1.0, 3.0])])
            odd_elems = torch.tensor([1.0, 5.0])
            Second iteration of _scan ->
                # odd_elems = operator([torch.tensor([1.0])],
                #                      [torch.tensor([5.0])])
                odd_elems = torch.tensor([6.0])
                # even_elems -> apply operator on all odd_elems and
                # every second element of ``elems``, starting from the second element.
                # even_elems is expanded with the first element of ``elems``
                even_elems = [1.0]
                # Merges odd_elems and even_elems
                res = torch.tensor([1.0, 6.0])
            # even_elems -> apply operator on all odd_elems and
            # every second element of ``elems``, starting from the second element.
            # even_elems is expanded with the first element of ``elems``
            even_elems = [0.0, 3.0]
            # Merges odd_elems and even_elems
            res = torch.tensor([0.0, 1.0, 3.0, 6.0])

    """

    def _scan(elems):
        """Perform the actual recursive scan on ``elems``."""
        num_elems = elems[0].shape[dim]

        if num_elems < 2:
            return elems

        reduced_elems = operator(
            *[aten.slice(elem, dim, 0, -1, 2) for elem in elems],
            *[aten.slice(elem, dim, 1, None, 2) for elem in elems],
        )

        # Recursively compute scan for partially reduced tensors.
        odd_elems = _scan(reduced_elems)

        if num_elems % 2 == 0:
            even_elems = operator(
                *[aten.slice(e, dim, 0, -1) for e in odd_elems],
                *[aten.slice(e, dim, 2, None, 2) for e in elems],
            )
        else:
            even_elems = operator(
                *odd_elems,
                *[aten.slice(e, dim, 2, None, 2) for e in elems],
            )

        # The first element of a scan is the same as the first element
        # of the original `elems`.
        even_elems = [
            torch.cat([aten.slice(elem, dim, 0, 1), result], dim=dim)
            if result.shape.numel() > 0 and elem.shape[dim] > 0
            else result
            if result.shape.numel() > 0
            else aten.slice(
                elem, dim, 0, 1
            )  # Jax allows/ignores concat with 0-dim, Pytorch does not
            for (elem, result) in zip(elems, even_elems)
        ]

        return list(
            safe_map(functools.partial(_interleave, dim=dim), even_elems, odd_elems)
        )

    scans = _scan(elems_flat)

    return scans
>>>>>>> d1bb8e82


def trace_associative_scan(
    proxy_mode, func_overload, combine_fn: Callable, xs: List[torch.Tensor], dim: int
):
    with disable_proxy_modes_tracing():
        sample_xs = [
            torch.empty_like(
                x,
                dtype=x.dtype,
                device=x.device,
                requires_grad=x.requires_grad,
            )
            for x in itertools.chain(xs, xs)
        ]
        combine_graph = reenter_make_fx(combine_fn)(*sample_xs)

    outputs = None
    for node in combine_graph.graph.nodes:
        if node.op == "output":
            assert outputs is None
            assert len(node.args) == 1
            outputs = node.args[0]

        if not all(is_pointwise_use(use) or use.op == "output" for use in node.users):
            raise ValueError(
                "For combine_mode='pointwise', the combine_fn needs to be pointwise"
            )

    assert outputs is not None
    assert len(outputs) == len(
        xs
    ), f"expected combine_fn to return {len(xs)} results but got {len(outputs)}"

    for i, o in zip(xs, outputs):
        o_meta = o.meta["tensor_meta"]
        assert o_meta.dtype == i.dtype, (
            f"combine_fn output type mismatch, expected {i.dtype} "
            + f"but got {o_meta.dtype}"
        )

    _, combine_graph_name = unique_graph_id(proxy_mode, prefix="scan_combine_graph")

    proxy_mode.tracer.root.register_module(combine_graph_name, combine_graph)

    args = (combine_graph, xs, dim)
    proxy_args = pytree.tree_map(proxy_mode.tracer.unwrap_proxy, args)
    out_proxy = proxy_mode.tracer.create_proxy(
        "call_function", func_overload, proxy_args, {}, name="associative_scan"
    )

    with disable_proxy_modes_tracing():
        out = [aten.clone(x) for x in xs]

    return track_tensor_tree(out, out_proxy, constant=None, tracer=proxy_mode.tracer)


@associative_scan_op.py_impl(DispatchKey.CompositeExplicitAutograd)
def associative_scan_op_dense(combine_fn, xs, dim):
    raise NotImplementedError("associative_scan is not implemented for eager")


associative_scan_op.py_impl(DispatchKey.Autograd)(
    autograd_not_implemented(associative_scan_op, deferred_error=True)
)


@associative_scan_op.py_impl(ProxyTorchDispatchMode)
def associative_scan_proxy_mode(mode, combine_fn, xs, dim):
    return trace_associative_scan(mode, associative_scan_op, combine_fn, xs, dim)


@associative_scan_op.py_impl(FakeTensorMode)
def assoiciative_scan_fake_tensor_mode(mode, combine_fn, xs, dim):
    with mode:
        return [x.clone() for x in xs]


@associative_scan_op.py_functionalize_impl
def associative_scan_functionalize(ctx, combine_fn, xs, dim):
    unwrapped_xs = ctx.unwrap_tensors(xs)
    with ctx.redispatch_to_next() as m:
<<<<<<< HEAD
        functional_combine_fn = ctx.functionalize(combine_fn)
        ret = associative_scan_op(functional_combine_fn, unwrapped_input, dim)
    return ctx.wrap_tensors(ret)


@associative_scan_op.py_impl(torch._C._functorch.TransformType.Vmap)
def associative_scan_batch_rule(interpreter, input, dim, combine_fn):
    input_ = [get_unwrapped(x) for x in input]
    input_bdims = [maybe_get_bdim(x) for x in input]

    batch_size = None
    for inp, bdim in zip(input, input_bdims):
        if bdim is not None:
            batch_size = get_unwrapped(inp).shape[bdim]

    assert batch_size
    input_unwrapped = []
    for x, bdim in zip(input, input_bdims):
        unwrap = get_unwrapped(x)
        if dim is None:
            unwrap = unwrap.unsqueeze(0).expand(batch_size, *x.shape)
        else:
            unwrap = unwrap.movedim(bdim, 0)
        input_unwrapped.append(unwrap)

    res = associative_scan_op(combine_fn, input_unwrapped, dim + 1)
    lvl = interpreter.level()
    return [_add_batch_dim(x, 0, lvl) for x in res]
=======
        functional_combine_fn = ctx.functionalize(
            _maybe_run_with_interpreter(combine_fn)
        )
        ret = associative_scan_op(functional_combine_fn, unwrapped_xs, dim)
    return ctx.wrap_tensors(ret)
>>>>>>> d1bb8e82
<|MERGE_RESOLUTION|>--- conflicted
+++ resolved
@@ -38,8 +38,6 @@
     return combined_leaves
 
 
-<<<<<<< HEAD
-=======
 def _interleave(a, b, dim):
     # https://stackoverflow.com/questions/60869537/how-can-i-interleave-5-pytorch-tensors
     if b_trunc := (a.shape[dim] == b.shape[dim] + 1):
@@ -71,18 +69,12 @@
     return list(map(nf, zip(*args)))
 
 
->>>>>>> d1bb8e82
 class AssociativeScanOp(HigherOrderOperator):
     def __init__(self):
         super().__init__("associative_scan")
 
-<<<<<<< HEAD
-    def __call__(self, combine_fn, input, dim):
-        return super().__call__(combine_fn, input, dim)
-=======
     def __call__(self, combine_fn, xs, dim):
         return super().__call__(combine_fn, xs, dim)
->>>>>>> d1bb8e82
 
 
 associative_scan_op = AssociativeScanOp()
@@ -93,10 +85,7 @@
     xs: pytree.PyTree,
     dim: int,
     reverse: bool = False,
-<<<<<<< HEAD
-=======
     combine_mode: str = "pointwise",
->>>>>>> d1bb8e82
 ) -> torch.Tensor:
     r"""
     Performs an inclusive scan with an associative combine function.
@@ -118,16 +107,12 @@
         xs (torch.Tensor): The input tensor, or nested pytree of tensors.
             All inputs are expected to have the same shape.
         dim (int): the dimension to scan over
-<<<<<<< HEAD
-        reverse (bool): A boolean stating if the scan should be reversed with respect to the dimension.
-=======
         reverse (bool): A boolean stating if the scan should be reversed with respect to ``dim``, default ``False``.
         combine_mode (str): A string indicating whether the ``combine_fn`` is ``pointwise`` or ``generic``, default ``pointwise``.
             If ``combine_mode=pointwise``, ``combine_fn`` must be pure, may only contain pointwise operations
             and ``xs`` must be CUDA tensors.
             In all other cases ``combine_mode=generic`` should be used.
             Note: ``combine_mode=pointwise`` is more efficient than ``combine_mode=generic``.
->>>>>>> d1bb8e82
 
 
     Example::
@@ -150,11 +135,7 @@
     if not torch._dynamo.is_compiling():
         with _set_compilation_env(), torch._dynamo.utils.disable_cache_limit():
             return torch.compile(associative_scan, fullgraph=True)(
-<<<<<<< HEAD
-                combine_fn, input, dim, reverse=reverse
-=======
                 combine_fn, xs, dim, reverse=reverse, combine_mode=combine_mode
->>>>>>> d1bb8e82
             )
 
     leaves, spec = pytree.tree_flatten(xs)
@@ -172,16 +153,6 @@
     if reverse:
         leaves = [torch.flip(elem, [dim]) for elem in leaves]
 
-<<<<<<< HEAD
-    if reverse:
-        leaves = [torch.flip(elem, [dim]) for elem in leaves]
-
-    assert len(leaves) >= 1, "expected at least 1 input leaf"
-    assert all(
-        isinstance(x, torch.Tensor) for x in leaves
-    ), "input leaves must be a Tensor"
-=======
->>>>>>> d1bb8e82
     shape = leaves[0].shape
     ndim = len(shape)
     dim = utils.canonicalize_dim(ndim, dim)
@@ -215,12 +186,9 @@
     if reverse:
         result_flat = [torch.flip(elem, [dim]) for elem in result_flat]
 
-    if reverse:
-        result_flat = [torch.flip(elem, [dim]) for elem in result_flat]
-
-<<<<<<< HEAD
     return pytree.tree_unflatten(result_flat, spec)
-=======
+
+
 def generic_associative_scan(operator, elems_flat, dim=0):
     r"""
     This function performs the associative_scan operation.
@@ -315,7 +283,6 @@
     scans = _scan(elems_flat)
 
     return scans
->>>>>>> d1bb8e82
 
 
 def trace_associative_scan(
@@ -398,39 +365,8 @@
 def associative_scan_functionalize(ctx, combine_fn, xs, dim):
     unwrapped_xs = ctx.unwrap_tensors(xs)
     with ctx.redispatch_to_next() as m:
-<<<<<<< HEAD
-        functional_combine_fn = ctx.functionalize(combine_fn)
-        ret = associative_scan_op(functional_combine_fn, unwrapped_input, dim)
-    return ctx.wrap_tensors(ret)
-
-
-@associative_scan_op.py_impl(torch._C._functorch.TransformType.Vmap)
-def associative_scan_batch_rule(interpreter, input, dim, combine_fn):
-    input_ = [get_unwrapped(x) for x in input]
-    input_bdims = [maybe_get_bdim(x) for x in input]
-
-    batch_size = None
-    for inp, bdim in zip(input, input_bdims):
-        if bdim is not None:
-            batch_size = get_unwrapped(inp).shape[bdim]
-
-    assert batch_size
-    input_unwrapped = []
-    for x, bdim in zip(input, input_bdims):
-        unwrap = get_unwrapped(x)
-        if dim is None:
-            unwrap = unwrap.unsqueeze(0).expand(batch_size, *x.shape)
-        else:
-            unwrap = unwrap.movedim(bdim, 0)
-        input_unwrapped.append(unwrap)
-
-    res = associative_scan_op(combine_fn, input_unwrapped, dim + 1)
-    lvl = interpreter.level()
-    return [_add_batch_dim(x, 0, lvl) for x in res]
-=======
         functional_combine_fn = ctx.functionalize(
             _maybe_run_with_interpreter(combine_fn)
         )
         ret = associative_scan_op(functional_combine_fn, unwrapped_xs, dim)
-    return ctx.wrap_tensors(ret)
->>>>>>> d1bb8e82
+    return ctx.wrap_tensors(ret)