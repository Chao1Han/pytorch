--- conflicted
+++ resolved
@@ -30,11 +30,8 @@
 from .numbers import int_oo
 
 
-<<<<<<< HEAD
-=======
 _T = TypeVar("_T", bound=SupportsFloat)
 
->>>>>>> d1bb8e82
 # Portions of this file are adapted from the Sympy codebase, which was
 # licensed as follows:
 #
@@ -254,8 +251,7 @@
 
         # Expands (x + y) // b into x // b + y // b.
         # This only works if floor is an identity, i.e. x / b is an integer.
-        base_args = sympy.Add.make_args(base)
-        for term in base_args:
+        for term in sympy.Add.make_args(base):
             quotient = term / divisor
             if quotient.is_integer and isinstance(divisor, sympy.Integer):
                 # NB: this is correct even if the divisor is not an integer, but it
@@ -264,18 +260,10 @@
                 return FloorDiv(base - term, divisor) + quotient
 
         try:
-<<<<<<< HEAD
-            # sympy.gcd tends to blow up on large sums, so use it on each summand instead
-            gcd, *gcds_ = (sympy.gcd(term, divisor) for term in base_args)
-            if not equal_valued(gcd, 1) and all(
-                equal_valued(gcd, gcd_) for gcd_ in gcds_
-            ):
-=======
             gcd = simple_floordiv_gcd(base, divisor)
             if equal_valued(gcd, 1) and isinstance(divisor, sympy.Add):
                 gcd = sympy.gcd(base, divisor)
             if not equal_valued(gcd, 1):
->>>>>>> d1bb8e82
                 return FloorDiv(
                     sympy.simplify(base / gcd), sympy.simplify(divisor / gcd)
                 )
@@ -864,15 +852,6 @@
     zero = S.Infinity
     identity = S.NegativeInfinity
 
-<<<<<<< HEAD
-    def _eval_is_positive(self):
-        return fuzzy_or(a.is_positive for a in self.args)  # type: ignore[attr-defined]
-
-    def _eval_is_nonnegative(self):
-        return fuzzy_or(a.is_nonnegative for a in self.args)  # type: ignore[attr-defined]
-
-    def _eval_is_negative(self):
-=======
     def _eval_is_positive(self):  # type:ignore[override]
         return fuzzy_or(a.is_positive for a in self.args)  # type: ignore[attr-defined]
 
@@ -880,7 +859,6 @@
         return fuzzy_or(a.is_nonnegative for a in self.args)  # type: ignore[attr-defined]
 
     def _eval_is_negative(self):  # type:ignore[override]
->>>>>>> d1bb8e82
         return fuzzy_and(a.is_negative for a in self.args)
 
 
@@ -892,15 +870,6 @@
     zero = S.NegativeInfinity
     identity = S.Infinity
 
-<<<<<<< HEAD
-    def _eval_is_positive(self):
-        return fuzzy_and(a.is_positive for a in self.args)  # type: ignore[attr-defined]
-
-    def _eval_is_nonnegative(self):
-        return fuzzy_and(a.is_nonnegative for a in self.args)  # type: ignore[attr-defined]
-
-    def _eval_is_negative(self):
-=======
     def _eval_is_positive(self):  # type:ignore[override]
         return fuzzy_and(a.is_positive for a in self.args)  # type: ignore[attr-defined]
 
@@ -908,7 +877,6 @@
         return fuzzy_and(a.is_nonnegative for a in self.args)  # type: ignore[attr-defined]
 
     def _eval_is_negative(self):  # type:ignore[override]
->>>>>>> d1bb8e82
         return fuzzy_or(a.is_negative for a in self.args)
 
 
