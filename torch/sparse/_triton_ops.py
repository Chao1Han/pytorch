# mypy: allow-untyped-decorators
# mypy: allow-untyped-defs
import math
import os
import weakref
from functools import lru_cache
from typing import Optional, Tuple

import torch
from torch._dynamo.utils import warn_once
from torch.utils._triton import has_triton

from ._triton_ops_meta import get_meta


TORCH_SPARSE_BSR_SCATTER_MM_LRU_CACHE_SIZE = int(
    os.getenv("TORCH_SPARSE_BSR_SCATTER_MM_LRU_CACHE_SIZE", 2)
)


def check(cond, msg):
    if not cond:
        raise ValueError(msg)


def check_bsr_layout(f_name, t):
    check(
        t.layout == torch.sparse_bsr,
        f"{f_name}(): only BSR sparse format is supported for the sparse argument.",
    )


def check_device(f_name, t, device):
    check(
        t.device == device and t.device.type == "cuda",
        f"{f_name}(): all inputs are expected to be on the same GPU device.",
    )


def check_mm_compatible_shapes(f_name, lhs, rhs):
    check(
        lhs.dim() >= 2 and rhs.dim() >= 2,
        f"{f_name}(): all inputs involved in the matrix product are expected to be at least 2D, "
        f"but got lhs.dim() == {lhs.dim()} and rhs.dim() == {rhs.dim()}.",
    )

    m, kl = lhs.shape[-2:]
    kr, n = rhs.shape[-2:]

    check(
        kl == kr,
        f"{f_name}(): arguments' sizes involved in the matrix product are not compatible for matrix multiplication, "
        f"got lhs.shape[-1] == {kl} which is not equal to rhs.shape[-2] == {kr}.",
    )


def check_dtype(f_name, t, dtype, *additional_dtypes):
    check(
        t.dtype == dtype
        and t.dtype
        in ((torch.half, torch.bfloat16, torch.float) + tuple(*additional_dtypes)),
        f"{f_name}(): all inputs are expected to be of the same dtype "
        f"and one of (half, bfloat16, float32) or {additional_dtypes}, "
        f"but got dtype == {t.dtype}.",
    )


def check_blocksize(f_name, blocksize):
    assert len(blocksize) == 2

    def is_power_of_two(v):
        return not (v & (v - 1))

    def is_compatible_blocksize(b):
        res = True
        for blocksize in b:
            # Triton loads only blocks which are at least 16 and powers of 2.
            res = (blocksize >= 16 and is_power_of_two(blocksize)) and res
        return res

    check(
        is_compatible_blocksize(blocksize),
        f"{f_name}(): sparse inputs' blocksize ({blocksize[0]}, {blocksize[1]}) "
        "should be at least 16 and a power of 2 in each dimension.",
    )


def make_triton_contiguous(t):
    """Return input as a triton-contiguous tensor.

    A triton-contiguous tensor is defined as a tensor that has strides
    with minimal value smaller than or equal to 1.

    While triton kernels support triton-non-contiguous tensors (all
    strides being greater than 1) arguments, a considerable slow-down
    occurs because tensor data is copied element-wise rather than
    chunk-wise. Zero strides is assumed to not have this defect.
    """
    if min(t.stride()) > 1:
        # TODO: investigate if contiguity along other axes than the
        # last one can be beneficial for performance
        return t.contiguous()
    else:
        return t


def broadcast_batch_dims(f_name, *tensors):
    try:
        return torch.broadcast_shapes(*(t.shape[:-2] for t in tensors))
    except Exception:
        check(False, f"{f_name}(): inputs' batch dimensions are not broadcastable!")


def slicer(dim, slice_range, *tensors):
    for t in tensors:
        slices = [slice(None)] * t.dim()
        slices[dim] = slice_range
        yield t[slices]


def multidim_slicer(dims, slices, *tensors):
    for t in tensors:
        s = [slice(None)] * t.dim()
        for d, d_slice in zip(dims, slices):
            if d is not None:
                s[d] = d_slice
        yield t[s]


def ptr_stride_extractor(*tensors):
    for t in tensors:
        yield t
        yield from t.stride()


def grid_partitioner(full_grid, grid_blocks, tensor_dims_map):
    assert 0 <= len(full_grid) <= 3
    assert 0 <= len(grid_blocks) <= 3

    import itertools

    def generate_grid_points():
        for fg, mg in zip(full_grid, grid_blocks):
            yield range(0, fg, mg)

    def generate_sliced_tensors(slices):
        for t, t_dims in tensor_dims_map.items():
            yield next(multidim_slicer(t_dims, slices, t))

    for grid_point in itertools.product(*generate_grid_points()):
        grid = [
            min(fg - gp, mg) for fg, gp, mg in zip(full_grid, grid_point, grid_blocks)
        ]
        slices = [slice(gp, gp + g) for gp, g in zip(grid_point, grid)]
        # grid_points are iterated in a "contiguous" order, i.e.
        # left dimensions traversed slower than right dimensions.
        # This order is reversed for CUDA grids.
        yield grid[::-1], *generate_sliced_tensors(slices)


def launch_kernel(kernel, tensor_dims_map, full_grid, grid_blocks=None):
    # cuda_max_grid = (2 ** 31 - 1, 2 ** 16 - 1, 2 ** 16 - 1)
    cuda_max_grid = (2147483647, 65535, 65535)[::-1]
    if grid_blocks is None:
        grid_blocks = cuda_max_grid
    else:

        def valid_grid_dim(g, mg):
            if g is None:
                return mg
            else:
                # grid must be at least 1 and no greater than mg
                return max(1, min(g, mg))

        grid_blocks = tuple(
            valid_grid_dim(g, mg) for g, mg in zip(grid_blocks, cuda_max_grid)
        )  # type: ignore[assignment]

    for grid, *sliced_tensors in grid_partitioner(
        full_grid, grid_blocks, tensor_dims_map
    ):
        kernel(grid, *sliced_tensors)


def prepare_inputs(bsr, *dense_tensors):
    # Introduce fake batch dimension if not present for convenience.
    crow_indices = bsr.crow_indices().unsqueeze(0)
    col_indices = bsr.col_indices().unsqueeze(0)
    values = make_triton_contiguous(bsr.values().unsqueeze(0))
    tensors = [make_triton_contiguous(t.unsqueeze(0)) for t in dense_tensors]

    # Compute broadcasted batch dimension
    batch_dims_broadcasted = torch.broadcast_shapes(
        values.shape[:-3], *(t.shape[:-2] for t in tensors)
    )

    # Broadcast batch dimensions and squash.
    # The result can be either a view or a copy.
    def batch_broadcast_and_squash(t, batch_dims, invariant_dims):
        return t.broadcast_to(batch_dims + invariant_dims).flatten(
            0, len(batch_dims) - 1
        )

    crow_indices = batch_broadcast_and_squash(
        crow_indices, batch_dims_broadcasted, (-1,)
    )

    col_indices = batch_broadcast_and_squash(col_indices, batch_dims_broadcasted, (-1,))
    values = batch_broadcast_and_squash(
        values, batch_dims_broadcasted, values.shape[-3:]
    )
    tensors = [
        batch_broadcast_and_squash(t, batch_dims_broadcasted, t.shape[-2:])
        for t in tensors
    ]

    return crow_indices, col_indices, values, *tensors


def broadcast_batch_dims_bsr(f_name, bsr, *tensors):
    batch_shape = broadcast_batch_dims(f_name, bsr, *tensors)

    crow_indices = bsr.crow_indices().broadcast_to(batch_shape + (-1,))
    col_indices = bsr.col_indices().broadcast_to(batch_shape + (-1,))
    values = bsr.values().broadcast_to(batch_shape + bsr.values().shape[-3:])
    size = batch_shape + bsr.shape[-2:]
    return torch.sparse_compressed_tensor(
        crow_indices, col_indices, values, size=size, layout=bsr.layout
    )


# NOTE: this function will ALWAYS create a view
def tile_to_blocksize(t, blocksize):
    *rest, m, n = t.shape
    new_shape = rest + [
        m // blocksize[0],
        blocksize[0],
        n // blocksize[1],
        blocksize[1],
    ]
    # using .view instead of .reshape to ensure that the result is
    # indeed a view:
    return t.view(new_shape).transpose(-3, -2)


def as1Dbatch(tensor):
    """Return tensor as 3D tensor by either prepending new dimensions to
    the tensor shape (when ``tensor.ndim < 3``), or by collapsing
    starting dimensions into the first dimension (when ``tensor.ndim >
    3``).
    """
    while tensor.ndim < 3:
        tensor = tensor.unsqueeze(0)
    if tensor.ndim > 3:
        tensor = tensor.flatten(0, tensor.ndim - 3)
    assert tensor.ndim == 3, tensor.shape
    return tensor


def scatter_mm(blocks, others, indices_data, *, accumulators=None):
    """Scattered matrix multiplication of tensors.

    A scattered matrix multiplication is defined as a series of matrix
    multiplications applied to input tensors according to the input
    and output mappings specified by indices data.

    The following indices data formats are supported for defining a
    scattered matrix multiplication operation (:attr:`indices_data[0]`
    holds the name of the indices data format as specified below):

    - ``"scatter_mm"`` - matrix multiplications scattered in batches
      of tensors.

      If :attr:`blocks` is a :math:`(* \times M \times K) tensor,
      :attr:`others` is a :math:`(* \times K \times N)` tensor,
      :attr:`accumulators` is a :math:`(* \times M \times N)` tensor,
      and :attr:`indices = indices_data['indices']` is a :math:`(*
      \times 3)` tensor, then the operation is equivalent to the
      following code::

        c_offsets, pq = indices_data[1:]
        for r in range(len(c_offsets) - 1):
            for g in range(c_offsets[r], c_offsets[r + 1]):
                p, q = pq[g]
                accumulators[r] += blocks[p] @ others[q]

    - ``"bsr_strided_mm"`` - matrix multiplications scattered in
      batches of tensors and a tensor.

      If :attr:`blocks` is a :math:`(Ms \times Ks) tensor,
      :attr:`others` is a :math:`(* \times K \times N)` tensor,
      :attr:`accumulators` is a :math:`(* \times M \times N)` tensor, then
      the operation is equivalent to the following code::

        c_indices, r_offsets, p_offsets, q_offsets, meta = indices_data[1:]
        for b in range(nbatches):
            for i, r in enumerate(r_offsets):
                r0, r1 = divmod(r, N)
                acc = accumulators[b, r0:r0 + Ms, r1:r1 + Ns]
                for g in range(c_indices[i], c_indices[i+1]):
                    p = p_offsets[g]
                    q0, q1 = divmod(q_offsets[g], N)
                    acc += blocks[p] @ others[b, q0:q0 + Ks, q1:q1 + Ns]

      where ``Ns = N // meta['SPLIT_N']``, and ``M`` and ``K`` are
      integer multiples of ``Ms`` and ``Ks``, respectively.

    - ``"bsr_strided_mm_compressed"`` - matrix multiplications
      scattered in batches of tensors and a tensor. A memory and
      processor efficient version of ``"bsr_strided_mm"`` format.  If
      :attr:`blocks` is a :math:`(Ms \times Ks) tensor, :attr:`others`
      is a :math:`(* \times K \times N)` tensor, :attr:`accumulators`
      is a :math:`(* \times M \times N)` tensor, then the operation is
      equivalent to the following code::

        c_indices, r_offsets, q_offsets, meta = indices_data[1:]
        for b in range(nbatches):
            for r in r_offsets:
                m = (r // N) // Ms
                n = (r % N) // Ns
                r0, r1 = divmod(r, N)
                c0, c1 = c_indices[m], c_indices[m + 1]
                acc = accumulators[b, r0:r0 + Ms, r1:r1 + Ns]
                for i, p in enumerate(range(c0, c1)):
                    q = q_offsets[n * c1 + (SPLIT_N - n) * c0 + i]
                    q0, q1 = divmod(q, N)
                    acc += blocks[p] @ others[b, q0:q0 + Ks, q1:q1 + Ns]

      where ``Ns = N // meta['SPLIT_N']``, and ``M`` and ``K`` are
      integer multiples of ``Ms`` and ``Ks``, respectively.

      Notice that the order of ``r_offsets`` items can be arbitrary;
      this property enables defining swizzle operators via
      rearrangements of ``r_offsets`` items..

    Auxilary functions are provided for pre-computing
    :attr:`indices_data`. For example,
    :func:`bsr_scatter_mm_indices_data` is used to define indices data
    for matrix multiplication of BSR and strided tensors.

    Parameters
    ----------
    blocks (Tensor): a 3-D tensor of first matrices to be multiplied

    others (Tensor): a tensor of second matrices to be multiplied. If
      ``indices_data[0]=="scatter_mm"``, the tensor is a 1-D batch
      tensor of second input matrices to be multiplied. Otherwise, the
      second input matrices are slices of the :attr:`others` tensor.
    indices_data (tuple): a format data that defines the inputs and
      outputs of scattered matrix multiplications.

    Keyword arguments
    -----------------

    accumulators (Tensor, optional): a tensor of matrix product
      accumulators. If ``indices_data[0]=="scatter_mm"``, the tensor
      is a 1-D batch tensor of output matrices. Otherwise, output
      matrices are slices of the :attr:`accumulators` tensor.
    """
    indices_format = indices_data[0]

    assert blocks.ndim == 3
    P, Ms, Ks = blocks.shape

    if indices_format == "scatter_mm":
        c_offsets, pq = indices_data[1:]

        assert others.ndim == 3
        Q, Ks_, Ns = others.shape
        assert Ks == Ks_

        if accumulators is None:
            R = c_offsets.shape[0] - 1
            accumulators = torch.zeros(
                (R, Ms, Ns), dtype=blocks.dtype, device=blocks.device
            )
        else:
            R, Ms_, Ns_ = accumulators.shape
            assert Ms_ == Ms
            assert Ns_ == Ns

        if Ms % 16 or Ks % 16 or Ns % 16 or _scatter_mm2 is None:
            for r in range(c_offsets.shape[0] - 1):
                g0 = c_offsets[r]
                g1 = c_offsets[r + 1]
                for g in range(g0, g1):
                    p, q = pq[g]
                    accumulators[r] += blocks[p] @ others[q]
        else:
            _scatter_mm2(blocks, others, c_offsets, pq, accumulators)
        return accumulators

    elif indices_format == "bsr_strided_mm":
        others_shape = others.shape
        others = as1Dbatch(others)

        B, K, N = others.shape
        assert K % Ks == 0

        c_indices, r_offsets, p_offsets, q_offsets, meta = indices_data[1:]
        SPLIT_N = meta["SPLIT_N"]

        if accumulators is None:
            M = Ms + (r_offsets.max().item() + 1) // N
            accumulators = torch.zeros(
                (*others_shape[:-2], M, N), dtype=blocks.dtype, device=blocks.device
            )
        else:
            M, N_ = accumulators.shape[-2:]
            assert N_ == N

        accumulators_shape = accumulators.shape
        accumulators = as1Dbatch(accumulators)

        Ns = N // SPLIT_N

        if Ms % 16 or Ks % 16 or Ns % 16 or _scatter_mm6 is None:
            accumulators.zero_()
            for b in range(B):
                for r in range(r_offsets.shape[0]):
                    r_ = r_offsets[r].item()
                    g0 = c_indices[r].item()
                    g1 = c_indices[r + 1].item()
                    r0, r1 = divmod(r_, N)
                    acc = accumulators[b, r0 : r0 + Ms, r1 : r1 + Ns]
                    for g in range(g0, g1):
                        p, q = p_offsets[g], q_offsets[g]
                        q0, q1 = divmod(q.item(), N)
                        acc += blocks[p] @ others[b, q0 : q0 + Ks, q1 : q1 + Ns]
        else:
            _scatter_mm6(
                blocks,
                others,
                c_indices,
                r_offsets,
                p_offsets,
                q_offsets,
                meta,
                accumulators,
            )
        return accumulators.view(accumulators_shape)

    elif indices_format == "bsr_strided_mm_compressed":
        others_shape = others.shape
        others = as1Dbatch(others)

        B, K, N = others.shape
        assert K % Ks == 0

        c_indices, r_offsets, q_offsets, meta = indices_data[1:]
        SPLIT_N = meta["SPLIT_N"]

        if accumulators is None:
            M = Ms + (r_offsets.max().item() + 1) // N
            accumulators = torch.zeros(
                (*others_shape[:-2], M, N), dtype=blocks.dtype, device=blocks.device
            )
        else:
            M, N_ = accumulators.shape[-2:]
            assert N_ == N

        accumulators_shape = accumulators.shape
        accumulators = as1Dbatch(accumulators)

        Ns = N // SPLIT_N

        if Ms % 16 or Ks % 16 or Ns % 16 or _scatter_mm6 is None:
            for b in range(B):
                for j in range(len(r_offsets)):
                    r0, r1 = divmod(r_offsets[j].item(), N)
                    m = r0 // Ms
                    n = r1 // Ns
                    c0 = c_indices[m].item()
                    c1 = c_indices[m + 1].item()
                    acc = accumulators[b, r0 : r0 + Ms, r1 : r1 + Ns]
                    for i, p in enumerate(range(c0, c1)):
                        q = q_offsets[n * c1 + (SPLIT_N - n) * c0 + i].item()
                        q0, q1 = divmod(q, N)
                        acc += blocks[p] @ others[b, q0 : q0 + Ks, q1 : q1 + Ns]
        else:
            p_offsets = torch.empty(
                (0,), dtype=q_offsets.dtype, device=q_offsets.device
            )
            _scatter_mm6(
                blocks,
                others,
                c_indices,
                r_offsets,
                p_offsets,
                q_offsets,
                meta,
                accumulators,
            )
        return accumulators.view(accumulators_shape)

    else:
        raise NotImplementedError(indices_format)


def scatter_mm_meta(
    M,
    K,
    N,
    Ms,
    Ks,
    GROUP_SIZE=None,
    TILE_M=None,
    TILE_N=None,
    SPLIT_N=None,
    num_warps=None,
    num_stages=None,
    **extra,
):
    if {TILE_M, TILE_N, SPLIT_N, num_warps, num_stages, GROUP_SIZE} == {None}:
        device_name = torch.cuda.get_device_name()
        meta = get_meta(
            "scatter_mm",
            (M, K, N, Ms, Ks),
            device_name,
            version=(0, torch.float16, 0.5),
        )
        if meta is not None:
            meta.update(**extra)
            return meta
        # The following parameters are optimized for the performance
        # equilibrium points of bsr-dense and dense-dense matrix
        # multiplications when using GPU card NVIDIA GeForce RTX 2060
        # SUPER. For points far from the performance equilibrium
        # points as well as for other GPU cards, the optimal
        # parameters are likely different from what specified below.
        if (M, K, N) == (256,) * 3:
            if (Ms, Ks) == (16, 16):
                SPLIT_N = 1
                TILE_M = 16
                TILE_N = 16
                GROUP_SIZE = 4
                num_stages = 1
                num_warps = 4  # noqa: E225,E231,E702
            elif (Ms, Ks) == (32, 32):
                SPLIT_N = 2
                TILE_M = 32
                TILE_N = 16
                GROUP_SIZE = 4
                num_stages = 1
                num_warps = 4  # noqa: E225,E231,E702
            elif (Ms, Ks) == (64, 64):
                SPLIT_N = 1
                TILE_M = 32
                TILE_N = 32
                GROUP_SIZE = 4
                num_stages = 1
                num_warps = 4  # noqa: E225,E231,E702
            elif (Ms, Ks) == (128, 128):
                SPLIT_N = 1
                TILE_M = 32
                TILE_N = 32
                GROUP_SIZE = 2
                num_stages = 1
                num_warps = 4  # noqa: E225,E231,E702
        elif (M, K, N) == (512,) * 3:
            if (Ms, Ks) == (16, 16):
                SPLIT_N = 8
                TILE_M = 16
                TILE_N = 64
                GROUP_SIZE = 2
                num_stages = 1
                num_warps = 2  # noqa: E225,E231,E702
            elif (Ms, Ks) == (32, 32):
                SPLIT_N = 8
                TILE_M = 32
                TILE_N = 64
                GROUP_SIZE = 4
                num_stages = 1
                num_warps = 2  # noqa: E225,E231,E702
            elif (Ms, Ks) == (64, 64):
                SPLIT_N = 4
                TILE_M = 32
                TILE_N = 128
                GROUP_SIZE = 4
                num_stages = 1
                num_warps = 4  # noqa: E225,E231,E702
            elif (Ms, Ks) == (128, 128):
                SPLIT_N = 8
                TILE_M = 64
                TILE_N = 64
                GROUP_SIZE = 4
                num_stages = 1
                num_warps = 4  # noqa: E225,E231,E702
        elif (M, K, N) == (1024,) * 3:
            if (Ms, Ks) == (16, 16):
                SPLIT_N = 4
                TILE_M = 16
                TILE_N = 128
                GROUP_SIZE = 2
                num_stages = 1
                num_warps = 1  # noqa: E225,E231,E702
            elif (Ms, Ks) == (32, 32):
                SPLIT_N = 8
                TILE_M = 32
                TILE_N = 64
                GROUP_SIZE = 2
                num_stages = 1
                num_warps = 1  # noqa: E225,E231,E702
            elif (Ms, Ks) == (64, 64):
                SPLIT_N = 16
                TILE_M = 64
                TILE_N = 64
                GROUP_SIZE = 4
                num_stages = 1
                num_warps = 2  # noqa: E225,E231,E702
            elif (Ms, Ks) == (128, 128):
                SPLIT_N = 16
                TILE_M = 64
                TILE_N = 64
                GROUP_SIZE = 4
                num_stages = 1
                num_warps = 4  # noqa: E225,E231,E702
            elif (Ms, Ks) == (256, 256):
                SPLIT_N = 16
                TILE_M = 64
                TILE_N = 64
                GROUP_SIZE = 2
                num_stages = 1
                num_warps = 4  # noqa: E225,E231,E702
        elif (M, K, N) == (2048,) * 3:
            if (Ms, Ks) == (16, 16):
                SPLIT_N = 4
                TILE_M = 16
                TILE_N = 128
                GROUP_SIZE = 8
                num_stages = 1
                num_warps = 1  # noqa: E225,E231,E702
            elif (Ms, Ks) == (32, 32):
                SPLIT_N = 4
                TILE_M = 32
                TILE_N = 64
                GROUP_SIZE = 4
                num_stages = 1
                num_warps = 1  # noqa: E225,E231,E702
            elif (Ms, Ks) == (64, 64):
                SPLIT_N = 4
                TILE_M = 64
                TILE_N = 128
                GROUP_SIZE = 4
                num_stages = 1
                num_warps = 4  # noqa: E225,E231,E702
            elif (Ms, Ks) == (128, 128):
                SPLIT_N = 8
                TILE_M = 64
                TILE_N = 64
                GROUP_SIZE = 4
                num_stages = 1
                num_warps = 4  # noqa: E225,E231,E702
            elif (Ms, Ks) == (256, 256):
                SPLIT_N = 4
                TILE_M = 64
                TILE_N = 64
                GROUP_SIZE = 2
                num_stages = 1
                num_warps = 4  # noqa: E225,E231,E702
        elif (M, K, N) == (4096,) * 3:
            if (Ms, Ks) == (16, 16):
                SPLIT_N = 2
                TILE_M = 16
                TILE_N = 256
                GROUP_SIZE = 2
                num_stages = 1
                num_warps = 2  # noqa: E225,E231,E702
            elif (Ms, Ks) == (32, 32):
                SPLIT_N = 2
                TILE_M = 32
                TILE_N = 64
                GROUP_SIZE = 2
                num_stages = 1
                num_warps = 1  # noqa: E225,E231,E702
            elif (Ms, Ks) == (64, 64):
                SPLIT_N = 2
                TILE_M = 64
                TILE_N = 128
                GROUP_SIZE = 2
                num_stages = 1
                num_warps = 4  # noqa: E225,E231,E702

    if SPLIT_N is None:
        # Assume NVIDIA GeForce RTX 2060 SUPER:
        # With the probality of 92% (99.9% when N > 512), the
        # performance will not be worse more than 2% from the
        # performance when using an optimal value.  Otherwise, when N
        # <= 512, using the following heuristics may give upto 15%
        # lower performance.
        SPLIT_N = {
            16: 1,
            32: 2,
            64: 4,
            128: 8,
            256: 16,
            512: 8,
            1024: 16,
            4096: 32,
            8192: 64,
        }.get(N, 16)
        if Ms >= 512 and N >= 2048:
            SPLIT_N = 1
    Ns = N // SPLIT_N
    if TILE_M is None:
        TILE_M = min(64 if Ns < 512 else 32, Ms)
    if TILE_N is None:
        TILE_N = min(64 if Ns < 512 else 32, Ns)
    num_stages = num_stages or 1
    if num_warps is None:
        if min(M, N) > 1024:
            num_warps = {16: 1, 32: 1, 64: 2}.get(Ms, 4)
        elif min(M, N) == 1024:
            num_warps = {16: 1, 32: 1, 64: 2}.get(Ms, 4)
        elif min(M, N) == 256:
            num_warps = {16: 1, 32: 4}.get(Ms, 4)
        else:
            num_warps = {16: 1, 32: 2}.get(Ms, 4)
    GROUP_SIZE = GROUP_SIZE or 4

    assert TILE_M <= Ms, dict(TILE_M=TILE_M, Ms=Ms)
    assert TILE_N <= Ns, dict(TILE_N=TILE_N, Ns=Ns)
    assert Ms <= M, dict(M=M, Ms=Ms)
    assert Ns <= N, dict(N=N, Ns=Ns)
    assert Ks <= K, dict(K=K, Ks=Ks)

    return dict(
        TILE_M=TILE_M,
        TILE_N=TILE_N,
        GROUP_SIZE=GROUP_SIZE,
        num_stages=num_stages,
        num_warps=num_warps,
        SPLIT_N=SPLIT_N,
        **extra,
    )


def bsr_dense_addmm_meta(
    M,
    K,
    N,
    Ms,
    Ks,
    beta,
    alpha,
    SPLIT_N=None,
    GROUP_SIZE_ROW=None,
    num_warps=None,
    num_stages=None,
    sparsity=None,
    dtype=None,
    _version=0,
    **extra,
):
    # Specifying _version is useful for situations when one wants to
    # discard existing triton kernel tuning results, say, in testing
    # bsr_dense_addmm_meta functionality.
    if dtype is None:
        dtype = torch.float16
    if sparsity is None:
        sparsity = 0.5
    if {SPLIT_N, num_warps, num_stages, GROUP_SIZE_ROW} == {None}:
        device_name = torch.cuda.get_device_name()
        key = (M, K, N, Ms, Ks, beta == 0, beta == 1, alpha == 1)
        meta = get_meta(
            "bsr_dense_addmm", key, device_name, version=(_version, dtype, sparsity)
        )
        if meta is None and sparsity != 0.5:
            meta = get_meta(
                "bsr_dense_addmm", key, device_name, version=(_version, dtype, 0.5)
            )
        if meta is None:
            # find approximate meta such that N % SPLIT_N == 0.
            matching_meta = get_meta(
                "bsr_dense_addmm",
                (*key[:2], "*", *key[3:]),
                device_name,
                version=(_version, dtype, 0.5),
            )
            for mkey in sorted(matching_meta or {}):
                meta_ = matching_meta[mkey]
                n = mkey[2]
                split_n = meta_["SPLIT_N"]
                c = n // split_n
                if N % c == 0 and n <= N:
                    meta = dict(meta_)
                    meta["SPLIT_N"] = N // c
        if meta is not None:
            meta.update(**extra)
            return meta
        else:
            # see [Computing optimal kernel parameters] in
            # _triton_ops_meta.py for ways to avoid this warning
            # message
            warn_once(
                "bsr_dense_addmm uses non-optimal triton kernel parameters"
                f" for {M=} {K=} {N=} {Ms=}, {Ks=} {beta=} {alpha=} {dtype=}"
            )

    SPLIT_N = SPLIT_N or max(N // Ms, 1)
    GROUP_SIZE_ROW = GROUP_SIZE_ROW or 4
    num_stages = num_stages or 1
    num_warps = num_warps or 4
    return dict(
        SPLIT_N=SPLIT_N,
        GROUP_SIZE_ROW=GROUP_SIZE_ROW,
        num_stages=num_stages,
        num_warps=num_warps,
        **extra,
    )


class TensorAsKey:
    """A light-weight wrapper of a tensor that enables storing tensors as
    keys with efficient memory reference based comparision as an
    approximation to data equality based keys.

    Motivation: the hash value of a torch tensor is tensor instance
    based that does not use data equality and makes the usage of
    tensors as keys less useful. For instance, the result of
    ``len({a.crow_indices(), a.crow_indices()})`` is `2`, although,
    the tensor results from `crow_indices` method call are equal, in
    fact, these share the same data storage.
    On the other hand, for efficient caching of tensors we want to
    avoid calling torch.equal that compares tensors item-wise.

    TensorAsKey offers a compromise in that it guarantees key equality
    of tensors that references data in the same storage in the same
    manner and without accessing underlying data. However, this
    approach does not always guarantee correctness. For instance, for
    a complex tensor ``x``, we have ``TensorAsKey(x) ==
    TensorAsKey(x.conj())`` while ``torch.equal(x, x.conj())`` would
    return False.
    """

    def __init__(self, obj):
        def get_tensor_key(obj):
            # Warning: TensorAsKey does not track negative nor
            # conjugate bits of its input object because in the use
            # case of wrapping compressed/plain indices of compressed
            # sparse tensors (that are always integer tensors with
            # non-negative items) these bits are never set. However,
            # when extending the use of TensorAsKey to float or
            # complex tensors, the values of these bits (see is_neg
            # and is_conj methods) must be included in the key as
            # well.
            assert not (obj.dtype.is_floating_point or obj.dtype.is_complex), obj.dtype
            return (
                obj.data_ptr(),
                obj.storage_offset(),
                obj.shape,
                obj.stride(),
                obj.dtype,
            )

        self._obj_ref = weakref.ref(obj)
        if obj.layout is torch.strided:
            self.key = get_tensor_key(obj)
        elif obj.layout in {torch.sparse_csr, torch.sparse_bsr}:
            self.key = (
                get_tensor_key(obj.crow_indices()),
                get_tensor_key(obj.col_indices()),
            )
        elif obj.layout in {torch.sparse_csc, torch.sparse_bsc}:
            self.key = (
                get_tensor_key(obj.ccol_indices()),
                get_tensor_key(obj.row_indices()),
            )
        else:
            raise NotImplementedError(obj.layout)
        self._hash = hash(self.key)

    def __hash__(self):
        return self._hash

    def __eq__(self, other):
        if not isinstance(other, TensorAsKey):
            return False
        if self.obj is None or other.obj is None:
            # dead objects always compare unequal unless these are
            # same objects
            return self is other
        return self.key == other.key

    @property
    def obj(self):
        """Return object if alive, otherwise None."""
        return self._obj_ref()


@lru_cache(maxsize=TORCH_SPARSE_BSR_SCATTER_MM_LRU_CACHE_SIZE)
def _bsr_scatter_mm_indices_data(
    indices_format, M, K, N, Ms, Ks, nbatches, SPLIT_N, compressed_sparse_tensor_as_key
):
    bsr = compressed_sparse_tensor_as_key.obj
    assert bsr is not None
    crow_indices, col_indices = bsr.crow_indices(), bsr.col_indices()
    device = crow_indices.device
    indices_dtype = torch.int32

    if indices_format == "bsr_strided_mm_compressed":
        Ns = N // SPLIT_N
        q_offsets_lst = []
        b = torch.arange(SPLIT_N, dtype=indices_dtype, device=device) * Ns
        for m in range(M // Ms):
            r0 = crow_indices[m].item()
            r1 = crow_indices[m + 1].item()
            if r1 == r0:
                continue
            q_offsets_lst.append(
                (col_indices[r0:r1] * (Ks * N)).repeat(SPLIT_N)
                + b.repeat_interleave(r1 - r0)
            )
        q_offsets = torch.cat(q_offsets_lst)
        crow_indices_diff = crow_indices.diff()
        non_zero_row_indices = crow_indices_diff.nonzero()
        a = non_zero_row_indices * (Ms * N)
        r_offsets = (a + b).view(-1)
        c_indices = crow_indices
        # swizzle operation: mm elements with longer sums are computed first:
        nnz_per_row = crow_indices_diff[non_zero_row_indices].repeat_interleave(SPLIT_N)
        nnz_per_row, indices = nnz_per_row.sort(descending=True, stable=True)
        r_offsets = r_offsets[indices]
        return (indices_format, c_indices, r_offsets, q_offsets)

    elif indices_format == "bsr_strided_mm":
        Ns = N // SPLIT_N
        p_offsets_lst = []
        q_offsets_lst = []
        b = torch.arange(SPLIT_N, dtype=indices_dtype, device=device) * Ns
        for m in range(M // Ms):
            r0 = crow_indices[m].item()
            r1 = crow_indices[m + 1].item()
            if r1 == r0:
                continue
            p_offsets_lst.append(
                torch.arange(r0, r1, dtype=indices_dtype, device=device).repeat(SPLIT_N)
            )
            q_offsets_lst.append(
                (col_indices[r0:r1] * (Ks * N)).repeat(SPLIT_N)
                + b.repeat_interleave(r1 - r0)
            )
        q_offsets = torch.cat(q_offsets_lst)
        crow_indices_diff = crow_indices.diff()
        non_zero_row_indices = crow_indices_diff.nonzero()
        a = non_zero_row_indices * (Ms * N)
        r_offsets = (a + b).view(-1)
        c_indices = torch.cat(
            (
                crow_indices[:1],
                torch.cumsum(
                    crow_indices_diff[non_zero_row_indices].repeat_interleave(SPLIT_N),
                    0,
                ),
            )
        )
        p_offsets = torch.cat(p_offsets_lst)
        return (indices_format, c_indices, r_offsets, p_offsets, q_offsets)

    elif indices_format == "scatter_mm":
        Ns = Ms
        c_indices = [0]
        pq_offsets = []
        # todo: eliminate inner for-loops for efficiency
        for b in range(nbatches):
            for m in range(M // Ms):
                r0 = crow_indices[m].item()
                r1 = crow_indices[m + 1].item()
                for n in range(N // Ns):
                    c_indices.append(c_indices[-1] + r1 - r0)
                    for t in range(r1 - r0):
                        p = r0 + t
                        q = (col_indices[p].item() + b * (K // Ks)) * (N // Ns) + n
                        pq_offsets.append([p, q])

        return (
            indices_format,
            torch.tensor(c_indices, dtype=indices_dtype, device=device),
            torch.tensor(pq_offsets, dtype=indices_dtype, device=device),
        )

    else:
        raise ValueError(
            f"Invalid {indices_format=}. Expected bsr_strided_mm_compressed|bsr_strided_mm|scatter_mm"
        )


def bsr_scatter_mm_indices_data(
    bsr, other, indices_format="bsr_strided_mm_compressed", **meta_input
):
    """Computes indices data for :func:`scatter_mm` used in BSR and
    strided tensor matrix multiplication.
    """
    assert bsr.dense_dim() == 0
    assert bsr.ndim == 2  # no batch dims
    crow_indices = bsr.crow_indices()
    col_indices = bsr.col_indices()
    blocksize = bsr.values().shape[-2:]
    M, K = bsr.shape
    Ms, Ks = blocksize
    K_, N = other.shape[-2:]
    assert K_ == K
    nbatches = other.shape[:-2].numel()

    meta = scatter_mm_meta(M, K, N, Ms, Ks, **meta_input)
    if "allow_tf32" not in meta_input:
        meta.update(allow_tf32=bsr.dtype in {torch.float16, torch.bfloat16})
    SPLIT_N = meta["SPLIT_N"]
    indices_data = _bsr_scatter_mm_indices_data(
        indices_format, M, K, N, Ms, Ks, nbatches, SPLIT_N, TensorAsKey(bsr)
    )

    if indices_format == "bsr_strided_mm_compressed":
        meta.update(is_compressed=True)
        return indices_data + (meta,)
    elif indices_format == "bsr_strided_mm":
        meta.update(is_compressed=False)
        return indices_data + (meta,)
    else:
        return indices_data


def bsr_scatter_mm(bsr, other, indices_data=None, out=None):
    """BSR @ strided -> strided"""

    assert bsr.ndim == 2
    assert other.ndim >= 2

    Ms, Ks, Ns = bsr.shape[-2], bsr.shape[-1], other.shape[-1]
    blocksize = bsr.values().shape[-2:]

    if indices_data is None:
        indices_data = bsr_scatter_mm_indices_data(
            bsr, other, indices_format="bsr_strided_mm_compressed"
        )

    indices_format = indices_data[0]

    if out is None:
        out = torch.empty(
            (*other.shape[:-2], Ms, Ns), dtype=bsr.dtype, device=bsr.device
        )
    out_shape = out.shape
    out = as1Dbatch(out)

    if bsr._nnz() == 0:
        out.zero_()
    elif indices_format in {"bsr_strided_mm_compressed", "bsr_strided_mm"}:
        out.zero_()
        scatter_mm(bsr.values(), other, indices_data, accumulators=out)
    elif indices_format == "scatter_mm":
        nbatches = other.shape[:-2].numel()
        accumulators = torch.zeros(
            (
                nbatches * Ms // blocksize[0] * Ns // blocksize[0],
                blocksize[0],
                blocksize[0],
            ),
            dtype=bsr.dtype,
            device=bsr.device,
        )
        others = (
            as1Dbatch(other)
            .transpose(-2, -1)
            .view(
                nbatches,
                Ns // blocksize[0],
                blocksize[0],
                Ks // blocksize[1],
                blocksize[1],
            )
            .movedim(
                (3, 1, 4, 2), (1, 2, 3, 4)
            )  # equivalent to .transpose(-3, -2).transpose(-2, -1).transpose(-4, -3)
            .flatten(0, 2)
        )
        scatter_mm(bsr.values(), others, indices_data, accumulators=accumulators)
        out.copy_(
            accumulators.unflatten(
                0, (nbatches, Ms // blocksize[0], Ns // blocksize[0])
            )
            .movedim(
                (1, 2, 3, 4), (3, 1, 4, 2)
            )  # equivalent to .transpose(-4, -3).transpose(-2, -1).transpose(-3, -2)
            .reshape(nbatches, Ns, Ms)
            .transpose(-2, -1)
        )
    else:
        raise NotImplementedError(indices_format)

    return out.view(out_shape)


def _int_bsr_dense_addmm(
    input: torch.Tensor,
    bsr: torch.Tensor,
    dense: torch.Tensor,
    *,
    beta=1,
    alpha=1,
<<<<<<< HEAD
=======
    left_alpha: Optional[torch.Tensor] = None,
    right_alpha: Optional[torch.Tensor] = None,
>>>>>>> d1bb8e82
    out: Optional[torch.Tensor] = None,
    skip_checks: bool = False,
    max_grid: Optional[Tuple[Optional[int], Optional[int], Optional[int]]] = None,
    meta: Optional[dict] = None,
):
    if out is None and dense.dtype is torch.int8:
        f_name = "_int_bsr_dense_addmm"
        crow_indices = bsr.crow_indices()
        batch_ndim = crow_indices.dim() - 1
        M = bsr.shape[batch_ndim]
        N = dense.shape[-1]
        original_batch_dims_broadcasted = broadcast_batch_dims(f_name, bsr, dense)
        out = torch.empty(
            original_batch_dims_broadcasted + (M, N),
            dtype=torch.int32,
            device=dense.device,
        )
    return bsr_dense_addmm(
        input,
        bsr,
        dense,
        beta=beta,
        alpha=alpha,
<<<<<<< HEAD
=======
        left_alpha=left_alpha,
        right_alpha=right_alpha,
>>>>>>> d1bb8e82
        out=out,
        skip_checks=skip_checks,
        max_grid=max_grid,
        meta=meta,
    )


def bsr_dense_addmm(
    input: torch.Tensor,
    bsr: torch.Tensor,
    dense: torch.Tensor,
    *,
    beta=1,
    alpha=1,
    left_alpha: Optional[torch.Tensor] = None,
    right_alpha: Optional[torch.Tensor] = None,
    out: Optional[torch.Tensor] = None,
    skip_checks: bool = False,
    max_grid: Optional[Tuple[Optional[int], Optional[int], Optional[int]]] = None,
    meta: Optional[dict] = None,
):
    """Compute

      out = beta * input + left_alpha.reshape(-1, 1) * (alpha * (bsr @ dense)) * right_alpha.reshape(1, -1)

    where left_alpha, right_alpha are (* + 1)-D tensors when
    specified, otherwise, these are treated as tensors filled with
    ones.
    """
    f_name = "bsr_dense_addmm"
    values = bsr.values()
    crow_indices = bsr.crow_indices()
    col_indices = bsr.col_indices()
    batch_ndim = crow_indices.dim() - 1
    M, K = bsr.shape[batch_ndim : batch_ndim + 2]
    blocksize = values.shape[batch_ndim + 1 : batch_ndim + 3]
    N = dense.shape[-1]

    # todo: implement checks

    original_batch_dims_broadcasted = broadcast_batch_dims(f_name, bsr, dense)
    if out is None:
        out = dense.new_empty(original_batch_dims_broadcasted + (M, N))

    if bsr._nnz() == 0 or alpha == 0 or N == 0 or M == 0 or K == 0:
        if beta == 0:
            out.zero_()
        else:
            out.copy_(input)
            if beta != 1:
                out.mul_(beta)
        return out

    left_alpha_is_one = False
    right_alpha_is_one = False
    if left_alpha is None:
        left_alpha_is_one = True
        left_alpha = dense.new_empty(()).expand(
            *original_batch_dims_broadcasted, M, N
        )  # not referenced
    else:
        left_alpha = left_alpha.view(*original_batch_dims_broadcasted, M, 1).expand(
            *original_batch_dims_broadcasted, M, N
        )

    if right_alpha is None:
        right_alpha_is_one = True
        right_alpha = dense.new_empty(()).expand(
            *original_batch_dims_broadcasted, M, N
        )  # not referenced
    else:
        right_alpha = right_alpha.view(*original_batch_dims_broadcasted, 1, N).expand(
            *original_batch_dims_broadcasted, M, N
        )
    assert left_alpha.stride()[-1] == 0
    assert right_alpha.stride()[-2] == 0

    if meta is None:
        sparsity = round(1 - bsr._nnz() * blocksize[0] * blocksize[1] / (M * K), 2)
        meta = bsr_dense_addmm_meta(
            M,
            K,
            N,
            blocksize[0],
            blocksize[1],
            beta,
            alpha,
            sparsity=sparsity,
            dtype=out.dtype,
        )
    out_backup = out

    (
        crow_indices,
        col_indices,
        values,
        input,
        dense,
        left_alpha,
        right_alpha,
        out,
    ) = prepare_inputs(bsr, input, dense, left_alpha, right_alpha, out)

    BM, BK = blocksize
    SPLIT_N = meta.get("SPLIT_N", N // BM)
    BN = N // SPLIT_N

    out_untiled = out
    out = tile_to_blocksize(out, (BM, BN))
    dense = tile_to_blocksize(dense, (BK, BN))
    input = tile_to_blocksize(input, (BM, BN))
    left_alpha = tile_to_blocksize(left_alpha, (BM, BN))
    right_alpha = tile_to_blocksize(right_alpha, (BM, BN))

    # tl.dot supports float16, float32, int32 as accumulator types.
    dot_out_dtype = {
        torch.float16: tl.float32,
        torch.bfloat16: tl.float32,
        torch.float32: tl.float64,
        torch.float64: tl.float64,
        torch.int8: tl.int32,
        torch.int32: tl.int32,
    }[out.dtype]

    n_batches = dense.size(0)
    n_block_rows = crow_indices.size(-1) - 1
    n_block_cols = dense.size(-3)

    full_grid = (n_batches, n_block_cols, n_block_rows)
    if max_grid is not None:
        grid_blocks = tuple(max_grid[:3][::-1]) + (None,) * (3 - len(max_grid[:3]))
    else:
        grid_blocks = None

    tensor_dims_map = {
        values: (0, None, None),
        crow_indices: (0, None, -1),
        col_indices: (0, None, None),
        input: (0, -3, -4),
        dense: (0, -3, None),
        left_alpha: (0, -3, -4),
        right_alpha: (0, -3, -4),
        out: (0, -3, -4),
    }

    assert alpha != 0

    def kernel(grid, *sliced_tensors):
        _bsr_strided_addmm_kernel[grid](
            *ptr_stride_extractor(*sliced_tensors),
            beta,
            alpha,
            beta_is_one=beta == 1,
            beta_is_nonzero=beta != 0,
            alpha_is_one=alpha == 1,
            left_alpha_is_one=left_alpha_is_one,
            right_alpha_is_one=right_alpha_is_one,
            BLOCKSIZE_ROW=BM,
            BLOCKSIZE_INNER=BK,
            BLOCKSIZE_COL=BN,
            allow_tf32=dot_out_dtype == tl.float32,
            acc_dtype=dot_out_dtype,
            **meta,
        )

    launch_kernel(kernel, tensor_dims_map, full_grid, grid_blocks)

    if out.data_ptr() != out_backup.data_ptr():
        # prepare_inputs has made a copy of out, copy its content back
        # to out_backup:
        out_backup.copy_(out_untiled.view(out_backup.shape))

    return out_backup


if has_triton():
    import triton
    import triton.language as tl

    @triton.jit
    def _sampled_addmm_kernel(
        alpha,
        beta,
        IS_BETA_ZERO: tl.constexpr,
        BLOCKSIZE_ROW: tl.constexpr,
        BLOCKSIZE_COL: tl.constexpr,
        k,
        TILE_K: tl.constexpr,
        values_ptr,
        values_batch_stride,
        values_nnz_stride,
        values_row_block_stride,
        values_col_block_stride,
        crow_indices_ptr,
        crow_indices_batch_stride,
        crow_indices_stride,
        col_indices_ptr,
        col_indices_batch_stride,
        col_indices_stride,
        mat1_ptr,
        mat1_batch_stride,
        mat1_tiled_row_stride,
        mat1_tiled_col_stride,
        mat1_row_block_stride,
        mat1_col_block_stride,
        mat2_ptr,
        mat2_batch_stride,
        mat2_tiled_row_stride,
        mat2_tiled_col_stride,
        mat2_row_block_stride,
        mat2_col_block_stride,
        acc_dtype: tl.constexpr,
        allow_tf32: tl.constexpr,
    ):
        batch_pid = tl.program_id(axis=1)
        row_block_pid = tl.program_id(axis=0)

        crow_indices_offset_ptr = (
            crow_indices_ptr
            + crow_indices_batch_stride * batch_pid
            + crow_indices_stride * row_block_pid
        )
        nnz_offset = tl.load(crow_indices_offset_ptr)
        nnz_offset_next = tl.load(crow_indices_offset_ptr + crow_indices_stride)

        # Compute nnz for the row with number row_block_pid.
        # If it is zero, skip the row.
        row_nnz = nnz_offset_next - nnz_offset
        if row_nnz == 0:
            return

        row_block_arange = tl.arange(0, BLOCKSIZE_ROW)
        col_block_arange = tl.arange(0, BLOCKSIZE_COL)

        # Pointers are set to the first block of the current row.
        values_block_ptrs = (
            values_ptr
            + values_batch_stride * batch_pid
            + values_nnz_stride * nnz_offset
            + values_row_block_stride * row_block_arange[:, None]
            + values_col_block_stride * col_block_arange[None, :]
        )

        col_index_nnz_ptr = (
            col_indices_ptr
            + col_indices_batch_stride * batch_pid
            + col_indices_stride * nnz_offset
        )

        # Advance mat1 to the current tiled row, ignore columns.
        mat1_block_ptrs = (
            mat1_ptr
            + mat1_batch_stride * batch_pid
            + mat1_tiled_row_stride * row_block_pid
            + mat1_row_block_stride * row_block_arange[:, None]
        )

        # Advance mat2 in batch and block col dimension.
        mat2_block_ptrs = (
            mat2_ptr
            + mat2_batch_stride * batch_pid
            + mat2_col_block_stride * col_block_arange[None, :]
        )

        k_tile_arange = tl.arange(0, TILE_K)
        for _ in range(row_nnz):
            acc_block = tl.zeros((BLOCKSIZE_ROW, BLOCKSIZE_COL), dtype=acc_dtype)

            # find column block index
            col_block = tl.load(col_index_nnz_ptr)

            for k_tile in range(0, k, TILE_K):
                k_offsets = k_tile + k_tile_arange
                mask_k = k_offsets < k

                mat1_block = tl.load(
                    mat1_block_ptrs + mat1_col_block_stride * k_offsets[None, :],
                    mask=mask_k[None, :],
                    other=0.0,
                )

                mat2_block = tl.load(
                    mat2_block_ptrs
                    + mat2_tiled_col_stride * col_block
                    + mat2_row_block_stride * k_offsets[:, None],
                    mask=mask_k[:, None],
                    other=0.0,
                )

                acc_block += tl.dot(
                    mat1_block, mat2_block, allow_tf32=allow_tf32, out_dtype=acc_dtype
                )

            if IS_BETA_ZERO:
                acc_block *= alpha
            else:
                acc_block = alpha * acc_block + beta * tl.load(values_block_ptrs)

            # write result
            tl.store(values_block_ptrs, acc_block.to(values_ptr.dtype.element_ty))

            # advance val/col_index ptrs to the next block in the row.
            values_block_ptrs += values_nnz_stride
            col_index_nnz_ptr += col_indices_stride

    @triton.jit
    def _bsr_strided_dense_rowspace_kernel(
        # values prologue
        values_ptr,
        values_batch_stride,
        values_nnz_stride,
        values_row_block_stride,
        values_col_block_stride,
        # values epilogue
        # crow_indices prologue
        crow_indices_ptr,
        crow_indices_batch_stride,
        crow_indices_stride,
        # crow_indices epilogue
        # col_indices prologue
        col_indices_ptr,
        col_indices_batch_stride,
        col_indices_stride,
        # col_indices epilogue
        # dense prologue
        dense_ptr,
        dense_batch_stride,
        dense_tiled_row_stride,
        dense_tiled_col_stride,
        dense_row_block_stride,
        dense_col_block_stride,
        # dense epilogue
        # output prologue
        output_ptr,
        output_batch_stride,
        output_tiled_row_stride,
        output_tiled_col_stride,
        output_row_block_stride,
        output_col_block_stride,
        # output epilogue
        #
        # gh-113754: Always keep all constexpr arguments at the end of
        # triton kernel arguments list because with triton 2.1 or
        # earlier non-contiguous outputs will corrupt CUDA state due
        # to a triton bug (fixed in openai/triton#2262).
        BLOCKSIZE_ROW: tl.constexpr,
        BLOCKSIZE_COL: tl.constexpr,
        acc_dtype: tl.constexpr,
        allow_tf32: tl.constexpr,
        GROUP_SIZE_ROW: tl.constexpr,
    ):
        batch_pid = tl.program_id(axis=2)
        row_block_pid = tl.program_id(axis=0)
        col_block_pid = tl.program_id(axis=1)
        n_block_rows = tl.num_programs(axis=0)
        n_block_cols = tl.num_programs(axis=1)

        row_block_pid, col_block_pid = tl.swizzle2d(
            row_block_pid, col_block_pid, n_block_rows, n_block_cols, GROUP_SIZE_ROW
        )

        crow_indices_offset_ptr = (
            crow_indices_ptr
            + crow_indices_batch_stride * batch_pid
            + crow_indices_stride * row_block_pid
        )
        nnz_offset = tl.load(crow_indices_offset_ptr)
        nnz_offset_next = tl.load(crow_indices_offset_ptr + crow_indices_stride)

        # Compute nnz for the row with number row_block_pid.
        # If it is zero, skip the row.
        row_nnz = nnz_offset_next - nnz_offset
        if row_nnz == 0:
            return

        row_block_arange = tl.arange(0, BLOCKSIZE_ROW)
        col_block_arange = tl.arange(0, BLOCKSIZE_COL)

        # Pointers are set to the first block of the current row.
        values_block_ptrs = (
            values_ptr
            + values_batch_stride * batch_pid
            + values_nnz_stride * nnz_offset
            + values_row_block_stride * row_block_arange[:, None]
            + values_col_block_stride * col_block_arange[None, :]
        )

        # NOTE: dense is advanced into all dimensions but the tiled row one.
        # That will be advanced in the loop according to values in col_indices.
        dense_block_ptrs = (
            dense_ptr
            + dense_batch_stride * batch_pid
            + dense_tiled_col_stride * col_block_pid
            + dense_row_block_stride * col_block_arange[:, None]
            + dense_col_block_stride * row_block_arange[None, :]
        )

        # Pointers are set to exact write-to locations
        output_ptrs = (
            output_ptr
            + output_batch_stride * batch_pid
            + output_tiled_row_stride * row_block_pid
            + output_tiled_col_stride * col_block_pid
            + output_row_block_stride * row_block_arange[:, None]
            + output_col_block_stride * row_block_arange[None, :]
        )

        # Set pointer to the first nonzero element in the current row
        col_index_nnz_ptr = (
            col_indices_ptr
            + col_indices_batch_stride * batch_pid
            + col_indices_stride * nnz_offset
        )

        output_acc_block = tl.zeros((BLOCKSIZE_ROW, BLOCKSIZE_COL), dtype=acc_dtype)
        for _ in range(row_nnz):
            values_block = tl.load(values_block_ptrs)

            # find which row of dense needs to get loaded
            # for multiplication with values_block.
            dense_row_idx = tl.load(col_index_nnz_ptr)
            dense_block = tl.load(
                dense_block_ptrs + dense_tiled_row_stride * dense_row_idx
            )

            # do block mm
            output_acc_block += tl.dot(
                values_block, dense_block, allow_tf32=allow_tf32, out_dtype=acc_dtype
            )

            # move val/col_index ptrs to the next block in the row
            values_block_ptrs += values_nnz_stride
            col_index_nnz_ptr += col_indices_stride

        # write back the result
        tl.store(output_ptrs, output_acc_block.to(output_ptr.dtype.element_ty))

    def _run_sampled_addmm_kernel(
        alpha,
        beta,
        is_beta_zero,
        blocksize,
        k,
        tile_k,
        values,
        crow_indices,
        col_indices,
        mat1,
        mat2,
        max_grid,
    ):
        n_batches = values.size(0)
        n_block_rows = crow_indices.size(-1) - 1

        full_grid = (n_batches, n_block_rows)
        if max_grid is not None:
            grid_blocks = tuple(max_grid[:2][::-1]) + (None,) * (2 - len(max_grid[:2]))
        else:
            grid_blocks = None
        tensor_dims_map = {
            values: (0, None),
            crow_indices: (0, -1),
            col_indices: (0, None),
            mat1: (0, -4),
            mat2: (0, None),
        }
        if values.dtype in (torch.half, torch.bfloat16):
            acc_dtype = tl.float32
            allow_tf32 = True
        else:
            acc_dtype = tl.float64
            allow_tf32 = False

        def kernel(grid, *sliced_tensors):
            _sampled_addmm_kernel[grid](
                alpha,
                beta,
                is_beta_zero,
                *blocksize,
                k,
                tile_k,
                *ptr_stride_extractor(*sliced_tensors),
                acc_dtype=acc_dtype,
                allow_tf32=allow_tf32,
                num_stages=1,
                num_warps=4,
            )

        launch_kernel(kernel, tensor_dims_map, full_grid, grid_blocks)

    def sampled_addmm(
        input: torch.Tensor,
        mat1: torch.Tensor,
        mat2: torch.Tensor,
        *,
        beta=1.0,
        alpha=1.0,
        out: Optional[torch.Tensor] = None,
        skip_checks: bool = False,
        max_grid: Optional[Tuple[Optional[int], Optional[int], Optional[int]]] = None,
    ):
        f_name = "sampled_addmm"

        check_bsr_layout(f_name, input)
        input_broadcasted = broadcast_batch_dims_bsr(f_name, input, mat1, mat2)

        if not skip_checks:
            check_device(f_name, mat1, input.device)
            check_device(f_name, mat2, input.device)
            if beta != 0.0 and input.dtype is torch.bool:
                check(
                    False,
                    f"{f_name}(): having beta == {beta} not equal to 0.0 with boolean mask is not allowed.",
                )
            if input.dtype is not torch.bool:
                check_dtype(f_name, mat1, input.dtype)
                check_dtype(f_name, mat2, input.dtype)
            else:
                check_dtype(f_name, mat1, mat2.dtype)
            check_mm_compatible_shapes(f_name, mat1, mat2)
            if out is not None:
                check_bsr_layout(f_name, out)
                check_device(f_name, out, mat1.device)
                check_dtype(f_name, out, input.dtype)
                check(
                    out.shape == input_broadcasted.shape and out._nnz() == input._nnz(),
                    f"{f_name}(): Expects `out` to be of shape {input_broadcasted.shape} "
                    f"and with nnz equal to {input_broadcasted._nnz()} "
                    f"but got out.shape = {out.shape} and out.nnz = {out._nnz()}",
                )

        if out is None:
            out = input_broadcasted.to(mat1.dtype, copy=True)
        else:
            out.copy_(input_broadcasted)

        if out.numel() == 0 or out._nnz() == 0:
            return out

        blocksize = out.values().shape[-2:]
        m = mat1.size(-2)
        n = mat2.size(-1)
        k = mat1.size(-1)

        # NOTE: (m, 0) @ (0, n) == zeros(m, n)
        if alpha == 0.0 or k == 0:
            out.values().mul_(beta)
            return out

        # prepare inputs by reshaping them to be kernel-compatible
        out_backup = out
        crow_indices, col_indices, values, mat1, mat2 = prepare_inputs(out, mat1, mat2)

        mat1 = tile_to_blocksize(mat1, (blocksize[0], k))
        mat2 = tile_to_blocksize(mat2, (k, blocksize[1]))
        tile_k = max(*blocksize)

        _run_sampled_addmm_kernel(
            alpha,
            beta,
            beta == 0.0,
            blocksize,
            k,
            tile_k,
            values,
            crow_indices,
            col_indices,
            mat1,
            mat2,
            max_grid,
        )

        # If nnz x block strides are not the same in out_backup.values and values,
        # it means that out_backup.values and values are not the views of each other,
        # so we have to copy.
        if out_backup.values().stride()[-3:] != values.stride()[-3:]:
            out_backup.values().copy_(values.reshape(out_backup.values().shape))
        return out_backup

    def bsr_dense_mm(
        bsr: torch.Tensor,
        dense: torch.Tensor,
        *,
        out: Optional[torch.Tensor] = None,
        skip_checks: bool = False,
        max_grid: Optional[Tuple[Optional[int], Optional[int], Optional[int]]] = None,
        meta: Optional[dict] = None,
    ):
        f_name = "bsr_dense_mm"
        m, kl = bsr.shape[-2:]
        if not skip_checks:
            check_bsr_layout(f_name, bsr)
            check_device(f_name, bsr, dense.device)
            check_dtype(f_name, bsr, dense.dtype, (torch.int8,))
            check_mm_compatible_shapes(f_name, bsr, dense)

            n = dense.size(-1)
            row_block, col_block = bsr.values().shape[-2:]
            check_blocksize(f_name, (row_block, col_block))
            check(
                not n % 16,
                f"{f_name}(): dense.size(-1) == {n} should be divisible by 16",
            )
        else:
            kr, n = dense.shape[-2:]

        original_batch_dims_broadcasted = broadcast_batch_dims(f_name, bsr, dense)

        if out is not None and not skip_checks:
            expected_out_shape = original_batch_dims_broadcasted + (m, n)
            check(
                out.shape == expected_out_shape,
                "bsr_dense_mm(): `out` argument has wrong shape, "
                f"expected {expected_out_shape}, but got {out.shape}.",
            )
            check(
                out.is_contiguous() or out.transpose(-2, -1).is_contiguous(),
                "bsr_dense_mm(): only row-major/col-major `out` arguments are supported, "
                "i.e. (out.is_contiguous() or out.transpose(-2, -1).is_contiguous()) "
                "should be True.",
            )

        # Allocate out
        if out is None:
            out = dense.new_empty(original_batch_dims_broadcasted + (m, n))

        # Short circuit if lhs is zero
        if bsr._nnz() == 0:
            return out.zero_()

        # with beta==0, addmm ignores input content, so we can use out
        # as a placeholder for input because their shapes match:
        return bsr_dense_addmm(out, bsr, dense, alpha=1, beta=0, out=out)

    @triton.jit
    def _bsr_softmax_kernel(
        crow_indices_ptr,
        crow_indices_batch_stride,
        crow_indices_stride,
        values_ptr,
        values_batch_stride,
        values_row_block_stride,
        values_nnz_col_block_stride,
        row_block,
        col_block,
        MAX_ROW_NNZ: tl.constexpr,
        TILE: tl.constexpr,
    ):
        batch_pid = tl.program_id(axis=2)
        row_block_offset_pid = tl.program_id(axis=1)
        row_block_pid = tl.program_id(axis=0)

        crow_indices_offset_ptr = (
            crow_indices_ptr
            + crow_indices_batch_stride * batch_pid
            + crow_indices_stride * row_block_pid
        )
        nnz_offset = tl.load(crow_indices_offset_ptr)
        nnz_offset_next = tl.load(crow_indices_offset_ptr + crow_indices_stride)

        # Compute nnz for the row with number row_block_pid.
        # If it is zero, skip the row.
        row_nnz = nnz_offset_next - nnz_offset
        if row_nnz == 0:
            return

        row_arange = tl.arange(0, TILE)
        mask = row_arange < row_nnz * col_block

        curr_row_values_ptrs = (
            values_ptr
            + values_batch_stride * batch_pid
            + values_row_block_stride * row_block_offset_pid
            + nnz_offset * col_block
        )

        # find max in the row
        row_tile = tl.load(
            curr_row_values_ptrs + row_arange, mask=mask, other=-float("inf")
        ).to(tl.float32)
        max_row_value = tl.max(row_tile, axis=0)
        for _ in range(TILE, MAX_ROW_NNZ, TILE):
            row_arange += TILE
            mask = row_arange < row_nnz * col_block
            row_tile = tl.load(
                curr_row_values_ptrs + row_arange, mask=mask, other=-float("inf")
            ).to(tl.float32)
            curr_max_row_value = tl.max(row_tile, axis=0)
            max_row_value = tl.where(
                max_row_value > curr_max_row_value, max_row_value, curr_max_row_value
            )

        # find denominator for stable softmax
        num = tl.exp(row_tile - max_row_value)
        denom = tl.sum(num, axis=0)
        for _ in range(TILE, MAX_ROW_NNZ, TILE):
            row_arange -= TILE
            mask = row_arange < row_nnz * col_block
            row_tile = tl.load(
                curr_row_values_ptrs + row_arange, mask=mask, other=-float("inf")
            ).to(tl.float32)
            num = tl.exp(row_tile - max_row_value)
            denom += tl.sum(num, axis=0)

        # populate output
        tl.store(
            curr_row_values_ptrs + row_arange,
            (num / denom).to(values_ptr.dtype.element_ty),
            mask=mask,
        )
        for _ in range(TILE, MAX_ROW_NNZ, TILE):
            row_arange += TILE
            mask = row_arange < row_nnz * col_block
            row_tile = tl.load(
                curr_row_values_ptrs + row_arange, mask=mask, other=-float("inf")
            ).to(tl.float32)
            num = tl.exp(row_tile - max_row_value)
            tl.store(
                curr_row_values_ptrs + row_arange,
                (num / denom).to(values_ptr.dtype.element_ty),
                mask=mask,
            )

    def bsr_softmax(input, max_row_nnz=None):
        f_name = "bsr_softmax"

        check_bsr_layout(f_name, input)
        check_dtype(f_name, input, input.dtype)

        if input._nnz() == 0 or input.numel() == 0:
            return input.clone()

        m, n = input.shape[-2:]
        nnz = input._nnz()
        row_block, col_block = input.values().shape[-2:]

        if max_row_nnz is None:
            max_row_nnz = triton.next_power_of_2(n)
        else:
            max_row_nnz = triton.next_power_of_2(max_row_nnz)

        crow_indices = input.crow_indices().unsqueeze(0).flatten(0, -2)
        # reshape values from
        # (b1, ..., bn, nnz, row_block, col_block) to
        # (b1 * ... * bn, row_block, nnz * col_block).
        # This simplifies batch dim manipulation and unlocks
        # the possibility to access all nnzs in any given row.
        if input.values().transpose(-3, -2).is_contiguous():
            # Need to clone to avoid `contiguous` returning a view.
            values = input.values().clone()
        else:
            values = input.values()
        values = (
            values.transpose(-3, -2)
            .contiguous()
            .unsqueeze(0)
            .flatten(0, -4)
            .reshape(-1, row_block, nnz * col_block)
        )
        full_grid = (values.shape[0], row_block, m // row_block)
        grid_blocks = None
        tensor_dims_map = {
            # We span nnz number of blocks, not nnz + 1,
            # hence crow_indices[..., :-1]
            crow_indices[..., :-1]: (0, None, -1),
            values: (0, None, None),
        }

        def kernel(grid, *sliced_tensors):
            _bsr_softmax_kernel[grid](
                *ptr_stride_extractor(*sliced_tensors),
                row_block,
                col_block,
                max_row_nnz,
                # Triton's max numel is bounded by 2 ** 17.
                min(2**17, max_row_nnz),
            )

        launch_kernel(kernel, tensor_dims_map, full_grid, grid_blocks)

        values = (
            values.reshape(-1, row_block, nnz, col_block)
            .transpose(-3, -2)
            .reshape(*input.values().shape)
        )

        return torch.sparse_compressed_tensor(
            input.crow_indices().clone(),
            input.col_indices().clone(),
            values,
            size=input.shape,
            layout=input.layout,
        )

    def _scaled_dot_product_attention(
        query: torch.Tensor,
        key: torch.Tensor,
        value: torch.Tensor,
        attn_mask: Optional[torch.Tensor],
        dropout_p: float = 0.0,
        is_causal: bool = False,
        scale: Optional[float] = None,
    ):
        f_name = "_scaled_dot_product_attention"
        check(not is_causal, f"{f_name}(): is_causal == True is not supported.")
        check(attn_mask is not None, f"{f_name}(): attn_mask == None is not supported.")
        assert attn_mask is not None

        check(
            attn_mask.layout == torch.sparse_bsr,
            f"{f_name}(): "
            f"attn_mask.layout must be {torch.sparse_bsr}, but got "
            f"attn_mask.layout == {attn_mask.layout}.",
        )

        check_device(f_name, key, query.device)
        check_device(f_name, value, query.device)
        check_device(f_name, attn_mask, query.device)

        check_dtype(f_name, key, query.dtype)
        check_dtype(f_name, value, query.dtype)
        if attn_mask.dtype is not torch.bool:
            check_dtype(f_name, attn_mask, query.dtype)

        sdpa = sampled_addmm(
            attn_mask, query, key.transpose(-2, -1), beta=0.0, skip_checks=False
        )
        if scale is None and query.size(-1) == 0 or scale == 0.0:
            check(
                False,
                f"{f_name}(): current value of scale == {scale} "
                "results in division by zero.",
            )
        scale_factor = 1 / math.sqrt(query.size(-1)) if scale is None else scale
        sdpa.values().mul_(scale_factor)
        sdpa = bsr_softmax(sdpa)
        torch.nn.functional.dropout(sdpa.values(), p=dropout_p, inplace=True)
        sdpa = bsr_dense_mm(sdpa, value)
        return sdpa

    @triton.jit
    def _scatter_mm2_kernel(
        M: tl.constexpr,
        K: tl.constexpr,
        N: tl.constexpr,
        blocks_ptr,
        blocks_stride_P,
        blocks_stride_M,
        blocks_stride_K,
        others_ptr,
        others_stride_Q,
        others_stride_K,
        others_stride_N,
        accumulators_ptr,
        accumulators_stride_R,
        accumulators_stride_M,
        accumulators_stride_N,
        pq_offsets_ptr,
        pq_offsets_stride,
        pq_ptr,
        pq_stride_T,
        pq_stride_1,
        dot_out_dtype: tl.constexpr,
        TILE_M: tl.constexpr,
        TILE_N: tl.constexpr,
        allow_tf32: tl.constexpr,
    ):
        Ms = M // TILE_M
        Ns = N // TILE_N

        pid_t = tl.program_id(axis=0)

        pid = tl.program_id(axis=1)
        pid_m = pid // Ms
        pid_n = pid % Ms

        rm = pid_m * TILE_M + tl.arange(0, TILE_M)
        rn = pid_n * TILE_N + tl.arange(0, TILE_N)
        rk = tl.arange(0, K)

        A_ptr = blocks_ptr + (
            rm[:, None] * blocks_stride_M + rk[None, :] * blocks_stride_K
        )
        B_ptr = others_ptr + (
            rk[:, None] * others_stride_K + rn[None, :] * others_stride_N
        )

        g0 = tl.load(pq_offsets_ptr + pid_t * pq_offsets_stride)
        g1 = tl.load(pq_offsets_ptr + (pid_t + 1) * pq_offsets_stride)

        if g0 == g1:
            return

        acc_block = tl.zeros((TILE_M, TILE_N), dtype=dot_out_dtype)

        for i in range(g0, g1):
            p = tl.load(pq_ptr + i * pq_stride_T)
            q = tl.load(pq_ptr + i * pq_stride_T + pq_stride_1)
            A = tl.load(A_ptr + p * blocks_stride_P)
            B = tl.load(B_ptr + q * others_stride_Q)
            acc_block += tl.dot(A, B, out_dtype=dot_out_dtype, allow_tf32=allow_tf32)

        C_ptr = (
            accumulators_ptr
            + pid_t * accumulators_stride_R
            + (
                rm[:, None] * accumulators_stride_M
                + rn[None, :] * accumulators_stride_N
            )
        )
        tl.store(C_ptr, acc_block.to(accumulators_ptr.dtype.element_ty))

    def _scatter_mm2(
        blocks: torch.Tensor,
        others: torch.Tensor,
        pq_offsets: torch.Tensor,
        pq_indices: torch.Tensor,
        accumulators: torch.Tensor,
    ):
        P, M, K = blocks.shape
        Q, _, N = others.shape
        R, _, _ = accumulators.shape

        meta = dict(
            TILE_M=max(16, M // 4), TILE_N=max(16, N // 4), num_stages=1, num_warps=2
        )

        def grid(META):
            return (
                pq_offsets.shape[0] - 1,
                triton.cdiv(M, META["TILE_M"]) * triton.cdiv(N, META["TILE_N"]),
                1,
            )

        dot_out_dtype = {
            torch.float16: tl.float32,
            torch.bfloat16: tl.float32,
            torch.float32: tl.float64,
            torch.float64: tl.float64,
        }[accumulators.dtype]
        if "allow_tf32" not in meta:
            meta.update(allow_tf32=dot_out_dtype == tl.float32)
        _scatter_mm2_kernel[grid](
            M,
            K,
            N,
            blocks,
            blocks.stride(0),
            blocks.stride(1),
            blocks.stride(2),
            others,
            others.stride(0),
            others.stride(1),
            others.stride(2),
            accumulators,
            accumulators.stride(0),
            accumulators.stride(1),
            accumulators.stride(2),
            pq_offsets,
            pq_offsets.stride(0),
            pq_indices,
            pq_indices.stride(0),
            pq_indices.stride(1),
            dot_out_dtype=dot_out_dtype,
            **meta,
        )

    @triton.jit
    def _scatter_mm6_kernel(
        nbatches,
        Ms,
        Ks: tl.constexpr,
        N,
        blocks_ptr,
        blocks_stride_P,
        blocks_stride_M,
        blocks_stride_K,
        others_ptr,
        others_stride_B,
        others_stride_K,
        others_stride_N,
        accumulators_ptr,
        accumulators_stride_B,
        accumulators_stride_M,
        accumulators_stride_N,
        c_indices_ptr,
        r_offsets_ptr,
        p_offsets_ptr,
        q_offsets_ptr,
        is_compressed: tl.constexpr,
        dot_out_dtype: tl.constexpr,
        SPLIT_N: tl.constexpr,
        TILE_M: tl.constexpr,
        TILE_N: tl.constexpr,
        GROUP_SIZE: tl.constexpr,
        allow_tf32: tl.constexpr,
    ):
        Ns = N // SPLIT_N
        BLOCKS_M = Ms // TILE_M
        BLOCKS_N = Ns // TILE_N

        pid_t_ = tl.program_id(axis=0)
        pid = tl.program_id(axis=1)
        pid_b = pid_t_ % nbatches
        pid_t = pid_t_ // nbatches

        num_pid_in_group = GROUP_SIZE * BLOCKS_N
        group_id = pid // num_pid_in_group
        first_pid_m = group_id * GROUP_SIZE
        group_size_m = min(BLOCKS_M - first_pid_m, GROUP_SIZE)
        pid_m = first_pid_m + (pid % group_size_m)
        pid_n = (pid % num_pid_in_group) // group_size_m

        rm = pid_m * TILE_M + tl.arange(0, TILE_M)
        rn = pid_n * TILE_N + tl.arange(0, TILE_N)
        rk = tl.arange(0, Ks)
        A_ptr = blocks_ptr + (
            rm[:, None] * blocks_stride_M + rk[None, :] * blocks_stride_K
        )
        B_ptr = (
            others_ptr
            + pid_b * others_stride_B
            + (rk[:, None] * others_stride_K + rn[None, :] * others_stride_N)
        )

        # When is_compressed is True, r is the only variable that
        # depends on pid_t. This property allows sorting r values
        # before calling the kernel. The sorting of r is equivalent to
        # defining swizzle operator outside of the kernel.
        r = tl.load(r_offsets_ptr + pid_t)

        if is_compressed:
            m = (r // N) // Ms
            n = (r % N) // Ns
            r0 = tl.load(c_indices_ptr + m)
            r1 = tl.load(c_indices_ptr + m + 1)
            g0 = n * r1 + (SPLIT_N - n) * r0
            nnz = r1 - r0
        else:
            g0 = tl.load(c_indices_ptr + pid_t)
            g1 = tl.load(c_indices_ptr + pid_t + 1)
            nnz = g1 - g0

        q_ptr = q_offsets_ptr + g0
        acc_block = tl.zeros((TILE_M, TILE_N), dtype=dot_out_dtype)

        if is_compressed:
            A_ptr += r0 * blocks_stride_P  # type: ignore[possibly-undefined]
            for _ in range(nnz):
                q = tl.load(q_ptr)
                B = tl.load(B_ptr + q)
                A = tl.load(A_ptr)
                acc_block += tl.dot(
                    A, B, out_dtype=dot_out_dtype, allow_tf32=allow_tf32
                )
                A_ptr += blocks_stride_P
                q_ptr += 1
        else:
            p_ptr = p_offsets_ptr + g0
            for _ in range(nnz):
                q = tl.load(q_ptr)
                B = tl.load(B_ptr + q)
                p = tl.load(p_ptr)
                A = tl.load(A_ptr + p * blocks_stride_P)
                p_ptr += 1
                q_ptr += 1
                acc_block += tl.dot(
                    A, B, out_dtype=dot_out_dtype, allow_tf32=allow_tf32
                )

        C_ptr = (
            accumulators_ptr
            + r
            + pid_b * accumulators_stride_B
            + (
                rm[:, None] * accumulators_stride_M
                + rn[None, :] * accumulators_stride_N
            )
        )
        tl.store(C_ptr, acc_block.to(accumulators_ptr.dtype.element_ty))

    def _scatter_mm6(
        blocks: torch.Tensor,
        others: torch.Tensor,
        c_indices: torch.Tensor,
        r_offsets: torch.Tensor,
        p_offsets: torch.Tensor,
        q_offsets: torch.Tensor,
        meta: dict,
        accumulators: torch.Tensor,
        force_contiguous: bool = True,
    ):
        SPLIT_N = meta["SPLIT_N"]
        P, Ms, Ks = blocks.shape
        B, K_, N = others.shape
        B_, M, N_ = accumulators.shape
        assert N_ == N
        Ns = N // SPLIT_N
        assert B_ == B

        def grid(META):
            return (
                r_offsets.shape[0] * B,
                triton.cdiv(Ms, META["TILE_M"]) * triton.cdiv(Ns, META["TILE_N"]),
            )

        dot_out_dtype = {
            torch.float16: tl.float32,
            torch.bfloat16: tl.float32,
            torch.float32: tl.float64,
            torch.float64: tl.float64,
        }[accumulators.dtype]
        if "allow_tf32" not in meta:
            meta.update(allow_tf32=dot_out_dtype == tl.float32)

        assert c_indices.stride(0) == 1
        assert r_offsets.stride(0) == 1
        assert p_offsets.stride(0) == 1
        assert q_offsets.stride(0) == 1

        # Re non-contiguous tensor arguments. Sometimes triton kernel
        # launches may fail with
        #
        #   RuntimeError: Triton Error [CUDA]: an illegal memory access was encountered
        #
        # that appears to be case when the size of a non-contiguous
        # tensor argument is larger than a certain threshold. Could
        # this be related to shared memory or L1 cache size of a GPU
        # card? In anycase, ensuring that tensor arguments are
        # contiguous seems to avoid the above exception. So, in the
        # following we'll always convert tensor arguments to
        # C-contiguous tensors.

        if force_contiguous:
            blocks = blocks.contiguous()
            others = others.contiguous()
            if not accumulators.is_contiguous():
                accumulators_ = accumulators.contiguous()
            else:
                accumulators_ = accumulators
        else:
            accumulators_ = accumulators

        _scatter_mm6_kernel[grid](
            B,
            Ms,
            Ks,
            N,
            blocks,
            blocks.stride(0),
            blocks.stride(1),
            blocks.stride(2),
            others,
            others.stride(0),
            others.stride(1),
            others.stride(2),
            accumulators_,
            accumulators_.stride(0),
            accumulators_.stride(1),
            accumulators_.stride(2),
            c_indices,
            r_offsets,
            p_offsets,
            q_offsets,
            dot_out_dtype=dot_out_dtype,
            **meta,
        )

        if force_contiguous and not accumulators.is_contiguous():
            accumulators.copy_(accumulators_)

    @triton.jit
    def _bsr_strided_addmm_kernel(
        # values prologue
        values_ptr,
        values_batch_stride,
        values_nnz_stride,
        values_row_block_stride,
        values_col_block_stride,
        # values epilogue
        # crow_indices prologue
        crow_indices_ptr,
        crow_indices_batch_stride,
        crow_indices_stride,
        # crow_indices epilogue
        # col_indices prologue
        col_indices_ptr,
        col_indices_batch_stride,
        col_indices_stride,
        # col_indices epilogue
        # input prologue
        input_ptr,
        input_batch_stride,
        input_tiled_row_stride,
        input_tiled_col_stride,
        input_row_block_stride,
        input_col_block_stride,
        # input epilogue
        # dense prologue
        dense_ptr,
        dense_batch_stride,
        dense_tiled_row_stride,
        dense_tiled_col_stride,
        dense_row_block_stride,
        dense_col_block_stride,
        # dense epilogue
        # left_alpha prologue
        left_alpha_ptr,
        left_alpha_batch_stride,
        left_alpha_tiled_row_stride,
        left_alpha_tiled_col_stride: tl.constexpr,
        left_alpha_row_block_stride,
        left_alpha_col_block_stride: tl.constexpr,
        # left_alpha epilogue
        # right_alpha prologue
        right_alpha_ptr,
        right_alpha_batch_stride,
        right_alpha_tiled_row_stride: tl.constexpr,
        right_alpha_tiled_col_stride,
        right_alpha_row_block_stride: tl.constexpr,
        right_alpha_col_block_stride,
        # right_alpha epilogue
        # output prologue
        output_ptr,
        output_batch_stride,
        output_tiled_row_stride,
        output_tiled_col_stride,
        output_row_block_stride,
        output_col_block_stride,
        # output epilogue
        beta,
        alpha,
        beta_is_one: tl.constexpr,
        beta_is_nonzero: tl.constexpr,
        alpha_is_one: tl.constexpr,
        left_alpha_is_one: tl.constexpr,
        right_alpha_is_one: tl.constexpr,
        BLOCKSIZE_ROW: tl.constexpr,
        BLOCKSIZE_COL: tl.constexpr,
        BLOCKSIZE_INNER: tl.constexpr,
        acc_dtype: tl.constexpr,
        allow_tf32: tl.constexpr,
        GROUP_SIZE_ROW: tl.constexpr,
        SPLIT_N: tl.constexpr,
    ):
        # left/right_alpha tensors are originally (* + 1)-dimensional
        assert left_alpha_tiled_col_stride == 0
        assert left_alpha_col_block_stride == 0
        assert right_alpha_tiled_row_stride == 0
        assert right_alpha_row_block_stride == 0

        batch_pid = tl.program_id(axis=2)
        row_block_pid = tl.program_id(axis=0)
        col_block_pid = tl.program_id(axis=1)
        n_block_rows = tl.num_programs(axis=0)
        n_block_cols = tl.num_programs(axis=1)

        row_block_pid, col_block_pid = tl.swizzle2d(
            row_block_pid, col_block_pid, n_block_rows, n_block_cols, GROUP_SIZE_ROW
        )

        crow_indices_offset_ptr = (
            crow_indices_ptr
            + crow_indices_batch_stride * batch_pid
            + crow_indices_stride * row_block_pid
        )
        nnz_offset = tl.load(crow_indices_offset_ptr)
        nnz_offset_next = tl.load(crow_indices_offset_ptr + crow_indices_stride)

        # Compute nnz for the row with number row_block_pid.
        row_nnz = nnz_offset_next - nnz_offset

        row_block_arange = tl.arange(0, BLOCKSIZE_ROW)
        inner_block_arange = tl.arange(0, BLOCKSIZE_INNER)
        col_block_arange = tl.arange(0, BLOCKSIZE_COL)

        # Pointers are set to the first block of the current row.
        values_block_ptrs = (
            values_ptr
            + values_batch_stride * batch_pid
            + values_nnz_stride * nnz_offset
            + values_row_block_stride * row_block_arange[:, None]
            + values_col_block_stride * inner_block_arange[None, :]
        )

        # NOTE: dense is advanced into all dimensions but the tiled row one.
        # That will be advanced in the loop according to values in col_indices.
        dense_block_ptrs = (
            dense_ptr
            + dense_batch_stride * batch_pid
            + dense_tiled_col_stride * col_block_pid
            + dense_row_block_stride * inner_block_arange[:, None]
            + dense_col_block_stride * col_block_arange[None, :]
        )

        # Pointers are set to exact write-to locations
        output_ptrs = (
            output_ptr
            + output_batch_stride * batch_pid
            + output_tiled_row_stride * row_block_pid
            + output_tiled_col_stride * col_block_pid
            + output_row_block_stride * row_block_arange[:, None]
            + output_col_block_stride * col_block_arange[None, :]
        )

        # Set pointer to the first nonzero element in the current row
        col_index_nnz_ptr = (
            col_indices_ptr
            + col_indices_batch_stride * batch_pid
            + col_indices_stride * nnz_offset
        )

        output_acc_block = tl.zeros((BLOCKSIZE_ROW, BLOCKSIZE_COL), dtype=acc_dtype)

        for _ in range(row_nnz):
            values_block = tl.load(values_block_ptrs)

            # find which row of dense needs to get loaded
            # for multiplication with values_block.
            dense_row_idx = tl.load(col_index_nnz_ptr)
            dense_block = tl.load(
                dense_block_ptrs + dense_tiled_row_stride * dense_row_idx
            )

            # do block mm
            output_acc_block += tl.dot(
                values_block, dense_block, allow_tf32=allow_tf32, out_dtype=acc_dtype
            )

            # move val/col_index ptrs to the next block in the row
            values_block_ptrs += values_nnz_stride
            col_index_nnz_ptr += col_indices_stride

        if not alpha_is_one:
            output_acc_block *= alpha

        if not left_alpha_is_one:
            left_alpha_ptrs = (
                left_alpha_ptr
                + left_alpha_batch_stride * batch_pid
                + left_alpha_tiled_row_stride * row_block_pid
                + left_alpha_tiled_col_stride * col_block_pid
                + left_alpha_row_block_stride * row_block_arange[:, None]
                + left_alpha_col_block_stride * col_block_arange[None, :]
            )
            output_acc_block *= tl.load(left_alpha_ptrs)

        if not right_alpha_is_one:
            right_alpha_ptrs = (
                right_alpha_ptr
                + right_alpha_batch_stride * batch_pid
                + right_alpha_tiled_row_stride * row_block_pid
                + right_alpha_tiled_col_stride * col_block_pid
                + right_alpha_row_block_stride * row_block_arange[:, None]
                + right_alpha_col_block_stride * col_block_arange[None, :]
            )
            output_acc_block *= tl.load(right_alpha_ptrs)

        if beta_is_nonzero:
            input_ptrs = (
                input_ptr
                + input_batch_stride * batch_pid
                + input_tiled_row_stride * row_block_pid
                + input_tiled_col_stride * col_block_pid
                + input_row_block_stride * row_block_arange[:, None]
                + input_col_block_stride * col_block_arange[None, :]
            )
            if beta_is_one:
                output_acc_block += tl.load(input_ptrs)
            else:
                output_acc_block += beta * tl.load(input_ptrs)

        # write back the result
        tl.store(output_ptrs, output_acc_block.to(output_ptr.dtype.element_ty))

else:
    bsr_softmax = None  # type: ignore[assignment]
    bsr_dense_mm = None  # type: ignore[assignment]
    sampled_addmm = None  # type: ignore[assignment]
    _scaled_dot_product_attention = None  # type: ignore[assignment]
    _scatter_mm2 = None  # type: ignore[assignment]
    _scatter_mm6 = None  # type: ignore[assignment]
    _bsr_strided_addmm_kernel = None  # type: ignore[assignment]<|MERGE_RESOLUTION|>--- conflicted
+++ resolved
@@ -1098,11 +1098,8 @@
     *,
     beta=1,
     alpha=1,
-<<<<<<< HEAD
-=======
     left_alpha: Optional[torch.Tensor] = None,
     right_alpha: Optional[torch.Tensor] = None,
->>>>>>> d1bb8e82
     out: Optional[torch.Tensor] = None,
     skip_checks: bool = False,
     max_grid: Optional[Tuple[Optional[int], Optional[int], Optional[int]]] = None,
@@ -1126,11 +1123,8 @@
         dense,
         beta=beta,
         alpha=alpha,
-<<<<<<< HEAD
-=======
         left_alpha=left_alpha,
         right_alpha=right_alpha,
->>>>>>> d1bb8e82
         out=out,
         skip_checks=skip_checks,
         max_grid=max_grid,
