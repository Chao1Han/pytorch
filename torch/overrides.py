"""
Python implementation of ``__torch_function__``

While most of the torch API and handling for ``__torch_function__`` happens
at the C++ level, some of the torch API is written in Python so we need
python-level handling for ``__torch_function__`` overrides as well. The main
developer-facing functionality in this file are handle_torch_function and
has_torch_function. See torch/functional.py and test/test_overrides.py
for usage examples.

Note
----
heavily inspired by NumPy's ``__array_function__`` (see:
https://github.com/pytorch/pytorch/issues/24015 and
https://www.numpy.org/neps/nep-0018-array-function-protocol.html
)

If changing this file in a way that can affect ``__torch_function__`` overhead,
please report the benchmarks in ``benchmarks/overrides_benchmark``. See the
instructions in the ``README.md`` in that directory.
"""

import __future__  # noqa: F404

import collections
import contextlib
import functools
import types
import warnings
from functools import wraps
from typing import Any, Callable, Dict, Iterable, List, Set, Tuple, Type

import torch
from torch._C import (
    _add_docstr,
    _get_function_stack_at,
    _has_torch_function,
    _has_torch_function_unary,
    _has_torch_function_variadic,
    _is_torch_function_mode_enabled,
    _len_torch_function_stack,
    _pop_torch_function_stack,
    _push_on_torch_function_stack,
)


__all__ = [
    "get_ignored_functions",
    "get_overridable_functions",
    "get_testing_overrides",
    "handle_torch_function",
    "has_torch_function",
    "resolve_name",
    "is_tensor_like",
    "is_tensor_method_or_property",
    "wrap_torch_function",
    "enable_reentrant_dispatch",
]


def _disable_user_warnings(
    func: Callable,
    regex: str = ".*is deprecated, please use.*",
    module: str = "torch",
) -> Callable:
    """
    Decorator that temporarily disables ``UserWarning``s for the given ``module`` if the warning message matches the
    given ``regex`` pattern.

    Arguments
    ---------
    func : function
        Function to disable the warnings for.
    regex : str
        A regex pattern compilable by ``re.compile``. This is used to match the ``UserWarning`` message.
    module : str
        The python module to which the filtering should be restricted.

    Returns
    -------
    function
        The wrapped function.
    """

    @wraps(func)
    def wrapper(*args, **kwargs):
        with warnings.catch_warnings():
            warnings.filterwarnings(
                "ignore", category=UserWarning, message=regex, module=module
            )
            return func(*args, **kwargs)

    return wrapper


@functools.lru_cache(None)
@_disable_user_warnings
def get_ignored_functions() -> Set[Callable]:
    """
    Return public functions that cannot be overridden by ``__torch_function__``.

    Returns
    -------
    Set[Callable]
        A tuple of functions that are publicly available in the torch API but cannot
        be overridden with ``__torch_function__``. Mostly this is because none of the
        arguments of these functions are tensors or tensor-likes.

    Examples
    --------
    >>> torch.Tensor.as_subclass in torch.overrides.get_ignored_functions()
    True
    >>> torch.add in torch.overrides.get_ignored_functions()
    False
    """
    Tensor = torch.Tensor
    return {
        torch.typename,
        torch.is_tensor,
        torch.is_storage,
        torch.set_default_tensor_type,
        torch.set_default_device,
        torch.get_default_device,
        torch.set_rng_state,
        torch.get_rng_state,
        torch.manual_seed,
        torch.initial_seed,
        torch.seed,
        torch.save,
        torch.load,
        torch.set_printoptions,
        torch.fork,
        torch.get_default_dtype,
        torch.get_num_interop_threads,
        torch.get_num_threads,
        torch.init_num_threads,
        torch.import_ir_module,
        torch.import_ir_module_from_buffer,
        torch.is_anomaly_enabled,
        torch.is_anomaly_check_nan_enabled,
        torch.is_grad_enabled,
        torch.merge_type_from_type_comment,
        torch.parse_ir,
        torch.parse_schema,
        torch.parse_type_comment,
        torch.set_anomaly_enabled,
        torch.set_flush_denormal,
        torch.set_num_interop_threads,
        torch.set_num_threads,
        torch.wait,
        torch.as_tensor,
        torch.from_numpy,
        torch.get_device,
        torch.tensor,
        torch.default_generator,
        torch.has_cuda,
        torch.has_cudnn,
        torch.has_lapack,
        torch.device,
        torch.dtype,
        torch.finfo,
        torch.has_mkl,
        torch.has_mps,
        torch.has_mkldnn,
        torch.has_openmp,
        torch.iinfo,
        torch.memory_format,
        torch.qscheme,
        torch.set_grad_enabled,
        torch.no_grad,
        torch.enable_grad,
        torch.inference_mode,
        torch.is_inference_mode_enabled,
        torch.layout,
        torch.align_tensors,
        torch.arange,
        torch.as_strided,
        torch.bartlett_window,
        torch.blackman_window,
        torch.broadcast_shapes,
        torch.can_cast,
        torch.compile,
        torch.cudnn_affine_grid_generator,
        torch.cudnn_batch_norm,
        torch.cudnn_convolution,
        torch.cudnn_convolution_transpose,
        torch.cudnn_convolution_relu,
        torch.cudnn_convolution_add_relu,
        torch.cudnn_grid_sampler,
        torch.cudnn_is_acceptable,
        torch.empty,
        torch.empty_permuted,
        torch.empty_strided,
        torch.empty_quantized,
        torch.export.export,
        torch.export.load,
        torch.export.register_dataclass,
        torch.export.save,
        torch.eye,
        torch.fft.fftfreq,
        torch.fft.rfftfreq,
        torch.from_file,
        torch.full,
        torch.fill,
        torch.hamming_window,
        torch.hann_window,
        torch.kaiser_window,
        torch.linspace,
        torch.logspace,
        torch.mkldnn_adaptive_avg_pool2d,
        torch.mkldnn_convolution,
        torch.mkldnn_max_pool2d,
        torch.mkldnn_max_pool3d,
        torch.mkldnn_linear_backward_weights,
        torch.mkldnn_rnn_layer,
        torch.normal,
        torch.ones,
        torch.promote_types,
        torch.rand,
        torch.randn,
        torch.randint,
        torch.randperm,
        torch.range,
        torch.result_type,
        torch.scalar_tensor,
        torch.sparse_coo_tensor,
        torch.sparse_compressed_tensor,
        torch.sparse_csr_tensor,
        torch.sparse_csc_tensor,
        torch.sparse_bsr_tensor,
        torch.sparse_bsc_tensor,
        torch.sym_constrain_range,
        torch.sym_constrain_range_for_size,
        torch.tril_indices,
        torch.triu_indices,
        torch.vander,
        torch.zeros,
        torch._jit_internal.boolean_dispatch,
        torch.nn.functional.assert_int_or_pair,
        torch.nn.functional.upsample,
        torch.nn.functional.upsample_bilinear,
        torch.nn.functional.upsample_nearest,
        torch.nn.functional.has_torch_function,
        torch.nn.functional.has_torch_function_unary,
        torch.nn.functional.has_torch_function_variadic,
        torch.nn.functional.handle_torch_function,
        torch.nn.functional.sigmoid,
        torch.nn.functional.hardsigmoid,
        torch.nn.functional.tanh,
        torch.nn.functional._canonical_mask,
        torch.nn.functional._none_or_dtype,
        # Doesn't actually take or return tensor arguments
        torch.nn.init.calculate_gain,
        # These are deprecated; don't test them
        torch.nn.init.uniform,
        torch.nn.init.normal,
        torch.nn.init.constant,
        torch.nn.init.eye,
        torch.nn.init.dirac,
        torch.nn.init.xavier_uniform,
        torch.nn.init.xavier_normal,
        torch.nn.init.kaiming_uniform,
        torch.nn.init.kaiming_normal,
        torch.nn.init.orthogonal,
        torch.nn.init.sparse,
        torch.nested.to_padded_tensor,
        has_torch_function,
        handle_torch_function,
        torch.set_autocast_enabled,
        torch.is_autocast_enabled,
        torch.set_autocast_dtype,
        torch.get_autocast_dtype,
        torch.clear_autocast_cache,
        torch.set_autocast_cpu_enabled,
        torch.is_autocast_cpu_enabled,
        torch.set_autocast_xla_enabled,
        torch.is_autocast_xla_enabled,
        torch.set_autocast_ipu_enabled,
        torch.is_autocast_ipu_enabled,
        torch.set_autocast_cpu_dtype,
        torch.get_autocast_cpu_dtype,
        torch.set_autocast_ipu_dtype,
        torch.get_autocast_ipu_dtype,
        torch.get_autocast_gpu_dtype,
        torch.set_autocast_gpu_dtype,
        torch.get_autocast_xla_dtype,
        torch.set_autocast_xla_dtype,
        torch.autocast_increment_nesting,
        torch.autocast_decrement_nesting,
        torch.is_autocast_cache_enabled,
        torch.set_autocast_cache_enabled,
        torch.nn.functional.hardswish,
        torch.is_vulkan_available,
        torch.are_deterministic_algorithms_enabled,
        torch.use_deterministic_algorithms,
        torch.is_deterministic_algorithms_warn_only_enabled,
        torch.set_deterministic_debug_mode,
        torch.get_device_module,
        torch.get_deterministic_debug_mode,
        torch.set_float32_matmul_precision,
        torch.get_float32_matmul_precision,
        torch.unify_type_list,
        torch.is_warn_always_enabled,
        torch.set_warn_always,
        torch.vitals_enabled,
        torch.set_vital,
        torch.read_vitals,
        torch.vmap,
        torch.cond,
        torch.frombuffer,
        torch.asarray,
        torch._functional_sym_constrain_range,
        torch._make_dep_token,
        Tensor.__delitem__,
        Tensor.__dir__,
        Tensor.__getattribute__,
        Tensor.__init__,
        Tensor.__iter__,
        Tensor.__init_subclass__,
        Tensor.__delattr__,
        Tensor.__setattr__,
        Tensor.__torch_function__,
        Tensor.__torch_dispatch__,
        Tensor.__new__,
        Tensor.__class__,
        Tensor.__subclasshook__,
        Tensor.__hash__,
        Tensor.as_subclass,
        Tensor.eig,
        Tensor.lstsq,
        Tensor.reinforce,
        Tensor.new,
        Tensor.new_tensor,
        Tensor.new_empty,
        Tensor.new_empty_strided,
        Tensor.new_zeros,
        Tensor.new_ones,
        Tensor.new_full,
        Tensor._make_subclass,
        Tensor.solve,
        Tensor.symeig,
        Tensor.stride,
        Tensor.unflatten,
        Tensor.to_sparse_coo,
        Tensor.to_sparse_csr,
        Tensor.to_sparse_csc,
        Tensor.to_sparse_bsr,
        Tensor.to_sparse_bsc,
        Tensor._to_sparse,
        Tensor._to_sparse_csr,
        Tensor._to_sparse_csc,
        Tensor._to_sparse_bsr,
        Tensor._to_sparse_bsc,
        Tensor._typed_storage,
        Tensor._reduce_ex_internal,
        Tensor._fix_weakref,
        Tensor._view_func,
        Tensor._view_func_unsafe,
        Tensor._rev_view_func_unsafe,
        Tensor._make_wrapper_subclass,
        Tensor._python_dispatch.__get__,
        Tensor._has_symbolic_sizes_strides.__get__,
        Tensor._conj,
        Tensor._conj_physical,
        Tensor._lazy_clone,
        Tensor._neg_view,
        Tensor._is_zerotensor,
        Tensor._is_all_true,
        Tensor._is_any_true,
        Tensor._addmm_activation,
        Tensor.to_padded_tensor,
        Tensor._use_count,
    }


@functools.lru_cache(None)
def get_default_nowrap_functions() -> Set[Callable]:
    """
    Return public functions that do not wrap in a subclass when invoked by
    the default ``Tensor.__torch_function__`` that preserves subclasses.  Typically,
    these functions represent field accesses (i.e., retrieving a Tensor that
    is stored somewhere on the Tensor) as opposed to computation.  Users of
    these functions expect object identity to be preserved over multiple accesses
    (e.g., ``a.grad is a.grad``) which cannot be upheld if we're wrapping on
    the fly every time (furthermore, the tensor stored here might already be
    the subclass, in which case wrapping really ought not to happen).

    Not ALL property accessors have this property; for example ``Tensor.T`` actually
    just creates a new transposed tensor on the fly, and so we SHOULD interpose on
    these calls (you need to check the implementation of the function to see if
    this is the case or not).  Additionally, if a property accessor doesn't return a Tensor,
    it doesn't have to be on this list (though it is harmless if it is).
    """
    Tensor = torch.Tensor
    return {
        Tensor._base.__get__,
        Tensor.grad.__get__,
        Tensor._grad.__get__,
    }


@functools.lru_cache(None)
@_disable_user_warnings
def get_testing_overrides() -> Dict[Callable, Callable]:
    """Return a dict containing dummy overrides for all overridable functions

    Returns
    -------
    Dict[Callable, Callable]
        A dictionary that maps overridable functions in the PyTorch API to
        lambda functions that have the same signature as the real function
        and unconditionally return -1. These lambda functions are useful
        for testing API coverage for a type that defines ``__torch_function__``.

    Examples
    --------
    >>> import inspect
    >>> my_add = torch.overrides.get_testing_overrides()[torch.add]
    >>> inspect.signature(my_add)
    <Signature (input, other, out=None)>
    """
    # Every function in the PyTorchAPI that can be overriden needs an entry
    # in this dict.
    #
    # Optimally we would use inspect to get the function signature and define
    # the lambda function procedurally but that is blocked by generating
    # function signatures for native kernels that can be consumed by inspect.
    # See Issue #28233.
    Tensor = torch.Tensor
    ret: Dict[Callable, Callable] = {
        torch.abs: lambda input, out=None: -1,
        torch.absolute: lambda input, out=None: -1,
        torch.adaptive_avg_pool1d: lambda input, output_size: -1,
        torch.adaptive_max_pool1d: lambda inputs, output_size: -1,
        torch.acos: lambda input, out=None: -1,
        torch.adjoint: lambda input: -1,
        torch.arccos: lambda input, out=None: -1,
        torch.acosh: lambda input, out=None: -1,
        torch.arccosh: lambda input, out=None: -1,
        torch.add: lambda input, other, out=None: -1,
        torch.addbmm: lambda input, batch1, batch2, alpha=1, beta=1, out=None: -1,
        torch.addcdiv: lambda input, tensor1, tensor2, value=1, out=None: -1,
        torch.addcmul: lambda input, tensor1, tensor2, value=1, out=None: -1,
        torch.addmm: lambda input, mat1, mat2, beta=1, alpha=1, out=None: -1,
        torch.addmv: lambda input, mat, vec, beta=1, alpha=1, out=None: -1,
        torch.addr: lambda input, vec1, vec2, beta=1, alpha=1, out=None: -1,
        torch.affine_grid_generator: lambda theta, size, align_corners: -1,
        torch.all: lambda input, dim=None: -1,
        torch.allclose: lambda input, other, trol=1e-05, atol=1e-08, equal_nan=False: -1,
        torch.alpha_dropout: lambda input, p, train, inplace=False: -1,
        torch.amax: lambda input, dim=None: -1,
        torch.amin: lambda input, dim=None: -1,
        torch.aminmax: lambda input, dim=None, keepdim=False, out=None: -1,
        torch.angle: lambda input, out=None: -1,
        torch.any: lambda input, dim=None, keepdim=False, out=None: -1,
        torch.argmax: lambda input: -1,
        torch.argmin: lambda input: -1,
        torch.argsort: lambda input, dim=None: -1,
        torch.asin: lambda input, out=None: -1,
        torch._assert_async: lambda input, msg: -1,
        torch.arcsin: lambda input, out=None: -1,
        torch.asinh: lambda input, out=None: -1,
        torch.arcsinh: lambda input, out=None: -1,
        torch.atan: lambda input, out=None: -1,
        torch.arctan: lambda input, out=None: -1,
        torch.atan2: lambda input, other, out=None: -1,
        torch.arctan2: lambda input, other, out=None: -1,
        torch.atanh: lambda input, out=None: -1,
        torch.arctanh: lambda input, out=None: -1,
        torch.atleast_1d: lambda *tensors: -1,
        torch.atleast_2d: lambda *tensors: -1,
        torch.atleast_3d: lambda *tensors: -1,
        torch.avg_pool1d: lambda input, kernel_size, stride=None, padding=0, ceil_mode=False, count_include_pad=True: -1,
        torch.baddbmm: lambda input, batch1, batch2, alpha=1, beta=1, out=None: -1,
        torch.batch_norm: lambda input, weight, bias, running_mean, running_var, training, momentum, eps, cudnn_enabled: -1,
        torch.batch_norm_backward_elemt: lambda grad_out, input, mean, invstd, weight, sum_dy, sum_dy_xmu, count_tensor: -1,
        torch.batch_norm_backward_reduce: lambda grad_out, input, mean, invstd, weight, input_g, weight_g, bias_g: -1,
        torch.batch_norm_elemt: lambda input, weight, bias, mean, invstd, eps: -1,
        torch.batch_norm_gather_stats: lambda input, mean, invstd, running_mean, running_var, momentum, eps, count: -1,
        torch.batch_norm_gather_stats_with_counts: lambda input, mean, invstd, running_mean, running_var, momentum, eps, count: -1,
        torch.batch_norm_stats: lambda input, eps: -1,
        torch.batch_norm_update_stats: lambda input, running_mean, running_var, momentum: -1,
        torch.bernoulli: lambda input, generator=None, out=None: -1,
        torch.bilinear: lambda input1, input2, weight, bias: -1,
        torch.binary_cross_entropy_with_logits: (
            lambda input, target, weight=None, size_average=None, reduce=None, reduction="mean", pos_weight=None: -1
        ),
        torch.bincount: lambda input, weights=None, minlength=0: -1,
        torch.binomial: lambda count, prob, generator=None: -1,
        torch.bitwise_and: lambda input, other, out=None: -1,
        torch.bitwise_not: lambda input, out=None: -1,
        torch.bitwise_or: lambda input, other, out=None: -1,
        torch.bitwise_xor: lambda input, other, out=None: -1,
        torch.bitwise_left_shift: lambda input, other, out=None: -1,
        torch.bitwise_right_shift: lambda input, other, out=None: -1,
        torch.block_diag: lambda *tensors: -1,
        torch.bmm: lambda input, mat2, out=None: -1,
        torch.broadcast_tensors: lambda *tensors: -1,
        torch.broadcast_to: lambda self, size: -1,
        torch.bucketize: lambda input, boundaries, out_int32=False, right=False, out=None: -1,
        torch.cartesian_prod: lambda *tensors: -1,
        torch.cat: lambda tensors, dim=0, out=None: -1,
        torch.concat: lambda tensors, dim=0, out=None: -1,  # alias for torch.cat
        torch.concatenate: lambda tensors, dim=0, out=None: -1,  # alias for torch.concatenate
        torch.cdist: lambda x1, x2, p=2.0, compute_mode="use_mm_for_euclid_dist_if_necessary": -1,
        torch.ceil: lambda input, out=None: -1,
        torch.celu: lambda input, alpha=1.0, inplace=False: -1,
        torch.chain_matmul: lambda *matrices, out=None: -1,
        torch.channel_shuffle: lambda input, groups: -1,
        torch.cholesky: lambda input, upper=False, out=None: -1,
        torch.linalg.cholesky: lambda input, out=None: -1,
        torch.linalg.cholesky_ex: lambda input, check_errors=False, out=None: -1,
        torch.cholesky_inverse: lambda input, upper=False, out=None: -1,
        torch.cholesky_solve: lambda input1, input2, upper=False, out=None: -1,
        torch.choose_qparams_optimized: lambda input, numel, n_bins, ratio, bit_width: -1,
        torch.chunk: lambda input, chunks, dim=0: -1,
        torch.clamp: lambda input, min=None, max=None, out=None: -1,
        torch.clip: lambda input, min=None, max=None, out=None: -1,
        torch.clamp_min: lambda input, min, out=None: -1,
        torch.clamp_max: lambda input, max, out=None: -1,
        torch.column_stack: lambda tensors, out=None: -1,
        torch.cov: lambda input, correction=1, fweights=None, aweights=None: -1,
        torch.clone: lambda input: -1,
        torch.combinations: lambda input, r=2, with_replacement=False: -1,
        torch.complex: lambda real, imag: -1,
        torch.copysign: lambda input, other, out=None: -1,
        torch.polar: lambda abs, ang: -1,
        torch.linalg.cond: lambda input, ord=None: -1,
        torch.conj: lambda input, out=None: -1,
        torch.conj_physical: lambda input, out=None: -1,
        torch.resolve_conj: lambda input, out=None: -1,
        torch.resolve_neg: lambda input, out=None: -1,
        torch.constant_pad_nd: lambda input, pad, value=0: -1,
        torch.conv1d: lambda input, weight, bias=None, stride=1, padding=0, dilation=1, groups=1: -1,
        torch.conv2d: lambda input, weight, bias=None, stride=1, padding=0, dilation=1, groups=1: -1,
        torch.conv3d: lambda input, weight, bias=None, stride=1, padding=0, dilation=1, groups=1: -1,
        torch.convolution: lambda input, weight, bias, stride, padding, dilation, transposed, output_adding, groups: -1,
        torch.conv_tbc: lambda input, weight, bias, pad=0: -1,
        torch.conv_transpose1d: lambda input, weight, bias=None, stride=1, padding=0, output_padding=0, groups=1, dilation=1: -1,
        torch.conv_transpose2d: lambda input, weight, bias=None, stride=1, padding=0, output_padding=0, groups=1, dilation=1: -1,
        torch.conv_transpose3d: lambda input, weight, bias=None, stride=1, padding=0, output_padding=0, groups=1, dilation=1: -1,
        torch.corrcoef: lambda input: -1,
        torch.cos: lambda input, out=None: -1,
        torch.cosine_embedding_loss: lambda input1, input2, target, margin=0, size_average=None, reduce=None, reduction="mean": -1,
        torch.cosh: lambda input, out=None: -1,
        torch.cosine_similarity: lambda x1, x2, dim=1, eps=1e-8: -1,
        torch.count_nonzero: lambda input: -1,
        torch.cross: lambda input, other, dim=None, out=None: -1,
        torch.linalg.cross: lambda input, other, dim=-1, out=None: -1,
        torch.ctc_loss: (
            lambda log_probs, targets, input_lengths, target_lengths, blank=0, reduction="mean", zero_infinity=False: -1
        ),
        torch.cummax: lambda input, dim, out=None: -1,
        torch.cummin: lambda input, dim, out=None: -1,
        torch.cumprod: lambda input, dim, out=None, dtype=None: -1,
        torch.cumsum: lambda input, dim, out=None, dtype=None, axis=None: -1,
        torch.cumulative_trapezoid: lambda y, x=None, dim=-1: -1,
        torch.logcumsumexp: lambda input, dim, out=None: -1,
        torch.deg2rad: lambda input, out=None: -1,
        torch.dequantize: lambda input: -1,
        torch.det: lambda input: -1,
        torch.linalg.det: lambda input: -1,  # alias for torch.det  # type: ignore[attr-defined]
        torch.detach: lambda input: -1,
        torch.diag: lambda input, diagonal=0, out=None: -1,
        torch.diag_embed: lambda input, diagonal=0, out=None: -1,
        torch.diagflat: lambda input, offset=0: -1,
        torch.diff: lambda input, n=1, dim=-1, prepend=None, append=None, out=None: -1,
        torch.diagonal: lambda input, offset=0, dim1=0, dim2=1: -1,
        torch.linalg.diagonal: lambda input, offset=0, dim1=-2, dim2=-1: -1,
        torch.diagonal_scatter: lambda input, src, offset=0, dim1=0, dim2=1: -1,
        torch.as_strided_scatter: lambda self, src, size, stride, storage_offset=None: -1,
        torch.digamma: lambda input, out=None: -1,
        torch.dist: lambda input, other, p=2: -1,
        torch.div: lambda input, other, rounding_mode=None, out=None: -1,
        torch.divide: lambda input, other, rounding_mode=None, out=None: -1,
        torch.dot: lambda input, other, out=None: -1,
        torch.dropout: lambda input, p, train, inplace=False: -1,
        torch.dsmm: lambda input, mat2: -1,
        torch.hsmm: lambda mat1, mat2: -1,
        torch.dsplit: lambda input, indices_or_sections: -1,
        torch.dstack: lambda tensors, out=None: -1,
        torch.linalg.eig: lambda input, out=None: -1,
        torch.linalg.eigvals: lambda input, out=None: -1,
        torch.linalg.eigh: lambda input, UPLO="L", out=None: -1,
        torch.linalg.eigvalsh: lambda input, UPLO="L", out=None: -1,
        torch.einsum: lambda equation, *operands: -1,
        torch.embedding: (
            lambda input, weight, padding_idx=None, max_norm=None, norm_type=2.0, scale_grad_by_freq=False, sparse=False: -1  # noqa: B950
        ),
        torch.embedding_bag: (
            lambda input, weight, offsets, max_norm=None, norm_type=2, scale_grad_by_freq=False, mode="mean", sparse=False, per_sample_weights=None, padding_idx=None: -1  # noqa: B950
        ),
        torch.empty_like: lambda input, dtype=None, layout=None, device=None, requires_grad=False: -1,
        torch.eq: lambda input, other, out=None: -1,
        torch.equal: lambda input, other: -1,
        torch.erf: lambda input, out=None: -1,
        torch.erfc: lambda input, out=None: -1,
        torch.erfinv: lambda input, out=None: -1,
        torch.exp: lambda input, out=None: -1,
        torch.exp2: lambda input, out=None: -1,
        torch.expm1: lambda input, out=None: -1,
        torch.fake_quantize_per_channel_affine: lambda input, scale, zero_point, axis, quant_min, quant_max: -1,
        torch.fake_quantize_per_tensor_affine: lambda input, scale, zero_point, quant_min, quant_max: -1,
        torch.fused_moving_avg_obs_fake_quant: (
            lambda x, observer_on, fake_quant_on, averaging_const, running_min, running_max, scale, zero_point, quant_min, quant_max, ch_axis, per_row_fake_quant=False, symmetric_quant=False: -1  # noqa: B950
        ),
        torch.fbgemm_linear_fp16_weight: lambda input, packed_weight, bias: -1,
        torch.fbgemm_linear_fp16_weight_fp32_activation: lambda input, packed_weight, bias: -1,
        torch.fbgemm_linear_int8_weight: lambda input, weight, packed, col_offsets, weight_scale, weight_zero_point, bias: -1,  # noqa: B950
        torch.fbgemm_linear_int8_weight_fp32_activation: (
            lambda input, weight, packed, col_offsets, weight_scale, weight_zero_point, bias: -1
        ),
        torch.fbgemm_linear_quantize_weight: lambda input: -1,
        torch.fbgemm_pack_gemm_matrix_fp16: lambda input: -1,
        torch.fbgemm_pack_quantized_matrix: lambda input, a, b: -1,
        torch.feature_alpha_dropout: lambda input, p, train: -1,
        torch.feature_dropout: lambda input, p, train: -1,
        torch.fft.ifft: lambda input, n=None, dim=-1, norm=None: -1,
        torch.fft.rfft: lambda input, n=None, dim=-1, norm=None: -1,
        torch.fft.irfft: lambda input, n=None, dim=-1, norm=None: -1,
        torch.fft.hfft: lambda input, n=None, dim=-1, norm=None: -1,
        torch.fft.ihfft: lambda input, n=None, dim=-1, norm=None: -1,
        torch.fft.hfft2: lambda input, s=None, dim=(-2, -1), norm=None: -1,
        torch.fft.ihfft2: lambda input, s=None, dim=(-2, -1), norm=None: -1,
        torch.fft.hfftn: lambda input, s=None, dim=-1, norm=None: -1,
        torch.fft.ihfftn: lambda input, s=None, dim=-1, norm=None: -1,
        torch.fft.fftn: lambda input, s=None, dim=None, norm=None: -1,
        torch.fft.ifftn: lambda input, s=None, dim=None, norm=None: -1,
        torch.fft.rfftn: lambda input, s=None, dim=None, norm=None: -1,
        torch.fft.irfftn: lambda input, s=None, dim=None, norm=None: -1,
        torch.fft.fft2: lambda input, s=None, dim=(-2, -1), norm=None: -1,
        torch.fft.ifft2: lambda input, s=None, dim=(-2, -1), norm=None: -1,
        torch.fft.rfft2: lambda input, s=None, dim=(-2, -1), norm=None: -1,
        torch.fft.irfft2: lambda input, s=None, dim=(-2, -1), norm=None: -1,
        torch.fft.fftshift: lambda input, dim=None: -1,
        torch.fft.ifftshift: lambda input, dim=None: -1,
        torch.fft.fft: lambda input, n=None, dim=-1, norm=None: -1,
        torch.fix: lambda input, out=None: -1,
        torch.flatten: lambda input, start_dim=0, end_dim=-1: -1,
        torch.flip: lambda input, dims: -1,
        torch.fliplr: lambda input: -1,
        torch.flipud: lambda input: -1,
        torch.frobenius_norm: lambda input, dim=None, keepdim=False, out=None: -1,
        torch.floor: lambda input, out=None: -1,
        torch.floor_divide: lambda input, other: -1,
        torch.float_power: lambda input, exponent, out=None: -1,
        torch.fmod: lambda input, other, out=None: -1,
        torch.frac: lambda input, out=None: -1,
        torch.frexp: lambda input, out=None: -1,
        torch.full_like: lambda input, fill_value, out=None, dtype=None, layout=torch.strided, device=None, requires_grad=False: -1,  # noqa: B950
        torch._functional_assert_async: lambda input, msg, dep_token: -1,
        torch.lu_unpack: lambda LU_data, LU_pivots, unpack_data=True, unpack_pivots=True: -1,
        torch.gather: lambda input, dim, index, out=None, sparse_grad=False: -1,
        torch.gcd: lambda input, other, out=None: -1,
        torch.ge: lambda input, other, out=None: -1,
        torch.greater_equal: lambda input, other, out=None: -1,
        torch.geqrf: lambda input, out=None: -1,
        torch.i0: lambda input, out=None: -1,
        torch.inner: lambda input, other, out=None: -1,
        torch.outer: lambda input, vec2, out=None: -1,
        torch.ger: lambda input, vec2, out=None: -1,  # alias for torch.outer
        torch.gradient: lambda input, spacing=None, dim=None, edge_order=1: -1,
        torch.grid_sampler: lambda input, grid, interpolation_mode, padding_mode, align_corners: -1,
        torch.grid_sampler_2d: lambda input, grid, interpolation_mode, padding_mode, align_corners: -1,
        torch.grid_sampler_3d: lambda input, grid, interpolation_mode, padding_mode, align_corners: -1,
        torch.group_norm: lambda input, num_groups, weight=None, bias=None, eps=1e-05, cudnn_enabled=True: -1,
        torch.gru: lambda input, hx, params, has_biases, num_layers, dropout, train, bidirectional, batch_first: -1,
        torch.gru_cell: lambda input, hx, w_ih, w_hh, b_ih=None, b_hh=None: -1,
        torch.gt: lambda input, other, out=None: -1,
        torch.greater: lambda input, other, out=None: -1,
        torch.hardshrink: lambda input, lambd=0.5: -1,
        torch.heaviside: lambda input, values, out=None: -1,
        torch.hinge_embedding_loss: lambda input, target, margin=1.0, size_average=None, reduce=None, reduction="mean": -1,  # noqa: B950
        torch.histc: lambda input, bins=100, min=0, max=0, out=None: -1,
        torch.histogram: lambda input, bins=100, min=None, max=None, weight=None, density=False, out=None: -1,
        torch.histogramdd: lambda input, bins, range=None, weight=None, density=False: -1,
        torch.linalg.householder_product: lambda input, tau: -1,
        torch.hspmm: lambda mat1, mat2, out=None: -1,
        torch.hsplit: lambda input, indices_or_sections: -1,
        torch.hstack: lambda tensors, out=None: -1,
        torch.hypot: lambda input, other, out=None: -1,
        torch.igamma: lambda input, other, out=None: -1,
        torch.igammac: lambda input, other, out=None: -1,
        torch.imag: lambda input, out=None: -1,
        torch.index_add: lambda input, dim, index, source: -1,
        torch.index_copy: lambda input, dim, index, source: -1,
        torch.index_put: lambda input, indices, values, accumulate=False: -1,
        torch.index_select: lambda input, dim, index, out=None: -1,
        torch.index_fill: lambda input, dim, index, value: -1,
        torch.index_reduce: lambda input, dim, index, source, reduce, include_input=True: -1,
        torch.isfinite: lambda tensor: -1,
        torch.isin: lambda e, te, assume_unique=False, invert=False: -1,
        torch.isinf: lambda tensor: -1,
        torch.isreal: lambda tensor: -1,
        torch.isposinf: lambda input, out=None: -1,
        torch.isneginf: lambda input, out=None: -1,
        torch.instance_norm: (
            lambda input, running_mean, running_var, weight, bias, use_input_stats, momentum, eps, cudnn_enabled: -1
        ),
        torch.int_repr: lambda input: -1,
        torch.inverse: lambda input, out=None: -1,
        torch.linalg.inv: lambda input, out=None: -1,
        torch.linalg.inv_ex: lambda input, check_errors=False, out=None: -1,
        torch.is_complex: lambda input: -1,
        torch.is_conj: lambda input: -1,
        torch.is_neg: lambda input: -1,
        torch.is_distributed: lambda input: -1,
        torch.is_inference: lambda input: -1,
        torch.is_floating_point: lambda input: -1,
        torch.is_nonzero: lambda input: -1,
        torch.is_same_size: lambda input, other: -1,
        torch.is_signed: lambda input: -1,
        torch.isclose: lambda input, other, rtol=1e-05, atol=1e-08, equal_nan=False: -1,
        torch.isnan: lambda input: -1,
        torch.istft: (
            lambda input, n_fft, hop_length=None, win_length=None, window=None, center=True, normalized=False, onesided=None, length=None, return_complex=False: -1  # noqa: B950
        ),
        torch.kl_div: lambda input, target, size_average=None, reduce=None, reduction="mean", log_target=False: -1,
        torch.kron: lambda input, other: -1,
        torch.kthvalue: lambda input, k, dim=None, keepdim=False, out=None: -1,
        torch.linalg.ldl_factor_ex: lambda input, hermitian=False, check_errors=False, out=None: -1,
        torch.linalg.ldl_factor: lambda input, hermitian=False, out=None: -1,
        torch.linalg.ldl_solve: lambda LD, pivots, B, hermitian=False, out=None: -1,
        torch.layer_norm: lambda input, normalized_shape, weight=None, bias=None, esp=1e-05, cudnn_enabled=True: -1,
        torch.lcm: lambda input, other, out=None: -1,
        torch.ldexp: lambda input, other, out=None: -1,
        torch.le: lambda input, other, out=None: -1,
        torch.less_equal: lambda input, other, out=None: -1,
        torch.lerp: lambda input, end, weight, out=None: -1,
        torch.lgamma: lambda input, out=None: -1,
        torch.lobpcg: lambda input, k=None, B=None, X=None, n=None, iK=None, niter=None, tol=None, largest=None, method=None, tracker=None, ortho_iparams=None, ortho_fparams=None, ortho_bparams=None: -1,  # noqa: B950
        torch.log: lambda input, out=None: -1,
        torch.log_softmax: lambda input, dim, dtype=None: -1,
        torch.log10: lambda input, out=None: -1,
        torch.log1p: lambda input, out=None: -1,
        torch.log2: lambda input, out=None: -1,
        torch.logaddexp: lambda input, other, out=None: -1,
        torch.logaddexp2: lambda input, other, out=None: -1,
        torch.logdet: lambda input: -1,
        torch.xlogy: lambda x, y, out=None: -1,
        torch.logical_and: lambda input, other, out=None: -1,
        torch.logical_not: lambda input, out=None: -1,
        torch.logical_or: lambda input, other, out=None: -1,
        torch.logical_xor: lambda input, other, out=None: -1,
        torch.logit: lambda input, eps=None: -1,
        torch.logsumexp: lambda input, names, keepdim=False, out=None: -1,
        torch.lstm: lambda data, batch_sizes, hx, params, has_biases, num_layers, dropout, train, bidirectional: -1,
        torch.lstm_cell: lambda input, hx, w_ih, w_hh, b_ih=None, b_hh=None: -1,
        torch.lt: lambda input, other, out=None: -1,
        torch.less: lambda input, other, out=None: -1,
        torch.lu: lambda A, pivot=True, get_infos=False, out=None: -1,
        torch.lu_solve: lambda b, LU_data, LU_pivots, out=None: -1,
        torch.margin_ranking_loss: lambda input1, input2, target, margin=0, size_average=None, reduce=None, reduction="mean": -1,  # type: ignore[attr-defined]  # noqa: B950
        torch.masked_fill: lambda input, mask, value: -1,
        torch.masked_scatter: lambda input, mask, source: -1,
        torch.masked_select: lambda input, mask, out=None: -1,
        torch.matmul: lambda input, other, out=None: -1,
        torch.linalg.lu: lambda input, pivot=True, out=None: -1,
        torch.linalg.lu_factor: lambda input, pivot=True, out=None: -1,
        torch.linalg.lu_factor_ex: lambda input, pivot=True, check_errors=False, out=None: -1,
        torch.linalg.lu_solve: lambda LU, pivots, B, left=True, adjoint=False, out=None: -1,
        torch.linalg.matmul: lambda input, other, out=None: -1,  # alias for torch.matmul
        torch.matrix_power: lambda input, n: -1,
        torch.linalg.matrix_power: lambda input, n, out=None: -1,
        torch.linalg.matrix_rank: lambda input, tol=None, hermitian=False: -1,
        torch.linalg.multi_dot: lambda tensors, out=None: -1,
        torch.matrix_exp: lambda input: -1,
        torch.linalg.matrix_exp: lambda input: -1,
        torch.max: lambda input, out=None: -1,
        torch.maximum: lambda input, other, out=None: -1,
        torch.fmax: lambda input, other, out=None: -1,
        torch.max_pool1d: lambda input, kernel_size, stride=None, padding=0, dilation=1, ceil_mode=False: -1,
        torch.max_pool2d: lambda input, kernel_size, stride=None, padding=0, dilation=1, ceil_mode=False: -1,
        torch.max_pool3d: lambda input, kernel_size, stride=None, padding=0, dilation=1, ceil_mode=False: -1,
        torch.max_pool1d_with_indices: (
            lambda input, kernel_size, stride=None, padding=0, dilation=1, return_indices=False, ceil_mode=False: -1
        ),
        torch.mean: lambda input, dim=None: -1,
        torch.nanmean: lambda input, dim=None, keepdim=False, dtype=None, out=None: -1,
        torch.median: lambda input, dim=None: -1,
        torch.nanmedian: lambda input, dim=None: -1,
        torch.meshgrid: lambda *tensors, **kwargs: -1,
        torch.min: lambda input, out=None: -1,
        torch.minimum: lambda input, other, out=None: -1,
        torch.fmin: lambda input, other, out=None: -1,
        torch.miopen_batch_norm: (
            lambda input, weight, bias, running_mean, running_var, training, exponential_average_factor, epsilon: -1
        ),
        torch.miopen_convolution: lambda input, weight, bias, padding, stride, dilation, groups, benchmark, deterministic: -1,  # noqa: B950
        torch.miopen_convolution_add_relu: lambda input, weight, z, alpha, bias, stride, padding, dilation, groups: -1,
        torch.miopen_convolution_relu: lambda input, weight, bias, stride, padding, dilation, groups: -1,
        torch.miopen_convolution_transpose: (
            lambda input, weight, bias, padding, output_padding, stride, dilation, groups, benchmark, deterministic: -1
        ),
        torch.miopen_depthwise_convolution: (
            lambda input, weight, bias, padding, stride, dilation, groups, benchmark, deterministic: -1
        ),
        torch.miopen_rnn: (
            lambda input, weight, weight_stride0, hx, cx, mode, hidden_size, num_layers, batch_first, dropout, train, bidirectional, batch_sizes, dropout_state: -1  # noqa: B950
        ),
        torch.mm: lambda input, mat2, out=None: -1,
        torch.mode: lambda input, dim=-1, keepdim=False, out=None: -1,
        torch.movedim: lambda input, source, destination: -1,
        torch.moveaxis: lambda input, source, destination: -1,
        torch.msort: lambda input, descending=False, out=None: -1,
        torch.mul: lambda input, other, out=None: -1,
        torch.multiply: lambda input, other, out=None: -1,
        torch.multinomial: lambda input, num_samples, replacement=False, out=None: -1,
        torch.mv: lambda input, vec, out=None: -1,
        torch.mvlgamma: lambda input, p: -1,
        torch.narrow: lambda input, dim, start, length: -1,
        torch.nan_to_num: lambda input, nan=0.0, posinf=None, neginf=None, out=None: -1,
        torch.native_batch_norm: lambda input, weight, bias, running_mean, running_var, training, momentum, eps: -1,
        torch._native_batch_norm_legit: lambda input, weight, bias, training, momentum, eps: -1,
        torch.native_dropout: lambda input, p, train: -1,
        torch.native_layer_norm: lambda input, normalized_shape, weight=None, bias=None, eps=1e-05: -1,
        torch.native_group_norm: lambda input, weight, bias, N, C, HxW, group, eps: -1,
        torch.native_norm: lambda input, p=2, dim=None, keepdim=False, dtype=None: -1,
        torch.native_channel_shuffle: lambda input, groups: -1,
        torch.ne: lambda input, other, out=None: -1,
        torch.not_equal: lambda input, other, out=None: -1,
        torch.neg: lambda input, out=None: -1,
        torch.negative: lambda input, out=None: -1,
        torch.nextafter: lambda input, other, out=None: -1,
        torch.nn.functional.adaptive_avg_pool2d: lambda input, output_size: -1,
        torch.nn.functional.adaptive_avg_pool3d: lambda input, output_size: -1,
        torch.nn.functional.adaptive_max_pool1d: lambda input, output_size, return_indices=False: -1,
        torch.nn.functional.adaptive_max_pool1d_with_indices: lambda input, output_size, return_indices=False: -1,
        torch.nn.functional.adaptive_max_pool2d: lambda input, output_size, return_indices=False: -1,
        torch.nn.functional.adaptive_max_pool2d_with_indices: lambda input, output_size, return_indices=False: -1,
        torch.nn.functional.adaptive_max_pool3d: lambda input, output_size, return_indices=False: -1,
        torch.nn.functional.adaptive_max_pool3d_with_indices: lambda input, output_size, return_indices=False: -1,
        torch.nn.functional.affine_grid: lambda theta, size, align_corners=None: -1,
        torch.nn.functional.alpha_dropout: lambda input, p=0.5, training=False, inplace=False: -1,
        torch.nn.functional.avg_pool2d: (
            lambda input, kernel_size, stride=None, padding=0, ceil_mode=False, count_include_pad=True, divisor_override=None: -1  # noqa: B950
        ),
        torch.nn.functional.avg_pool3d: (
            lambda input, kernel_size, stride=None, padding=0, ceil_mode=False, count_include_pad=True, divisor_override=None: -1  # noqa: B950
        ),
        torch.nn.functional.batch_norm: (
            lambda input, running_mean, running_var, weight=None, bias=None, training=False, momentum=0.1, eps=1e-05: -1
        ),
        torch.nn.functional.bilinear: lambda input1, input2, weight, bias=None: -1,
        torch.nn.functional.binary_cross_entropy: (
            lambda input, target, weight=None, size_average=None, reduce=None, reduction="mean": -1
        ),
        torch.nn.functional.binary_cross_entropy_with_logits: (
            lambda input, target, weight=None, size_average=None, reduce=None, reduction="mean", pos_weight=None: -1
        ),
        torch.nn.functional.celu: lambda input, alpha=1.0, inplace=False: -1,
        torch.nn.functional.cosine_embedding_loss: (
            lambda input1, input2, target, margin=0, size_average=None, reduce=None, reduction="mean": -1
        ),
        torch.nn.functional.cross_entropy: (
            lambda input, target, weight=None, size_average=None, ignore_index=-100, reduce=None, reduction="mean", label_smoothing=0.0: -1  # noqa: B950
        ),
        torch.nn.functional.ctc_loss: (
            lambda log_probs, targets, input_lengths, target_lengths, blank=0, reduction="mean", zero_infinity=False: -1
        ),
        torch.nn.functional.dropout: lambda input, p=0.5, training=True, inplace=False: -1,
        torch.nn.functional.dropout1d: lambda input, p=0.5, training=True, inplace=False: -1,
        torch.nn.functional.dropout2d: lambda input, p=0.5, training=True, inplace=False: -1,
        torch.nn.functional.dropout3d: lambda input, p=0.5, training=True, inplace=False: -1,
        torch.nn.functional.elu: lambda input, alpha=1.0, inplace=False: -1,
        torch.nn.functional.embedding: (
            lambda input, weight, padding_idx=None, max_norm=None, norm_type=2.0, scale_grad_by_freq=False, sparse=False: -1  # noqa: B950
        ),
        torch.nn.functional.embedding_bag: (
            lambda input, weight, offsets=None, max_norm=None, norm_type=2, scale_grad_by_freq=False, mode="mean", sparse=False, per_sample_weights=None, include_last_offset=False, padding_idx=None: -1  # noqa: B950
        ),
        torch.nn.functional.feature_alpha_dropout: lambda input, p=0.5, training=False, inplace=False: -1,
        torch.nn.functional.fold: lambda input, output_size, kernel_size, dilation=1, padding=0, stride=1: -1,
        torch.nn.functional.fractional_max_pool2d: (
            lambda input, kernel_size, output_size=None, output_ratio=None, return_indices=False, _random_samples=None: -1  # noqa: B950
        ),
        torch.nn.functional.fractional_max_pool2d_with_indices: (
            lambda input, kernel_size, output_size=None, output_ratio=None, return_indices=False, _random_samples=None: -1  # noqa: B950
        ),
        torch.nn.functional.fractional_max_pool3d: (
            lambda input, kernel_size, output_size=None, output_ratio=None, return_indices=False, _random_samples=None: -1  # noqa: B950
        ),
        torch.nn.functional.fractional_max_pool3d_with_indices: (
            lambda input, kernel_size, output_size=None, output_ratio=None, return_indices=False, _random_samples=None: -1  # noqa: B950
        ),
        torch.nn.functional.gaussian_nll_loss: lambda input, target, var, full=False, eps=1e-06, reduction="mean": -1,
        torch.nn.functional.gelu: lambda input, approximate="none": -1,
        torch.nn.functional.glu: lambda input, dim=-1: -1,
        torch.nn.functional.grid_sample: lambda input, grid, mode="bilinear", padding_mode="zeros", align_corners=None: -1,  # noqa: B950
        torch.nn.functional.group_norm: lambda input, num_groups, weight=None, bias=None, eps=1e-05: -1,
        torch.nn.functional.gumbel_softmax: lambda logits, tau=1, hard=False, eps=1e-10, dim=-1: -1,
        torch.nn.functional.hardshrink: lambda input, lambd=0.5: -1,
        torch.nn.functional.hardtanh: lambda input, min_val=-1.0, max_val=1.0, inplace=False: -1,
        torch.nn.functional.hinge_embedding_loss: (
            lambda input, target, margin=1.0, size_average=None, reduce=None, reduction="mean": -1
        ),
        torch.nn.functional.instance_norm: (
            lambda input, running_mean=None, running_var=None, weight=None, bias=None, use_input_stats=True, momentum=0.1, eps=1e-05: -1  # noqa: B950
        ),
        torch.nn.functional.interpolate: (
            lambda input, size=None, scale_factor=None, mode="nearest", align_corners=None, recompute_scale_factor=None, antialias=False: -1  # noqa: B950
        ),
        torch.nn.functional.kl_div: lambda input, target, size_average=None, reduce=None, reduction="mean", log_target=False: -1,  # noqa: B950
        torch.nn.functional.l1_loss: lambda input, target, size_average=None, reduce=None, reduction="mean": -1,
        torch.nn.functional.layer_norm: lambda input, normalized_shape, weight=None, bias=None, eps=1e-05: -1,
        torch.nn.functional.leaky_relu: lambda input, negative_slope=0.01, inplace=False: -1,
        torch.nn.functional.linear: lambda input, weight, bias=None: -1,
        torch.nn.functional.local_response_norm: lambda input, size, alpha=0.0001, beta=0.75, k=1.0: -1,
        torch.nn.functional.log_softmax: lambda input, dim=None, _stacklevel=3, dtype=None: -1,
        torch.nn.functional.logsigmoid: lambda input: -1,
        torch.nn.functional.lp_pool1d: lambda input, norm_type, kernel_size, stride=None, ceil_mode=False: -1,
        torch.nn.functional.lp_pool2d: lambda input, norm_type, kernel_size, stride=None, ceil_mode=False: -1,
        torch.nn.functional.lp_pool3d: lambda input, norm_type, kernel_size, stride=None, ceil_mode=False: -1,
        torch.nn.functional.margin_ranking_loss: (
            lambda input1, input2, target, margin=0, size_average=None, reduce=None, reduction="mean": -1
        ),
        torch.nn.functional.max_pool1d: (
            lambda input, kernel_size, stride=None, padding=0, dilation=1, ceil_mode=False, return_indices=False: -1
        ),
        torch.nn.functional.max_pool1d_with_indices: (
            lambda input, kernel_size, stride=None, padding=0, dilation=1, return_indices=False, ceil_mode=False: -1
        ),
        torch.nn.functional.max_pool2d: (
            lambda input, kernel_size, stride=None, padding=0, dilation=1, ceil_mode=False, return_indices=False: -1
        ),
        torch.nn.functional.max_pool2d_with_indices: (
            lambda input, kernel_size, stride=None, padding=0, dilation=1, return_indices=False, ceil_mode=False: -1
        ),
        torch.nn.functional.max_pool3d: (
            lambda input, kernel_size, stride=None, padding=0, dilation=1, return_indices=False, ceil_mode=False: -1
        ),
        torch.nn.functional.max_pool3d_with_indices: (
            lambda input, kernel_size, stride=None, padding=0, dilation=1, return_indices=False, ceil_mode=False: -1
        ),
        torch.nn.functional.max_unpool1d: lambda input, indices, kernel_size, stride=None, padding=0, output_size=None: -1,  # noqa: B950
        torch.nn.functional.max_unpool2d: lambda input, indices, kernel_size, stride=None, padding=0, output_size=None: -1,  # noqa: B950
        torch.nn.functional.max_unpool3d: lambda input, indices, kernel_size, stride=None, padding=0, output_size=None: -1,  # noqa: B950
        torch.nn.functional.mse_loss: lambda input, target, size_average=None, reduce=None, reduction="mean": -1,
        torch.nn.functional.multi_head_attention_forward: (
            lambda query, key, value, embed_dim_to_check, num_heads, in_proj_weight, in_proj_bias, bias_k, bias_v, add_zero_attn, dropout_p, out_proj_weight, out_proj_bias, training=True, key_padding_mask=None, need_weights=True, attn_mask=None, use_separate_proj_weight=False, q_proj_weight=None, k_proj_weight=None, v_proj_weight=None, static_k=None, static_v=None, average_attn_weights=None, is_causal=False: -1  # noqa: B950
        ),
        torch.nn.functional.multi_margin_loss: (
            lambda input, target, p=1, margin=1.0, weight=None, size_average=None, reduce=None, reduction="mean": -1
        ),
        torch.nn.functional.multilabel_margin_loss: (
            lambda input, target, size_average=None, reduce=None, reduction="mean": -1
        ),
        torch.nn.functional.multilabel_soft_margin_loss: (
            lambda input, target, weight=None, size_average=None, reduce=None, reduction="mean": -1
        ),
        torch.nn.functional.nll_loss: (
            lambda input, target, weight=None, size_average=None, ignore_index=-100, reduce=None, reduction="mean": -1
        ),
        torch.nn.functional.normalize: lambda input, p=2, dim=1, eps=1e-12, out=None: -1,
        torch.nn.functional.one_hot: lambda tensor, num_classes=-1: -1,
        torch.nn.functional.pad: lambda input, pad, mode="constant", value=0: -1,
        torch.nn.functional.pairwise_distance: lambda x1, x2, p=2.0, eps=1e-06, keepdim=False: -1,
        torch.nn.functional.poisson_nll_loss: (
            lambda input, target, log_input=True, full=False, size_average=None, eps=1e-08, reduce=None, reduction="mean": -1  # noqa: B950
        ),
        torch.nn.functional.prelu: lambda input, weight: -1,
        torch.nn.functional.relu: lambda input, inplace=False: -1,
        torch.nn.functional.relu6: lambda input, inplace=False: -1,
        torch.nn.functional.rms_norm: lambda input, normalized_shape, weight=None, eps=1e-6: -1,
        torch.nn.functional.rrelu: lambda input, lower=0.125, upper=0.3333333333333333, training=False, inplace=False: -1,  # noqa: B950
        torch.nn.functional.selu: lambda input, inplace=False: -1,
        torch.nn.functional.silu: lambda input, inplace=False: -1,
        torch.nn.functional.mish: lambda input, inplace=False: -1,
        torch.nn.functional.scaled_dot_product_attention: lambda query, key, value, attn_mask=None, dropout_p=0.0: -1,
        torch.nn.functional.smooth_l1_loss: lambda input, target, size_average=None, reduce=None, reduction="mean", beta=1.0: -1,  # noqa: B950
        torch.nn.functional.huber_loss: lambda input, target, reduction="mean", delta=1.0: -1,
        torch.nn.functional.soft_margin_loss: lambda input, target, size_average=None, reduce=None, reduction="mean": -1,  # noqa: B950
        torch.nn.functional.softmax: lambda input, dim=None, _stacklevel=3, dtype=None: -1,
        torch.nn.functional.softmin: lambda input, dim=None, _stacklevel=3, dtype=None: -1,
        torch.nn.functional.softplus: lambda input, beta=1, threshold=20: -1,
        torch.nn.functional.softshrink: lambda input, lambd=0.5: -1,
        torch.nn.functional.softsign: lambda input: -1,
        torch.nn.functional.tanhshrink: lambda input: -1,
        torch.nn.functional.threshold: lambda input, threshold, value, inplace=False: -1,
        torch.nn.functional.triplet_margin_loss: (
            lambda anchor, positive, negative, margin=1.0, p=2, eps=1e-06, swap=False, size_average=None, reduce=None, reduction="mean": -1  # noqa: B950
        ),
        torch.nn.functional.triplet_margin_with_distance_loss: (
            lambda anchor, positive, negative, *, distance_function=None, margin=1.0, swap=False, reduction="mean": -1
        ),
        torch.nn.functional.unfold: lambda input, kernel_size, dilation=1, padding=0, stride=1: -1,
        torch.nn.init.uniform_: lambda tensor, a=0.0, b=1.0, generator=None: -1,
        torch.nn.init.normal_: lambda tensor, mean=0.0, std=1.0, generator=None: -1,
        torch.nn.init.constant_: lambda tensor, val: -1,
        torch.nn.init.kaiming_uniform_: lambda tensor, a=0, mode="fan_in", nonlinearity="leaky_relu", generator=None: -1,  # noqa: B950
        torch.nonzero: lambda input, as_tuple=False: -1,
        torch.nonzero_static: lambda input, *, size, fill_value=-1: -1,
        torch.argwhere: lambda input: -1,
        torch.norm: lambda input, p="fro", dim=None, keepdim=False, out=None, dtype=None: -1,
        torch.linalg.norm: lambda input, ord=None, dim=None, keepdim=False, out=None, dtype=None: -1,
        torch.linalg.vector_norm: lambda input, ord=2, dim=None, keepdim=False, out=None, dtype=None: -1,
        torch.linalg.matrix_norm: lambda input, ord="fro", dim=(
            -2,
            -1,
        ), keepdim=False, out=None, dtype=None: -1,
        torch.norm_except_dim: lambda v, pow=2, dim=0: -1,
        torch.nuclear_norm: lambda input, p="fro", dim=None, keepdim=False, out=None, dtype=None: -1,
        torch.numel: lambda input: -1,
        torch.orgqr: lambda input, tau: -1,
        torch.ormqr: lambda input, input2, input3, left=True, transpose=False: -1,
        torch.pairwise_distance: lambda x1, x2, p=2.0, eps=1e-06, keepdim=False: -1,
        torch.permute: lambda self, dim: -1,
        torch.pca_lowrank: lambda input, q=None, center=True, niter=2: -1,
        torch.pdist: lambda input, p=2: -1,
        torch.pinverse: lambda input, rcond=1e-15: -1,
        torch.linalg.pinv: lambda input, rcond=1e-15, hermitian=False: -1,
        torch.pixel_shuffle: lambda input, upscale_factor: -1,
        torch.pixel_unshuffle: lambda input, downscale_factor: -1,
        torch.poisson: lambda input, generator=None: -1,
        torch.poisson_nll_loss: lambda input, target, log_input, full, eps, reduction: -1,
        torch.polygamma: lambda input, n, out=None: -1,
        torch.positive: lambda input, out=None: -1,
        torch.prelu: lambda input, weight: -1,
        torch.ones_like: lambda input, dtype=None, layout=None, device=None, requires_grad=False: -1,
        torch.pow: lambda input, exponent, out=None: -1,
        torch.prod: lambda input, dtype=None: -1,
        torch.put: lambda input, index, source, accumulate=False: -1,
        torch.q_per_channel_axis: lambda input: -1,
        torch.q_per_channel_scales: lambda input: -1,
        torch.q_per_channel_zero_points: lambda input: -1,
        torch.q_scale: lambda input: -1,
        torch.q_zero_point: lambda input: -1,
        torch.qr: lambda input, some=True, out=None: -1,
        torch.linalg.qr: lambda input, mode="reduced", out=None: -1,
        torch.quantile: lambda input, q, dim=None, keepdim=False, interpolation="linear", out=None: -1,
        torch.nanquantile: lambda input, q, dim=None, keepdim=False, interpolation="linear", out=None: -1,
        torch.quantize_per_channel: lambda input, scales, zero_points, axis, dtype: -1,
        torch.quantize_per_tensor: lambda input, scale, zero_point, dtype: -1,
        torch.quantize_per_tensor_dynamic: lambda input, dtype, reduce_range: -1,
        torch.quantized_batch_norm: lambda input, weight, bias, mean, var, eps, output_scale, output_zero_point: -1,
        torch.quantized_gru_cell: (
            lambda input, hx, w_ih, w_hh, b_ih, b_hh, packed_ih, packed_hh, col_offsets_ih, col_offsets_hh, scale_ih, scale_hh, zero_point_ih, zero_point_hh: -1  # noqa: B950
        ),
        torch.quantized_lstm_cell: (
            lambda input, hx, w_ih, w_hh, b_ih, b_hh, packed_ih, packed_hh, col_offsets_ih, col_offsets_hh, scale_ih, scale_hh, zero_point_ih, zero_point_hh: -1  # noqa: B950
        ),
        torch.quantized_max_pool1d: (
            lambda input, kernel_size, stride=(), padding=(0,), dilation=(
                1,
            ), ceil_mode=False: -1
        ),
        torch.quantized_max_pool2d: (
            lambda input, kernel_size, stride=(), padding=(0, 0), dilation=(
                1,
                1,
            ), ceil_mode=False: -1
        ),
        torch.quantized_max_pool3d: (
            lambda input, kernel_size, stride=(), padding=(0, 0, 0), dilation=(
                1,
                1,
                1,
            ), ceil_mode=False: -1
        ),
        torch.quantized_rnn_relu_cell: (
            lambda input, hx, w_ih, w_hh, b_ih, b_hh, packed_ih, packed_hh, col_offsets_ih, col_offsets_hh, scale_ih, scale_hh, zero_point_ih, zero_point_hh: -1  # noqa: B950
        ),
        torch.quantized_rnn_tanh_cell: (
            lambda input, hx, w_ih, w_hh, b_ih, b_hh, packed_ih, packed_hh, col_offsets_ih, col_offsets_hh, scale_ih, scale_hh, zero_point_ih, zero_point_hh: -1  # noqa: B950
        ),
        torch.rad2deg: lambda input, out=None: -1,
        torch.rand_like: lambda input, dtype=None, layout=None, device=None, requires_grad=False: -1,
        torch.randint_like: lambda input, high, dtype=None, layout=torch.strided, device=None, requires_grad=False: -1,
        torch.randn_like: lambda input, dtype=None, layout=None, device=None, requires_grad=False: -1,
        torch.ravel: lambda input: -1,
        torch.real: lambda input, out=None: -1,
        torch.vdot: lambda input, other, out=None: -1,
        torch.linalg.vecdot: lambda input, other, dim=-1, out=None: -1,
        torch.view_as_real: lambda input: -1,
        torch.view_as_complex: lambda input: -1,
        torch.reciprocal: lambda input, out=None: -1,
        torch.relu: lambda input, inplace=False: -1,
        torch.remainder: lambda input, other, out=None: -1,
        torch.renorm: lambda input, p, dim, maxnorm, out=None: -1,
        torch.repeat_interleave: lambda input, dim=None: -1,
        torch.reshape: lambda input, shape: -1,
        torch.rms_norm: lambda input, normalized_shape, weight=None, eps=1e-6: -1,
        torch.rnn_relu: lambda input, hx, params, has_biases, num_layers, dropout, train, bidirectional, batch_first: -1,  # noqa: B950
        torch.rnn_relu_cell: lambda input, hx, w_ih, w_hh, b_ih=None, b_hh=None: -1,
        torch.rnn_tanh: lambda input, hx, params, has_biases, num_layers, dropout, train, bidirectional, batch_first: -1,  # noqa: B950
        torch.rnn_tanh_cell: lambda input, hx, w_ih, w_hh, b_ih=None, b_hh=None: -1,
        torch.roll: lambda input, shifts, dims=None: -1,
        torch.rot90: lambda input, k=1, dims=(0, 1): -1,
        torch.round: lambda input, out=None: -1,
        torch.row_stack: lambda tensors, out=None: -1,  # alias for torch.vstack
        torch._rowwise_prune: (lambda weight, mask, compressed_indices_dtype: -1),
        torch.rrelu: lambda input, lower=1.0 / 8, upper=1.0 / 3, training=False, inplace=False: -1,
        torch.rsqrt: lambda input, out=None: -1,
        torch.rsub: lambda input, other, alpha=1: -1,
        torch.saddmm: lambda input, mat1, mat2, beta=1, alpha=1, out=None: -1,
        torch.scatter: lambda input, dim, index, src: -1,
        torch.scatter_add: lambda input, dim, index, src: -1,
        torch.scatter_reduce: lambda input, dim, index, src, reduce, include_self=True: -1,
        torch.searchsorted: lambda sorted_sequence, input, out_int32=False, right=False, out=None: -1,
        torch._segment_reduce: lambda data, reduce="max", lengths=None, indices=None, offsets=None, axis=0, unsafe=False: -1,  # noqa: B950
        torch.select: lambda input, dim, index: -1,
        torch.select_scatter: lambda input, src, dim, index: -1,
        torch.slice_inverse: lambda input, src, dim=0, start=None, end=None, step=1: -1,
        torch.slice_scatter: lambda input, src, dim=0, start=None, end=None, step=1: -1,
        torch.selu: lambda input, inplace=False: -1,
        torch.sigmoid: lambda input, out=None: -1,
        torch.sign: lambda input, out=None: -1,
        torch.signbit: lambda input, out=None: -1,
        torch.sgn: lambda input, out=None: -1,
        torch.sin: lambda input, out=None: -1,
        torch.sinc: lambda input, out=None: -1,
        torch.sinh: lambda input, out=None: -1,
        torch.slogdet: lambda input: -1,
        torch.linalg.slogdet: lambda input: -1,
        torch.smm: lambda input, mat2: -1,
        torch.spmm: lambda input, mat2: -1,
        torch.softmax: lambda input, dim, dtype=None: -1,
        torch.linalg.solve: lambda A, B, left=True, out=None: -1,
        torch.linalg.solve_ex: lambda A, B, left=True, check_errors=False, out=None: -1,
        torch.sort: lambda input, dim=-1, descending=False, *, stable=False, out=None: -1,
        torch.split: lambda tensor, split_size_or_sections, dim=0: -1,
        torch.split_with_sizes: lambda tensor, split_size_or_sections, dim=0: -1,
        torch.sqrt: lambda input, out=None: -1,
        torch.square: lambda input, out=None: -1,
        torch.squeeze: lambda input, dim=None, out=None: -1,
        torch.sspaddmm: lambda input, mat1, mat2, beta=1, alpha=1, out=None: -1,
        torch.stack: lambda tensors, dim=0, out=None: -1,
        torch.std: lambda input, dim=None: -1,
        torch.std_mean: lambda input, dim=None: -1,
        torch.stft: (
            lambda input, n_fft, hop_length=None, win_length=None, window=None, center=True, pad_mode="reflect", normalized=False, onesided=True, return_complex=None: -1  # noqa: B950
        ),
        torch.sub: lambda input, other, out=None: -1,
        torch.subtract: lambda input, other, out=None: -1,
        torch.sum: lambda input, dim=None: -1,
        torch.sym_float: lambda input: -1,
        torch.sym_int: lambda input: -1,
        torch.sym_max: lambda a, b: -1,
        torch.sym_min: lambda a, b: -1,
        torch.sym_not: lambda input: -1,
        torch.sym_ite: lambda a, b, c: -1,
        torch._sym_sqrt: lambda input: -1,
        torch._sym_cos: lambda input: -1,
        torch._sym_cosh: lambda input: -1,
        torch._sym_sin: lambda input: -1,
        torch._sym_sinh: lambda input: -1,
        torch._sym_tan: lambda input: -1,
        torch._sym_tanh: lambda input: -1,
        torch._sym_asin: lambda input: -1,
        torch._sym_acos: lambda input: -1,
        torch._sym_atan: lambda input: -1,
        torch.nansum: lambda input, dim=None: -1,
        torch.svd: lambda input, some=True, compute_uv=True, out=None: -1,
        torch.svd_lowrank: lambda input, q=6, niter=2, M=None: -1,
        torch.linalg.svd: lambda input, full_matrices=True, out=None: -1,
        torch.linalg.svdvals: lambda input, out=None: -1,
        torch.swapaxes: lambda input, dim0, dim1: -1,
        torch.swapdims: lambda input, axis0, axis1: -1,
        torch.special.airy_ai: lambda input: -1,
        torch.special.bessel_j0: lambda input: -1,
        torch.special.bessel_j1: lambda input: -1,
        torch.special.bessel_y0: lambda input: -1,
        torch.special.bessel_y1: lambda input: -1,
        torch.special.chebyshev_polynomial_t: lambda input, n, out=None: -1,
        torch.special.chebyshev_polynomial_u: lambda input, n, out=None: -1,
        torch.special.chebyshev_polynomial_v: lambda input, n, out=None: -1,
        torch.special.chebyshev_polynomial_w: lambda input, n, out=None: -1,
        torch.special.digamma: lambda input: -1,
        torch.special.entr: lambda input: -1,
        torch.special.erf: lambda input: -1,
        torch.special.erfc: lambda input: -1,
        torch.special.erfcx: lambda input: -1,
        torch.special.erfinv: lambda input: -1,
        torch.special.exp2: lambda input: -1,
        torch.special.expit: lambda input: -1,
        torch.special.expm1: lambda input: -1,
        torch.special.gammainc: lambda input, other, out=None: -1,
        torch.special.gammaincc: lambda input, other, out=None: -1,
        torch.special.gammaln: lambda input: -1,
        torch.special.hermite_polynomial_h: lambda input, n, out=None: -1,
        torch.special.hermite_polynomial_he: lambda input, n, out=None: -1,
        torch.special.i0: lambda input: -1,
        torch.special.i0e: lambda input: -1,
        torch.special.i1: lambda input: -1,
        torch.special.i1e: lambda input: -1,
        torch.special.laguerre_polynomial_l: lambda input, n, out=None: -1,
        torch.special.legendre_polynomial_p: lambda input, n, out=None: -1,
        torch.special.log1p: lambda input: -1,
        torch.special.log_ndtr: lambda input: -1,
        torch.special.log_softmax: lambda input, dim, dtype=None: -1,
        torch.special.logit: lambda input: -1,
        torch.special.logsumexp: lambda input, dim, keepdim=False, out=None: -1,
        torch.special.modified_bessel_i0: lambda input: -1,
        torch.special.modified_bessel_i1: lambda input: -1,
        torch.special.modified_bessel_k0: lambda input: -1,
        torch.special.modified_bessel_k1: lambda input: -1,
        torch.special.multigammaln: lambda input, p: -1,
        torch.special.ndtr: lambda input: -1,
        torch.special.ndtri: lambda input: -1,
        torch.special.polygamma: lambda input, n, out=None: -1,
        torch.special.psi: lambda input: -1,
        torch.special.round: lambda input: -1,
        torch.special.scaled_modified_bessel_k0: lambda input: -1,
        torch.special.scaled_modified_bessel_k1: lambda input: -1,
        torch.special.shifted_chebyshev_polynomial_t: lambda input, n, out=None: -1,
        torch.special.shifted_chebyshev_polynomial_u: lambda input, n, out=None: -1,
        torch.special.shifted_chebyshev_polynomial_v: lambda input, n, out=None: -1,
        torch.special.shifted_chebyshev_polynomial_w: lambda input, n, out=None: -1,
        torch.special.sinc: lambda input: -1,
        torch.special.softmax: lambda input, dim, dtype=None: -1,
        torch.special.spherical_bessel_j0: lambda input: -1,
        torch.special.xlog1py: lambda input, other, out=None: -1,
        torch.special.xlogy: lambda input, other, out=None: -1,
        torch.special.zeta: lambda self, other, out=None: -1,
        torch.t: lambda input: -1,
        torch.take: lambda input, index: -1,
        torch.take_along_dim: lambda input, indices, dim=None, out=None: -1,
        torch.tan: lambda input, out=None: -1,
        torch.tanh: lambda input, out=None: -1,
        torch.linalg.tensorinv: lambda a, ind=2: -1,
        torch.linalg.tensorsolve: lambda a, b, dims=None: -1,
        torch.tensordot: lambda a, b, dims=2, out=None: -1,
        torch.tensor_split: lambda input, indices_or_sections, dim=0: -1,
        torch.threshold: lambda input, threshold, value, inplace=False: -1,
        torch.tile: lambda input, dims: -1,
        torch.topk: lambda input, k, dim=-1, descending=False, out=None: -1,
        torch.trace: lambda input: -1,
        torch.transpose: lambda input, dim0, dim1: -1,
        torch.trapz: lambda y, x=None, dim=-1: -1,
        torch.trapezoid: lambda y, x=None, dim=-1: -1,
        torch.triangular_solve: lambda input, A, upper=True, transpose=False, unitriangular=False: -1,
        torch.linalg.solve_triangular: lambda input, B, upper, left=True, unitriangular=False: -1,
        torch.tril: lambda input, diagonal=0, out=None: -1,
        torch.triplet_margin_loss: (
            lambda anchor, positive, negative, margin=1.0, p=2, eps=1e-06, swap=False, size_average=None, reduce=None, reduction="mean": -1  # noqa: B950
        ),
        torch.triu: lambda input, diagonal=0, out=None: -1,
        torch.true_divide: lambda input, other: -1,
        torch.trunc: lambda input, out=None: -1,
        torch.unbind: lambda input, dim=0: -1,
        torch.unflatten: lambda input, dim, sizes, names: -1,
        torch.unique: lambda input, sorted=True, return_inverse=False, return_counts=False, dim=None: -1,
        torch.unique_consecutive: lambda input, return_inverse=False, return_counts=False, dim=None: -1,
        torch.unravel_index: lambda indices, shape: -1,
        torch.unsafe_chunk: lambda input, chunks, dim=0: -1,
        torch.unsafe_split: lambda tensor, split_size_or_sections, dim=0: -1,
        torch.unsafe_split_with_sizes: lambda tensor, split_size_or_sections, dim=0: -1,
        torch.unsqueeze: lambda input, dim, out=None: -1,
        torch.linalg.vander: lambda x, N=None: -1,
        torch.var: lambda input, dim=None: -1,
        torch.var_mean: lambda input, dim=None: -1,
        torch.vsplit: lambda input, indices_or_sections: -1,
        torch.vstack: lambda tensors, out=None: -1,
        torch.where: lambda condition, x=None, y=None: -1,
<<<<<<< HEAD
        torch.wrapped_linear_prepack: lambda weight, weight_scale, weight_zero_point, bias : -1,
        torch.wrapped_quantized_linear_prepacked: (
=======
        torch._wrapped_linear_prepack: lambda weight, weight_scale, weight_zero_point, bias : -1,
        torch._wrapped_quantized_linear_prepacked: (
>>>>>>> d1bb8e82
            lambda input, input_scale, input_zero_point, prepacked, out_scale, out_zero_point, out_channel : -1  # noqa: B950
        ),
        torch.zeros_like: lambda input, dtype=None, layout=None, device=None, requires_grad=False: -1,
        torch._fw_primal_copy: lambda self, level: -1,
        torch._make_dual_copy: lambda primal, tangent, level: -1,
        torch.view_as_real_copy: lambda self: -1,
        torch.view_as_complex_copy: lambda self: -1,
        torch._conj_copy: lambda self: -1,
        torch._neg_view_copy: lambda self: -1,
        torch.as_strided_copy: lambda self, size, stride, storage_offset=None: -1,
        torch._sparse_broadcast_to_copy: lambda self, size: -1,
        torch.diagonal_copy: lambda self, offset=0, dim1=0, dim2=1: -1,
        torch.expand_copy: lambda self, size, *, implicit=False: -1,
        torch.narrow_copy: lambda self, dim, start, length: -1,
        torch.permute_copy: lambda self, dims: -1,
        torch._reshape_alias_copy: lambda self, size, stride: -1,
        torch.select_copy: lambda self, dim, index: -1,
        torch.detach_copy: lambda self: -1,
        torch.slice_copy: lambda self, dim=0, start=None, end=None, step=1: -1,
        torch.split_copy: lambda self, split_size, dim=0: -1,
        torch.split_with_sizes_copy: lambda self, split_sizes, dim=0: -1,
        torch.squeeze_copy: lambda self, dim: -1,
        torch.t_copy: lambda self: -1,
        torch.transpose_copy: lambda self, dim0, dim1: -1,
        torch.unsqueeze_copy: lambda self, dim: -1,
        torch._indices_copy: lambda self: -1,
        torch._values_copy: lambda self: -1,
        torch.indices_copy: lambda self: -1,
        torch.values_copy: lambda self: -1,
        torch.crow_indices_copy: lambda self: -1,
        torch.col_indices_copy: lambda self: -1,
        torch.ccol_indices_copy: lambda self: -1,
        torch.row_indices_copy: lambda self: -1,
        torch.unbind_copy: lambda self, dim=0: -1,
        torch.view_copy: lambda self, dtype: -1,
        torch.unfold_copy: lambda self, dimension, size, step: -1,
        torch.alias_copy: lambda self: -1,
        Tensor.__floordiv__: lambda self, other: -1,
        Tensor.__rfloordiv__: lambda self, other: -1,
        Tensor.__ifloordiv__: lambda self, other: -1,
        Tensor.__truediv__: lambda self, other: -1,
        Tensor.__rtruediv__: lambda self, other: -1,
        Tensor.__itruediv__: lambda self, other: -1,
        Tensor.__lshift__: lambda self, other: -1,
        Tensor.__rlshift__: lambda self, other: -1,
        Tensor.__ilshift__: lambda self, other: -1,
        Tensor.__rshift__: lambda self, other: -1,
        Tensor.__rrshift__: lambda self, other: -1,
        Tensor.__irshift__: lambda self, other: -1,
        Tensor.__and__: lambda self, other: -1,
        Tensor.__or__: lambda self, other: -1,
        Tensor.__xor__: lambda self, other: -1,
        Tensor.__float__: lambda self: -1,
        Tensor.__complex__: lambda self: -1,
        Tensor.__array__: lambda self, dtype: -1,
        Tensor.__bool__: lambda self: -1,
        Tensor.__contains__: lambda self, other: -1,
        Tensor.__neg__: lambda self: -1,
        Tensor.__invert__: lambda self: -1,
        Tensor.__mod__: lambda self, other: -1,
        Tensor.__rmod__: lambda self, other: -1,
        Tensor.__imod__: lambda self, other: -1,
        Tensor.__array_wrap__: lambda self, array: -1,
        Tensor.__getitem__: lambda self, idx: -1,
        Tensor.__deepcopy__: lambda self, memo: -1,
        Tensor.__int__: lambda self: -1,
        Tensor.__long__: lambda self: -1,
        Tensor.__index__: lambda self: -1,
        Tensor.__len__: lambda self: -1,
        Tensor.__format__: lambda self, format_spec: -1,
        Tensor.__reduce_ex__: lambda self, proto: -1,
        Tensor.__reversed__: lambda self: -1,
        Tensor.__repr__: lambda self, *, tensor_contents=None: -1,
        Tensor.__setitem__: lambda self, k, v: -1,
        Tensor.__setstate__: lambda self, d: -1,
        Tensor.T.__get__: lambda self: -1,
        Tensor.H.__get__: lambda self: -1,
        Tensor.mT.__get__: lambda self: -1,
        Tensor.mH.__get__: lambda self: -1,
        Tensor._backward_hooks.__get__: lambda self: -1,
        Tensor._post_accumulate_grad_hooks.__get__: lambda self: -1,
        Tensor._base.__get__: lambda self: -1,
        Tensor._cdata.__get__: lambda self: -1,
        Tensor.grad.__get__: lambda self: -1,
        Tensor._grad.__get__: lambda self: -1,
        Tensor._grad_fn.__get__: lambda self: -1,
        Tensor.grad_fn.__get__: lambda self: -1,
        Tensor._version.__get__: lambda self: -1,
        Tensor._autocast_to_reduced_precision: lambda self, cuda_enabled, cpu_enabled, cuda_dtype, cpu_dtype: -1,
        Tensor._autocast_to_full_precision: lambda self, cuda_enabled, cpu_enabled: -1,
        Tensor.data.__get__: lambda self: -1,
        Tensor.device.__get__: lambda self: -1,
        Tensor.dtype.__get__: lambda self: -1,
        Tensor.is_cuda.__get__: lambda self: -1,
        Tensor.is_cpu.__get__: lambda self: -1,
        Tensor.is_xla.__get__: lambda self: -1,
        Tensor.is_xpu.__get__: lambda self: -1,
        Tensor.is_ipu.__get__: lambda self: -1,
        Tensor.is_leaf.__get__: lambda self: -1,
        Tensor.retains_grad.__get__: lambda self: -1,
        Tensor.is_meta.__get__: lambda self: -1,
        Tensor.is_mps.__get__: lambda self: -1,
        Tensor.is_mtia.__get__: lambda self: -1,
        Tensor.is_nested.__get__: lambda self: -1,
        Tensor.is_maia.__get__: lambda self: -1,
        Tensor.is_mkldnn.__get__: lambda self: -1,
        Tensor.is_quantized.__get__: lambda self: -1,
        Tensor.is_sparse.__get__: lambda self: -1,
        Tensor.is_sparse_csr.__get__: lambda self: -1,
        Tensor.is_vulkan.__get__: lambda self: -1,
        Tensor.itemsize.__get__: lambda self: -1,
        Tensor.layout.__get__: lambda self: -1,
        Tensor.name.__get__: lambda self: -1,
        Tensor.names.__get__: lambda self: -1,
        Tensor.nbytes.__get__: lambda self: -1,
        Tensor.ndim.__get__: lambda self: -1,
        Tensor.output_nr.__get__: lambda self: -1,
        Tensor.requires_grad.__get__: lambda self: -1,
        Tensor.shape.__get__: lambda self: -1,
        Tensor.volatile.__get__: lambda self: -1,
        Tensor.real.__get__: lambda self: -1,
        Tensor.imag.__get__: lambda self: -1,
        Tensor.__cuda_array_interface__.__get__: lambda self: -1,
        Tensor.type: lambda self, dtype=None, non_blocking=False, **kwargs: -1,
        Tensor._dimI: lambda self: -1,
        Tensor._dimV: lambda self: -1,
        Tensor._indices: lambda self: -1,
        Tensor._is_view: lambda self: -1,
        Tensor._nnz: lambda self: -1,
        Tensor.crow_indices: lambda self: -1,
        Tensor.col_indices: lambda self: -1,
        Tensor.ccol_indices: lambda self: -1,
        Tensor.row_indices: lambda self: -1,
        Tensor._update_names: lambda self, names, inplace: -1,
        Tensor._values: lambda self: -1,
        Tensor.adjoint: lambda self: -1,
        Tensor.align_as: lambda self, other: -1,
        Tensor.align_to: lambda self, order, ellipsis_idx: -1,
        Tensor.apply_: lambda self, callable: -1,
        Tensor.as_strided: lambda self, size, stride: -1,
        Tensor.as_strided_: lambda self, size, stride: -1,
        Tensor.backward: lambda self, gradient=None, retain_graph=None, create_graph=False, inputs=None: -1,
        Tensor.bfloat16: lambda self, memory_format=torch.preserve_format: -1,
        Tensor.bool: lambda self, memory_format=torch.preserve_format: -1,
        Tensor.byte: lambda self, memory_format=torch.preserve_format: -1,
        Tensor.char: lambda self, memory_format=torch.preserve_format: -1,
        Tensor.cauchy_: lambda self, median=0, sigma=1, *, generator=None: -1,
        Tensor.coalesce: lambda self: -1,
        Tensor._coalesced_: lambda self, coalesced: -1,
        Tensor.contiguous: lambda self, memory_format=torch.contiguous_format: -1,
        Tensor.copy_: lambda self, src, non_blocking=False: -1,
        Tensor.cpu: lambda self, memory_format=torch.preserve_format: -1,
        Tensor.cuda: lambda self, memory_format=torch.preserve_format: -1,
        Tensor.mtia: lambda self, memory_format=torch.preserve_format: -1,
        Tensor.xpu: lambda self, memory_format=torch.preserve_format: -1,
        Tensor.ipu: lambda self, memory_format=torch.preserve_format: -1,
        Tensor.data_ptr: lambda self: -1,
        Tensor.dense_dim: lambda self: -1,
        Tensor.diagonal_scatter: lambda self, src, offset=0, dim1=0, dim2=1: -1,
        Tensor.dim: lambda self: -1,
        Tensor.dim_order: lambda self: -1,
        Tensor.double: lambda self, memory_format=torch.preserve_format: -1,
        Tensor.cdouble: lambda self, memory_format=torch.preserve_format: -1,
        Tensor.element_size: lambda self: -1,
        Tensor.expand: lambda self, size: -1,
        Tensor.expand_as: lambda self, other: -1,
        Tensor.exponential_: lambda self, lambd=1, *, generator=None: -1,
        Tensor.fill_: lambda self, value: -1,
        Tensor.fill_diagonal_: lambda self, value: -1,
        Tensor.float: lambda self, memory_format=torch.preserve_format: -1,
        Tensor.cfloat: lambda self, memory_format=torch.preserve_format: -1,
        Tensor.geometric_: lambda self, p, *, generator=None: -1,
        Tensor.get_device: lambda self: -1,
        Tensor.half: lambda self, memory_format=torch.preserve_format: -1,
        Tensor.chalf: lambda self, memory_format=torch.preserve_format: -1,
        Tensor.has_names: lambda self: -1,
        Tensor.indices: lambda self: -1,
        Tensor.int: lambda self, memory_format=torch.preserve_format: -1,
        Tensor.is_coalesced: lambda self: -1,
        Tensor.is_contiguous: lambda self: -1,
        Tensor.is_inference: lambda self: -1,
        Tensor.is_pinned: lambda self: -1,
        Tensor.is_set_to: lambda self, tensor: -1,
        Tensor.is_shared: lambda self: -1,
        Tensor.item: lambda self: -1,
        Tensor.log_normal_: lambda self, mean=1, std=2, *, generator=None: -1,
        Tensor.log_softmax: lambda self, dim: -1,
        Tensor.long: lambda self, memory_format=torch.preserve_format: -1,
        Tensor.map_: lambda self, tensor, callable: -1,
        Tensor.map2_: lambda self, x, y, callable: -1,
        Tensor.mm: lambda self, mat2: -1,
        Tensor.module_load: lambda self, other, assign=False: -1,
        Tensor.narrow_copy: lambda self, dimension, start, length: -1,
        Tensor.ndimension: lambda self: -1,
        Tensor.nelement: lambda self: -1,
        Tensor._nested_tensor_size: lambda self: -1,
        Tensor._nested_tensor_storage_offsets: lambda self: -1,
        Tensor._nested_tensor_strides: lambda self: -1,
        Tensor.normal_: lambda self: -1,
        Tensor.numpy: lambda self: -1,
        Tensor.permute: lambda self, dim: -1,
        Tensor.pin_memory: lambda self: -1,
        Tensor.put_: lambda self, indices, tensor, accumulate=False: -1,
        Tensor.qscheme: lambda self: -1,
        Tensor.random_: lambda self, from_=0, to=None, *, generator=None: -1,
        Tensor.record_stream: lambda self, stream: -1,
        Tensor.refine_names: lambda self, names: -1,
        Tensor.register_hook: lambda self, hook: -1,
        Tensor.register_post_accumulate_grad_hook: lambda self, hook: -1,
        Tensor.rename: lambda self, name: -1,
        Tensor.repeat: lambda self, *size: -1,
        Tensor.requires_grad_: lambda self, requires_grad=True: -1,
        Tensor.reshape_as: lambda self, other: -1,
        Tensor.resize: lambda self, *size: -1,
        Tensor.resize_: lambda self, size: -1,
        Tensor.resize_as: lambda self, other: -1,
        Tensor.resize_as_sparse_: lambda self, other: -1,
        Tensor.retain_grad: lambda self: -1,
        Tensor.set_: lambda self, source=None, storage_offset=0, size=None, stride=None: -1,
        Tensor.select_scatter: lambda self, src, dim, index: -1,
        Tensor.share_memory_: lambda self: -1,
        Tensor.short: lambda self, memory_format=torch.preserve_format: -1,
        Tensor.size: lambda self: -1,
        Tensor.slice_scatter: lambda self, src, dim=0, start=None, end=None, step=1: -1,
        Tensor.sparse_dim: lambda self: -1,
        Tensor.sparse_mask: lambda self, mask: -1,
        Tensor._sparse_mask_projection: lambda self, mask, accumulate_matches=False: -1,
        Tensor.sparse_resize_: lambda self, size1, size2, dense_dim: -1,
        Tensor.sparse_resize_and_clear_: lambda self, size1, size2, dense_dim: -1,
        Tensor.sspaddmm: lambda self, mat1, mat2, beta=1, alpha=1, out=None: -1,
        Tensor.storage: lambda self: -1,
        Tensor.untyped_storage: lambda self: -1,
        Tensor.storage_offset: lambda self: -1,
        Tensor.storage_type: lambda self: -1,
        Tensor.sum_to_size: lambda self, size: -1,
        Tensor.tile: lambda self, *reps: -1,
        Tensor.to: lambda self, dtype, non_blocking=False, copy=False, memory_format=torch.preserve_format: -1,
        Tensor.to_dense: lambda self, dtype=None, *, masked_grad=None: -1,
        Tensor._to_dense: lambda self, dtype=None, masked_grad=None: -1,
        Tensor.to_sparse: lambda self: -1,
        Tensor.tolist: lambda self: -1,
        Tensor.to_mkldnn: lambda self: -1,
        Tensor.type_as: lambda self, other: -1,
        Tensor.unfold: lambda self, dimension, size, step: -1,
        Tensor.uniform_: lambda self, from_=0, to=1: -1,
        Tensor.values: lambda self: -1,
        Tensor.view: lambda self, shape: -1,
        Tensor.view_as: lambda self, other: -1,
        Tensor.zero_: lambda self: -1,
        Tensor.__dlpack__: lambda self, stream=None: -1,
        Tensor.__dlpack_device__: lambda self: -1,
        torch.linalg.lstsq: lambda self, b, cond=None, driver=None: -1,
    }  # fmt: skip

    privateuse1_backend_name = (
        torch.utils.backend_registration._privateuse1_backend_name
    )
    if hasattr(Tensor, privateuse1_backend_name):
        ret[getattr(Tensor, privateuse1_backend_name)] = (
            lambda self, device=None, non_blocking=False, **kwargs: -1
        )
        ret[getattr(Tensor, f"is_{privateuse1_backend_name}").__get__] = lambda self: -1

    ret2 = {}
    ignored = get_ignored_functions()

    for k, v in ret.items():
        # Generate methods like __add__ and add_ by default from add
        names = [
            k.__name__,  # Default method
            k.__name__ + "_",  # Inplace variant
            "__" + k.__name__ + "__",  # Dunder method
            "__i" + k.__name__ + "__",  # Inplace dunder method
            "__r" + k.__name__ + "__",  # Reverse dunder method
        ]

        if k.__name__.startswith("bitwise_"):
            # bitwise_<op> have dunder methods of the form __<op>__
            # And so on.
            subname = k.__name__[len("bitwise_") :]
            names.extend(
                ["__" + subname + "__", "__i" + subname + "__", "__r" + subname + "__"]
            )

        for name in names:
            func = getattr(Tensor, name, None)
            if callable(func) and func not in ret and func not in ignored:
                ret2[func] = v

    ret.update(ret2)
    return ret


def wrap_torch_function(dispatcher: Callable):
    """Wraps a given function with ``__torch_function__`` -related functionality.

    Parameters
    ----------
    dispatcher: Callable
        A callable that returns an iterable of Tensor-likes passed into the function.

    Note
    ----
    This decorator may reduce the performance of your code. Generally, it's enough to express
    your code as a series of functions that, themselves, support __torch_function__. If you
    find yourself in the rare situation where this is not the case, e.g. if you're wrapping a
    low-level library and you also need it to work for Tensor-likes, then this function is available.

    Examples
    --------
    >>> def dispatcher(a):  # Must have the same signature as func
    ...     return (a,)
    >>> @torch.overrides.wrap_torch_function(dispatcher)
    >>> def func(a):  # This will make func dispatchable by __torch_function__
    ...     return a + 0
    """

    def inner(func):
        @functools.wraps(func)
        def wrapped(*args, **kwargs):
            relevant_args = dispatcher(*args, **kwargs)
            if has_torch_function(relevant_args):
                return handle_torch_function(wrapped, relevant_args, *args, **kwargs)

            return func(*args, **kwargs)

        return wrapped

    return inner


def _get_overloaded_args(
    relevant_args: Iterable[Any],
    get_type_fn: Callable[[Any], Type] = None,
) -> List[Any]:
    """Returns a list of arguments on which to call __torch_function__.

    Checks arguments in relevant_args for __torch_function__ implementations,
    storing references to the arguments and their types in overloaded_args and
    overloaded_types in order of calling precedence. Only distinct types are
    considered. If a type is a subclass of another type it will have higher
    precedence, otherwise the precedence order is the same as the order of
    arguments in relevant_args, that is, from left-to-right in the argument list.

    The precedence-determining algorithm implemented in this function is
    described in `NEP-0018`_.

    See torch::append_overloaded_arg for the equivalent function in the C++
    implementation.

    Parameters
    ----------
    relevant_args : iterable of array-like
        Iterable of array-like arguments to check for __torch_function__
        methods.

    get_type_fn : callable, optional
        Function to call on each argument in relevant_args to get its type.

    Returns
    -------
    overloaded_args : list
        Arguments from relevant_args on which to call __torch_function__
        methods, in the order in which they should be called.

    .. _NEP-0018:
       https://numpy.org/neps/nep-0018-array-function-protocol.html
    """
    if get_type_fn is None:
        get_type_fn = type

    # If torch function is not enabled, there are no overloaded types
    if not torch._C._is_torch_function_enabled():
        return []
    # Runtime is O(num_arguments * num_unique_types)
    overloaded_types: Set[Type] = set()
    overloaded_args: List[Any] = []
    for arg in relevant_args:
        arg_type = get_type_fn(arg)
        # We only collect arguments if they have a unique type, which ensures
        # reasonable performance even with a long list of possibly overloaded
        # arguments.
        #
        # NB: Important to exclude _disabled_torch_function_impl, otherwise
        # https://github.com/pytorch/pytorch/issues/64687
        if (
            arg_type not in overloaded_types
            and hasattr(arg_type, "__torch_function__")
            and arg_type.__torch_function__ != torch._C._disabled_torch_function_impl
        ):
            # Create lists explicitly for the first type (usually the only one
            # done) to avoid setting up the iterator for overloaded_args.
            if overloaded_types:
                overloaded_types.add(arg_type)
                # By default, insert argument at the end, but if it is
                # subclass of another argument, insert it before that argument.
                # This ensures "subclasses before superclasses".
                index = len(overloaded_args)
                for i, old_arg in enumerate(overloaded_args):
                    if issubclass(arg_type, get_type_fn(old_arg)):
                        index = i
                        break
                overloaded_args.insert(index, arg)
            else:
                overloaded_types = {arg_type}
                overloaded_args = [arg]
    return overloaded_args


def handle_torch_function(
    public_api: Callable,
    relevant_args: Iterable[Any],
    *args,
    **kwargs,
) -> Any:
    """Implement a function with checks for ``__torch_function__`` overrides.

    See torch::autograd::handle_torch_function for the equivalent of this
    function in the C++ implementation.

    Arguments
    ---------
    public_api : function
        Function exposed by the public torch API originally called like
        ``public_api(*args, **kwargs)`` on which arguments are now being
        checked.
    relevant_args : iterable
        Iterable of arguments to check for __torch_function__ methods.
    args : tuple
        Arbitrary positional arguments originally passed into ``public_api``.
    kwargs : tuple
        Arbitrary keyword arguments originally passed into ``public_api``.

    Returns
    -------
    object
        Result from calling ``implementation`` or an ``__torch_function__``
        method, as appropriate.

    Raises
    ------
    TypeError : if no implementation is found.

    Example
    -------
    >>> def func(a):
    ...     if has_torch_function_unary(a):
    ...         return handle_torch_function(func, (a,), a)
    ...     return a + 0
    """
    # Check for __torch_function__ methods.
    overloaded_args = _get_overloaded_args(relevant_args)
    # overloaded_args already have unique types.
    types = tuple(map(type, overloaded_args))

    # Check for __torch_function__ mode.
    if _is_torch_function_mode_enabled():
        # if we're here, the mode must be set to a TorchFunctionStackMode
        # this unsets it and calls directly into TorchFunctionStackMode's torch function
        with _pop_mode_temporarily() as mode:
            result = mode.__torch_function__(public_api, types, args, kwargs)
        if result is not NotImplemented:
            return result

    # Call overrides
    for overloaded_arg in overloaded_args:
        # This call needs to become a classmethod call in the future.
        # See https://github.com/pytorch/pytorch/issues/63767
        torch_func_method = overloaded_arg.__torch_function__
        if (
            hasattr(torch_func_method, "__self__")
            and torch_func_method.__self__ is overloaded_arg
            and torch_func_method is not torch._C._disabled_torch_function_impl
        ):
            warnings.warn(
                "Defining your `__torch_function__ as a plain method is deprecated and "
                "will be an error in future, please define it as a classmethod.",
                DeprecationWarning,
            )

        # Use `public_api` instead of `implementation` so __torch_function__
        # implementations can do equality/identity comparisons.
        result = torch_func_method(public_api, types, args, kwargs)

        if result is not NotImplemented:
            return result

    func_name = f"{public_api.__module__}.{public_api.__name__}"
    msg = (
        f"no implementation found for '{func_name}' on types that implement "
        f"__torch_function__: {[type(arg) for arg in overloaded_args]}"
    )
    if _is_torch_function_mode_enabled():
        msg += f" nor in mode {_get_current_function_mode()}"
    raise TypeError(msg)


has_torch_function = _add_docstr(
    _has_torch_function,
    r"""Check for __torch_function__ implementations in the elements of an iterable
    or if a __torch_function__ mode is enabled.  Considers exact ``Tensor`` s
    and ``Parameter`` s non-dispatchable.  Use this to guard a call to
    :func:`handle_torch_function`; don't use it to test if something
    is Tensor-like, use :func:`is_tensor_like` instead.
    Arguments
    ---------
    relevant_args : iterable
        Iterable or arguments to check for __torch_function__ methods.
    Returns
    -------
    bool
        True if any of the elements of relevant_args have __torch_function__
        implementations, False otherwise.
    See Also
    ________
    torch.is_tensor_like
        Checks if something is a Tensor-like, including an exact ``Tensor``.
    """,
)

has_torch_function_unary = _add_docstr(
    _has_torch_function_unary,
    r"""Special case of `has_torch_function` for single inputs.
    Instead of:
      `has_torch_function((t,))`
    call:
      `has_torch_function_unary(t)`
    which skips unnecessary packing and unpacking work.
    """,
)

has_torch_function_variadic = _add_docstr(
    _has_torch_function_variadic,
    r"""Special case of `has_torch_function` that skips tuple creation.

    This uses the METH_FASTCALL protocol introduced in Python 3.7

    Instead of:
      `has_torch_function((a, b))`
    call:
      `has_torch_function_variadic(a, b)`
    which skips unnecessary packing and unpacking work.
    """,
)


@functools.lru_cache(None)
def _get_overridable_functions() -> (
    Tuple[Dict[Any, List[Callable]], Dict[Callable, str]]
):
    overridable_funcs = collections.defaultdict(list)
    index = {}
    tested_namespaces = [
        ("torch", torch, torch.__all__),
        ("torch.functional", torch.functional, torch.functional.__all__),
        ("torch.nn.functional", torch.nn.functional, dir(torch.nn.functional)),
        ("torch.nn.init", torch.nn.init, dir(torch.nn.init)),
        ("torch.Tensor", torch.Tensor, dir(torch.Tensor)),
        ("torch.linalg", torch.linalg, dir(torch.linalg)),
        ("torch.fft", torch.fft, dir(torch.fft)),
        ("torch.special", torch.special, dir(torch.special)),
    ]
    for namespace_str, namespace, ns_funcs in tested_namespaces:
        for func_name in ns_funcs:
            ignore = False
            # ignore private functions or functions that are deleted in torch.__init__
            if namespace is not torch.Tensor:
                if func_name.startswith("__"):
                    continue
                elif func_name.startswith("_"):
                    ignore = True
                elif func_name.endswith("_"):
                    ignore = True
                elif not func_name[0].islower():
                    ignore = True
                elif func_name == "unique_dim":
                    continue
            else:
                func = getattr(namespace, func_name)
                if getattr(object, func_name, None) == func:
                    continue
                if func_name == "__weakref__":
                    continue
            func = getattr(namespace, func_name)
            if namespace is torch.Tensor and getattr(object, func_name, None) == func:
                continue
            # ignore re-exported modules
            if isinstance(func, types.ModuleType):
                continue
            # ignore __future__ imports
            if isinstance(func, __future__._Feature):
                continue

            if not callable(func) and hasattr(func, "__get__"):
                index[func.__get__] = f"{namespace_str}.{func_name}.__get__"
                index[func.__set__] = f"{namespace_str}.{func_name}.__set__"
                if ignore:
                    continue
                if func.__get__ in get_ignored_functions():
                    msg = (
                        "{}.{} is in the tuple returned by torch._overrides.get_ignored_functions "
                        "but still has an explicit override"
                    )
                    assert func.__get__ not in get_testing_overrides(), msg.format(
                        namespace, func.__name__
                    )
                    continue
                else:
                    overridable_funcs[func].append(func.__get__)
                    continue

            if not callable(func):
                continue

            index[func] = f"{namespace_str}.{func_name}"

            if ignore:
                continue

            # cannot be overriden by __torch_function__
            if func in get_ignored_functions():
                msg = (
                    "{}.{} is in the tuple returned by torch._overrides.get_ignored_functions "
                    "but still has an explicit override"
                )
                assert func not in get_testing_overrides(), msg.format(
                    namespace, func.__name__
                )
                continue
            overridable_funcs[namespace].append(func)
    return overridable_funcs, index


@_disable_user_warnings
def get_overridable_functions() -> Dict[Any, List[Callable]]:
    """List functions that are overridable via __torch_function__

    Returns
    -------
    Dict[Any, List[Callable]]
        A dictionary that maps namespaces that contain overridable functions
        to functions in that namespace that can be overridden.
    """
    return _get_overridable_functions()[0]


@_disable_user_warnings
def resolve_name(f):
    """Get a human readable string name for a function passed to
    __torch_function__

    Arguments
    ---------
    f : Callable
        Function to resolve the name of.

    Returns
    -------
    str
        Name of the function; if eval'ed it should give back the input
        function.
    """
    if isinstance(f, (torch._ops.OpOverload, torch._ops.OpOverloadPacket)):
        return str(f)
    return _get_overridable_functions()[1].get(f)


@functools.lru_cache(None)
def _get_tensor_methods() -> Set[Callable]:
    """Returns a set of the overridable methods on ``torch.Tensor``"""
    overridable_funcs = get_overridable_functions()
    methods = set(overridable_funcs[torch.Tensor])
    return methods


@_disable_user_warnings
def is_tensor_method_or_property(func: Callable) -> bool:
    """
    Returns True if the function passed in is a handler for a
    method or property belonging to ``torch.Tensor``, as passed
    into ``__torch_function__``.

    .. note::
       For properties, their ``__get__`` method must be passed in.

    This may be needed, in particular, for the following reasons:

    1. Methods/properties sometimes don't contain a `__module__` slot.
    2. They require that the first passed-in argument is an instance
       of ``torch.Tensor``.

    Examples
    --------
    >>> is_tensor_method_or_property(torch.Tensor.add)
    True
    >>> is_tensor_method_or_property(torch.add)
    False
    """
    return func in _get_tensor_methods() or func.__name__ == "__get__"


def is_tensor_like(inp):
    """
    Returns ``True`` if the passed-in input is a Tensor-like.

    Currently, this occurs whenever there's a ``__torch_function__``
    attribute on the type of the input.

    Examples
    --------
    A subclass of tensor is generally a Tensor-like.

    >>> class SubTensor(torch.Tensor): ...
    >>> is_tensor_like(SubTensor([0]))
    True

    Built-in or user types aren't usually Tensor-like.

    >>> is_tensor_like(6)
    False
    >>> is_tensor_like(None)
    False
    >>> class NotATensor: ...
    >>> is_tensor_like(NotATensor())
    False

    But, they can be made Tensor-like by implementing __torch_function__.

    >>> class TensorLike:
    ...     @classmethod
    ...     def __torch_function__(cls, func, types, args, kwargs):
    ...         return -1
    >>> is_tensor_like(TensorLike())
    True
    """
    return type(inp) is torch.Tensor or hasattr(inp, "__torch_function__")


class TorchFunctionMode:
    """
    A ``TorchFunctionMode`` allows you to override the meaning of all
    ``__torch_function__`` overrideable functions within a dynamic scope,
    without having to actually create a tensor subclass or manually
    monkey-patch functions in the PyTorch API.  Some common situations
    where you should use a mode:

        * You want to override the meaning of factory functions, or other
          functions that do not otherwise take a tensor as an argument
          (these cannot be overridden with tensor subclasses).

        * You want to override the behavior of all functions without needing
          to wrap your inputs in tensor subclasses; e.g., if you are just
          interested in logging intermediate computations.

        * You want to control the order of execution of various tensor
          subclasses explicitly, rather than implicitly via the return of
          ``NotImplemented``.

    Independent subclasses of :class:`TorchFunctionMode` are compositional:
    modes can be pushed onto a stack using ``with MyMode():``.
    When you call functions in the PyTorch API inside your
    ``__torch_function__`` implementation, by default, they will forward on to
    the next mode on the mode stack.  If you want recursively call back into
    your current ``__torch_function__`` implementation, either explicitly
    invoke ``self.__torch_function__(...)``, or use the context manager
    ``enable_torch_function_mode(self, replace=self.inner)`` to make PyTorch
    API self-referential (beware of infinite loops, in this case!)
    """

    inner: "TorchFunctionMode"

    # Force metaclass to generate constructor at the base of the hierarchy
    def __init__(self) -> None:
        pass

    def __torch_function__(self, func, types, args=(), kwargs=None):
        raise NotImplementedError

    def __enter__(self):
        _push_mode(self)
        return self

    def __exit__(self, exc_type, exc_val, exc_tb):
        _pop_mode()

    @classmethod
    def push(cls, *args, **kwargs):
        warnings.warn(
            "`Mode.push()` is no longer necessary and can be replaced with just `with Mode()`"
        )
        instance = cls(*args, **kwargs)
        return instance


def _get_current_function_mode():
    stack_len = _len_torch_function_stack()
    return _get_function_stack_at(stack_len - 1) if stack_len > 0 else None


def _get_current_function_mode_stack():
    stack_len = _len_torch_function_stack()
    return [_get_function_stack_at(i) for i in range(stack_len)]


def _push_mode(mode):
    _push_on_torch_function_stack(mode)


def _pop_mode():
    old = _pop_torch_function_stack()
    return old


@contextlib.contextmanager
def _pop_mode_temporarily():
    old = _pop_mode()
    try:
        yield old
    finally:
        _push_mode(old)


class BaseTorchFunctionMode(TorchFunctionMode):
    def __torch_function__(self, func, types, args=(), kwargs=None):
        if kwargs is None:
            kwargs = {}
        return func(*args, **kwargs)


@contextlib.contextmanager
def enable_reentrant_dispatch():
    # NB: this can't simply be
    # `enable_reentrant_dispatch = torch._C._RestorePythonTLSSnapshot`
    # because:
    # 1. torch._C._RestorePythonTLSSnapshot is unavailable when this file
    #    initially gets imported. Probably an import order thing.
    # 2. enable_reentrant_dispatch is technically public API; assigning
    #    it the object would change the __module__ to look private.
    with torch._C._RestorePythonTLSSnapshot():
        try:
            yield
        finally:
            pass<|MERGE_RESOLUTION|>--- conflicted
+++ resolved
@@ -1252,13 +1252,8 @@
         torch.vsplit: lambda input, indices_or_sections: -1,
         torch.vstack: lambda tensors, out=None: -1,
         torch.where: lambda condition, x=None, y=None: -1,
-<<<<<<< HEAD
-        torch.wrapped_linear_prepack: lambda weight, weight_scale, weight_zero_point, bias : -1,
-        torch.wrapped_quantized_linear_prepacked: (
-=======
         torch._wrapped_linear_prepack: lambda weight, weight_scale, weight_zero_point, bias : -1,
         torch._wrapped_quantized_linear_prepacked: (
->>>>>>> d1bb8e82
             lambda input, input_scale, input_zero_point, prepacked, out_scale, out_zero_point, out_channel : -1  # noqa: B950
         ),
         torch.zeros_like: lambda input, dtype=None, layout=None, device=None, requires_grad=False: -1,
