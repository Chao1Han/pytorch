--- conflicted
+++ resolved
@@ -1081,13 +1081,8 @@
         self,
         optimizer: Optimizer,
         T_max: int,
-<<<<<<< HEAD
-        eta_min=0.0,
-        last_epoch=-1,
-=======
         eta_min: float = 0.0,
         last_epoch: int = -1,
->>>>>>> d1bb8e82
         verbose="deprecated",
     ):  # noqa: D107
         self.T_max = T_max
@@ -1752,15 +1747,9 @@
         self,
         optimizer: Optimizer,
         T_0: int,
-<<<<<<< HEAD
-        T_mult=1,
-        eta_min=0.0,
-        last_epoch=-1,
-=======
         T_mult: int = 1,
         eta_min: float = 0.0,
         last_epoch: int = -1,
->>>>>>> d1bb8e82
         verbose="deprecated",
     ):  # noqa: D107
         if T_0 <= 0 or not isinstance(T_0, int):
